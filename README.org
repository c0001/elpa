#+title: listen.el

# ELPA badge image.
[[https://elpa.gnu.org/packages/listen.html][https://elpa.gnu.org/packages/listen.svg]]

This package aims to provide a simple audio/music player for Emacs.  It should "just work," with little-to-no configuration, have intuitive commands, and be easily extended and customized.  (Contrast to setting up EMMS, or having to configure external players like MPD.)  A Transient menu, under the command ~listen~, is the primary entry point.

The only external dependency is VLC, which is currently the only player backend that is supported.  (Other backends may easily be added; see library ~listen-vlc~ for example.)  Track metadata is read using EMMS's native Elisp metadata library, which has been imported into this package.

Queues are provided as the means to play consecutive tracks, and they are shown in a ~vtable~-based view buffer.  They are persisted between sessions using the ~persist~ library, and they may be bookmarked.

The primary interface to one's music library is through the filesystem, by selecting a file to play, or by adding files and directories to a queue.  Although MPD is not required, support is provided for finding files from a local MPD server's library using MPD's metadata searching.

A simple "library" view is provided that shows a list of files organized into a hierarchy by genre, date, artist, album, etc.  (This will be made more configurable and useful in the future.)

Note a silly limitation: a track may be present in a queue only once (but who would want to have a track more than once in a playlist).

* Contents                                                         :noexport:
:PROPERTIES:
:TOC:      :include siblings :depth 0 :force (nothing) :ignore (this) :local (nothing)
:END:
:CONTENTS:
- [[#screenshots][Screenshots]]
- [[#installation][Installation]]
- [[#configuration][Configuration]]
- [[#usage][Usage]]
- [[#changelog][Changelog]]
- [[#development][Development]]
:END:

* Screenshots

[[file:images/screenshot-modus-vivendi-tinted.png]]

* Installation

Note that Listen.el uses [[https://www.videolan.org/vlc/][VLC]] to play audio, so it must be installed.  Also, ~ffprobe~ (part of [[https://ffmpeg.org/ffprobe.html][FFmpeg]]) is used to read track durations when available, but it is not required.

** GNU ELPA

Listen.el is published in [[http://elpa.gnu.org/][GNU ELPA]] as [[https://elpa.gnu.org/packages/listen.html][listen]], so it may be installed in Emacs with the command ~M-x package-install RET listen RET~.  This is the recommended way to install Listen.el, as it will install the current stable release.

The latest development build may be installed from [[https://elpa.gnu.org/devel/listen.html][ELPA-devel]] or from Git (see below).

** Git

The ~master~ branch of the Git repository is intended to be usable at all times; only minor bugs are expected to be found in it before a new stable release is made.

To install, it is recommended to use [[https://github.com/quelpa/quelpa-use-package][quelpa-use-package]], like this (using [[https://github.com/alphapapa/unpackaged.el#upgrade-a-quelpa-use-package-forms-package][this helpful command]] for upgrading versions):

#+BEGIN_SRC elisp
  ;; Install and load `quelpa-use-package'.
  (package-install 'quelpa-use-package)
  (require 'quelpa-use-package)

  ;; Install Listen.
  (use-package listen
    :quelpa (listen :fetcher github :repo "alphapapa/listen.el"))
#+END_SRC

One might also use systems like [[https://github.com/progfolio/elpaca][Elpaca]] or [[https://github.com/radian-software/straight.el][Straight]] (which is also used by [[https://github.com/doomemacs/doomemacs][DOOM]]), but the author cannot offer support for them.

* Configuration

Listen is intended to work with little-to-no configuration.  You can set the ~listen-directory~ to the location of your music library if it's not at ~~/Music~.  See ~M-x customize-group RET listen RET~.

* Usage

Use the command ~listen~ to show the Transient menu.  From there, it is--hopefully--self-explanatory.  Please feel free to give feedback if it doesn't seem so.

* Changelog

<<<<<<< HEAD
** v0.6-pre

*Changes*
+ Face ~listen-album~ slants italic.
=======
** v0.5.1

*Fixes*
+ Viewing queues which aren't currently playing.
>>>>>>> 066b216b

** v0.5

*Additions*
+ Command ~listen-queue-list~ shows a list of queues.
+ Command ~listen-jump~ (bound to ~j~ in queue and library buffers) jumps to the track at point in a Dired buffer.
+ Command ~listen-track-view~ shows a track's complete metadata in a table view.
+ Mode ~listen-queue-delay-mode~ plays a queue with a configurable, random delay between tracks.
+ Option ~listen-queue-repeat-mode~ (also settable in ~listen-menu~) allows repeating a queue in-order or shuffled.
+ Option ~listen-lighter-extra-functions~ allows displaying extra information in the ~listen-mode~ lighter.
+ Option ~listen-track-end-functions~ allows running functions when a track finishes playing.
+ Show total queue duration at bottom of track list.
+ Show track ratings in library and queue buffers.

*Changes*
+ All metadata in MP3 and Ogg files is available for display (not only standard tags).
+ For date field in library and queue views, show ~originalyear~ or ~originaldate~ metadata fields in preference to ~date~ (which seems generally more useful, as the ~date~ field may contain a full date, and sometimes of a later release).

*Fixes*
+ Increase timeout for reading track durations.
+ Command ~listen-queue-deduplicate~ first removes any tracks not backed by a file.
+ In queue buffer, mark current track by comparing filename (rather than internal track identity).

** v0.4

*Additions*
+ Command ~listen-queue-deduplicate~ removes duplicate tracks from a queue (by comparing artist, album, and title metadata case-insensitively).
+ Read track durations with ~ffprobe~ and show in library and queue views.
+ Bound key ~?~ to open the ~listen~ Transient menu in library and queue views.

*Fixes*
+ Transposing a track in a queue keeps point on the track.
+ Autoloading of ~listen~ command.

** v0.3

*Additions*
+ Command ~listen-library-from-mpd~ shows tracks selected from MPD in a library view.
+ Command ~listen-library-from-queue~ shows tracks selected from a queue buffer in a library view.
+ Command ~listen-library-from-playlist-file~ shows tracks from an M3U playlist in a library view.
+ Command ~listen-queue-add-from-playlist-file~ adds tracks from an M3U playlist file to a queue.

*Changes*
+ Reading tracks from MPD allows multiple selection using ~completing-read-multiple~.
+ Various improvements in robustness.
+ Command ~listen-queue~ doesn't recreate its buffer when already open.
+ Key bindings in ~listen~ Transient menu.
+ Function ~listen-queue-complete~ accepts argument ~:allow-new-p~ to return a new queue if the entered name doesn't match an existing one.

*Fixes*
+ Completing read of tracks from MPD.
+ Unset VLC process's query-on-exit flag.

*Credits*
+ Thanks to [[https://amodernist.com/][Philip Kaludercic]] for reviewing.

** v0.2

*Additions*
+ Command ~listen-queue-jump~ jumps to the currently playing track in the queue.
+ Command ~listen-queue-shell-command~ runs a shell command on the tracks selected in the queue.
+ Reverting a queue buffer with universal prefix argument refreshes the tracks' metadata from disk.

*Fixes*
+ The queue could sometimes skip tracks when playing.
+ Improve handling of tracks that are changed during playback (e.g. metadata).
+ Update copyright statements in all libraries.

** v0.1

Initial release.

* Development

Feedback and patches are welcome.

** Copyright assignment

Listen.el is published in GNU ELPA and is considered part of GNU Emacs.  Therefore, cumulative contributions of more than 15 lines of code require that the author assign copyright of such contributions to the FSF.  Authors who are interested in doing so may contact [[mailto:assign@gnu.org][assign@gnu.org]] to request the appropriate form.

* COMMENT Export setup                                             :noexport:
:PROPERTIES:
:TOC:      :ignore this
:END:

# Copied from org-super-agenda's readme, in which much was borrowed from Org's =org-manual.org=.

#+OPTIONS: broken-links:t *:t num:1 toc:1

** Info export options

#+EXPORT_FILE_NAME: listen.texi
#+TEXINFO_DIR_CATEGORY: Emacs
#+TEXINFO_DIR_TITLE: Listen: (listen)
#+TEXINFO_DIR_DESC: Audio/Music player

# NOTE: We could use these, but that causes a pointless error, "org-compile-file: File "..README.info" wasn't produced...", so we just rename the files in the after-save-hook instead.
# #+TEXINFO_FILENAME: listen.info

** File-local variables

# NOTE: Setting org-comment-string buffer-locally is a nasty hack to work around GitHub's org-ruby's HTML rendering, which does not respect noexport tags.  The only way to hide this tree from its output is to use the COMMENT keyword, but that prevents Org from processing the export options declared in it.  So since these file-local variables don't affect org-ruby, wet set org-comment-string to an unused keyword, which prevents Org from deleting this tree from the export buffer, which allows it to find the export options in it.  And since org-export does respect the noexport tag, the tree is excluded from the info page.

# Local Variables:
# before-save-hook: org-make-toc
# org-export-with-properties: ()
# org-export-with-title: t
# org-export-initial-scope: buffer
# org-comment-string: "NOTCOMMENT"
# End:<|MERGE_RESOLUTION|>--- conflicted
+++ resolved
@@ -70,17 +70,15 @@
 
 * Changelog
 
-<<<<<<< HEAD
 ** v0.6-pre
 
 *Changes*
 + Face ~listen-album~ slants italic.
-=======
+
 ** v0.5.1
 
 *Fixes*
 + Viewing queues which aren't currently playing.
->>>>>>> 066b216b
 
 ** v0.5
 
