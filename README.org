#+TITLE: Ement.el

#+PROPERTY: LOGGING nil

# Export options.
#+OPTIONS: broken-links:t *:t

# Info export options.
#+EXPORT_FILE_NAME: ement.texi
#+TEXINFO_DIR_CATEGORY: Emacs
#+TEXINFO_DIR_TITLE: Ement: (ement)
#+TEXINFO_DIR_DESC: Matrix client for Emacs

# Note: This readme works with the org-make-toc <https://github.com/alphapapa/org-make-toc> package, which automatically updates the table of contents.

#+HTML: <img src="images/logo-128px.png" align="right">

# ELPA badge image.
[[https://elpa.gnu.org/packages/ement.html][https://elpa.gnu.org/packages/ement.svg]]

Ement.el is a Matrix client for Emacs.  It aims to be simple, fast, featureful, and reliable.

Feel free to join us in the chat room: [[https://matrix.to/#/#ement.el:matrix.org][https://img.shields.io/matrix/ement.el:matrix.org.svg?label=%23ement.el:matrix.org]]

* Contents                                                         :noexport:
:PROPERTIES:
:TOC:      :include siblings
:END:
:CONTENTS:
- [[#installation][Installation]]
- [[#usage][Usage]]
  - [[#bindings][Bindings]]
  - [[#tips][Tips]]
  - [[#encrypted-room-support-through-pantalaimon][Encrypted room support through Pantalaimon]]
- [[#rationale][Rationale]]
- [[#changelog][Changelog]]
- [[#development][Development]]
:END:

* Screenshots                                                      :noexport:
:PROPERTIES:
:ID:       d818f690-5f22-4eb0-83e1-4d8ce16c9e5b
:END:

The default formatting style resembles IRC clients, with each message being prefixed by the username (which enables powerful Emacs features, like using Occur to show all messages from or mentioning a user).  Alternative, built-in styles include an Element-like one with usernames above groups of messages, as well as a classic, no-margins IRC style.  Messages may be optionally displayed with unique colors for each user (with customizeable contrast), making it easier to follow conversations.  Timestamp headers are optionally displayed where a certain amount of time passes between events, as well as where the date changes.

[[images/ement-for-twim.png]]

/Two rooms shown in side-by-side buffers, showing inline images, reactions, date/time headings, room avatars, and messages colored by user (using the modus-vivendi Emacs theme)./

[[images/emacs-with-fully-read-line.png]]

/#emacs:libera.chat showing colored text from IRC users, replies with quoted parts, messages colored by user, addressed usernames colored by their user color, highlighted mentions, and the fully-read marker line (using the modus-vivendi Emacs theme)./

[[images/screenshot5.png]]

/Four rooms shown at once, with messages colored by user, in the default Emacs theme./

[[images/screenshot2.png]]

/A room at the top in the "Elemental" display style, with sender names displayed over groups of messages, and only self-messages in an alternate color.  The lower window shows an earlier version of the rooms list./

[[images/reactions.png]]

/Reactions displayed as color emojis (may need [[#displaying-symbols-and-emojis][proper Emacs configuration]])./

* Installation
:PROPERTIES:
:TOC:      :depth 0
:END:

** GNU ELPA

Ement.el is published in [[http://elpa.gnu.org/][GNU ELPA]], so it may be installed in Emacs with the command ~M-x package-install RET ement RET~.  This is the recommended way to install Ement.el, as it will install the current stable release.

** GNU Guix

Ement.el is also available in [[https://guix.gnu.org/][GNU Guix]] as ~emacs-ement~.

** Debian

Ement.el is also available in Debian as [[https://packages.debian.org/elpa-ement][elpa-ement]].

** Git master

The ~master~ branch of the Git repository is intended to be usable at all times; only minor bugs are expected to be found in it before a new stable release is made.  To install from this, it is recommended to use [[https://github.com/quelpa/quelpa-use-package][quelpa-use-package]], like this:

#+BEGIN_SRC elisp
  ;; Install and load `quelpa-use-package'.
  (package-install 'quelpa-use-package)
  (require 'quelpa-use-package)

  ;; Install Ement.
  (use-package ement
    :quelpa (ement :fetcher github :repo "alphapapa/ement.el"))
#+END_SRC

One might also use systems like [[https://github.com/radian-software/straight.el][Straight]] (which is also used by [[https://github.com/doomemacs/doomemacs][DOOM]]) to install from Git, but the author cannot offer support for them.

** Manual

Ement.el is intended to be installed with Emacs's package system, which will ensure that the required autoloads are generated, etc.  If you choose to install it manually, you're on your own.

* Usage
:PROPERTIES:
:TOC:      :include descendants :depth 1
:END:
:CONTENTS:
- [[#bindings][Bindings]]
- [[#tips][Tips]]
- [[#encrypted-room-support-through-pantalaimon][Encrypted room support through Pantalaimon]]
:END:

1.  Call command ~ement-connect~ to connect.  Multiple sessions are supported, so you may call the command again to connect to another account.
2.  Wait for initial sync to complete (which can take a few moments--initial sync JSON requests can be large).
3.  Use these commands:
      -  ~ement-list-rooms~ to view the list of joined rooms.
      -  ~ement-view-room~ to view a room's buffer, selected with completion.
      -  ~ement-create-room~ to create a new room.
      -  ~ement-invite-user~ to invite a user to a room.
      -  ~ement-join-room~ to join a room.
      -  ~ement-leave-room~ to leave a room.
      -  ~ement-forget-room~ to forget a room.
      -  ~ement-tag-room~ to add (or with interactive prefix, remove) a tag on a room (including favorite/low-priority status).
      -  ~ement-list-members~ to list members in a room.
      -  ~ement-send-direct-message~ to send a direct message to a user (in an existing direct room, or creating a new one automatically).
      -  ~ement-room-edit-message~ to edit a message at point.
      -  ~ement-room-send-file~ to send a file.
      -  ~ement-room-send-image~ to send an image.
      -  ~ement-room-set-topic~ to set a room's topic.
      -  ~ement-room-occur~ to search in a room's known events.
      -  ~ement-ignore-user~ to ignore a user (or with interactive prefix, un-ignore).
      -  ~ement-room-set-message-format~ to set a room's message format buffer-locally.
      -  ~ement-directory~ to view a room directory.
      -  ~ement-directory-search~ to search a room directory.
4.  Use these special buffers to see events from multiple rooms (you can also reply to messages from these buffers!):
      -  See all new events that mention you in the =*Ement Mentions*= buffer.
      -  See all new events in rooms that have open buffers in the =*Ement Notifications*= buffer.

** Bindings

These bindings are common to all of the following buffer types:

+  Switch to a room buffer: ~M-g M-r~
+  Switch to the room list buffer: ~M-g M-l~
+  Switch to the mentions buffer: ~M-g M-m~
+  Switch to the notifications buffer: ~M-g M-n~

*** Room buffers

+  Show command menu: ~?~

[[images/transient.png]]

*Movement*

+ Next event: ~TAB~
+ Previous event: ~<backtab>~
+ Scroll up and mark read: ~SPC~
+ Scroll down: ~S-SPC~
+ Jump to fully-read marker: ~M-SPC~
+ Load older messages: at top of buffer, scroll contents up (i.e. ~S-SPC~, ~M-v~ or ~mwheel-scroll~)

*Switching*

+ List rooms: ~M-g M-l~
+ Switch to other room: ~M-g M-r~
+ Switch to mentions buffer: ~M-g M-m~
+ Switch to notifications buffer: ~M-g M-n~
+ Quit window: ~q~

*Messages*

+ Write message: ~RET~
+ Write reply to event at point (when region is active, only quote marked text) : ~S-RET~
+ Compose message in buffer: ~M-RET~ (while writing in minibuffer: ~C-c ')~ (Use command ~ement-room-compose-org~ to activate Org mode in the compose buffer.)
+ Edit message: ~<insert>~
+ Delete message: ~C-k~
+ Send reaction to event at point, or send same reaction at point: ~s r~
+ Send emote: ~s e~
+ Send file: ~s f~
+ Send image: ~s i~
+ View event source: ~v~
+ Complete members and rooms at point: ~C-M-i~ (standard ~completion-at-point~ command).

*Images*

+  Toggle scale of image (between fit-to-window and thumbnail): ~mouse-1~
+  Show image in new buffer at full size: ~double-mouse-1~

*Users*

+ Send direct message: ~u RET~
+ Invite user: ~u i~
+ Ignore user: ~u I~

*Room*

+ Occur search in room: ~M-s o~
+ List members: ~r m~
+ Set topic: ~r t~
+ Set message format: ~r f~
+ Set notification rules: ~r n~
+ Tag/untag room: ~r T~

*Room membership*

+ Create room: ~R c~
+ Join room: ~R j~
+ Leave room: ~R l~
+ Forget room: ~R F~

*Other*

+  Sync new messages (not necessary if auto sync is enabled; with prefix to force new sync): ~g~

*** Room list buffer

+  Show buffer of room at point: ~RET~
+  Show buffer of next unread room: ~SPC~
+  Move between room names: ~TAB~ / ~<backtab>~

*** Directory buffers

+ View/join a room: ~RET~ / ~mouse-1~
+ Load next batch of rooms: ~+~

*** Mentions/notifications buffers

+  Move between events: ~TAB~ / ~<backtab>~
+  Go to event at point in its room buffer: ~RET~
+  Write reply to event at point (shows the event in its room while writing) : ~S-RET~

** Tips

# TODO: Show sending messages in Org format.

+  Desktop notifications are enabled by default for events that mention the local user.  They can also be shown for all events in rooms with open buffers.
+  Send messages in Org mode format by customizing the option ~ement-room-send-message-filter~ (which enables Org format by default), or by calling ~ement-room-compose-org~ in a compose buffer (which enables it for a single message).  Then Org-formatted messages are automatically converted and sent as HTML-formatted messages (with the Org syntax as the plain-text fallback).  You can send syntax such as:
     -  Bold, italic, underline, strikethrough
     -  Links
     -  Tables
     -  Source blocks (including results with ~:exports both~)
     -  Footnotes (okay, that might be pushing it, but you can!)
     -  And, generally, anything that Org can export to HTML
+  Starting in the room list buffer, by pressing ~SPC~ repeatedly, you can cycle through and read all rooms with unread buffers.  (If a room doesn't have a buffer, it will not be included.)
+  Room buffers and the room-list buffer can be bookmarked in Emacs, i.e. using =C-x r m=.  This is especially useful with [[https://github.com/alphapapa/burly.el][Burly]]: you can arrange an Emacs frame with several room buffers displayed at once, use =burly-bookmark-windows= to bookmark the layout, and then you can restore that layout and all of the room buffers by opening the bookmark, rather than having to manually arrange them every time you start Emacs or change the window configuration.
+  Images and other files can be uploaded to rooms using drag-and-drop.
+  You can customize settings in the ~ement~ group.
     -  *Note:* ~setq~ should not be used for certain options, because it will not call the associated setter function.  Users who have an aversion to the customization system may experience problems.

*** Displaying symbols and emojis

Emacs may not display certain symbols and emojis well by default.  Based on [[https://emacs.stackexchange.com/questions/62049/override-the-default-font-for-emoji-characters][this question and answer]], you may find that the simplest way to fix this is to install an appropriate font, like [[https://www.google.com/get/noto/#emoji-zsye][Noto Emoji]], and then use this Elisp code:

#+BEGIN_SRC elisp
  (setf use-default-font-for-symbols nil)
  (set-fontset-font t 'unicode "Noto Emoji" nil 'append)
#+END_SRC

** Encrypted room support through Pantalaimon

Ement.el doesn't support encrypted rooms natively, but it can be used transparently with the E2EE-aware reverse proxy daemon [[https://github.com/matrix-org/pantalaimon/][Pantalaimon]].  After configuring it according to its documentation, call ~ement-connect~ with the appropriate hostname and port, like:

#+BEGIN_SRC elisp
  (ement-connect :uri-prefix "http://localhost:8009")
#+END_SRC

* Rationale

Why write a new Emacs Matrix client when there is already [[https://github.com/alphapapa/matrix-client.el][matrix-client.el]], by the same author, no less?  A few reasons:

-  ~matrix-client~ uses an older version of the Matrix spec, r0.3.0, with a few elements of r0.4.0 grafted in.  Bringing it up to date with the current version of the spec, r0.6.1, would be more work than to begin with the current version.  Ement.el targets r0.6.1 from the beginning.
-  ~matrix-client~ does not use Matrix's lazy-loading feature (which was added to the specification later), so initial sync requests can take a long time for the server to process and can be large (sometimes tens of megabytes of JSON for the client to process!).  Ement.el uses lazy-loading, which significantly improves performance.
-  ~matrix-client~ automatically makes buffers for every room a user has joined, even if the user doesn't currently want to watch a room.  Ement.el opens room buffers on-demand, improving performance by not having to insert events into buffers for rooms the user isn't watching.
-  ~matrix-client~ was developed without the intention of publishing it to, e.g. MELPA or ELPA.  It has several dependencies, and its code does not always install or compile cleanly due to macro-expansion issues (apparently depending on the user's Emacs config).  Ement.el is designed to have minimal dependencies outside of Emacs (currently only one, ~plz~, which could be imported into the project), and every file is linted and compiles cleanly using [[https://github.com/alphapapa/makem.sh][makem.sh]].
-  ~matrix-client~ uses EIEIO, probably unnecessarily, since few, if any, of the benefits of EIEIO are realized in it.  Ement.el uses structs instead.
-  ~matrix-client~ uses bespoke code for inserting messages into buffers, which works pretty well, but has a few minor bugs which are difficult to track down.  Ement.el uses Emacs's built-in (and perhaps little-known) ~ewoc~ library, which makes it much simpler and more reliable to insert and update messages in buffers, and enables the development of advanced UI features more easily.
-  ~matrix-client~ was, to a certain extent, designed to imitate other messaging apps.  The result is, at least when used with the ~matrix-client-frame~ command, fairly pleasing to use, but isn't especially "Emacsy."  Ement.el is intended to better fit into Emacs's paradigms.
-  ~matrix-client~'s long name makes for long symbol names, which makes for tedious, verbose code.  ~ement~ is easy to type and makes for concise, readable code.
-  The author has learned much since writing ~matrix-client~ and hopes to write simpler, more readable, more maintainable code in Ement.el.  It's hoped that this will enable others to contribute more easily.

Note that, while ~matrix-client~ remains usable, and probably will for some time to come, Ement.el has now surpassed it in every way.  The only reason to choose ~matrix-client~ instead is if one is using an older version of Emacs that isn't supported by Ement.el.

* Changelog
:PROPERTIES:
:TOC:      :depth 0
:END:

<<<<<<< HEAD
** 0.5-pre

*Changes*
+ When selecting a room to view with completion, don't offer spaces.
=======
** 0.4.1
>>>>>>> ebaeb41e

*Fixes*
+ Don't show "curl process interrupted" message when updating a read marker's position again.

** 0.4

*Additions*
+ Option ~ement-room-unread-only-counts-notifications~, now enabled by default, causes rooms' unread status to be determined only by their notification counts (which are set by the server and depend on rooms' notification settings).
+ Command ~ement-room-set-notification-state~ sets a room's notification state (imitating Element's user-friendly presets).
+ Room buffers' Transient menus show the room's notification state (imitating Element's user-friendly presets).
+ Command ~ement-set-display-name~ sets the user's global displayname.
+ Command ~ement-room-set-display-name~ sets the user's displayname in a room (which is also now displayed in the room's Transient menu).
+ Column ~Notifications~ in the ~ement-taxy-room-list~ buffer shows rooms' notification state.
+ Option ~ement-interrupted-sync-hook~ allows customization of how sync interruptions are handled.  (Now, by default, a warning is displayed instead of merely a message.)

*Changes*
+ When a room's read receipt is updated, the room's buffer is also marked as unmodified.  (In concert with the new option, this makes rooms' unread status more intuitive.)

*Fixes*
+ Binding of command ~ement-forget-room~ in room buffers.
+ Highlighting of ~@room~ mentions.

** 0.3.1

*Fixes*
+ Room unread status (when the last event in a room is sent by the local user, the room is considered read).

** 0.3

*Additions*
+ Command ~ement-directory~ shows a server's room directory.
+ Command ~ement-directory-search~ searches a server's room directory.
+ Command ~ement-directory-next~ fetches the next batch of rooms in a directory.
+ Command ~ement-leave-room~ accepts a ~FORCE-P~ argument (interactively, with prefix) to leave a room without prompting.
+ Command ~ement-forget-room~ accepts a ~FORCE-P~ argument (interactively, with prefix) to also leave the room, and to forget it without prompting.
+ Option ~ement-notify-mark-frame-urgent-predicates~ marks the frame as urgent when (by default) a message mentions the local user or "@room" and the message's room has an open buffer.

*Changes*
+ Minor improvements to date/time headers.

*Fixes*
+ Command ~ement-describe-room~ for rooms without topics.
+ Improve insertion of old messages around existing timestamp headers.
+ Reduce D-Bus notification system check timeout to 2 seconds (from the default of 25).
+ Compatibility with Emacs 27.

** 0.2.1

*Fixes*
+ Info manual export filename.

** 0.2

*Changes*
+ Read receipts are re-enabled.  (They're now implemented with a global idle timer rather than ~window-scroll-functions~, which sometimes caused a strange race condition that could cause Emacs to become unresponsive or crash.)
+ When determining whether a room is considered unread, non-message events like membership changes, reactions, etc. are ignored.  This fixes a bug that caused certain rooms that had no message events (like some bridged rooms) to appear as unread when they shouldn't have.  But it's unclear whether this is always preferable (e.g. one might want a member leaving a room to cause it to be marked unread), so this is classified as a change rather than simply a fix, and more improvements may be made to this in the future.  (Fixes [[https://github.com/alphapapa/ement.el/issues/97][#97]].  Thanks to [[https://github.com/MrRoy][Julien Roy]] for reporting and testing.)
+ The ~ement-taxy-room-list~ view no longer automatically refreshes the list if the region is active in the buffer.  (This allows the user to operate on multiple rooms without the contents of the buffer changing before completing the process.)

*Fixes*
+ Links to only rooms (as opposed to links to events in rooms) may be activated to join them.
+ Read receipts mark the last completely visible event (rather than one that's only partially displayed).
+ Prevent error when a room avatar image fails to load.

** 0.1.4

*Fixed*
+ Info manual directory headers.

** 0.1.3

*Fixed*
# + Read receipt-sending function was called too many times when scrolling.
# + Send read receipts even when the last receipt is outside the range of retrieved events.
+ Temporarily disable sending of read receipts due to an unusual bug that could cause Emacs to become unresponsive.  (The feature will be re-enabled in a future release.)

** 0.1.2

*Fixed*
+ Function ~ement-room-sync~ correctly updates room-list buffers.  (Thanks to [[https://github.com/vizs][Visuwesh]].)
+ Only send D-Bus notifications when supported.  (Fixes [[https://github.com/alphapapa/ement.el/issues/83][#83]].  Thanks to [[https://github.com/tsdh][Tassilo Horn]].)

** 0.1.1

*Fixed*
+ Function ~ement-room-scroll-up-mark-read~ selects the correct room window.
+ Option ~ement-room-list-avatars~ defaults to what function ~display-images-p~ returns.

** 0.1

After almost two years of development, the first tagged release.  Submitted to GNU ELPA.

* Development
:PROPERTIES:
:TOC:      :include this :ignore descendants
:END:

Bug reports, feature requests, suggestions — /oh my/!

** Copyright Assignment
:PROPERTIES:
:TOC:      :ignore (this)
:END:

Ement.el is published in GNU ELPA and is considered part of GNU Emacs.  Therefore, cumulative contributions of more than 15 lines of code require that the author assign copyright of such contributions to the FSF.  Authors who are interested in doing so may contact [[mailto:assign@gnu.org][assign@gnu.org]] to request the appropriate form.

** Matrix spec in Org format
:PROPERTIES:
:TOC:      :ignore (this)
:END:

An Org-formatted version of the Matrix spec is available in the [[https://github.com/alphapapa/ement.el/tree/meta/spec][meta/spec]] branch.

* License
:PROPERTIES:
:TOC:      :ignore (this)
:END:

GPLv3

* COMMENT Config                                                   :noexport:
:PROPERTIES:
:TOC:      :ignore (this descendants)
:END:

# NOTE: The #+OPTIONS: and other keywords did not take effect when in this section (perhaps due to file size or to changes in Org), so they were moved to the top of the file.

** File-local variables

# Local Variables:
# eval: (require 'org-make-toc)
# before-save-hook: org-make-toc
# org-export-with-properties: ()
# org-export-with-title: t
# End:
<|MERGE_RESOLUTION|>--- conflicted
+++ resolved
@@ -287,14 +287,12 @@
 :TOC:      :depth 0
 :END:
 
-<<<<<<< HEAD
 ** 0.5-pre
 
 *Changes*
 + When selecting a room to view with completion, don't offer spaces.
-=======
+
 ** 0.4.1
->>>>>>> ebaeb41e
 
 *Fixes*
 + Don't show "curl process interrupted" message when updating a read marker's position again.
