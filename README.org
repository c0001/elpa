#+TITLE: plz.el

#+PROPERTY: LOGGING nil

# Note: This readme works with the org-make-toc <https://github.com/alphapapa/org-make-toc> package, which automatically updates the table of contents.

[[http://elpa.gnu.org/packages/plz.html][file:http://elpa.gnu.org/packages/plz.svg]]

#+HTML: <img src="images/mascot.png" align="right">

~plz~ is an HTTP library for Emacs.  It uses ~curl~ as a backend, which avoids some of the issues with using Emacs's built-in ~url~ library.  It supports both synchronous and asynchronous requests.  Its API is intended to be simple, natural, and expressive.  Its code is intended to be simple and well-organized.  Every feature is tested against [[https://httpbin.org/][httpbin]].

* Contents                                                         :noexport:
:PROPERTIES:
:TOC:      :include siblings
:END:
:CONTENTS:
- [[#installation][Installation]]
- [[#usage][Usage]]
  - [[#examples][Examples]]
  - [[#functions][Functions]]
  - [[#queueing][Queueing]]
- [[#changelog][Changelog]]
- [[#credits][Credits]]
- [[#development][Development]]
  - [[#copyright-assignment][Copyright assignment]]
:END:

* Installation
:PROPERTIES:
:TOC:      :depth 0
:END:

** GNU ELPA

~plz~ is available in [[http://elpa.gnu.org/packages/plz.html][GNU ELPA]].  It may be installed in Emacs using the ~package-install~ command.

** Manual

 ~plz~ has no dependencies other than Emacs and ~curl~.  It's known to work on Emacs 26.3 or later.  To install it manually, simply place =plz.el= in your ~load-path~ and ~(require 'plz)~.

* Usage
:PROPERTIES:
:TOC:      :depth 1
:END:

The main public function is ~plz~, which sends an HTTP request and returns either the result of the specified type (for a synchronous request), or the ~curl~ process object (for asynchronous requests).  For asynchronous requests, callback, error-handling, and finalizer functions may be specified, as well as various other options.

** Examples

Synchronously =GET= a URL and return the response body as a decoded string (here, raw JSON):

#+BEGIN_SRC elisp :exports both :results value code :cache yes
  (plz 'get "https://httpbin.org/user-agent")
#+END_SRC

#+RESULTS[47fef7e4780e9fac6c99d7661c29de580bf0fa14]:
#+begin_src elisp
  "{\n \"user-agent\": \"curl/7.35.0\"\n}\n"
#+end_src

Synchronously =GET= a URL that returns a JSON object, and parse and return it as an alist:

#+BEGIN_SRC elisp :exports both :results value code :cache yes
  (plz 'get "https://httpbin.org/get" :as #'json-read)
#+END_SRC

#+RESULTS[a117174ba62b2be3ea3f23e5c43662047b81bccf]:
#+begin_src elisp
  ((args)
   (headers
    (Accept . "*/*")
    (Accept-Encoding . "deflate, gzip")
    (Host . "httpbin.org")
    (User-Agent . "curl/7.35.0"))
   (url . "https://httpbin.org/get"))
#+end_src

Asynchronously =POST= a JSON object in the request body, then parse a JSON object from the response body, and call a function with the result:

#+BEGIN_SRC elisp :exports both :cache yes
  (plz 'post "https://httpbin.org/post"
    :headers '(("Content-Type" . "application/json"))
    :body (json-encode '(("key" . "value")))
    :as #'json-read
    :then (lambda (alist)
            (message "Result: %s" (alist-get 'data alist))))
#+END_SRC

#+RESULTS[3f4fdd16c4980bf36c3930e91f69cc379cca4a35]:
: Result: {"key":"value"}

Synchronously download a JPEG file, then create an Emacs image object from the data:

#+BEGIN_SRC elisp :exports both :cache yes
  (let ((jpeg-data (plz 'get "https://httpbin.org/image/jpeg" :as 'binary)))
    (create-image jpeg-data nil 'data))
#+END_SRC

#+RESULTS[fbe8a6c8cb097ac08e992ea90bdbd50e7337a385]:
: (image :type jpeg :data ""ÿØÿà^@^PJFIF...")

** Functions

+  ~plz~ :: /(method url &key headers body else finally noquery (as 'string) (then 'sync) (body-type 'text) (decode t decode-s) (connect-timeout plz-connect-timeout) (timeout plz-timeout))/

   Request ~METHOD~ from ~URL~ with curl.  Return the curl process object or, for a synchronous request, the selected result.

   ~HEADERS~ may be an alist of extra headers to send with the request.

   ~BODY~ may be a string, a buffer, or a list like ~(file FILENAME)~ to upload a file from disk.

   ~BODY-TYPE~ may be ~text~ to send ~BODY~ as text, or ~binary~ to send it as binary.

   ~AS~ selects the kind of result to pass to the callback function ~THEN~, or the kind of result to return for synchronous requests.  It may be:

   - ~buffer~ to pass the response buffer, which will be narrowed to the response body and decoded according to ~DECODE~.
   - ~binary~ to pass the response body as an un-decoded string.
   - ~string~ to pass the response body as a decoded string.
   - ~response~ to pass a ~plz-response~ structure.
   - ~file~ to pass a temporary filename to which the response body has been saved without decoding.
   - ~(file ~FILENAME)~ to pass ~FILENAME~ after having saved the response body to it without decoding.  ~FILENAME~ must be a non-existent file; if it exists, it will not be overwritten, and an error will be signaled.
   - A function, which is called in the response buffer with it narrowed to the response body (suitable for, e.g. ~json-read~).

   If ~DECODE~ is non-nil, the response body is decoded automatically.  For binary content, it should be nil.  When ~AS~ is ~binary~, ~DECODE~ is automatically set to nil.

   ~THEN~ is a callback function, whose sole argument is selected above with ~AS~; if the request fails and no ~ELSE~ function is given (see below), the argument will be a ~plz-error~ structure describing the error.  Or ~THEN~ may be ~sync~ to make a synchronous request, in which case the result is returned directly from this function.

   ~ELSE~ is an optional callback function called when the request fails (i.e. if curl fails, or if the ~HTTP~ response has a non-2xx status code).  It is called with one argument, a ~plz-error~ structure.  If ~ELSE~ is nil, a ~plz-curl-error~ or ~plz-http-error~ is signaled when the request fails, with a ~plz-error~ structure as the error data.  For synchronous requests, this argument is ignored.

   ~NOTE~: In v0.8 of ~plz~, only one error will be signaled: ~plz-error~.  The existing errors, ~plz-curl-error~ and ~plz-http-error~, inherit from ~plz-error~ to allow applications to update their code while using v0.7 (i.e. any ~condition-case~ forms should now handle only ~plz-error~, not the other two).

   ~FINALLY~ is an optional function called without argument after ~THEN~ or ~ELSE~, as appropriate.  For synchronous requests, this argument is ignored.

   ~CONNECT-TIMEOUT~ and ~TIMEOUT~ are a number of seconds that limit how long it takes to connect to a host and to receive a response from a host, respectively.

   ~NOQUERY~ is passed to ~make-process~, which see.

** Queueing

~plz~ provides a simple system for queueing HTTP requests.  First, make a ~plz-queue~ struct by calling ~make-plz-queue~.  Then call ~plz-queue~ with the struct as the first argument, and the rest of the arguments being the same as those passed to ~plz~.  Then call ~plz-run~ to run the queued requests.

All of the queue-related functions return the queue as their value, making them easy to use.  For example:

#+begin_src elisp :exports code
  (defvar my-queue (make-plz-queue :limit 2))

  (plz-run
   (plz-queue my-queue
     'get "https://httpbin.org/get?foo=0"
     :then (lambda (body) (message "%s" body))))
#+end_src

Or:

#+begin_src elisp :exports code
  (let ((queue (make-plz-queue :limit 2
                               :finally (lambda ()
                                          (message "Queue empty."))))
        (urls '("https://httpbin.org/get?foo=0"
                "https://httpbin.org/get?foo=1")))
    (plz-run
     (dolist (url urls queue)
       (plz-queue queue 'get url
         :then (lambda (body) (message "%s" body))))))
#+end_src

You may also clear a queue with ~plz-clear~, which cancels any active or queued requests and calls their ~:else~ functions.  And ~plz-length~ returns the number of a queue's active and queued requests.

** Tips
:PROPERTIES:
:TOC:      :ignore (this)
:END:

+ You can customize settings in the =plz= group, but this can only be used to adjust a few defaults.  It's not intended that changing or binding global variables be necessary for normal operation.

* Changelog
:PROPERTIES:
:TOC:      :depth 0
:END:

<<<<<<< HEAD
** 0.8-pre

Nothing new yet.
=======
** 0.7.1

*Fixes*
+ Handle HTTP 303 redirects.  (Thanks to [[https://github.com/hubisan][Daniel Hubmann]] for reporting.)
>>>>>>> c701f5d3

** 0.7

*Changes*
+ A new error signal, ~plz-error~, is defined.  The existing signals, ~plz-curl-error~ and ~plz-http-error~, inherit from it, so handling ~plz-error~ catches both.

  *NOTE:* The existing signals, ~plz-curl-error~ and ~plz-http-error~, are hereby deprecated, and they will be removed in v0.8.  Applications should be updated while using v0.7 to only expect ~plz-error~.

*Fixes*
+ Significant improvement in reliability by implementing failsafes and workarounds for Emacs's process-handling code.  (See [[https://github.com/alphapapa/plz.el/issues/3][#3]].)
+ STDERR output from curl processes is not included in response bodies (which sometimes happened, depending on Emacs's internal race conditions).  (Fixes [[https://github.com/alphapapa/plz.el/issues/23][#23]].)
+ Use ~with-local-quit~ for synchronous requests (preventing Emacs from complaining sometimes).  (Fixes [[https://github.com/alphapapa/plz.el/issues/26][#26]].)
+ Various fixes for ~:as 'buffer~ result type: decode body when appropriate; unset multibyte for binary; narrow to body; don't kill buffer prematurely.
+ When clearing a queue, don't try to kill finished processes.

*Internal*
+ Response processing now happens outside the process sentinel, so any errors (e.g. in user callbacks) are not signaled from inside the sentinel.  (This avoids the 2-second pause Emacs imposes in such cases.)
+ Tests run against a local instance of [[https://github.com/postmanlabs/httpbin][httpbin]] (since the ~httpbin.org~ server is often overloaded).
+ No buffer-local variables are defined anymore; process properties are used instead.

** 0.6

*Additions*
+ Function ~plz~'s ~:body~ argument now accepts a list like ~(file FILENAME)~ to upload a file from disk (by passing the filename to curl, rather than reading its content into Emacs and sending it to curl through the pipe).

*Fixes*
+ Function ~plz~'s docstring now mentions that the ~:body~ argument may also be a buffer (an intentional feature that was accidentally undocumented).
+ Handle HTTP 3xx redirects when using ~:as 'response~.

** 0.5.4

*Fixes*
+ Only run queue's ~finally~ function after queue is empty.  (New features should not be designed and released on a Friday.)

** 0.5.3

*Fixes*
+ Move new slot in ~plz-queue~ struct to end to prevent invalid byte-compiler expansions for already-compiled applications (which would require them to be recompiled after upgrading ~plz~).

** 0.5.2

*Fixes*
+ When clearing a queue, only call ~plz-queue~'s ~finally~ function when specified.

** 0.5.1

*Fixes*
+ Only call ~plz-queue~'s ~finally~ function when specified.  (Thanks to [[https://github.com/redchops][Dan Oriani]] for reporting.)

** 0.5

*Additions*
+ Struct ~plz-queue~'s ~finally~ slot, a function called when the queue is finished.

** 0.4

*Additions*
+ Support for HTTP ~HEAD~ requests.  (Thanks to [[https://ushin.org/][USHIN, Inc.]] for sponsoring.)

*Changes*
+ Allow sending ~POST~ and ~PUT~ requests without bodies.  ([[https://github.com/alphapapa/plz.el/issues/16][#16]].  Thanks to [[https://github.com/josephmturner][Joseph Turner]] for reporting.  Thanks to [[https://ushin.org/][USHIN, Inc.]] for sponsoring.)

*Fixes*
+ All 2xx HTTP status codes are considered successful.  ([[https://github.com/alphapapa/plz.el/issues/17][#17]].  Thanks to [[https://github.com/josephmturner][Joseph Turner]] for reporting.  Thanks to [[https://ushin.org/][USHIN, Inc.]] for sponsoring.)
+ Errors are signaled with error data correctly.

*Internal*
+ Test suite explicitly tests with both HTTP/1.1 and HTTP/2.
+ Test suite also tests with Emacs versions 27.2, 28.1, and 28.2.

** 0.3

*Additions*
+ Handle HTTP proxy headers from Curl. ([[https://github.com/alphapapa/plz.el/issues/2][#2]].  Thanks to [[https://github.com/alanthird][Alan Third]] and [[https://github.com/sawyerzheng][Sawyer Zheng]] for reporting.)

*Fixes*
+ Replaced words not in Ispell's default dictionaries (so ~checkdoc~ linting succeeds).

** 0.2.1

*Fixes*
+ Handle when Curl process is interrupted.

** 0.2

*Added*
+ Simple request queueing.

** 0.1

Initial release.

* Credits

+  Thanks to [[https://github.com/skeeto][Chris Wellons]], author of the [[https://github.com/skeeto/elfeed][Elfeed]] feed reader and the popular blog [[https://nullprogram.com/][null program]], for his invaluable advice, review, and encouragement.

* Development

Bug reports, feature requests, suggestions — /oh my/!

Note that ~plz~ is a young library, and its only client so far is [[https://github.com/alphapapa/ement.el][Ement.el]].  There are a variety of HTTP and ~curl~ features it does not yet support, since they have not been needed by the author.  Patches are welcome, as long as they include passing tests.

** Copyright assignment

This package is part of [[https://www.gnu.org/software/emacs/][GNU Emacs]], being distributed in [[https://elpa.gnu.org/][GNU ELPA]].  Contributions to this project must follow GNU guidelines, which means that, as with other parts of Emacs, patches of more than a few lines must be accompanied by having assigned copyright for the contribution to the FSF.  Contributors who wish to do so may contact [[mailto:emacs-devel@gnu.org][emacs-devel@gnu.org]] to request the assignment form.

* License
:PROPERTIES:
:TOC:      :ignore (this)
:END:

GPLv3

* COMMENT Export setup                                             :noexport:
:PROPERTIES:
:TOC:      :ignore (this descendants)
:END:

# Copied from org-super-agenda's readme, in which much was borrowed from Org's =org-manual.org=.

#+OPTIONS: broken-links:t *:t

** Info export options

#+TEXINFO_DIR_CATEGORY: Emacs
#+TEXINFO_DIR_TITLE: Plz: (plz)
#+TEXINFO_DIR_DESC: HTTP library using Curl as a backend

# NOTE: We could use these, but that causes a pointless error, "org-compile-file: File "..README.info" wasn't produced...", so we just rename the files in the after-save-hook instead.
# #+TEXINFO_FILENAME: plz.info
# #+EXPORT_FILE_NAME: plz.texi

** File-local variables

# NOTE: Setting org-comment-string buffer-locally is a nasty hack to work around GitHub's org-ruby's HTML rendering, which does not respect noexport tags.  The only way to hide this tree from its output is to use the COMMENT keyword, but that prevents Org from processing the export options declared in it.  So since these file-local variables don't affect org-ruby, wet set org-comment-string to an unused keyword, which prevents Org from deleting this tree from the export buffer, which allows it to find the export options in it.  And since org-export does respect the noexport tag, the tree is excluded from the info page.

# Local Variables:
# eval: (require 'org-make-toc)
# after-save-hook: (lambda nil (when (and (require 'ox-texinfo nil t) (org-texinfo-export-to-info)) (delete-file "README.texi") (rename-file "README.info" "plz.info" t)))
# before-save-hook: org-make-toc
# org-export-with-properties: ()
# org-export-with-title: t
# org-export-initial-scope: buffer
# org-comment-string: "NOTCOMMENT"
# End:<|MERGE_RESOLUTION|>--- conflicted
+++ resolved
@@ -179,16 +179,14 @@
 :TOC:      :depth 0
 :END:
 
-<<<<<<< HEAD
 ** 0.8-pre
 
 Nothing new yet.
-=======
+
 ** 0.7.1
 
 *Fixes*
 + Handle HTTP 303 redirects.  (Thanks to [[https://github.com/hubisan][Daniel Hubmann]] for reporting.)
->>>>>>> c701f5d3
 
 ** 0.7
 
