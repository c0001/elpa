--- conflicted
+++ resolved
@@ -116,17 +116,15 @@
 
 * Changelog
 
-<<<<<<< HEAD
 ** v0.2-pre
 
 Nothing new yet.
-=======
+
 ** v0.1.3
 
 *Fixes*
 + Autoloads.
 + Command aliases.
->>>>>>> cefe2132
 
 ** v0.1.2
 
