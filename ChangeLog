<<<<<<< HEAD
2024-11-04 John Ciolfi <ciolfi@mathworks.com>
	Fix a matlab org mode issues

	1. If the matlab shell isn't running and an org-mode matlab code block is evaluated, org babel will
	   start it using `matlab-shell', then it was sending the code to be evaluated to the shell without
	   waiting for the shell to be ready. This was causing startup messages to appear in the result
	   of the evaluation. Now, we wait for the shell to start and the results are as expected without
	   the startup messages.

	2. If the matlab shell is busy and you evaluate a matlab code block, you now get a message that
	   it is busy.

	3. Fix ":result output" matlab code blocks. Previously, these code blocks would contain both
	   the input matlab code being evaluated and the results displayed in the MATLAB shell. Now
	   the ":results output" matlab code blocks only contain the displayed results.

	4. Fix ":results output latex" matlab code blocks. Fix is the same as (3).

	5. Added tests for the output code blocks.
=======
2024-11-06 John Ciolfi <ciolfi@mathworks.com>
	* matlab-ccount.el: display how many code characters in MATLAB *.m files.
	This was created by Eric Ludlam.
>>>>>>> 21a147bd

2024-10-29 John Ciolfi <ciolfi@mathworks.com>
	Improved org-mode integration. Now, org evaluation of matlab code blocks
	works "out-of-the-box".

	In addition, the new intergation fixes issues where evaluation of
	verbatim matlab code blocks was using dlmwrite which is an
	obsolete MATLAB functions. The example has been updated to also
	illustrate how to scale images and get colored PDF's.

	When upgrading, check your ~/.emacs for
	  - (defun matlab-org-session-advice ...)
	  - (defun matlab-org-fixup-print ...)
	  - (defun org-export-dispatch-no-babel-advice ...)
	  - (eval-after-load 'ox ...)
	  - (eval-after-load "org" ...)
	and remove these.

	This commit also tests the evaluation of matlab verbatim and
	graphics code blocks.  I validated Emacs 27, 28, and 29 work with
	MATLAB R2024a and R2024b on Linux Debian 12.

2024-10-22 22:55  Nidish Narayanaa Balaji <nidbid@gmail.com>

	* matlab-sections.el: Renamed matlab-cell.el to matlab-sections.el.

2024-10-22 08:26  Uwe Brauer  <oub@mat.ucm.es>

	* matlab-shell.el (matlab-shell-run-code-section): change name
	cell-->code-section. Naming convention found in
	https://www.mathworks.com/help/matlab/matlab_prog/create-and-run-sections.html

2024-10-21 John Ciolfi <ciolfi@mathworks.com>
	* matlab-autoload.el: Changed matlab-load.el to matlab-autoload.el to be consistent with
	current Emacs conventions. Eliminated require of matlab-autoload.el from tests.
	* .dirs-local.el: setup for flycheck

2024-10-21 17:59  Uwe Brauer  <oub@mat.ucm.es>

	* matlab-mode.el: Repair various syntax errors, thanks to Jonas Bernoulli

2024-10-20 18:55  Nidish Narayanaa Balaji <nidbid@gmail.com>

	* matlab-cell.el: New file, support of matlab-cells (pieces of
	code), using a minor mode.


2024-10-13 14:53  Uwe Brauer  <oub@mat.ucm.es>

	* mlint.el (mlint-program-selection-fcn): Start to repair compiler
	warnings concerning quote in docstrings

2024-10-11 17:17  Uwe Brauer  <oub@mat.ucm.es>

	* tlc.el (tlc--indent-move-up): run checkdoc

	* mlint.el: run checkdoc

2024-10-11 17:14  Uwe Brauer  <oub@mat.ucm.es>

	* mlgud.el: this files needs to be checked carefully!

2024-10-11 17:11  Uwe Brauer  <oub@mat.ucm.es>

	* matlab-topic.el: run checkdoc

	* matlab-syntax.el: run checkdoc

	* matlab-shell-gud.el run checkdoc

	* matlab-scan.el: run checkdoc

	* matlab-maint.el run checkdoc

	* matlab-complete.el: run checkdoc

	* matlab-cgen.el: run checkdoc

	* company-matlab-shell.el: run checkdoc

2024-10-11 09:30  Uwe Brauer  <oub@mat.ucm.es>

	* matlab-shell.el: run checkdock

	* matlab.el (matlab-mode-version): run checkdoc

2024-10-09 09:14  Uwe Brauer  <oub@mat.ucm.es>

	* matlab.el (matlab-mode-version): Change to matlab-mode-version
	6.0 to reflect the big leap forward

2024-10-05 Uwe Brauer  <oub@mat.ucm.es> Update the data of the copyright note to 2024
	* cedet-matlab.el:
        * company-matlab-shell.el
        * dl_emacs_support.m
        * linemark.el
        * matlab-cgen.el
        * matlab-compat.el
        * matlab-complete.el
        * matlab-maint.el
        * matlab-netshell.el
        * matlab-scan.el
        * matlab-shell-gud.el
        * matlab-shell.el
        * matlab-syntax.el
        * matlab-topic.el
        * matlab.el
        * mlint.el
        * tests/blocks.m
        * tests/buggy.m
        * tests/cellscript.m
        * tests/complete.m
        * tests/continuations.m
        * tests/dbtester.m
        * tests/errexamples.shell.m
        * tests/expressions.m
        * tests/fontlock.m
        * tests/indents.m
        * tests/mclass.m
        * tests/mclass_cont.m
        * tests/metest.el
        * tests/metest.sh
        * tests/mfuncends.m
        * tests/mfuncnoend.m
        * tests/mfuncnoendblock.m
        * tests/mfuncnoendindent.m
        * tests/mfuncnofuncindent.m
        * tests/mfuncspacey.m
        * tests/mpclass.m
        * tests/stringtest.m
        * tests/syntaxerr.m
        * tests/testeeval.m
        * tlc.el

2024-10-05 Uwe Brauer  <oub@mat.ucm.es> Add copyright headers to remaining files.
	* cedet-matlab.el:
	* examples/matlab-and-org-mode/matlab-and-org-mode.org
	* tests/+eltest/+utils/testme.m
	* tests/+eltest/@EmacsTest/EmacsTest.m
	* toolbox/+emacs/@Breakpoints/Breakpoints.m
	* toolbox/+emacs/@EmacsServer/EmacsServer.m
	* toolbox/+emacs/@Stack/Stack.m
	* toolbox/+emacs/set.m
	* toolbox/dbhotlink.m
	* toolbox/ebclear.m
	* toolbox/ebstack.m
	* toolbox/ebstatus.m
	* toolbox/ebstop.m
	* toolbox/emacscd.m
	* toolbox/emacsdocomplete.m
	* toolbox/emacsinit.m
	* toolbox/emacsnetshell.m
	* toolbox/emacsrun.m
	* toolbox/emacsrunregion.m
	* toolbox/emacstipstring.m
	* toolbox/help.m
	* toolbox/opentoline.m



2024-09-02 John Ciolfi <ciolfi@mathworks.com>
	1. Enable building with emacs29
	2. Added make -f check-emacs-versions

2024-08-24 John Ciolfi <ciolfi@mathworks.com>
	1. Mirrored from SourceForge to github
	 - git clone --bare git+ssh://oub@git.code.sf.net/p/matlab-emacs/src matlab-sf-mirror-bare
	 - cd matlab-sf-mirror-bare
	 - delete old branches via
	     git branch -D wisent-parser
	     git branch -D fontlockhang
	     git branch -D strings
	     git branch -D usage1
	     git branch -D hairyblocks
	     git branch -D mac_init
	     git branch -D modernize
	     git branch -D font-lock
	     git branch -D shell-patch
	     git branch -D shellcomplete
	 - git push --mirror https://github.com/mathworks/Emacs-MATLAB-Mode.git
	2. For MathWorks standards,
	   - Renamed COPYING to LICENSE.txt
	   - Added SECURITY.md
	   - Added CONTRIBUTING.org
	3. Deleted stale files that no longer work or are no longer needed
	   - INSTALL
	   - Project.ede
	   - README
	   - cedet-matlab.el
	   - matlab-publish.el
	   - semantic-matlab.el
	   - semanticdb-matlab.el
	   - srecode-matlab.el
	   - templates/Makefile
	   - templates/Project.ede
	   - templates/srecode-matlab.srt
	   - tests/Project.ede
	   - toolbox/Makefile
	   - toolbox/Project.ede
	4. Cleaned up the Makefile's and fixed build issues
	5. Tests were fixed and now pass (verified with MATLAB 2024a)

2023-07-12 22:14  Uwe Brauer  <oub@mat.ucm.es>

	* COPYING: add GPL3+ License

2023-07-12  Uwe Brauer  <oub@mat.ucm.es>

	* cedet-matlab.el: update to GPL3+

	* company-matlab-shell.el: ditto

	* company-matlab-shell.el: ditto

	* dl_emacs_support.m: ditto

	* linemark.el: ditto

	* matlab-publish.el: ditto

	* matlab.el: ditto

	* mlint.el: Ditto

	* semantic-matlab.el: Ditto

	* semanticdb-matlab.el: ditto

2023-04-24 14:47  Uwe Brauer  <oub@mat.ucm.es>

	* matlab.el (matlab-mode): Apply patch provided by Peter Mao <peter.mao@gmail.com>

2022-10-08 18:19  Uwe Brauer  <oub@mat.ucm.es>

	* matlab.el (matlab-mode): Apply patch provided my Eric Ludlam:
	delete the line  (kill-all-local-variables) in the matlab-mode function.


2022-04-12  Uwe Brauer  <oub@mat.ucm.es>

	* matlab-load.el (matlab-mode): Add the load file to the
	repository, for the MELPA archive.

2022-04-12  Uwe Brauer  <oub@mat.ucm.es>

	* matlab-syntax.el (matlab--transpose-syntax): 680 Apply patch
	provided by Eric Ludlam to fix a transpose syntax problem

2022-03-11  John Ciolfi <ciolfi@mathworks.com>

	* matlab-netshell.el, matlab-shell-gud.el, matlab-shell.el, matlab.el, mlgud.el
	Fix conflict between matlab-shell debugging and C++ (or other language) debugging.
	- matlab-shell debugging previously leveraged gud.el for debugging of *.m files.
	- C++ debugging also leverages gud.el for debugging.
	- Only one instance of a gud.el debugger can be active. If you run two, say
	  *.m debugging and C++ debugging. Then you get odd errors such as the
	  ebbreak not being recognized by gdb.
	To fix these issue, I copied gud.el and made a new namespace "mlgud". I also
	removed a lot of unused code from mlgud.el, though there's still more that can
	be removed. Now one can debug *.m files and *.cpp files in one Emacs session.

2021-11-22  Uwe Brauer  <oub@mat.ucm.es>

	* company-matlab-shell.el: 677 correct a silly typo

2021-07-26  Uwe Brauer  <oub@mat.ucm.es>

	* matlab-shell.el (matlab-shell-region->script): 676 apply patch provided by
	  Karthik Chikmagalur <karthikchikmagalur@gmail.com>:
	  Copy all local functions to script.

2021-05-04  Uwe Brauer  <oub@mat.ucm.es>

	* toolbox/emacsrunregion.m (emacsrunregion):
	  Apply a patch provided by Julien Claisse: trump support

2021-02-25 John Ciolfi ciolfi@mathworks.com
	* tlc.el (new version 1.3): revamped implementation
	1. Make tlc indent by 4 spaces. Previously we were indenting by 2 spaces
	   as this was used when we created tlc. Updating to 4 to be consistent
	   with matlab-mode, etc.
	2. Don't indent "TLC file guards"
	   %if EXISTS(::_FILE_NAME_) == 0
	   %assign _FILE_NAME_ = 1
	   <tlc file body starts at first column, 0>
	   %endif
	3. Don't indent when inside of multi-line comments,
	   fixed multi-line comment detection
	4. Various indent fixes
	5. Always align %if/%elseif/%else/%endif statements, even when unbalanced
	   "{", "}" language elements exist.
	6. Add support for special "%%{", "%%{{", "%%}", "%%}}", etc. 'indent
	   comment shift operators' adjust indentation by 4, 8, -4, -8, etc.
	7. Add support for "%%{N}" 'indent comment shift operators' that adjust
	   what follows to indent to column N
	8. Fix the tlc syntax table to correctly handle single and multiline
	   comments
	9. Make M-; use single line "%% ..." comments
	10. Improved (TAB) indent-region performance by simplify logic
	    and only checking for multiline comments when required.

2020-01-06  Uwe Brauer  <oub@mat.ucm.es>

	* matlab-compat.el (matlab-find-executable-directory): Apply patch
	provided by John Ciolfi <ciolfi@mathworks.com>, thanks John.

2019-11-27  Uwe Brauer  <oub@mat.ucm.es>

	* NEWS.org (News in 4.0): 290 Merge, documentation concerning new
	features, provided by John Ciolfi <ciolfi@mathworks.com>, thanks John.

2019-11-25  Uwe Brauer  <oub@mat.ucm.es>

	* NEWS.org (Changes and New Features in matlab-emacs): New file,
	add News for 4.0

2019-09-30 Eric Ludlam <eludlam@mathworks.com>

	* matlab.el: String & Comment Font Lock Handling
	(matlab-mode-syntax-table): Add " as puncutation.
	(matlab-string-char-regexp): New
	(matlab-string-start-regexp): Add "
	(matlab-string-content-regexp, matlb-string-end-regexp)
	(matlb-match-string-end-for-string)
	(mtlab-font-lock-string-match-normal)
	(matlab-font-lock-string-match-unterninated)
	(matlab-font-lock-string-match-here)
	(matlab-font-lock-comment-match, ): Deleted
	(matlab-font-lock-string-start-regexp): New
	(matlab-font-lock-string-and-comment-start-regexp): New
	(matlab-font-lock-allstring-comment-match-normal): New
	(matlab-test-allstring-comment-match): New interactive tester for
	fontlocked strings and comments.
	* matlab.el Misc Font Lock improvements
	(matlab-handle-simulink): Remove option.  Always
	highlight simulink keywords.
	(matlab-keyword-list): Remove classdef - this is handled diretly.
	(matlab-simulink-keywords, matlab-constants-keyword-list): New,
	moved out of explicit font lock expression.
	(matlab-font-lock-regexp-opt): New fcn used in place of
	regepxp-opt to simplify font-lock keywords, and maintain
	compatibility.
	(matlab-font-lock-keywords): Replace old charvect and comment
	matchers with new unified string and comment matcher.
	Replace all calls to regexp-opt with matlab-font-lock-regexp-opt.
	Replace hard-coded lists of keywords with call to *-regexp-opt.
	(matlab-function-font-lock-keywords): New, derived from gaudy
	keywords.
	(matlab-class-attributes-list-re,matlab-class-font-lock-keywords): New
	(matlab-gaudy-font-lock-keywords): Now built from function and
	class keywords list.
	(matlab-realy-guady-font-lock-keywords): Replace obsolete
	font-lock-type-face.
	Remove continuation expression (now handled in combined
	string/comment highlighter).
	Replace all calls to regexp-opt with matlab-font-lock-regexp-opt.
	(matlab-mode): Add support for font-lock-multiline.
	If show-paren-mode is available, use that instead of built-in
	block highlighting.
	(matlab-ispell-strings-region): Use new font lock matcher for strings.
	(matlab-valid-end-construct-p): Don't modify match-data.
	* matlab.el Block and Comment navigation
	(matlab-up-string-or-comment, matlab-backward-up-string-or-comment): New
	(matlab-move-list-sexp-internal): New (only list like expressions)
	(matlab-move-simple-sexp-backward-internal): New (call below)
	(matlab-move-simple-sexp-internal): New, nav comments, strings, and
	lists.
	(matlab-backward-sexp): Nav simple-sexp (as above).
	Fix bug with noerror version if there are stacks of incomplete ends.
	(matlab-forward-sexp): Nav w/ simple-sexp (as above)
	instead of using built-in forward-sexp when not navigating blocks.
	(matlab-forward-sexp): Add 'autostart' optional input.
	(matlab-lattr-block-close): Account for ends in comments and strings.
	(matlab-show-cursor-context): New debug command for testing what is
	under the cursor.
	(matlab-cursor-comment-string-context): New detector fcn for strings and
	comments.
	(matlab-ursor-in-string-or-comment, matlab-cursor-in-comment)
	(matlab-cursor-in-string): Delete impl, use above detector instead.
	* matlab.el: show-paren-mode support
	(matlab-show-paren-or-block): Function called from show-paren-mode to
	identify what to highlight.  Use new navigation system to identify
	matching parens and block keywords.
	* tests/metest.el: New set of Emacs tests.
	* tests/metest.sh: Shell script to run tests.
	* tests/strings.el, tests/expressions.m, tests/mclass.m: New MATLAB
	files with various syntaxes and test tokens used to verify new behavior.

2018-09-28  Uwe Brauer  <oub@mat.ucm.es>

	* matlab.el (matlab-string-start-regexp): Patch provided by Eric
	Ludlam: adds support for Strings in matlab-mode. b = "string
	scalar" and b = "string "" scalar" are now highlighted.

2018-01-25 John Ciolfi <ciolfi@mathworks.com>
	* matlab.el, company-matlab.el: Allow completion within a line and better
	quit support. Patch provided by Nate Chodosh.

2017-12-24 John Ciolfi <ciolfi@mathworks.com>
	* Makefile: Updated byte compile to work on Emacs 25, other minor cleanups.

2017-12-05 John Ciolfi <ciolfi@mathworks.com>
	* README.org: Revamp help. Remove stale items.
	* matlab.el, emacsinit.m: make matlab-shell-emacsclient-command
	customizable so people can easily tailor the ">> edit file.m" behavior.

2017-12-05  John Ciolfi <ciolfi@mathworks.com>
	* TAB: Fixed several problems with TAB completion, and added
	direct support for company (complete anything) mode tab
	completion. If company is installed TAB key is bound to use
	company completion and C-TAB is classic emacs TAB completion.
	* Debugging: Enabled debugging of matlab code (dbstop, etc.) in
	R2015b MATLAB and later. This requires using the MATLAB editor
	instead of emacs because recent MATLAB's are not giving enough
	info to debug within emacs.
	* Warnings: Fixed/suppressed all warnings as reported by emacs
	24.4 (and removed support for emacs 22 and earlier).
	* Makefile: matlab-load.el is a generated file that should be
	rebuilt after clean.
	* matlab-load.el: remove this from the repro. It is generated
	so it should be rebuilt via GNU make.
	* company-matlab-shell.el: made completion using company (complete
	anything) work with new TAB handling paradigm
	* linemark.el: fixed compiler warnings
	* matlab-publish.el: fixed compiler warnings
	* matlab.el: fixed TAB completion handling. Prior to fix, hitting
	tab would generate noise (new unnecessary ">>" prompts) and it
	didn't handle certain cases, e.g. ">> ! mv file.<TAB>", ">>
	set(h,'<TAB>')", etc. would fail to complete.
	* mlint.el: fixed compiler warnings
	* cedet-matlab.el, semantic-matlab.el, semanticdb-matlab.el:
	fixed warnings, though I'm not sure if these files are still
	usable because some functions they reference no longer exist.
	* tlc.el: fixed compiler warnings, including autoload issue that
	was preventing use.
	* toolbox/emacsdocomplete.m: fixed handling of tab completion for
	commands with strings
	* toolbox/emacsinit.m: don't activate emacs-based debugging/
	dbstop handling in R2015b and later.

2016-04-15  Uwe Brauer  <oub@mat.ucm.es>

	* matlab-pkg.el ("matlab-mode"): New file for the MELPA repo:
	purpose: add information to the GNU Emacs package system. User of
	older GNU Emacs versions <24, and Xemacs users can safely ignore
	this file.

2016-04-10  Uwe Brauer  <oub@mat.ucm.es>

	* matlab.el: Add an empty line after the first line in matlab.el,
	maybe this will generate the desired info line when calling
	package-list-package in GNU emacs. (MELPA).

2016-04-01  Uwe Brauer  <oub@mat.ucm.es>

	* matlab.el (matlab-mode-version): change version to 3.3.5

	* matlab.el (matlab-enable-block-highlighting): Applied patch
	provided by
	kaushal_modi@users.sf.net

2016-03-17  Uwe Brauer  <oub@mat.ucm.es>

	* toolbox/dbhotlink.m (dbhotlink): new file

2016-03-17  Uwe Brauer  <oub@mat.ucm.es>

	* matlab.el (matlab-shell-mode): Applied patch from  Odd Andersen
	<odd.andersen@gmail.com>.

2016-03-16  Uwe Brauer  <oub@mat.ucm.es>

	* dl_emacs_support.m (getfiles): update the url and README-->README.org

2016-02-09  Uwe Brauer  <oub@mat.ucm.es>

	* matlab.el (matlab-mode-version): Change version number to
	3.3.3

	* matlab-publish.el (matlab-select-publish-form): Cleanup file

	* matlab.el (matlab-change-current-directory): Applied patch,
	from an unknown source found in http://sourceforge.net/p/matlab-emacs/patches/2/
	Purpose: add the possibility to switch the matlab directory to the
	current one.

	* matlab.el (matlab-shell): Applied patch
	from http://sourceforge.net/p/matlab-emacs/patches/2/
	which results in
	(define-key km (kbd "TAB") 'matlab-shell-tab)

2016-02-09  Uwe Brauer  <oub@mat.ucm.es>

	Imported from CVS to git.

2014-11-05  zappo  <zappo@eludlam-deb6-64>

	* Makefile: (VERSION) Updated.
	(all, tags, dist): Add toolbox
	(toolbox): New rule

	* Project.ede (:version): Updated

	* templates/Makefile (VERSION): Update to minor rev.

	* toolbox/Makefile: Makefile for toolbox.

	* toolbox/Project.ede: Project file for toolbox.

	* INSTALL (tlc.el): Fix typo.

	* matlab.el (matlab-shell-completion-list):
	remove custom call to MCR with call to emacsdocomplete.m in the matlab-emacs toolbox directlry.

	* toolbox/emacsdocomplete.m:
	Command for getting completions from MATLAB for matlab-shell.

2014-11-05  zappo  <zappo@eludlam-deb6-64>

	* matlab.el (matlab-shell-completion-list):
	remove custom call to MCR with call to emacsdocomplete.m in the matlab-emacs toolbox directlry.

	* toolbox/emacsdocomplete.m:
	Command for getting completions from MATLAB for matlab-shell.

2014-09-24  zappo  <zappo@eludlam-deb6-64>

	* .cvsignore: First checkin.

2014-09-23  zappo  <zappo@eludlam-deb6-64>

	* matlab.el (matlab-shell-font-lock-keywords):
	Tweak to support some changes in error output.
	(matlab-comment): For comment on same line.  If we run out of space (fill-column)
	pull the comment closer to the code.
	(matlab-auto-fill): When filling a string, improve checking of when to add brackets
	around the string.
	(matlab-shell-mode): Disable html rendering trickery.
	(gud-matlab-error-regexp): Add a new variant (off by default) as reminder to
	go back and get the current ones to handle newer MATLAB error format.

2014-03-07  zappo  <zappo@eludlam-deb6-64>

	* mlint.el (mlint-minor-mode): Remove make-local-hook for Emacs 24.

2013-08-29  zappo  <zappo@eludlam-deb6-64>

	* semantic-matlab.el (semantic/dep): New dependency (Emacs 24)
	(semantic-matlab-parse-oldstyle-class): Add 'method' local var to tidy
	compile warnings.

2013-08-26  zappo  <zappo@eludlam-deb6-64>

	* matlab.el (matlab-mode-version): Bump very-minor versin.
	(matlab-ltype-comm): Add support for block comment detection.
	(matlab-ltype-block-comm): New fcn.
	(matlab-shell): Add TAB binding for TAB for when (tab) doesn't work.
	Add support for setting WINDOWID environment variable so that MATLAB
	will bring Emacs forward when typing in a figure.

2013-04-02  zappo  <zappo@eludlam-deb6-64>

	* README: Update to discuss CEDET that comes with Emacs.

	* INSTALL: Update to note latest build notes.

	* Makefile: Regenerated
	Added CEDET_PATH variable if someone wants to download the latest from bzr.

	* Project.ede (:version): Updated
	(lisp): Add linemark.el

	* matlab-load.el: Regenerated.

	* dl_emacs_support.m (coreFiles): Add linemark.el to download list.

	* linemark.el:
	Add linemark to matlab-emacs dist so that mlint will work
	with the version of CEDET integrated with Emacs.

	* cedet-matlab.el (matlab-cedet-setup):
	Update srecode require to work w/ CEDET
	integrated w/ Emacs.

	* semantic-matlab.el (misc require statements):
	Updated to work w/ CEDET integrated w/ Emacs.

	* semanticdb-matlab.el (misc require statements):
	Updated to work w/ CEDET integrated w/ Emacs.
	(semanticdb-matlab-scan-directories): Remove references to `working'.
	(semanticdb-matlab-cache-files): Remove references to `working'.

	* templates/Makefile (VERSION): Updated.

2012-02-23  zappo  <zappo@eludlam-deb6-64>

	* matlab.el (matlab-mode):
	Change page-delimeter to allow any whitespace or \n after a %%.

2011-10-05  zappo  <zappo@eludlam-deb6-64>

	* matlab.el (matlab-ltype-endfunction-comm):
	If the endfunction comment occurs on
	a line, but the next bit of code isn't part of an enclosing fcn, then no.
	(matlab-shell-mode): Patch from Eli Merriam;
	make comint-input-filter-functions buffer local.
	Add matlab-shell-render-html-txt-format hook to comint.
	(matlab-txt-format-beg, matlab-txt-format-end): New
	(matlab-shell-render-html-txt-format): New.
	(matlab-shell-last-anchor-as-frame): New.
	(matlab-shell-render-errors-as-anchor): Use last anchor var above.
	Note: Not used for any logic yet. ;(
	(matlab-shell-previous-matching-input-from-input): patch; Mark Histed
	Force cursor to eol.
	(matlab-shell-run-region): Force displayed buffer to recycled visible buffers.

2011-08-10  davenar  <davenar@eludlam-deb6-64>

	* matlab.el (matlab-shell-mode):
	Add `comint-postoutput-scroll-to-bottom' to
	`comint-output-filter-functions' (suggested by Mark Histed).

2011-08-09  davenar  <davenar@eludlam-deb6-64>

	* matlab.el (matlab-shell-run-region):
	Fix last commit and correctly use
	`buffer-substring' again.

	* matlab.el (matlab-shell-run-region):
	When removing comments, do not touch matlab
	strings or we might remove format specifiers.

2011-07-17  davenar  <davenar@eludlam-deb6-64>

	* matlab.el (matlab-shell-run-region):
	Remove all comments before running a
	region, otherwise `matlab-shell-run-cell' will break.

	* matlab.el (matlab-shell-run-region):
	Remove comment lines.  If NOSHOW, also
	remove continuations.

	* matlab.el (matlab-shell-run-region):
	New optional argument NOSHOW to replace
	newlines with commas, so that by default this will not be done.
	(matlab-shell-run-cell): Use it.

2011-06-16  zappo  <zappo@eludlam-deb6-64>

	* matlab.el (matlab-shell-render-html-anchor):
	Add arbitrary reverse-search limit
	to improve performance when the output buffer gets large.

2011-03-23  zappo  <zappo@eludlam-deb6-64>

	* matlab.el (matlab-shell-use-emacs-toolbox): Fix to use let*

	* matlab.el (matlab-shell-running-matlab-release):
	Make more robust if matlab.el
	is not on the path.
	(matlab-shell-window-exists-for-display-completion-flag): New flag
	(matlab-shell-tab): Update to set window exists flag (above) when
	showing completions, and call hide-completions (below) when done
	completing.
	(matlab-shell-tab-hide-completions): New.

2010-12-08  zappo  <zappo@eludlam-deb6-64>

	* matlab.el (matlab-mode):
	Move line that moves point to end of buffer to just
	in front of where it is used, and inside a save-excursion.

2010-12-06  zappo  <zappo@eludlam-deb6-64>

	* matlab.el: Patch from Rudiger Sonderfeld
	(matlab-frame-init): Add a "switch to" in addition to "start" matlab
	menu item to make it clear what will happen.

2010-10-20  zappo  <zappo@eludlam-deb6-64>

	* mlint.el (mlint-platform):
	Get smarter about returning the kind of MAC and WIN supported.
	(mlint-minor-mode): Don't disable verify on save since there is still useful stuff there.

2010-10-14  zappo  <zappo@eludlam-deb6-64>

	* dl_emacs_support.m: Patch from: Joe Vornehm
	(coreFiles): Add matlab-publish.el and company-matlab-shell.el
	(mktemplatedir,mktoolboxdir): Pay attention to destination argument.

2010-09-14  zappo  <zappo@eludlam-deb6-64>

	* matlab.el (matlab-mode):
	Wrap guessing of indentation in a save-excursion.
	and running of hooks in a save excursion so point can be moved during
	checking for the indentation style.
	(matlab-toggle-show-mlint-warnings)
	(matlab-toggle-highlight-cross-function-variables):
	Always call mlint-minor-mode after a change, but pass in a numeric arg
	to force on or off dependent on the current state.

2010-07-29  zappo  <zappo@eludlam-deb6-64>

	* mlint.el (mlint-run): Fix case where mlint-program was buffer local.

2010-07-28  zappo  <zappo@eludlam-deb6-64>

	* matlab.el (gud-matlab-error-regexp):
	Patch from EricW: Fix for more error types.
	(matlab-shell-run-region): Add hack for replacing CR w/ ,.
	(matlab-shell-last-error): Fix call to find other window call so 0 is a str.

	* mlint.el (mlint-program-selection-fcn): New option.
	(mlint-minor-mode): Use above to select an mlint program.

2010-04-06  zappo  <zappo@eludlam-deb6-64>

	* matlab.el (matlab-shell-html-map): Update how it is initialized.
	Add binding for return
	(matlab-anchor-beg): Add to expression to remove "matlab:"
	(matlab-shell-render-html-anchor): Add help-echo.
	(gud-matlab-error-regexp): Improve for newere MATLABs
	(matlab-shell-last-error-anchor): New
	(matlab-shell-render-errors-as-anchor): No longer depend on deleted
	stack start/end variables which seem to no longer be active.
	Add help-echo to overlay.
	Change how 'first' is calculated, apply after the fact.
	(gud-matlab-marker-filter):Don't collect if prompt hasn't been seen yet.
	(matlab-shell-html-click): Now use below
	(matlab-shell-html-go): New from above.

2010-01-21  zappo  <zappo@eludlam-deb6-64>

	* INSTALL: Fix path to not say "matlab.el"

2010-01-13  zappo  <zappo@eludlam-deb6-64>

	* matlab.el (gud-matlab-marker-filter): Don't filter out backspace.
	In section collecting whole error strings, wait for \n, not the prompt.

2010-01-05  zappo  <zappo@eludlam-deb6-64>

	* matlab.el (matlab-mode-version): Update minor version number.
	(matlab-indent-function-body): Add 'MathWorks-Standard option.
	(matlab-functions-have-end-minor-mode): Add code to flip the
	`matlab-functions-have-end' variable.
	(matlab-do-functions-have-end-p): New.
	(matlab-indent-function-body-p): New function.
	(matlab-mode): First detect if fcns have end, save.
	Next detect indenting fcn bodies based on 'guess.
	(matlab-calculate-indentation-1, matlab-next-line-indentation)
	(matlab-frame-init):
	Use fcn form of indent-function-body.

2009-12-23  zappo  <zappo@eludlam-deb6-64>

	* INSTALL: Fix typo about augmenting the load path.

2009-11-16  zappo  <zappo@eludlam-deb6-64>

	* semanticdb-matlab.el (semanticdb-matlab-include-paths):
	Only set default to ~/matlab if it exists.

2009-09-23  zappo  <zappo@eludlam-deb6-64>

	* matlab.el (matlab-shell-tab):
	Add '.' to list of chars that limit completion.
	This enables structure completion.

2009-09-15  zappo  <zappo@eludlam-deb6-64>

	* README: Change load-path setup line.

2009-09-03  zappo  <zappo@eludlam-deb6-64>

	* matlab.el (matlab-shell-mode):
	Add debugging next, and fix step to step in.

	* matlab.el (gud-matlab-marker-filter): Remove debug message.

	* matlab.el (matlab-shell-mode):
	Add matlab-shell-render-errors-as-anchor to
	comint-output-filter-functions.
	(matlab-anchor-beg,matlab-anchor-end)
	(gud-matlab-marker-regexp-1,gud-matlab-marker-regexp-2): Moved.
	(gud-matlab-marker-regexp-prefix): Updated.
	(gud-matlab-error-regexp): Updated.
	(matlab-last-frame-returned): Deleted.
	(gud-matlab-error-regexp): Updated.
	(matlab-shell-render-html-anchor): Remove debugger jumping code.
	(matlab-shell-error-stack-start, matlab-shell-error-stack-end): New
	(matlab-shell-render-errors-as-anchor): New.
	(gud-matlab-marker-filter): Remove support for MATLAB 5 debugging.
	I don't think it would have worked anyway.  (matlab-one-db-request stuff).
	For frame calculations, query out of gud-marker-acc instead of scanning the buffer
	which was unreliable.
	When stripping individual lines from the return buffer, only do so if
	there is no telltale sign of debugger output.
	(matlab-url-stack-top-at): New.
	(matlab-shell-previus-matlab-url):Call above is new arg is t.
	(matlab-find-other-window-file-line-column): Be robust to more types
	of file names that might not have .m on the end.
	(matlab-shell-last-error): Specify there might be a stack, and choose the top.

2009-08-21  zappo  <zappo@eludlam-deb6-64>

	* matlab-load.el: Regenerated.

	* mlint.el (mlint-minor-mode): Add autoload cookie.

	* matlab.el (mline): Remove require.
	(matlab-functions-have-end-minor-mode): Remove bogus doc string (copy paste bug).

	* dl_emacs_support.m: Add toolbox M files, and toolbox constructor.

2009-08-13  zappo  <zappo@eludlam-deb6-64>

	* matlab.el (mlint): Add require.
	(defcustom, etc): Delete old backward compatable stuff for Emacs 19.
	(matlab-toggle-functions-have-end-minor-mode): Moved to supress
	byte compile warnings.
	(matlab-font-lock-nested-function-keyword-match)
	(matlab-font-lock-cross-function-variables-match): Make overlay a local variable.
	(matlab-mode): Comments about byte-comp warnings.
	(gud-matlab-marker-filter,matlab-find-other-window-file-line-column):
	Use string-to-number.
	(matlab-shell-run-region-or-line): New new mechanism w/ transient-mark-mode.
	(matlab-shell-topic-highlight-line): Add comment.

	* matlab.el: Misc: Add (R) to some occurances of MATLAB.
	OBSOLETE STUFF:
	(matlab-hilit19-patterns,fume-function-name-regexp-matlab)
	(fume-find-next-matlab-function-name,matlab-mode-hilit): Delete
	(matlab-imenu-generic-expression): Get rid of fume use.
	INDENT FIX:
	(matlab-valid-end-construct-p,matlab-lattr-block-close)
	(matlab-calc-indent,matlab-calculate-indentation)
	(matlab-calculate-indentation-1): Handle multiple ends on one line.
	MATLAB EDITOR UPDATE:
	(matlab-shell-history-file): Calculate from below.
	(matlab-shell-running-matlab-version, matlab-shell-running-matlab-release)
	(matlab-shell-use-emacs-toolbox, matlab-shell-emacsclient-command):
	New variables.
	(matlab-shell,matlab-shell-hack-logo,matlab-shell-mode)
	(gud-matlab-marker-filter):
	Calc version from output.
	(matlab-shell-version-scrape): New, for above.
	(matlab-shell-next-matching-input-from-input)
	(matlab-shell-prev-matching-input-from-input): New commands.
	(matlab-find-other-window-via-url): Support opentoline links.

	* toolbox/emacsinit.m, toolbox/opentoline.m:
	Support calling Emacs from MATLAB via edit commands.

2009-07-07  zappo  <zappo@eludlam-deb6-64>

	* INSTALL: Fix LOADPATH discussion.

	* matlab-load.el: Rebuild using Emacs 23.
	Adds a provide statement.

2009-07-07  davenar  <davenar@eludlam-deb6-64>

	* ChangeLog, semanticdb-matlab.el (semanticdb-matlab-scan-directories):
	Local bind for working-spinner-display.

2009-07-07  David Engster  <dengste@eml.cc>

	* semanticdb-matlab.el (semanticdb-matlab-scan-directories): Local
	bind for working-spinner-display.

2009-07-06  Eric Ludlam  <eludlam@mathworks.com>

	* company-matlab-shell.el: Company mode support for matlab-shell.

	* README: Added notes on CEDET use.
	Added notes on on the MATLAB download script.

	* matlab.el (matlab-mode-version): Update.

	* matlab-publish.el: Utilities for editing MATLAB files for publishing

	* templates/srecode-matlab.srt: SRecode templates for MATLAB Script.

	* semantic-matlab.el: Remove automatic init hook.  See cedet-matlab.el

	* cedet-matlab.el: Initialization support for CEDET tools with MATLAB.

	* dl_emacs_support.m: Convenience download script.

	* matlab.el (matlab-indent-function-body):
	Allow a value of 'guess, meaning
	to guess the indentation style of a pre-existing file.
	(matlab-keyword-list,matlab-font-lock-keywords)
	(matlab-block-beg-pre-if,matlab-block-beg-pre-no-if)
	(matlab-keywords-solo,matlab-quiesce-nosemi-regexp):
	Add spmd.

2008-10-17  Eric Ludlam  <eludlam@mathworks.com>

	* matlab.el: Add enumeration support.

2008-09-18  David Engster

	* semanticdb-matlab.el (semanticdb-find-tags-by-name-method):
	Use our own database as
	fall-back method.
	(semanticdb-find-tags-for-completion-method): Combine results from
	MATLAB shell and our own database.

2008-09-08  David Engster

	* semantic-matlab.el: (semantic-ctxt-current-symbol)
	(semantic-ctxt-current-symbol-and-bounds): Return nil when no symbol
	at point.

	* semantic-matlab.el (semantic-matlab-parse-assignments):
	Deal with class methods which
	return same class and be more tolerant with whitespaces.

	* semantic-matlab.el (semantic-matlab-parse-assignments):
	Fix bug in parsing limit.  Don't parse
	current line.  Deal with class attribute assignments.

2008-09-07  David Engster

	* semanticdb-matlab.el (semanticdb-matlab-user-class-cache):
	New variable.
	(semanticdb-matlab-cache-files): New function for caching files and
	classes.
	(semanticdb-matlab-find-name): Use it.
	(semantic-ctxt-current-class-list): Deal with classes and structures.

	* semantic-matlab.el: (semantic-matlab-parse-oldstyle-class)
	(semantic-matlab-find-oldstyle-classes): New functions.
	(semantic-matlab-parse-region): Cache files.  Use new functions for
	parsing classes.
	(semantic-matlab-type-hint-string): New variable.
	(semantic-matlab-parse-assignments): New function.
	(semantic-get-local-variables): New override.
	(semantic-ia-insert-tag): Deal with method completions.
	(semantic-ctxt-current-symbol)
	(semantic-ctxt-current-symbol-and-bounds): New overrides.

	* semantic-matlab.el (semantic-matlab-root-directory): Follow symlink.

2008-09-05  Eric Ludlam  <eludlam@mathworks.com>

	* semanticdb-matlab.el (semanticdb-find-tags-by-name-method):
	Fixed to handle case where
	matlab lies about the doc file location.
	(semanticdb-find-tags-for-completion-method): Adapt to use
	matlab-shell when available.

	* semanticdb-matlab.el (semanticdb-find-tags-by-name-method):
	Use matlab-shell if available.

	* semantic-matlab.el (semantic-matlab-root-directory): New Function.
	(semantic-matlab-function-tags): Update to use above.

	* matlab.el (matlab-shell-which-fcn): Append .m to builtin.
	(matlab-shell-matlabroot): New
	(matlab-shell-collect-command-output): Stop displaying status messages.

	* matlab.el: (matlab-shell-completion-list):
	Enabled to work in a non-shell buffer by switching over.
	(matlab-shell-which-fcn): New.

	* INSTALL:
	Revies to new matlab-load.el style.  Discuss use w/out the Makefile.
	Remove semantic-matlab.el doc, it needs a re-write.

	* Makefile (LOADPATH): Add semantic/bovine

	* Project.ede (cedet): Add semantic-el dependency.

	* Makefile (LOADPATH): Now includes semantic.
	(cedet_LISP): New veriables.
	(cedet): New target.
	(dist): Add the cedet support files.

	* Project.ede ("lisp"): Added versionsource file.
	("semantic"): New target

	* matlab.el (matlab-vers-on-startup): Set default to off.
	(auto-mode-alist): Add .m files.
	(matlab-block-end-pre-no-iff):  Fix if/else order typo.

	* README: Update to latest information on installing matlab.el

2008-09-02  Eric Ludlam  <eludlam@mathworks.com>

	* mlint.el (mlint-platform):
	Use string-match to determine 64 bit linux-ness.
	(mlint-flags): Remove -fix until I get around to supporting it.

2008-09-01  David Engster

	* semanticdb-matlab.el: Fix doc-strings.

	* semantic-matlab.el (semantic-idle-summary-function):
	Use defvar-mode-local instead of
	make-local-variable.

2008-08-31  David Engster

	* semantic-matlab.el (semantic-format-tag-prototype):
	New overload for matlab-mode.
	(semantic-idle-summary-format-matlab-mode): New function, also
	displays doc-string.
	(semantic-ia-insert-tag): Use it.
	(semantic-default-matlab-setup): Bind `semantic-idle-summary-function'.

	* semantic-matlab.el: Unconditional require of semanticdb-matlab.
	(semantic-matlab-function-tags): Better parsing of doc strings.
	Return flag for builtin functions.
	(semantic-matlab-sort-raw-tags): Include new :builtin attribute.

2008-08-30  David Engster

	* INSTALL: Added section for semantic-matlab.el

	* semantic-matlab.el (semantic-matlab-system-paths-include):
	New variable.
	(semantic-matlab-dependency-system-include-path): Use it.
	(semantic-matlab-root-directory): Take everything until '/bin' as
	MATLAB root.

	* semanticdb-matlab.el:
	New file. Semantic database extensions for MATLAB.

2008-08-22  Eric Ludlam  <eludlam@mathworks.com>

	* semantic-matlab.el (semantic-matlab-dependency-system-include-path):
	Value should be a list.

	* semantic-matlab.el: Changes contributed by: David Engster
	(semanticdb-matlab): Conditional load.
	(semeantic-matlb-root-directory): New variable
	(semantic-matlab-match-function-re): Support _
	(semantic-matlab-function-tags): Support loading doc strings.
	(semantic-matlab-sort-raw-tags): Support doc strings.
	(semantic-matlab-dependency-system-include-path)
	(semantic-matlab-display-docstring): New variables
	(semantic-ia-insert-tag): New overload function.

2008-08-05  Eric Ludlam  <eludlam@mathworks.com>

	* matlab.el (matlab-shell-ask-MATLAB-for-completions):
	Change default to t.
	Patch from David Engster:
	(matlab-shell-completion-list): Set scroll-show-maximum-output to nil.
	(matlab-shell-tab): Improve completion list extraction.

2008-08-01  Eric Ludlam  <eludlam@mathworks.com>

	* mlint.el (mlint-symtab-info): New variable.
	(mlint-run):  Init symtab local var.
	Fixed symbol table parsing to work with newer mlint.

	* matlab.el (matlab-block-indent-toc-toc-flag):
	New variable.  Default nil.
	(matlab-block-beg-pre-if, matlab-block-beg-pre-no-if)
	(matlab-block-end-pre-if, matlab-block-end-pre-no-if):
	If the tic-toc flag is nil, don't indent tic/tocs.

2008-05-19  Eric Ludlam  <eludlam@mathworks.com>

	* semantic-matlab.el: Copied from cedet repository.

	* matlab.el (matlab-keyword-list): Add mcos keywords
	(matlab-defun-regex, matlab-block-beg-pre-if, matlab-block-beg-pre-no-if):
	Updated w/ mcos keywords.

	* mlint.el (mlint-calculate-cyclic-complexity-flag): New flag.
	(mlint-flags): Add -fix
	(mlint-run): Use cyclic-complexity flag.

	* matlab.el (matlab-mode-version): Update
	(matlab-cellbreak-face): Fancy new face for cell-breaks.
	(matlab-font-lock-adjustments): Update cellbreak face.
	(matlab-font-lock-keywords): Add cellbreak highlighting.
	(matlab-mode): Fix spelling in indent-sexp keybinding to doc.

2007-03-06  Eric Ludlam  <eludlam@mathworks.com>

	* mlint.el:
	(mlint-clear-warnings, mlint-clear-cross-function-variable-highlighting):
	Make font-lock optional.

2007-01-08  Eric Ludlam  <eludlam@mathworks.com>

	* matlab.el: (matlab-block-end-pre-if, matlab-block-end-pre-no-if):
	Support assigning toc into a subs-assign.  (Thanks Jim Van Zant)

2006-10-04  Eric Ludlam  <eludlam@mathworks.com>

	* mlint.el (mlint-output-regex):
	Support the changed mlint output syntax
	(mlint-symtab-line-regexp): Support changed mlint table output syntax
	(mlint-warning-code-alist): Obsolete
	(mlint-error-fix-alist): Obsolete
	(mlint-error-id-fix-alist): New version of the old error-fix-alist.
	(mlint-run): Add the "-edit" flag when highlighting crossfunction variables.
	Updated parsing of the mlint table for highlighting cross-function variables.
	Updated mechanism for highlighting the cross-function variables.
	(mlint-lm-entry): Update warningid doc.
	(mlint-warning->class, mlint-warningid->class): Name change.  Use new table of warning ids
	instead of parsing warning strings.
	(linemark-new-entry): Use warning id, not warning string for class determination.
	(mlint-lm-replace-focus): new-text is no longer class allocated.
	(mlint-lm-entry-depricated): New class rule.
	(mlint-lm-entry-isstr, mlint-lm-entry-setstr): Deleted.
	(mlint-lm-eval->trycatch): Commented out.  Not provided by mlint, but it
	is cool and could be resurrected.
	(mlint-highlight): Can't provide warningcode anymore.
	(mlint-clear-cross-function-variable-overlays): Renamed to
	(mlint-clear-nested-function-info-overlays): updated w/ more info.
	(mlint-clear-cross-function-variable-highlighting)
	(mlint-minor-mode): Use new clear function for nested function info.

	* matlab.el: Make fill-paragraph work around cell headings nicely.
	Add `matlab-shell-run-cell' for cell-mode style execution of code.
	Change the page delimiter to include cell breaks.

	Support "parfor", available in MATLAB 2006a.
	Treat cell start comments as the start of a comment block, even if comments preceed it.
	Make sure typing in comment chars moves cursor to the correct location.

2005-12-02  Eric Ludlam  <eludlam@mathworks.com>

	* ChangeLog: Build and dependancies changes.

	* INSTALL, README: Add info about CEDET dependancies.

	* Makefile, Project.ede, matlab-load.el: Build system.

2005-12-02  Eric Ludlam  <eludlam@mathworks.com>

	* README, INSTALL: Refer to CEDET project for dependancies.

	* Makefile, Project.ede: New build system.

	* matlab-load.el: autoloads file.

2005-12-01  Eric Ludlam  <eludlam@mathworks.com>

	* matlab.el: Removed ChangLog from end of file.<|MERGE_RESOLUTION|>--- conflicted
+++ resolved
@@ -1,4 +1,3 @@
-<<<<<<< HEAD
 2024-11-04 John Ciolfi <ciolfi@mathworks.com>
 	Fix a matlab org mode issues
 
@@ -18,11 +17,11 @@
 	4. Fix ":results output latex" matlab code blocks. Fix is the same as (3).
 
 	5. Added tests for the output code blocks.
-=======
+
+
 2024-11-06 John Ciolfi <ciolfi@mathworks.com>
 	* matlab-ccount.el: display how many code characters in MATLAB *.m files.
 	This was created by Eric Ludlam.
->>>>>>> 21a147bd
 
 2024-10-29 John Ciolfi <ciolfi@mathworks.com>
 	Improved org-mode integration. Now, org evaluation of matlab code blocks
