<<<<<<< HEAD
=======
2019-09-30 Eric Ludlam <eludlam@mathworks.com>

	* matlab.el: String & Comment Font Lock Handling
	(matlab-mode-syntax-table): Add " as puncutation.
	(matlab-string-char-regexp): New
	(matlab-string-start-regexp): Add "
	(matlab-string-content-regexp, matlb-string-end-regexp)
	(matlb-match-string-end-for-string)
	(mtlab-font-lock-string-match-normal)
	(matlab-font-lock-string-match-unterninated)
	(matlab-font-lock-string-match-here)
	(matlab-font-lock-comment-match, ): Deleted
	(matlab-font-lock-string-start-regexp): New
	(matlab-font-lock-string-and-comment-start-regexp): New
	(matlab-font-lock-allstring-comment-match-normal): New
	(matlab-test-allstring-comment-match): New interactive tester for
	fontlocked strings and comments.
	* matlab.el Misc Font Lock improvements
	(matlab-handle-simulink): Remove option.  Always
	highlight simulink keywords.
	(matlab-keyword-list): Remove classdef - this is handled diretly.
	(matlab-simulink-keywords, matlab-constants-keyword-list): New,
	moved out of explicit font lock expression.
	(matlab-font-lock-regexp-opt): New fcn used in place of
	regepxp-opt to simplify font-lock keywords, and maintain
	compatibility.
	(matlab-font-lock-keywords): Replace old charvect and comment
	matchers with new unified string and comment matcher.
	Replace all calls to regexp-opt with matlab-font-lock-regexp-opt.
	Replace hard-coded lists of keywords with call to *-regexp-opt.
	(matlab-function-font-lock-keywords): New, derived from gaudy
	keywords.
	(matlab-class-attributes-list-re,matlab-class-font-lock-keywords): New
	(matlab-gaudy-font-lock-keywords): Now built from function and
	class keywords list.
	(matlab-realy-guady-font-lock-keywords): Replace obsolete
	font-lock-type-face.
	Remove continuation expression (now handled in combined
	string/comment highlighter).
	Replace all calls to regexp-opt with matlab-font-lock-regexp-opt.
	(matlab-mode): Add support for font-lock-multiline.
	If show-paren-mode is available, use that instead of built-in
	block highlighting.
	(matlab-ispell-strings-region): Use new font lock matcher for strings.
	(matlab-valid-end-construct-p): Don't modify match-data.
	* matlab.el Block and Comment navigation
	(matlab-up-string-or-comment, matlab-backward-up-string-or-comment): New
	(matlab-move-list-sexp-internal): New (only list like expressions)
	(matlab-move-simple-sexp-backward-internal): New (call below)
	(matlab-move-simple-sexp-internal): New, nav comments, strings, and
	lists.
	(matlab-backward-sexp): Nav simple-sexp (as above).
	Fix bug with noerror version if there are stacks of incomplete ends.
	(matlab-forward-sexp): Nav w/ simple-sexp (as above)
	instead of using built-in forward-sexp when not navigating blocks.
	(matlab-forward-sexp): Add 'autostart' optional input.
	(matlab-lattr-block-close): Account for ends in comments and strings.
	(matlab-show-cursor-context): New debug command for testing what is
	under the cursor.
	(matlab-cursor-comment-string-context): New detector fcn for strings and
	comments.
	(matlab-ursor-in-string-or-comment, matlab-cursor-in-comment)
	(matlab-cursor-in-string): Delete impl, use above detector instead.
	* matlab.el: show-paren-mode support
	(matlab-show-paren-or-block): Function called from show-paren-mode to
	identify what to highlight.  Use new navigation system to identify
	matching parens and block keywords.
	* tests/metest.el: New set of Emacs tests.
	* tests/metest.sh: Shell script to run tests.
	* tests/strings.el, tests/expressions.m, tests/mclass.m: New MATLAB
	files with various syntaxes and test tokens used to verify new behavior.

>>>>>>> 87c49fdb
2018-09-28  Uwe Brauer  <oub@mat.ucm.es>

	* matlab.el (matlab-string-start-regexp): Patch provided by Eric
	Ludlam: adds support for Strings in matlab-mode. b = "string
	scalar" and b = "string "" scalar" are now highlighted.

2018-01-25 John Ciolfi <ciolfi@mathworks.com>
	* matlab.el, company-matlab.el: Allow completion within a line and better
	quit support. Patch provided by Nate Chodosh.

2017-12-24 John Ciolfi <ciolfi@mathworks.com>
	* Makefile: Updated byte compile to work on Emacs 25, other minor cleanups.

2017-12-05 John Ciolfi <ciolfi@mathworks.com>
	* README.org: Revamp help. Remove stale items.
	* matlab.el, emacsinit.m: make matlab-shell-emacsclient-command
	customizable so people can easily tailor the ">> edit file.m" behavior.

2017-12-05  John Ciolfi <ciolfi@mathworks.com>
	* TAB: Fixed several problems with TAB completion, and added
	direct support for company (complete anything) mode tab
	completion. If company is installed TAB key is bound to use
	company completion and C-TAB is classic emacs TAB completion.
	* Debugging: Enabled debugging of matlab code (dbstop, etc.) in
	R2015b MATLAB and later. This requires using the MATLAB editor
	instead of emacs because recent MATLAB's are not giving enough
	info to debug within emacs.
	* Warnings: Fixed/suppressed all warnings as reported by emacs
	24.4 (and removed support for emacs 22 and earlier).
	* Makefile: matlab-load.el is a generated file that should be
	rebuilt after clean.
	* matlab-load.el: remove this from the repro. It is generated
	so it should be rebuilt via GNU make.
	* company-matlab-shell.el: made completion using company (complete
	anything) work with new TAB handling paradigm
	* linemark.el: fixed compiler warnings
	* matlab-publish.el: fixed compiler warnings
	* matlab.el: fixed TAB completion handling. Prior to fix, hitting
	tab would generate noise (new unnecessary ">>" prompts) and it
	didn't handle certain cases, e.g. ">> ! mv file.<TAB>", ">>
	set(h,'<TAB>')", etc. would fail to complete.
	* mlint.el: fixed compiler warnings
	* cedet-matlab.el, semantic-matlab.el, semanticdb-matlab.el:
	fixed warnings, though I'm not sure if these files are still
	usable because some functions they reference no longer exist.
	* tlc.el: fixed compiler warnings, including autoload issue that
	was preventing use.
	* toolbox/emacsdocomplete.m: fixed handling of tab completion for
	commands with strings
	* toolbox/emacsinit.m: don't activate emacs-based debugging/
	dbstop handling in R2015b and later.

2016-04-15  Uwe Brauer  <oub@mat.ucm.es>

	* matlab-pkg.el ("matlab-mode"): New file for the MELPA repo:
	purpose: add information to the GNU Emacs package system. User of
	older GNU Emacs versions <24, and Xemacs users can safely ignore
	this file.

2016-04-10  Uwe Brauer  <oub@mat.ucm.es>

	* matlab.el: Add an empty line after the first line in matlab.el,
	maybe this will generate the desired info line when calling
	package-list-package in GNU emacs. (MELPA).

2016-04-01  Uwe Brauer  <oub@mat.ucm.es>

	* matlab.el (matlab-mode-version): change version to 3.3.5

	* matlab.el (matlab-enable-block-highlighting): Applied patch
	provided by
	kaushal_modi@users.sf.net

2016-03-17  Uwe Brauer  <oub@mat.ucm.es>

	* toolbox/dbhotlink.m (dbhotlink): new file

2016-03-17  Uwe Brauer  <oub@mat.ucm.es>

	* matlab.el (matlab-shell-mode): Applied patch from  Odd Andersen
	<odd.andersen@gmail.com>.

2016-03-16  Uwe Brauer  <oub@mat.ucm.es>

	* dl_emacs_support.m (getfiles): update the url and README-->README.org

2016-02-09  Uwe Brauer  <oub@mat.ucm.es>

	* matlab.el (matlab-mode-version): Change version number to
	3.3.3

	* matlab-publish.el (matlab-select-publish-form): Cleanup file

	* matlab.el (matlab-change-current-directory): Applied patch,
	from an unknown source found in http://sourceforge.net/p/matlab-emacs/patches/2/
	Purpose: add the possibility to switch the matlab directory to the
	current one.

	* matlab.el (matlab-shell): Applied patch
	from http://sourceforge.net/p/matlab-emacs/patches/2/
	which results in
	(define-key km (kbd "TAB") 'matlab-shell-tab)

2016-02-09  Uwe Brauer  <oub@mat.ucm.es>

	Imported from CVS to git.

2014-11-05  zappo  <zappo@eludlam-deb6-64>

	* Makefile: (VERSION) Updated.
	(all, tags, dist): Add toolbox
	(toolbox): New rule

	* Project.ede (:version): Updated

	* templates/Makefile (VERSION): Update to minor rev.

	* toolbox/Makefile: Makefile for toolbox.

	* toolbox/Project.ede: Project file for toolbox.

	* INSTALL (tlc.el): Fix typo.

	* matlab.el (matlab-shell-completion-list):
	remove custom call to MCR with call to emacsdocomplete.m in the matlab-emacs toolbox directlry.

	* toolbox/emacsdocomplete.m:
	Command for getting completions from MATLAB for matlab-shell.

2014-11-05  zappo  <zappo@eludlam-deb6-64>

	* matlab.el (matlab-shell-completion-list):
	remove custom call to MCR with call to emacsdocomplete.m in the matlab-emacs toolbox directlry.

	* toolbox/emacsdocomplete.m:
	Command for getting completions from MATLAB for matlab-shell.

2014-09-24  zappo  <zappo@eludlam-deb6-64>

	* .cvsignore: First checkin.

2014-09-23  zappo  <zappo@eludlam-deb6-64>

	* matlab.el (matlab-shell-font-lock-keywords):
	Tweak to support some changes in error output.
	(matlab-comment): For comment on same line.  If we run out of space (fill-column)
	pull the comment closer to the code.
	(matlab-auto-fill): When filling a string, improve checking of when to add brackets
	around the string.
	(matlab-shell-mode): Disable html rendering trickery.
	(gud-matlab-error-regexp): Add a new variant (off by default) as reminder to
	go back and get the current ones to handle newer MATLAB error format.

2014-03-07  zappo  <zappo@eludlam-deb6-64>

	* mlint.el (mlint-minor-mode): Remove make-local-hook for Emacs 24.

2013-08-29  zappo  <zappo@eludlam-deb6-64>

	* semantic-matlab.el (semantic/dep): New dependency (Emacs 24)
	(semantic-matlab-parse-oldstyle-class): Add 'method' local var to tidy
	compile warnings.

2013-08-26  zappo  <zappo@eludlam-deb6-64>

	* matlab.el (matlab-mode-version): Bump very-minor versin.
	(matlab-ltype-comm): Add support for block comment detection.
	(matlab-ltype-block-comm): New fcn.
	(matlab-shell): Add TAB binding for TAB for when (tab) doesn't work.
	Add support for setting WINDOWID environment variable so that MATLAB
	will bring Emacs forward when typing in a figure.

2013-04-02  zappo  <zappo@eludlam-deb6-64>

	* README: Update to discuss CEDET that comes with Emacs.

	* INSTALL: Update to note latest build notes.

	* Makefile: Regenerated
	Added CEDET_PATH variable if someone wants to download the latest from bzr.

	* Project.ede (:version): Updated
	(lisp): Add linemark.el

	* matlab-load.el: Regenerated.

	* dl_emacs_support.m (coreFiles): Add linemark.el to download list.

	* linemark.el:
	Add linemark to matlab-emacs dist so that mlint will work
	with the version of CEDET integrated with Emacs.

	* cedet-matlab.el (matlab-cedet-setup):
	Update srecode require to work w/ CEDET
	integrated w/ Emacs.

	* semantic-matlab.el (misc require statements):
	Updated to work w/ CEDET integrated w/ Emacs.

	* semanticdb-matlab.el (misc require statements):
	Updated to work w/ CEDET integrated w/ Emacs.
	(semanticdb-matlab-scan-directories): Remove references to `working'.
	(semanticdb-matlab-cache-files): Remove references to `working'.

	* templates/Makefile (VERSION): Updated.

2012-02-23  zappo  <zappo@eludlam-deb6-64>

	* matlab.el (matlab-mode):
	Change page-delimeter to allow any whitespace or \n after a %%.

2011-10-05  zappo  <zappo@eludlam-deb6-64>

	* matlab.el (matlab-ltype-endfunction-comm):
	If the endfunction comment occurs on
	a line, but the next bit of code isn't part of an enclosing fcn, then no.
	(matlab-shell-mode): Patch from Eli Merriam;
	make comint-input-filter-functions buffer local.
	Add matlab-shell-render-html-txt-format hook to comint.
	(matlab-txt-format-beg, matlab-txt-format-end): New
	(matlab-shell-render-html-txt-format): New.
	(matlab-shell-last-anchor-as-frame): New.
	(matlab-shell-render-errors-as-anchor): Use last anchor var above.
	Note: Not used for any logic yet. ;(
	(matlab-shell-previous-matching-input-from-input): patch; Mark Histed
	Force cursor to eol.
	(matlab-shell-run-region): Force displayed buffer to recycled visible buffers.

2011-08-10  davenar  <davenar@eludlam-deb6-64>

	* matlab.el (matlab-shell-mode):
	Add `comint-postoutput-scroll-to-bottom' to
	`comint-output-filter-functions' (suggested by Mark Histed).

2011-08-09  davenar  <davenar@eludlam-deb6-64>

	* matlab.el (matlab-shell-run-region):
	Fix last commit and correctly use
	`buffer-substring' again.

	* matlab.el (matlab-shell-run-region):
	When removing comments, do not touch matlab
	strings or we might remove format specifiers.

2011-07-17  davenar  <davenar@eludlam-deb6-64>

	* matlab.el (matlab-shell-run-region):
	Remove all comments before running a
	region, otherwise `matlab-shell-run-cell' will break.

	* matlab.el (matlab-shell-run-region):
	Remove comment lines.  If NOSHOW, also
	remove continuations.

	* matlab.el (matlab-shell-run-region):
	New optional argument NOSHOW to replace
	newlines with commas, so that by default this will not be done.
	(matlab-shell-run-cell): Use it.

2011-06-16  zappo  <zappo@eludlam-deb6-64>

	* matlab.el (matlab-shell-render-html-anchor):
	Add arbitrary reverse-search limit
	to improve performance when the output buffer gets large.

2011-03-23  zappo  <zappo@eludlam-deb6-64>

	* matlab.el (matlab-shell-use-emacs-toolbox): Fix to use let*

	* matlab.el (matlab-shell-running-matlab-release):
	Make more robust if matlab.el
	is not on the path.
	(matlab-shell-window-exists-for-display-completion-flag): New flag
	(matlab-shell-tab): Update to set window exists flag (above) when
	showing completions, and call hide-completions (below) when done
	completing.
	(matlab-shell-tab-hide-completions): New.

2010-12-08  zappo  <zappo@eludlam-deb6-64>

	* matlab.el (matlab-mode):
	Move line that moves point to end of buffer to just
	in front of where it is used, and inside a save-excursion.

2010-12-06  zappo  <zappo@eludlam-deb6-64>

	* matlab.el: Patch from Rudiger Sonderfeld
	(matlab-frame-init): Add a "switch to" in addition to "start" matlab
	menu item to make it clear what will happen.

2010-10-20  zappo  <zappo@eludlam-deb6-64>

	* mlint.el (mlint-platform):
	Get smarter about returning the kind of MAC and WIN supported.
	(mlint-minor-mode): Don't disable verify on save since there is still useful stuff there.

2010-10-14  zappo  <zappo@eludlam-deb6-64>

	* dl_emacs_support.m: Patch from: Joe Vornehm
	(coreFiles): Add matlab-publish.el and company-matlab-shell.el
	(mktemplatedir,mktoolboxdir): Pay attention to destination argument.

2010-09-14  zappo  <zappo@eludlam-deb6-64>

	* matlab.el (matlab-mode):
	Wrap guessing of indentation in a save-excursion.
	and running of hooks in a save excursion so point can be moved during
	checking for the indentation style.
	(matlab-toggle-show-mlint-warnings)
	(matlab-toggle-highlight-cross-function-variables):
	Always call mlint-minor-mode after a change, but pass in a numeric arg
	to force on or off dependent on the current state.

2010-07-29  zappo  <zappo@eludlam-deb6-64>

	* mlint.el (mlint-run): Fix case where mlint-program was buffer local.

2010-07-28  zappo  <zappo@eludlam-deb6-64>

	* matlab.el (gud-matlab-error-regexp):
	Patch from EricW: Fix for more error types.
	(matlab-shell-run-region): Add hack for replacing CR w/ ,.
	(matlab-shell-last-error): Fix call to find other window call so 0 is a str.

	* mlint.el (mlint-program-selection-fcn): New option.
	(mlint-minor-mode): Use above to select an mlint program.

2010-04-06  zappo  <zappo@eludlam-deb6-64>

	* matlab.el (matlab-shell-html-map): Update how it is initialized.
	Add binding for return
	(matlab-anchor-beg): Add to expression to remove "matlab:"
	(matlab-shell-render-html-anchor): Add help-echo.
	(gud-matlab-error-regexp): Improve for newere MATLABs
	(matlab-shell-last-error-anchor): New
	(matlab-shell-render-errors-as-anchor): No longer depend on deleted
	stack start/end variables which seem to no longer be active.
	Add help-echo to overlay.
	Change how 'first' is calculated, apply after the fact.
	(gud-matlab-marker-filter):Don't collect if prompt hasn't been seen yet.
	(matlab-shell-html-click): Now use below
	(matlab-shell-html-go): New from above.

2010-01-21  zappo  <zappo@eludlam-deb6-64>

	* INSTALL: Fix path to not say "matlab.el"

2010-01-13  zappo  <zappo@eludlam-deb6-64>

	* matlab.el (gud-matlab-marker-filter): Don't filter out backspace.
	In section collecting whole error strings, wait for \n, not the prompt.

2010-01-05  zappo  <zappo@eludlam-deb6-64>

	* matlab.el (matlab-mode-version): Update minor version number.
	(matlab-indent-function-body): Add 'MathWorks-Standard option.
	(matlab-functions-have-end-minor-mode): Add code to flip the
	`matlab-functions-have-end' variable.
	(matlab-do-functions-have-end-p): New.
	(matlab-indent-function-body-p): New function.
	(matlab-mode): First detect if fcns have end, save.
	Next detect indenting fcn bodies based on 'guess.
	(matlab-calculate-indentation-1, matlab-next-line-indentation)
	(matlab-frame-init):
	Use fcn form of indent-function-body.

2009-12-23  zappo  <zappo@eludlam-deb6-64>

	* INSTALL: Fix typo about augmenting the load path.

2009-11-16  zappo  <zappo@eludlam-deb6-64>

	* semanticdb-matlab.el (semanticdb-matlab-include-paths):
	Only set default to ~/matlab if it exists.

2009-09-23  zappo  <zappo@eludlam-deb6-64>

	* matlab.el (matlab-shell-tab):
	Add '.' to list of chars that limit completion.
	This enables structure completion.

2009-09-15  zappo  <zappo@eludlam-deb6-64>

	* README: Change load-path setup line.

2009-09-03  zappo  <zappo@eludlam-deb6-64>

	* matlab.el (matlab-shell-mode):
	Add debugging next, and fix step to step in.

	* matlab.el (gud-matlab-marker-filter): Remove debug message.

	* matlab.el (matlab-shell-mode):
	Add matlab-shell-render-errors-as-anchor to
	comint-output-filter-functions.
	(matlab-anchor-beg,matlab-anchor-end)
	(gud-matlab-marker-regexp-1,gud-matlab-marker-regexp-2): Moved.
	(gud-matlab-marker-regexp-prefix): Updated.
	(gud-matlab-error-regexp): Updated.
	(matlab-last-frame-returned): Deleted.
	(gud-matlab-error-regexp): Updated.
	(matlab-shell-render-html-anchor): Remove debugger jumping code.
	(matlab-shell-error-stack-start, matlab-shell-error-stack-end): New
	(matlab-shell-render-errors-as-anchor): New.
	(gud-matlab-marker-filter): Remove support for MATLAB 5 debugging.
	I don't think it would have worked anyway.  (matlab-one-db-request stuff).
	For frame calculations, query out of gud-marker-acc instead of scanning the buffer
	which was unreliable.
	When stripping individual lines from the return buffer, only do so if
	there is no telltale sign of debugger output.
	(matlab-url-stack-top-at): New.
	(matlab-shell-previus-matlab-url):Call above is new arg is t.
	(matlab-find-other-window-file-line-column): Be robust to more types
	of file names that might not have .m on the end.
	(matlab-shell-last-error): Specify there might be a stack, and choose the top.

2009-08-21  zappo  <zappo@eludlam-deb6-64>

	* matlab-load.el: Regenerated.

	* mlint.el (mlint-minor-mode): Add autoload cookie.

	* matlab.el (mline): Remove require.
	(matlab-functions-have-end-minor-mode): Remove bogus doc string (copy paste bug).

	* dl_emacs_support.m: Add toolbox M files, and toolbox constructor.

2009-08-13  zappo  <zappo@eludlam-deb6-64>

	* matlab.el (mlint): Add require.
	(defcustom, etc): Delete old backward compatable stuff for Emacs 19.
	(matlab-toggle-functions-have-end-minor-mode): Moved to supress
	byte compile warnings.
	(matlab-font-lock-nested-function-keyword-match)
	(matlab-font-lock-cross-function-variables-match): Make overlay a local variable.
	(matlab-mode): Comments about byte-comp warnings.
	(gud-matlab-marker-filter,matlab-find-other-window-file-line-column):
	Use string-to-number.
	(matlab-shell-run-region-or-line): New new mechanism w/ transient-mark-mode.
	(matlab-shell-topic-highlight-line): Add comment.

	* matlab.el: Misc: Add (R) to some occurances of MATLAB.
	OBSOLETE STUFF:
	(matlab-hilit19-patterns,fume-function-name-regexp-matlab)
	(fume-find-next-matlab-function-name,matlab-mode-hilit): Delete
	(matlab-imenu-generic-expression): Get rid of fume use.
	INDENT FIX:
	(matlab-valid-end-construct-p,matlab-lattr-block-close)
	(matlab-calc-indent,matlab-calculate-indentation)
	(matlab-calculate-indentation-1): Handle multiple ends on one line.
	MATLAB EDITOR UPDATE:
	(matlab-shell-history-file): Calculate from below.
	(matlab-shell-running-matlab-version, matlab-shell-running-matlab-release)
	(matlab-shell-use-emacs-toolbox, matlab-shell-emacsclient-command):
	New variables.
	(matlab-shell,matlab-shell-hack-logo,matlab-shell-mode)
	(gud-matlab-marker-filter):
	Calc version from output.
	(matlab-shell-version-scrape): New, for above.
	(matlab-shell-next-matching-input-from-input)
	(matlab-shell-prev-matching-input-from-input): New commands.
	(matlab-find-other-window-via-url): Support opentoline links.

	* toolbox/emacsinit.m, toolbox/opentoline.m:
	Support calling Emacs from MATLAB via edit commands.

2009-07-07  zappo  <zappo@eludlam-deb6-64>

	* INSTALL: Fix LOADPATH discussion.

	* matlab-load.el: Rebuild using Emacs 23.
	Adds a provide statement.

2009-07-07  davenar  <davenar@eludlam-deb6-64>

	* ChangeLog, semanticdb-matlab.el (semanticdb-matlab-scan-directories):
	Local bind for working-spinner-display.

2009-07-07  David Engster  <dengste@eml.cc>

	* semanticdb-matlab.el (semanticdb-matlab-scan-directories): Local
	bind for working-spinner-display.

2009-07-06  Eric Ludlam  <eludlam@mathworks.com>

	* company-matlab-shell.el: Company mode support for matlab-shell.

	* README: Added notes on CEDET use.
	Added notes on on the MATLAB download script.

	* matlab.el (matlab-mode-version): Update.

	* matlab-publish.el: Utilities for editing MATLAB files for publishing

	* templates/srecode-matlab.srt: SRecode templates for MATLAB Script.

	* semantic-matlab.el: Remove automatic init hook.  See cedet-matlab.el

	* cedet-matlab.el: Initialization support for CEDET tools with MATLAB.

	* dl_emacs_support.m: Convenience download script.

	* matlab.el (matlab-indent-function-body):
	Allow a value of 'guess, meaning
	to guess the indentation style of a pre-existing file.
	(matlab-keyword-list,matlab-font-lock-keywords)
	(matlab-block-beg-pre-if,matlab-block-beg-pre-no-if)
	(matlab-keywords-solo,matlab-quiesce-nosemi-regexp):
	Add spmd.

2008-10-17  Eric Ludlam  <eludlam@mathworks.com>

	* matlab.el: Add enumeration support.

2008-09-18  David Engster

	* semanticdb-matlab.el (semanticdb-find-tags-by-name-method):
	Use our own database as
	fall-back method.
	(semanticdb-find-tags-for-completion-method): Combine results from
	MATLAB shell and our own database.

2008-09-08  David Engster

	* semantic-matlab.el: (semantic-ctxt-current-symbol)
	(semantic-ctxt-current-symbol-and-bounds): Return nil when no symbol
	at point.

	* semantic-matlab.el (semantic-matlab-parse-assignments):
	Deal with class methods which
	return same class and be more tolerant with whitespaces.

	* semantic-matlab.el (semantic-matlab-parse-assignments):
	Fix bug in parsing limit.  Don't parse
	current line.  Deal with class attribute assignments.

2008-09-07  David Engster

	* semanticdb-matlab.el (semanticdb-matlab-user-class-cache):
	New variable.
	(semanticdb-matlab-cache-files): New function for caching files and
	classes.
	(semanticdb-matlab-find-name): Use it.
	(semantic-ctxt-current-class-list): Deal with classes and structures.

	* semantic-matlab.el: (semantic-matlab-parse-oldstyle-class)
	(semantic-matlab-find-oldstyle-classes): New functions.
	(semantic-matlab-parse-region): Cache files.  Use new functions for
	parsing classes.
	(semantic-matlab-type-hint-string): New variable.
	(semantic-matlab-parse-assignments): New function.
	(semantic-get-local-variables): New override.
	(semantic-ia-insert-tag): Deal with method completions.
	(semantic-ctxt-current-symbol)
	(semantic-ctxt-current-symbol-and-bounds): New overrides.

	* semantic-matlab.el (semantic-matlab-root-directory): Follow symlink.

2008-09-05  Eric Ludlam  <eludlam@mathworks.com>

	* semanticdb-matlab.el (semanticdb-find-tags-by-name-method):
	Fixed to handle case where
	matlab lies about the doc file location.
	(semanticdb-find-tags-for-completion-method): Adapt to use
	matlab-shell when available.

	* semanticdb-matlab.el (semanticdb-find-tags-by-name-method):
	Use matlab-shell if available.

	* semantic-matlab.el (semantic-matlab-root-directory): New Function.
	(semantic-matlab-function-tags): Update to use above.

	* matlab.el (matlab-shell-which-fcn): Append .m to builtin.
	(matlab-shell-matlabroot): New
	(matlab-shell-collect-command-output): Stop displaying status messages.

	* matlab.el: (matlab-shell-completion-list):
	Enabled to work in a non-shell buffer by switching over.
	(matlab-shell-which-fcn): New.

	* INSTALL:
	Revies to new matlab-load.el style.  Discuss use w/out the Makefile.
	Remove semantic-matlab.el doc, it needs a re-write.

	* Makefile (LOADPATH): Add semantic/bovine

	* Project.ede (cedet): Add semantic-el dependency.

	* Makefile (LOADPATH): Now includes semantic.
	(cedet_LISP): New veriables.
	(cedet): New target.
	(dist): Add the cedet support files.

	* Project.ede ("lisp"): Added versionsource file.
	("semantic"): New target

	* matlab.el (matlab-vers-on-startup): Set default to off.
	(auto-mode-alist): Add .m files.
	(matlab-block-end-pre-no-iff):  Fix if/else order typo.

	* README: Update to latest information on installing matlab.el

2008-09-02  Eric Ludlam  <eludlam@mathworks.com>

	* mlint.el (mlint-platform):
	Use string-match to determine 64 bit linux-ness.
	(mlint-flags): Remove -fix until I get around to supporting it.

2008-09-01  David Engster

	* semanticdb-matlab.el: Fix doc-strings.

	* semantic-matlab.el (semantic-idle-summary-function):
	Use defvar-mode-local instead of
	make-local-variable.

2008-08-31  David Engster

	* semantic-matlab.el (semantic-format-tag-prototype):
	New overload for matlab-mode.
	(semantic-idle-summary-format-matlab-mode): New function, also
	displays doc-string.
	(semantic-ia-insert-tag): Use it.
	(semantic-default-matlab-setup): Bind `semantic-idle-summary-function'.

	* semantic-matlab.el: Unconditional require of semanticdb-matlab.
	(semantic-matlab-function-tags): Better parsing of doc strings.
	Return flag for builtin functions.
	(semantic-matlab-sort-raw-tags): Include new :builtin attribute.

2008-08-30  David Engster

	* INSTALL: Added section for semantic-matlab.el

	* semantic-matlab.el (semantic-matlab-system-paths-include):
	New variable.
	(semantic-matlab-dependency-system-include-path): Use it.
	(semantic-matlab-root-directory): Take everything until '/bin' as
	MATLAB root.

	* semanticdb-matlab.el:
	New file. Semantic database extensions for MATLAB.

2008-08-22  Eric Ludlam  <eludlam@mathworks.com>

	* semantic-matlab.el (semantic-matlab-dependency-system-include-path):
	Value should be a list.

	* semantic-matlab.el: Changes contributed by: David Engster
	(semanticdb-matlab): Conditional load.
	(semeantic-matlb-root-directory): New variable
	(semantic-matlab-match-function-re): Support _
	(semantic-matlab-function-tags): Support loading doc strings.
	(semantic-matlab-sort-raw-tags): Support doc strings.
	(semantic-matlab-dependency-system-include-path)
	(semantic-matlab-display-docstring): New variables
	(semantic-ia-insert-tag): New overload function.

2008-08-05  Eric Ludlam  <eludlam@mathworks.com>

	* matlab.el (matlab-shell-ask-MATLAB-for-completions):
	Change default to t.
	Patch from David Engster:
	(matlab-shell-completion-list): Set scroll-show-maximum-output to nil.
	(matlab-shell-tab): Improve completion list extraction.

2008-08-01  Eric Ludlam  <eludlam@mathworks.com>

	* mlint.el (mlint-symtab-info): New variable.
	(mlint-run):  Init symtab local var.
	Fixed symbol table parsing to work with newer mlint.

	* matlab.el (matlab-block-indent-toc-toc-flag):
	New variable.  Default nil.
	(matlab-block-beg-pre-if, matlab-block-beg-pre-no-if)
	(matlab-block-end-pre-if, matlab-block-end-pre-no-if):
	If the tic-toc flag is nil, don't indent tic/tocs.

2008-05-19  Eric Ludlam  <eludlam@mathworks.com>

	* semantic-matlab.el: Copied from cedet repository.

	* matlab.el (matlab-keyword-list): Add mcos keywords
	(matlab-defun-regex, matlab-block-beg-pre-if, matlab-block-beg-pre-no-if):
	Updated w/ mcos keywords.

	* mlint.el (mlint-calculate-cyclic-complexity-flag): New flag.
	(mlint-flags): Add -fix
	(mlint-run): Use cyclic-complexity flag.

	* matlab.el (matlab-mode-version): Update
	(matlab-cellbreak-face): Fancy new face for cell-breaks.
	(matlab-font-lock-adjustments): Update cellbreak face.
	(matlab-font-lock-keywords): Add cellbreak highlighting.
	(matlab-mode): Fix spelling in indent-sexp keybinding to doc.

2007-03-06  Eric Ludlam  <eludlam@mathworks.com>

	* mlint.el:
	(mlint-clear-warnings, mlint-clear-cross-function-variable-highlighting):
	Make font-lock optional.

2007-01-08  Eric Ludlam  <eludlam@mathworks.com>

	* matlab.el: (matlab-block-end-pre-if, matlab-block-end-pre-no-if):
	Support assigning toc into a subs-assign.  (Thanks Jim Van Zant)

2006-10-04  Eric Ludlam  <eludlam@mathworks.com>

	* mlint.el (mlint-output-regex):
	Support the changed mlint output syntax
	(mlint-symtab-line-regexp): Support changed mlint table output syntax
	(mlint-warning-code-alist): Obsolete
	(mlint-error-fix-alist): Obsolete
	(mlint-error-id-fix-alist): New version of the old error-fix-alist.
	(mlint-run): Add the "-edit" flag when highlighting crossfunction variables.
	Updated parsing of the mlint table for highlighting cross-function variables.
	Updated mechanism for highlighting the cross-function variables.
	(mlint-lm-entry): Update warningid doc.
	(mlint-warning->class, mlint-warningid->class): Name change.  Use new table of warning ids
	instead of parsing warning strings.
	(linemark-new-entry): Use warning id, not warning string for class determination.
	(mlint-lm-replace-focus): new-text is no longer class allocated.
	(mlint-lm-entry-depricated): New class rule.
	(mlint-lm-entry-isstr, mlint-lm-entry-setstr): Deleted.
	(mlint-lm-eval->trycatch): Commented out.  Not provided by mlint, but it
	is cool and could be resurrected.
	(mlint-highlight): Can't provide warningcode anymore.
	(mlint-clear-cross-function-variable-overlays): Renamed to
	(mlint-clear-nested-function-info-overlays): updated w/ more info.
	(mlint-clear-cross-function-variable-highlighting)
	(mlint-minor-mode): Use new clear function for nested function info.

	* matlab.el: Make fill-paragraph work around cell headings nicely.
	Add `matlab-shell-run-cell' for cell-mode style execution of code.
	Change the page delimiter to include cell breaks.

	Support "parfor", available in MATLAB 2006a.
	Treat cell start comments as the start of a comment block, even if comments preceed it.
	Make sure typing in comment chars moves cursor to the correct location.

2005-12-02  Eric Ludlam  <eludlam@mathworks.com>

	* ChangeLog: Build and dependancies changes.

	* INSTALL, README: Add info about CEDET dependancies.

	* Makefile, Project.ede, matlab-load.el: Build system.

2005-12-02  Eric Ludlam  <eludlam@mathworks.com>

	* README, INSTALL: Refer to CEDET project for dependancies.

	* Makefile, Project.ede: New build system.

	* matlab-load.el: autoloads file.

2005-12-01  Eric Ludlam  <eludlam@mathworks.com>

	* matlab.el: Removed ChangLog from end of file.
<|MERGE_RESOLUTION|>--- conflicted
+++ resolved
@@ -1,5 +1,3 @@
-<<<<<<< HEAD
-=======
 2019-09-30 Eric Ludlam <eludlam@mathworks.com>
 
 	* matlab.el: String & Comment Font Lock Handling
@@ -72,7 +70,6 @@
 	* tests/strings.el, tests/expressions.m, tests/mclass.m: New MATLAB
 	files with various syntaxes and test tokens used to verify new behavior.
 
->>>>>>> 87c49fdb
 2018-09-28  Uwe Brauer  <oub@mat.ucm.es>
 
 	* matlab.el (matlab-string-start-regexp): Patch provided by Eric
