;;; swiper.el --- Isearch with an overview. Oh, man! -*- lexical-binding: t -*-

<<<<<<< HEAD
;; Copyright (C) 2015-2019  Free Software Foundation, Inc.

;; Author: Oleh Krehel <ohwoeowho@gmail.com>
;; URL: https://github.com/abo-abo/swiper
;; Version: 0.13.1
;; Package-Requires: ((emacs "24.5") (ivy "0.13.1"))
=======
;; Copyright (C) 2015-2021 Free Software Foundation, Inc.

;; Author: Oleh Krehel <ohwoeowho@gmail.com>
;; URL: https://github.com/abo-abo/swiper
;; Version: 0.13.2
;; Package-Requires: ((emacs "24.5") (ivy "0.13.2"))
>>>>>>> e005666d
;; Keywords: matching

;; This file is part of GNU Emacs.

;; This file is free software; you can redistribute it and/or modify
;; it under the terms of the GNU General Public License as published by
;; the Free Software Foundation; either version 3, or (at your option)
;; any later version.

;; This program is distributed in the hope that it will be useful,
;; but WITHOUT ANY WARRANTY; without even the implied warranty of
;; MERCHANTABILITY or FITNESS FOR A PARTICULAR PURPOSE.  See the
;; GNU General Public License for more details.

;; For a full copy of the GNU General Public License
;; see <https://www.gnu.org/licenses/>.

;;; Commentary:

;; This package gives an overview of the current regex search
;; candidates.  The search regex can be split into groups with a
;; space.  Each group is highlighted with a different face.
;;
;; It can double as a quick `regex-builder', although only single
;; lines will be matched.

;;; Code:

(require 'ivy)

(defgroup swiper nil
  "`isearch' with an overview."
  :group 'matching
  :prefix "swiper-")

(defface swiper-match-face-1
  '((t :inherit lazy-highlight))
  "The background face for `swiper' matches."
  :group 'ivy-faces)

(defface swiper-match-face-2
  '((t :inherit isearch))
  "Face for `swiper' matches modulo 1."
  :group 'ivy-faces)

(defface swiper-match-face-3
  '((t :inherit match))
  "Face for `swiper' matches modulo 2."
  :group 'ivy-faces)

(defface swiper-match-face-4
  '((t :inherit isearch-fail))
  "Face for `swiper' matches modulo 3."
  :group 'ivy-faces)

(defface swiper-background-match-face-1
  '((t :inherit swiper-match-face-1))
  "The background face for non-current `swiper' matches."
  :group 'ivy-faces)

(defface swiper-background-match-face-2
  '((t :inherit swiper-match-face-2))
  "Face for non-current `swiper' matches modulo 1."
  :group 'ivy-faces)

(defface swiper-background-match-face-3
  '((t :inherit swiper-match-face-3))
  "Face for non-current `swiper' matches modulo 2."
  :group 'ivy-faces)

(defface swiper-background-match-face-4
  '((t :inherit swiper-match-face-4))
  "Face for non-current `swiper' matches modulo 3."
  :group 'ivy-faces)

(defface swiper-line-face
  '((t :inherit highlight))
  "Face for current `swiper' line."
  :group 'ivy-faces)

(defcustom swiper-faces '(swiper-match-face-1
                          swiper-match-face-2
                          swiper-match-face-3
                          swiper-match-face-4)
  "List of `swiper' faces for group matches."
  :group 'ivy-faces
  :type '(repeat face))

(defvar swiper-background-faces
  '(swiper-background-match-face-1
    swiper-background-match-face-2
    swiper-background-match-face-3
    swiper-background-match-face-4)
  "Like `swiper-faces', but used for all matches except the current one.")

(defun swiper--recompute-background-faces ()
  (let ((faces '(swiper-background-match-face-1
                 swiper-background-match-face-2
                 swiper-background-match-face-3
                 swiper-background-match-face-4))
        (colir-compose-method #'colir-compose-soft-light))
    (cl-mapc (lambda (f1 f2)
               (let* ((bg (face-background f1))
                      ;; FIXME: (colir-color-parse "color-22") is nil.
                      (bg (and bg (colir-color-parse bg))))
                 (when bg
                   (setq bg (colir-blend bg (colir-color-parse "#ffffff")))
                   (set-face-background f2 bg))))
             swiper-faces
             faces)))
(swiper--recompute-background-faces)

(defcustom swiper-min-highlight 2
  "Only highlight matches for regexps at least this long."
  :type 'integer)

(defcustom swiper-include-line-number-in-search nil
  "Include line number in text of search candidates."
  :type 'boolean
  :group 'swiper)

(defcustom swiper-goto-start-of-match nil
  "When non-nil, go to the start of the match, not its end.
Treated as non-nil when searching backwards."
  :type 'boolean
  :group 'swiper)

(defun swiper-C-s (&optional arg)
  "Move cursor vertically down ARG candidates.
If the input is empty, select the previous history element instead."
  (interactive "p")
  (if (string= ivy-text "")
      (ivy-previous-history-element 1)
    (ivy-next-line arg)))

(defvar swiper-map
  (let ((map (make-sparse-keymap)))
    (define-key map (kbd "C-s") 'swiper-C-s)
    (define-key map (kbd "M-q") 'swiper-query-replace)
    (define-key map (kbd "C-l") 'swiper-recenter-top-bottom)
    (define-key map (kbd "C-'") 'swiper-avy)
    (define-key map (kbd "C-7") 'swiper-mc)
    (define-key map (kbd "C-c C-f") 'swiper-toggle-face-matching)
    map)
  "Keymap for swiper.")

(defvar swiper--query-replace-overlays nil)

(defun swiper--query-replace-updatefn ()
  (let ((lisp (ignore-errors (nth 2 (query-replace-compile-replacement ivy-text t)))))
    (dolist (ov swiper--query-replace-overlays)
      (overlay-put
       ov 'after-string
       (propertize
        (condition-case nil
            (with-current-buffer (overlay-buffer ov)
              (set-match-data (overlay-get ov 'md))
              (if (consp lisp)
                  (eval lisp)
                (match-substitute-replacement ivy-text)))
          (error ivy-text))
        'face 'error)))))

(defun swiper--query-replace-cleanup ()
  (while swiper--query-replace-overlays
    (delete-overlay (pop swiper--query-replace-overlays))))

(defun swiper--query-replace-setup ()
  (with-ivy-window
    (let ((end (window-end (selected-window) t))
          (re (ivy-re-to-str ivy-regex)))
      (save-excursion
        (beginning-of-line)
        (while (re-search-forward re end t)
          (let ((ov (make-overlay (1- (match-end 0)) (match-end 0)))
                (md (match-data t)))
            (overlay-put
             ov 'matches
             (mapcar
              (lambda (x)
                (list `(match-string ,x) (match-string x)))
              (number-sequence 0 (1- (/ (length md) 2)))))
            (overlay-put ov 'md md)
            (push ov swiper--query-replace-overlays))
          (unless (> (match-end 0) (match-beginning 0))
            (forward-char)))))))

(defun swiper-query-replace ()
  "Start `query-replace' with string to replace from last search string."
  (interactive)
  (cond ((null (window-minibuffer-p))
         (user-error "Should only be called in the minibuffer through `swiper-map'"))
        ((string= "" ivy-text)
         (user-error "Empty input"))
        (t
         (swiper--query-replace-setup)
         (unwind-protect
              (let* ((enable-recursive-minibuffers t)
                     (from (ivy-re-to-str ivy-regex))
                     (groups (number-sequence 1 ivy--subexps))
                     (default
                      (list
                       (mapconcat (lambda (i) (format "\\%d" i)) groups " ")
                       (format "\\,(concat %s)"
                               (if (<= ivy--subexps 1)
                                   "\\&"
                                 (mapconcat
                                  (lambda (i) (format "\\%d" i))
                                  groups
                                  " \" \" ")))))
                     (to
                      (query-replace-compile-replacement
                       (ivy-read
                        (format "Query replace %s with: " from) nil
                        :def default
                        :caller 'swiper-query-replace)
                       t)))
                (swiper--cleanup)
                (ivy-exit-with-action
                 (lambda (_)
                   (with-ivy-window
                     (move-beginning-of-line 1)
                     (let ((inhibit-read-only t))
                       (perform-replace from to
                                        t t nil))))))
           (swiper--query-replace-cleanup)))))

(ivy-configure 'swiper-query-replace
  :update-fn #'swiper--query-replace-updatefn)
(put 'swiper-query-replace 'no-counsel-M-x t)

(defvar inhibit-message)

(defun swiper-all-query-replace ()
  "Start `query-replace' with string to replace from last search string."
  (interactive)
  (if (null (window-minibuffer-p))
      (user-error
       "Should only be called in the minibuffer through `swiper-all-map'")
    (let* ((enable-recursive-minibuffers t)
           (from (ivy--regex ivy-text))
           (to (query-replace-read-to from "Query replace" t)))
      (swiper--cleanup)
      (ivy-exit-with-action
       (lambda (_)
         (let ((wnd-conf (current-window-configuration))
               (inhibit-message t))
           (unwind-protect
                (dolist (cand ivy--old-cands)
                  (let ((buffer (get-text-property 0 'buffer cand)))
                    (switch-to-buffer buffer)
                    (goto-char (point-min))
                    (perform-replace from to t t nil)))
             (set-window-configuration wnd-conf))))))))
(put 'swiper-all-query-replace 'no-counsel-M-x t)

(defvar avy-all-windows)
(defvar avy-style)
(defvar avy-keys)
(declare-function avy--overlay-post "ext:avy")
(declare-function avy-action-goto "ext:avy")
(declare-function avy-candidate-beg "ext:avy")
(declare-function avy--done "ext:avy")
(declare-function avy--make-backgrounds "ext:avy")
(declare-function avy-window-list "ext:avy")
(declare-function avy-read "ext:avy")
(declare-function avy-read-de-bruijn "ext:avy")
(declare-function avy-tree "ext:avy")
(declare-function avy-push-mark "ext:avy")
(declare-function avy--remove-leading-chars "ext:avy")

(defun swiper--avy-candidates ()
  (let* (
         ;; We'll have overlapping overlays, so we sort all the
         ;; overlays in the visible region by their start, and then
         ;; throw out non-Swiper overlays or overlapping Swiper
         ;; overlays.
         (visible-overlays (cl-sort (with-ivy-window
                                      (overlays-in (window-start)
                                                   (window-end)))
                                    #'< :key #'overlay-start))
         (min-overlay-start 0)
         (overlays-for-avy
          (cl-remove-if-not
           (lambda (ov)
             (when (and (>= (overlay-start ov)
                            min-overlay-start)
                        (memq (overlay-get ov 'face)
                              (append swiper-faces swiper-background-faces)))
               (setq min-overlay-start (overlay-start ov))))
           visible-overlays))
         (offset (if (eq (ivy-state-caller ivy-last) 'swiper) 1 0)))
    (nconc
     (mapcar (lambda (ov)
               (cons (overlay-start ov)
                     (overlay-get ov 'window)))
             overlays-for-avy)
     (save-excursion
       (save-restriction
         (narrow-to-region (window-start) (window-end))
         (goto-char (point-min))
         (forward-line)
         (let ((win (selected-window))
               cands)
           (while (not (eobp))
             (push (cons (+ (point) offset) win)
                   cands)
             (forward-line))
           cands))))))

(defun swiper--avy-candidate ()
  (let ((candidates (swiper--avy-candidates))
        (avy-all-windows nil))
    (unwind-protect
         (prog2
             (avy--make-backgrounds
              (append (avy-window-list)
                      (list (ivy-state-window ivy-last))))
             (if (eq avy-style 'de-bruijn)
                 (avy-read-de-bruijn candidates avy-keys)
               (avy-read (avy-tree candidates avy-keys)
                         #'avy--overlay-post
                         #'avy--remove-leading-chars))
           (avy-push-mark))
      (avy--done))))

(defun swiper--avy-goto (candidate)
  (cond ((let ((win (cdr-safe candidate)))
           (and win (window-minibuffer-p win)))
         (let ((nlines (count-lines (point-min) (point-max))))
           (ivy-set-index
            (+ (car (ivy--minibuffer-index-bounds
                     ivy--index ivy--length ivy-height))
               (line-number-at-pos (car candidate))
               (if (or (= nlines (1+ ivy-height))
                       (< ivy--length ivy-height))
                   0
                 (- ivy-height nlines))
               -2)))
         (ivy--exhibit)
         (ivy-done)
         (ivy-call))
        ((or (consp candidate)
             (number-or-marker-p candidate))
         (ivy-quit-and-run
           (avy-action-goto (avy-candidate-beg candidate))))))

;;;###autoload
(defun swiper-avy ()
  "Jump to one of the current swiper candidates."
  (interactive)
  (unless (require 'avy nil 'noerror)
    (error "Package avy isn't installed"))
  (cl-case (length ivy-text)
    (0
     (user-error "Need at least one char of input"))
    (1
     (let ((swiper-min-highlight 1))
       (swiper--update-input-ivy))))
  (swiper--avy-goto (swiper--avy-candidate)))

(declare-function mc/create-fake-cursor-at-point "ext:multiple-cursors-core")
(declare-function multiple-cursors-mode "ext:multiple-cursors-core")

(defun swiper-mc ()
  "Create a fake cursor for each `swiper' candidate.
Make sure `swiper-mc' is on `mc/cmds-to-run-once' list."
  (interactive)
  (unless (require 'multiple-cursors nil t)
    (error "Multiple-cursors isn't installed"))
  (unless (window-minibuffer-p)
    (error "Call me only from `swiper'"))
  (let ((cands (nreverse ivy--old-cands))
        (action (ivy--get-action ivy-last)))
    (unless (string= ivy-text "")
      (ivy-exit-with-action
       (lambda (_)
         (let (cand)
           (while (setq cand (pop cands))
             (funcall action cand)
             (when cands
               (mc/create-fake-cursor-at-point))))
         (multiple-cursors-mode 1))))))

(defvar swiper--current-window-start nil
  "Store `window-start' to restore it later.
This prevents a \"jumping\" behavior which occurs when variables
such as `scroll-conservatively' are set to a high value.")

(defun swiper-recenter-top-bottom (&optional arg)
  "Call (`recenter-top-bottom' ARG)."
  (interactive "P")
  (with-ivy-window
    (recenter-top-bottom arg)
    (setq swiper--current-window-start (window-start))))

(defvar swiper-font-lock-exclude
  '(Man-mode
    adoc-mode
    bbdb-mode
    bongo-library-mode
    bongo-mode
    bongo-playlist-mode
    bookmark-bmenu-mode
    circe-channel-mode
    circe-query-mode
    circe-server-mode
    deadgrep-mode
    debbugs-gnu-mode
    dired-mode
    elfeed-search-mode
    elfeed-show-mode
    emms-playlist-mode
    emms-stream-mode
    erc-mode
    eshell-mode
    eww-mode
    forth-block-mode
    forth-mode
    fundamental-mode
    gnus-article-mode
    gnus-group-mode
    gnus-summary-mode
    help-mode
    helpful-mode
    jabber-chat-mode
    magit-popup-mode
    matrix-client-mode
    matrix-client-room-list-mode
    mu4e-headers-mode
    mu4e-view-mode
    nix-mode
    notmuch-search-mode
    notmuch-tree-mode
    occur-edit-mode
    occur-mode
    org-agenda-mode
    package-menu-mode
    rcirc-mode
    sauron-mode
    sieve-mode
    treemacs-mode
    twittering-mode
    vc-dir-mode
    w3m-mode
    woman-mode
    xref--xref-buffer-mode)
  "List of major-modes that are incompatible with `font-lock-ensure'.")

(defun swiper-font-lock-ensure-p ()
  "Return non-nil if we should `font-lock-ensure'."
  (or (derived-mode-p 'magit-mode)
      (bound-and-true-p magit-blame-mode)
      (memq major-mode swiper-font-lock-exclude)
      (not (derived-mode-p 'prog-mode))))

(defun swiper-font-lock-ensure ()
  "Ensure the entire buffer is highlighted."
  (unless (swiper-font-lock-ensure-p)
    (unless (or (> (buffer-size) 100000) (null font-lock-mode))
      (if (fboundp 'font-lock-ensure)
          ;; Added in Emacs 25.1.
          (font-lock-ensure)
        (with-no-warnings (font-lock-fontify-buffer))))))

(defvar swiper--format-spec ""
  "Store the current candidates format spec.")

(defvar swiper--width nil
  "Store the number of digits needed for the longest line number.")

(defvar swiper-use-visual-line nil
  "When non-nil, use `line-move' instead of `forward-line'.")

(defvar dired-isearch-filenames)
(declare-function dired-move-to-filename "dired")

(defun swiper--line ()
  (let* ((beg (cond ((and (eq major-mode 'dired-mode)
                          (bound-and-true-p dired-isearch-filenames))
                     (dired-move-to-filename)
                     (point))
                    (swiper-use-visual-line
                     (save-excursion
                       (beginning-of-visual-line)
                       (point)))
                    (t
                     (point))))
         (end (if swiper-use-visual-line
                  (save-excursion
                    (end-of-visual-line)
                    (point))
                (line-end-position))))

    (concat
     " "
     (buffer-substring beg end))))

(defvar swiper-use-visual-line-p
  (lambda (n-lines)
    (and visual-line-mode
         ;; super-slow otherwise
         (< (buffer-size) 20000)
         (< n-lines 400)))
  "A predicate that decides whether `line-move' or `forward-line' is used.
Note that `line-move' can be very slow.")

(defun swiper--candidates (&optional numbers-width)
  "Return a list of this buffer lines.

NUMBERS-WIDTH, when specified, is used for width spec of line
numbers; replaces calculating the width from buffer line count."
  (let* ((inhibit-field-text-motion t)
         (n-lines (count-lines (point-min) (point-max))))
    (if (funcall swiper-use-visual-line-p n-lines)
        (progn
          (when (eq major-mode 'org-mode)
            (require 'outline)
            (if (fboundp 'outline-show-all)
                ;; Added in Emacs 25.1.
                (outline-show-all)
              (with-no-warnings
                (show-all))))
          (setq swiper-use-visual-line t))
      (setq swiper-use-visual-line nil))
    (unless (zerop n-lines)
      (setq swiper--width (or numbers-width
                              (1+ (floor (log n-lines 10)))))
      (setq swiper--format-spec
            (format "%%-%dd " swiper--width))
      (let ((line-number 1)
            (advancer (if swiper-use-visual-line
                          (lambda (arg) (line-move arg t))
                        #'forward-line))
            candidates)
        (save-excursion
          (goto-char (point-min))
          (swiper-font-lock-ensure)
          (while (< (point) (point-max))
            (when (swiper-match-usable-p)
              (let ((str (swiper--line)))
                (setq str (ivy-cleanup-string str))
                (let ((line-number-str
                       (format swiper--format-spec line-number)))
                  (if swiper-include-line-number-in-search
                      (setq str (concat line-number-str str))
                    (put-text-property
                     0 1 'display line-number-str str))
                  (put-text-property
                   0 1 'swiper-line-number line-number str))
                (push str candidates)))
            (funcall advancer 1)
            (cl-incf line-number))
          (nreverse candidates))))))

(defvar swiper--opoint 1
  "The point when `swiper' starts.")

;;;###autoload
(defun swiper-backward (&optional initial-input)
  "`isearch-backward' with an overview.
When non-nil, INITIAL-INPUT is the initial search pattern."
  (interactive)
  (let ((ivy-index-functions-alist
         '((swiper . ivy-recompute-index-swiper-backward))))
    (swiper initial-input)))

;;;###autoload
(defun swiper-thing-at-point ()
  "`swiper' with `ivy-thing-at-point'."
  (interactive)
  (let ((thing (ivy-thing-at-point)))
    (when (use-region-p)
      (deactivate-mark))
    (swiper (regexp-quote thing))))

;;;###autoload
(defun swiper-all-thing-at-point ()
  "`swiper-all' with `ivy-thing-at-point'."
  (interactive)
  (let ((thing (ivy-thing-at-point)))
    (when (use-region-p)
      (deactivate-mark))
    (swiper-all (regexp-quote thing))))

(defun swiper--extract-matches (regex cands)
  "Extract captured REGEX groups from CANDS."
  (let (res)
    (dolist (cand cands)
      (setq cand (substring cand 1))
      (when (string-match regex cand)
        (push (mapconcat (lambda (n) (match-string-no-properties n cand))
                         (number-sequence
                          1
                          (/ (- (length (match-data)) 2) 2))
                         " ")
              res)))
    (nreverse res)))

(defun swiper--occur-cands (fname cands)
  (when cands
    (with-current-buffer (ivy-state-buffer ivy-last)
      (when (eq (ivy-state-caller ivy-last) 'swiper-isearch)
        (setq cands (mapcar #'swiper--line-at-point cands)))
      (let* ((pt-min (point-min))
             (line-delta
              (save-restriction
                (widen)
                (1- (line-number-at-pos pt-min))))
             (lines
              (if (eq (ivy-state-caller ivy-last) 'swiper-isearch)
                  (swiper--isearch-occur-cands cands)
                (mapcar (lambda (s)
                          (let ((n (swiper--line-number s)))
                            (setq s (substring s 1))
                            (add-text-properties 0 1 (list 'swiper-line-number n) s)
                            (cons n s)))
                        cands)))
             (offset (+ (length fname) 2)))
        (mapcar (lambda (x)
                  (let ((nn (number-to-string
                             (+ (car x) line-delta))))
                    (remove-text-properties 0 1 '(display) (cdr x))
                    (put-text-property 0 (length nn) 'face 'ivy-grep-line-number nn)
                    (put-text-property 0 1 'offset (+ offset (length nn)) fname)
                    (format "%s:%s:%s" fname nn (cdr x))))
                lines)))))

(defun swiper--isearch-occur-cands (cands)
  (let* ((last-pt (get-text-property 0 'point (car cands)))
         (line (1+ (line-number-at-pos last-pt)))
         res pt)
    (dolist (cand cands)
      (setq pt (get-text-property 0 'point cand))
      (cl-incf line (1- (count-lines last-pt pt)))
      (push (cons line cand) res)
      (setq last-pt pt))
    (nreverse res)))

(defun swiper--occur-insert-lines (cands)
  (let ((inhibit-read-only t))
    ;; Need precise number of header lines for `wgrep' to work.
    (insert (format "-*- mode:grep; default-directory: %S -*-\n\n\n"
                    default-directory))
    (insert (format "%d candidates:\n" (length cands)))
    (ivy--occur-insert-lines cands)
    (goto-char (point-min))
    (forward-line 4)))

(defun swiper--occur-buffer ()
  (let ((buffer (ivy-state-buffer ivy-last)))
    (unless (buffer-live-p buffer)
      (setq buffer
            (setf (ivy-state-buffer ivy-last)
                  (find-file-noselect
                   (plist-get (ivy-state-extra-props ivy-last) :fname))))
      (save-selected-window
        (pop-to-buffer buffer))
      (setf (ivy-state-window ivy-last) (selected-window)))
    buffer))

(defun swiper-occur (&optional cands)
  "Generate a custom occur buffer for `swiper'.
When capture groups are present in the input, print them instead of lines."
  (setq cands (or ivy-marked-candidates cands))
  (let* ((buffer (swiper--occur-buffer))
         (fname (propertize
                 (with-ivy-window
                   (if (buffer-file-name buffer)
                       (file-name-nondirectory
                        (buffer-file-name buffer))
                     (buffer-name buffer)))
                 'face
                 'ivy-grep-info))
         (re
          (progn
            (string-match "\"\\(.*\\)\"" (buffer-name))
            (ivy-set-text (match-string 1 (buffer-name)))
            (mapconcat #'identity (ivy--split ivy-text) ".*?")))
         (cands
          (swiper--occur-cands
           fname
           (or cands
               (save-window-excursion
                 (switch-to-buffer buffer)
                 (if (eq (ivy-state-caller ivy-last) 'swiper)
                     (let ((ivy--regex-function 'swiper--re-builder))
                       (setq ivy--old-re nil)
                       (ivy--filter re (swiper--candidates)))
                   (swiper-isearch-function ivy-text)))))))
    (if (string-match-p "\\\\(" re)
        (insert
         (mapconcat #'identity
                    (swiper--extract-matches
                     re (with-current-buffer buffer
                          (swiper--candidates)))
                    "\n"))
      (unless (eq major-mode 'ivy-occur-grep-mode)
        (ivy-occur-grep-mode)
        (font-lock-mode -1))
      (swiper--occur-insert-lines
       (mapcar (lambda (cand) (concat "./" cand)) cands)))))

(declare-function evil-set-jump "ext:evil-jumps")

(defvar swiper--current-line nil)
(defvar swiper--current-match-start nil)
(defvar swiper--point-min nil)
(defvar swiper--point-max nil)
(defvar swiper--reveal-mode nil)

(defun swiper--init ()
  "Perform initialization common to both completion methods."
  (setq swiper--current-line nil)
  (setq swiper--current-match-start nil)
  (setq swiper--current-window-start nil)
  (setq swiper--opoint (point))
  (setq swiper--point-min (point-min))
  (setq swiper--point-max (point-max))
  (when (setq swiper--reveal-mode
              (bound-and-true-p reveal-mode))
    (reveal-mode -1))
  (lazy-highlight-cleanup t)
  (setq isearch-opened-overlays nil)
  (when (bound-and-true-p evil-mode)
    (evil-set-jump)))

(defun swiper--normalize-regex (re)
  "Normalize the swiper regex RE.
Add a space after a leading `^' if needed and apply
`search-default-mode' if bound."
  (replace-regexp-in-string
   "^\\(?:\\\\(\\)?\\^"
   (concat "\\&" (if (eq 'swiper (ivy-state-caller ivy-last)) " " ""))
   (if (functionp (bound-and-true-p search-default-mode))
       (mapconcat
        (lambda (x)
          (if (string-match-p "\\`[^$\\^]+\\'" x)
              (funcall search-default-mode x)
            x))
        (split-string re "\\b") "")
     re)
   t))

(defun swiper--re-builder (str)
  "Transform STR into a swiper regex.
This is the regex used in the minibuffer where candidates have
line numbers.  For the buffer, use `ivy--regex' instead."
  (let* ((re-builder (ivy-alist-setting ivy-re-builders-alist))
         (str (replace-regexp-in-string "\\\\n" "\n" str))
         (re (funcall re-builder str)))
    (if (consp re)
        (mapcar
         (lambda (x)
           (cons (swiper--normalize-regex (car x))
                 (cdr x)))
         re)
      (swiper--normalize-regex re))))

(defvar swiper-history nil
  "History for `swiper'.")

(defvar swiper-invocation-face nil
  "The face at the point of invocation of `swiper'.")

(defcustom swiper-stay-on-quit nil
  "When non-nil don't go back to search start on abort."
  :type 'boolean)

;;;###autoload
(defun swiper (&optional initial-input)
  "`isearch-forward' with an overview.
When non-nil, INITIAL-INPUT is the initial search pattern."
  (interactive)
  (let ((candidates (swiper--candidates)))
    (swiper--init)
    (setq swiper-invocation-face
          (plist-get (text-properties-at (point)) 'face))
    (let ((preselect
           (if (or swiper-use-visual-line (null search-invisible))
               (count-screen-lines
                (point-min)
                (save-excursion (beginning-of-visual-line) (point)))
             (1- (line-number-at-pos))))
          (minibuffer-allow-text-properties t)
          res)
      (unwind-protect
           (and
            (setq res
                  (ivy-read
                   "Swiper: "
                   candidates
                   :initial-input initial-input
                   :keymap swiper-map
                   :preselect
                   (if initial-input
                       (cl-position-if
                        (lambda (x)
                          (= (1+ preselect) (swiper--line-number x)))
                        (progn
                          (setq ivy--old-re nil)
                          (ivy--filter initial-input candidates)))
                     preselect)
                   :require-match t
                   :action #'swiper--action
                   :re-builder #'swiper--re-builder
                   :history 'swiper-history
                   :extra-props (list :fname (buffer-file-name))
                   :caller 'swiper))
            (point))
        (unless (or res swiper-stay-on-quit)
          (goto-char swiper--opoint))
        (isearch-clean-overlays)
        (unless (or res (string= ivy-text ""))
          (cl-pushnew ivy-text swiper-history))
        (setq swiper--current-window-start nil)
        (when swiper--reveal-mode
          (reveal-mode 1))))))

(ivy-configure 'swiper
  :occur #'swiper-occur
  :update-fn #'swiper--update-input-ivy
  :unwind-fn #'swiper--cleanup
  :index-fn #'ivy-recompute-index-swiper)

(defun swiper-toggle-face-matching ()
  "Toggle matching only the candidates with `swiper-invocation-face'."
  (interactive)
  (setf (ivy-state-matcher ivy-last)
        (if (ivy-state-matcher ivy-last)
            nil
          #'swiper--face-matcher))
  (setq ivy--old-re nil))

(defun swiper--face-matcher (regexp candidates)
  "Return REGEXP matching CANDIDATES.
Matched candidates should have `swiper-invocation-face'."
  (cl-remove-if-not
   (lambda (x)
     (and (string-match regexp x)
          (let* ((s (match-string 0 x))
                 (n (length s))
                 (i 0))
            (while (and (< i n)
                        (text-property-any
                         i (1+ i)
                         'face swiper-invocation-face
                         s))
              (cl-incf i))
            (= i n))))
   candidates))

(defun swiper--ensure-visible ()
  "Remove overlays hiding point."
  (let ((overlays (overlays-at (1- (point))))
        ov expose)
    (while (setq ov (pop overlays))
      (if (and (invisible-p (overlay-get ov 'invisible))
               (setq expose (overlay-get ov 'isearch-open-invisible)))
          (funcall expose ov)))))

(defvar swiper--overlays nil
  "Store overlays.")

(defvar swiper--isearch-highlight-timer nil
  "This timer used by `swiper--delayed-add-overlays'.")

(defun swiper--cleanup ()
  "Clean up the overlays."
  (while swiper--overlays
    (delete-overlay (pop swiper--overlays)))
  ;; force cleanup unless it's :unwind
  (lazy-highlight-cleanup
   (if (eq ivy-exit 'done) lazy-highlight-cleanup t))
  (when (timerp swiper--isearch-highlight-timer)
    (cancel-timer swiper--isearch-highlight-timer)
    (setq swiper--isearch-highlight-timer nil)))

(defun swiper--add-cursor-overlay (wnd)
  (let* ((special (or (eolp) (looking-at "\t")))
         (ov (make-overlay (point) (if special (point) (1+ (point))))))
    (if special
        (overlay-put ov 'after-string (propertize " " 'face 'ivy-cursor))
      (overlay-put ov 'face 'ivy-cursor))
    (overlay-put ov 'window wnd)
    (overlay-put ov 'priority 2)
    (push ov swiper--overlays)))

(defun swiper--add-line-overlay (wnd)
  (let ((beg (if visual-line-mode
                 (save-excursion
                   (beginning-of-visual-line)
                   (point))
               (line-beginning-position)))
        (end (if visual-line-mode
                 (save-excursion
                   (end-of-visual-line)
                   (point))
               (1+ (line-end-position)))))
    (push (swiper--make-overlay beg end 'swiper-line-face wnd 0)
          swiper--overlays)))

(defun swiper--make-overlay (beg end face wnd priority)
  "Create an overlay bound by BEG and END.
FACE, WND and PRIORITY are properties corresponding to
the face, window and priority of the overlay."
  (let ((overlay (make-overlay beg end)))
    (overlay-put overlay 'face face)
    (overlay-put overlay 'window wnd)
    (overlay-put overlay 'priority priority)
    overlay))

(defun swiper--recenter-p ()
  (or (display-graphic-p)
      (not recenter-redisplay)))

(defun swiper--positive-regexps ()
  (if (listp ivy-regex)
      (mapcar #'car (cl-remove-if-not #'cdr ivy-regex))
    (list ivy-regex)))

(defun swiper--update-input-ivy ()
  "Called when `ivy' input is updated."
  (with-ivy-window
    (swiper--cleanup)
    (when (> (length (ivy-state-current ivy-last)) 0)
      (let ((regexps (swiper--positive-regexps))
            (re-idx -1)
            (case-fold-search (ivy--case-fold-p ivy-text)))
        (dolist (re regexps)
          (setq re-idx (1+ re-idx))
          (let* ((re (replace-regexp-in-string
                      "    " "\t"
                      re))
                 (num (swiper--line-number (ivy-state-current ivy-last))))
            (unless (memq this-command '(ivy-yank-word
                                         ivy-yank-symbol
                                         ivy-yank-char
                                         scroll-other-window))
              (when (cl-plusp num)
                (unless (if swiper--current-line
                            (eq swiper--current-line num)
                          (eq (line-number-at-pos) num))
                  (goto-char swiper--point-min)
                  (if swiper-use-visual-line
                      (line-move (1- num))
                    (forward-line (1- num))))
                (if (and (equal ivy-text "")
                         (>= swiper--opoint (line-beginning-position))
                         (<= swiper--opoint (line-end-position)))
                    (goto-char swiper--opoint)
                  (if (eq swiper--current-line num)
                      (when swiper--current-match-start
                        (goto-char swiper--current-match-start))
                    (setq swiper--current-line num))
                  (when (re-search-forward re (line-end-position) t)
                    (setq swiper--current-match-start (match-beginning 0))))
                (funcall isearch-filter-predicate
                         (line-beginning-position)
                         (line-end-position))
                (swiper--maybe-recenter)))
            (swiper--add-overlays
             re
             (max
              (if (swiper--recenter-p)
                  (window-start)
                (line-beginning-position (- (window-height))))
              swiper--point-min)
             (min
              (if (swiper--recenter-p)
                  (window-end (selected-window) t)
                (line-end-position (window-height)))
              swiper--point-max)
             nil
             re-idx)))))))

(defun swiper--add-overlays (re &optional beg end wnd re-idx)
  "Add overlays for RE regexp in visible part of the current buffer.
BEG and END, when specified, are the point bounds.
WND, when specified is the window."
  (setq wnd (or wnd (ivy-state-window ivy-last)))
  (swiper--add-line-overlay wnd)
  (let* ((pt (point))
         (wh (window-height))
         (beg (or beg (save-excursion
                        (forward-line (- wh))
                        (point))))
         (end (or end (save-excursion
                        (forward-line wh)
                        (point))))
         (case-fold-search (ivy--case-fold-p re)))
    (when (>= (length re) swiper-min-highlight)
      (save-excursion
        (goto-char beg)
        ;; RE can become an invalid regexp
        (while (progn
                 (when (eolp)
                   (unless (eobp)
                     (forward-char)))
                 (and (ignore-errors (re-search-forward re end t))
                      (> (- (match-end 0) (match-beginning 0)) 0)))
          ;; Don't highlight a match if it spans multiple
          ;; lines. `count-lines' returns 1 if the match is within a
          ;; single line, even if it includes the newline, and 2 or
          ;; greater otherwise. We hope that the inclusion of the
          ;; newline will not ever be a problem in practice.
          (when (< (count-lines (match-beginning 0) (match-end 0)) 2)
            (let* ((faces (if (= (match-end 0) pt)
                              swiper-faces
                            swiper-background-faces))
                   (adder-fn (lambda (beg end face priority)
                               (push (swiper--make-overlay beg end face wnd priority)
                                     isearch-lazy-highlight-overlays))))
              (unless (and (consp ivy--old-re)
                           (null
                            (save-match-data
                              (ivy--re-filter ivy--old-re
                                              (list
                                               (buffer-substring-no-properties
                                                (line-beginning-position)
                                                (line-end-position)))))))
                (swiper--add-properties faces adder-fn re-idx)))))))))

(defun swiper--add-properties (faces adder-fn &optional re-idx)
  (let ((mb (match-beginning 0))
        (me (match-end 0)))
    (unless (> (- me mb) 2017)
      (funcall adder-fn
               mb me
               (if (and ivy-use-group-face-if-no-groups (zerop ivy--subexps))
                   (nth (1+ (mod (or re-idx 0) (1- (length faces)))) faces)
                 (car faces))
               0)))
  (let ((i 1)
        (j 0))
    (while (<= (cl-incf j) ivy--subexps)
      (let ((bm (match-beginning j))
            (em (match-end j)))
        (when (and (integerp em)
                   (integerp bm))
          (when (eq (ivy-alist-setting ivy-re-builders-alist t) #'ivy--regex-fuzzy)
            (while (and (< j ivy--subexps)
                        (integerp (match-beginning (+ j 1)))
                        (= em (match-beginning (+ j 1))))
              (setq em (match-end (cl-incf j)))))
          (funcall adder-fn
                   bm em
                   (nth (1+ (mod (+ i 2) (1- (length faces))))
                        faces)
                   i)
          (cl-incf i))))))

(defcustom swiper-action-recenter nil
  "When non-nil, recenter after exiting `swiper'."
  :type 'boolean)
(defvar evil-search-module)
(defvar evil-ex-search-pattern)
(defvar evil-ex-search-persistent-highlight)
(defvar evil-ex-search-direction)
(declare-function evil-ex-search-activate-highlight "evil-ex")

(defun swiper--maybe-recenter ()
  (cond (swiper-action-recenter
         (recenter))
        ((swiper--recenter-p)
         (when swiper--current-window-start
           (set-window-start (selected-window) swiper--current-window-start))
         (when (or
                (< (point) (window-start))
                (> (point) (window-end (ivy-state-window ivy-last) t)))
           (recenter))))
  (setq swiper--current-window-start (window-start)))

(defun swiper--line-number (x)
  (or (get-text-property 0 'swiper-line-number x)
      (get-text-property 1 'swiper-line-number x)))

(defcustom swiper-verbose t
  "When non-nil, print more informational messages."
  :type 'boolean)

(defun swiper--push-mark ()
  (when (/= (point) swiper--opoint)
    (unless (and transient-mark-mode mark-active)
      (when (eq ivy-exit 'done)
        (push-mark swiper--opoint t)
        (when swiper-verbose
          (message "Mark saved where search started"))))))

(defun swiper--action (x)
  "Goto line X."
  (let ((ln (1- (swiper--line-number x)))
        (re (ivy--regex ivy-text))
        (case-fold-search (ivy--case-fold-p ivy-text)))
    (if (null x)
        (user-error "No candidates")
      (with-ivy-window
        (unless (equal (current-buffer)
                       (ivy-state-buffer ivy-last))
          (switch-to-buffer (ivy-state-buffer ivy-last)))
        (goto-char
         (if (buffer-narrowed-p)
             swiper--point-min
           (point-min)))
        (funcall (if swiper-use-visual-line
                     #'line-move
                   #'forward-line)
                 ln)
        (when (and (re-search-forward re (line-end-position) t) swiper-goto-start-of-match)
          (goto-char (match-beginning 0)))
        (swiper--ensure-visible)
        (swiper--maybe-recenter)
        (swiper--push-mark)
        (swiper--remember-search-history re)))))

(defun swiper--remember-search-history (re)
  "Add the search pattern RE to the search history ring."
  (add-to-history
   'regexp-search-ring
   re
   regexp-search-ring-max)
  ;; integration with evil-mode's search
  (when (bound-and-true-p evil-mode)
    (when (eq evil-search-module 'isearch)
      (setq isearch-string ivy-text))
    (when (eq evil-search-module 'evil-search)
      (add-to-history 'evil-ex-search-history re)
      (setq evil-ex-search-pattern (list re t t))
      (setq evil-ex-search-direction 'forward)
      (when evil-ex-search-persistent-highlight
        (evil-ex-search-activate-highlight evil-ex-search-pattern)))))

(defun swiper-from-isearch ()
  "Invoke `swiper' from isearch."
  (interactive)
  (swiper (prog1 (if isearch-regexp
                     isearch-string
                   (regexp-quote isearch-string))
            (let ((search-nonincremental-instead nil))
              (isearch-exit)))))

(defvar swiper-multi-buffers nil
  "Store the current list of buffers.")

(defvar swiper-multi-candidates nil
  "Store the list of candidates for `swiper-multi'.")

(defun swiper-multi-prompt ()
  "Return prompt for `swiper-multi'."
  (format "Buffers (%s): "
          (mapconcat #'identity swiper-multi-buffers ", ")))

(defvar swiper-window-width 80)

(defun swiper-multi ()
  "Select one or more buffers.
Run `swiper' for those buffers."
  (interactive)
  (setq swiper-multi-buffers nil)
  (let ((ivy-use-virtual-buffers nil))
    (ivy-read (swiper-multi-prompt)
              #'internal-complete-buffer
              :action #'swiper-multi-action-1))
  (let ((swiper-window-width (- (- (frame-width) (if (display-graphic-p) 0 1)) 4)))
    (ivy-read "Swiper: " swiper-multi-candidates
              :action #'swiper-multi-action-2
              :caller 'swiper-multi)))

(ivy-configure 'swiper-multi
  :unwind-fn #'swiper--cleanup
  :index-fn #'ivy-recompute-index-swiper
  :format-fn #'swiper--all-format-function)

(defun swiper-multi-action-1 (x)
  "Add X to list of selected buffers `swiper-multi-buffers'.
If X is already part of the list, remove it instead.  Quit the selection if
X is selected by either `ivy-done', `ivy-alt-done' or `ivy-immediate-done',
otherwise continue prompting for buffers."
  (if (member x swiper-multi-buffers)
      (progn
        (setq swiper-multi-buffers (delete x swiper-multi-buffers)))
    (unless (equal x "")
      (setq swiper-multi-buffers (append swiper-multi-buffers (list x)))))
  (let ((prompt (swiper-multi-prompt)))
    (setf (ivy-state-prompt ivy-last) prompt)
    (setq ivy--prompt (concat "%-4d " prompt)))
  (cond ((memq this-command '(ivy-done
                              ivy-alt-done
                              ivy-immediate-done))
         (setq swiper-multi-candidates
               (swiper--multi-candidates
                (mapcar #'get-buffer swiper-multi-buffers))))
        ((eq this-command 'ivy-call)
         (with-selected-window (active-minibuffer-window)
           (delete-minibuffer-contents)))))

(defun swiper-multi-action-2 (x)
  "Move to candidate X from `swiper-multi'."
  (when (> (length x) 0)
    (let ((buffer-name (get-text-property 0 'buffer x)))
      (when buffer-name
        (with-ivy-window
          (switch-to-buffer buffer-name)
          (goto-char (point-min))
          (forward-line (1- (swiper--line-number x)))
          (re-search-forward
           (ivy--regex ivy-text)
           (line-end-position) t)
          (funcall isearch-filter-predicate
                   (line-beginning-position)
                   (line-end-position))
          (unless (eq ivy-exit 'done)
            (swiper--cleanup)
            (swiper--add-overlays (ivy--regex ivy-text))))))))

(defun swiper-all-buffer-p (buffer)
  "Return non-nil if BUFFER should be considered by `swiper-all'."
  (let ((mode (buffer-local-value 'major-mode (get-buffer buffer))))
    (cond
      ;; Ignore TAGS buffers, they tend to add duplicate results.
      ((eq mode #'tags-table-mode) nil)
      ;; Always consider dired buffers, even though they're not backed
      ;; by a file.
      ((eq mode #'dired-mode) t)
      ;; Always consider stash buffers too, as they may have
      ;; interesting content not present in any buffers. We don't #'
      ;; quote to satisfy the byte-compiler.
      ((eq mode 'magit-stash-mode) t)
      ;; Email buffers have no file, but are useful to search
      ((eq mode 'gnus-article-mode) t)
      ;; Otherwise, only consider the file if it's backed by a file.
      (t (buffer-file-name buffer)))))

;;* `swiper-all'
(defun swiper-all-function (str)
  "Search in all open buffers for STR."
  (or
   (ivy-more-chars)
   (let* ((buffers (cl-remove-if-not #'swiper-all-buffer-p (buffer-list)))
          (re-full ivy-regex)
          re re-tail
          cands match
          (case-fold-search (ivy--case-fold-p str)))
     (setq re (ivy-re-to-str re-full))
     (when (consp re-full)
       (setq re-tail (cdr re-full)))
     (dolist (buffer buffers)
       (with-current-buffer buffer
         (save-excursion
           (goto-char (point-min))
           (while (re-search-forward re nil t)
             (setq match (if (memq major-mode '(org-mode dired-mode))
                             (buffer-substring-no-properties
                              (line-beginning-position)
                              (line-end-position))
                           (buffer-substring
                            (line-beginning-position)
                            (line-end-position))))
             (put-text-property
              0 1 'buffer
              (buffer-name)
              match)
             (put-text-property 0 1 'point (point) match)
             (when (or (null re-tail) (ivy-re-match re-tail match))
               (push match cands))))))
     (setq ivy--old-re re-full)
     (if (null cands)
         (list "")
       (setq ivy--old-cands (nreverse cands))))))

(defun swiper--all-format-function (cands)
  "Format CANDS for `swiper-all'.
See `ivy-format-functions-alist' for further information."
  (let* ((ww swiper-window-width)
         (col2 1)
         (cands-with-buffer
          (mapcar (lambda (s)
                    (let ((buffer (get-text-property 0 'buffer s)))
                      (setq col2 (max col2 (length buffer)))
                      (cons s buffer))) cands))
         (col1 (- ww 4 col2)))
    (setq cands
          (mapcar (lambda (x)
                    (if (cdr x)
                        (let ((s (ivy--truncate-string (car x) col1)))
                          (concat
                           s
                           (make-string
                            (max 0
                                 (- ww (string-width s) (length (cdr x))))
                            ?\ )
                           (cdr x)))
                      (car x)))
                  cands-with-buffer))
    (ivy--format-function-generic
     (lambda (str)
       (ivy--add-face str 'ivy-current-match))
     (lambda (str)
       str)
     cands
     "\n")))

(defvar swiper-all-map
  (let ((map (make-sparse-keymap)))
    (define-key map (kbd "M-q") 'swiper-all-query-replace)
    map)
  "Keymap for `swiper-all'.")

;;;###autoload
(defun swiper-all (&optional initial-input)
  "Run `swiper' for all open buffers."
  (interactive)
  (let ((swiper-window-width (- (frame-width) (if (display-graphic-p) 0 1))))
    (ivy-read "swiper-all: " 'swiper-all-function
              :action #'swiper-all-action
              :dynamic-collection t
              :keymap swiper-all-map
              :initial-input initial-input
              :caller 'swiper-all)))

(ivy-configure 'swiper-all
  :update-fn 'auto
  :unwind-fn #'swiper--cleanup
  :format-fn #'swiper--all-format-function)

(defun swiper-all-action (x)
  "Move to candidate X from `swiper-all'."
  (when (> (length x) 0)
    (let ((buffer-name (get-text-property 0 'buffer x)))
      (when buffer-name
        (with-ivy-window
          (switch-to-buffer buffer-name)
          (goto-char (get-text-property 0 'point x))
          (funcall isearch-filter-predicate
                   (line-beginning-position)
                   (line-end-position))
          (unless (eq ivy-exit 'done)
            (swiper--cleanup)
            (swiper--add-overlays (ivy--regex ivy-text))))))))

(defun swiper--multi-candidates (buffers)
  "Extract candidates from BUFFERS."
  (let ((res nil))
    (dolist (buf buffers)
      (with-current-buffer buf
        (setq res
              (nconc
               (mapcar
                (lambda (s) (put-text-property 0 1 'buffer (buffer-name) s) s)
                (swiper--candidates 4))
               res))))
    res))

;;* `swiper-isearch'
(defun swiper-isearch-function (str)
  "Collect STR matches in the current buffer for `swiper-isearch'."
  (with-ivy-window
    (swiper--isearch-function str)))

(defun swiper-match-usable-p ()
  (or search-invisible
      (not (cl-find-if
            (lambda (ov)
              (invisible-p (overlay-get ov 'invisible)))
            (overlays-at (point))))))

(defvar swiper--isearch-backward nil)
(defvar swiper--isearch-start-point nil)

(defun swiper--isearch-function-1 (re backward)
  (unless (string= re ".")
    (let (cands)
      (save-excursion
        (goto-char (if backward (point-max) (point-min)))
        (while (and (funcall (if backward #'re-search-backward #'re-search-forward) re nil t)
                    (not (and
                          (= (match-beginning 0) (match-end 0))
                          (if backward (bobp) (eobp)))))
          (when (swiper-match-usable-p)
            (let ((pos (if (or backward swiper-goto-start-of-match)
                           (match-beginning 0)
                         (point))))
              (push pos cands)))
          (when (= (match-beginning 0) (match-end 0))
            (if backward
                (backward-char)
              (forward-char)))))
      (if backward
          cands
        (nreverse cands)))))

(defun swiper--isearch-next-item (re cands)
  (if swiper--isearch-backward
      (or
       (cl-position-if
        (lambda (x)
          (and
           (< x swiper--isearch-start-point)
           (eq 0 (string-match-p
                  re
                  (buffer-substring-no-properties
                   x swiper--isearch-start-point)))))
        cands
        :from-end t)
       0)
    (or
     (cl-position-if
      (lambda (x) (> x swiper--isearch-start-point))
      cands)
     0)))

(defun swiper--isearch-filter-ignore-order (re-full cands)
  (let (filtered-cands)
    (dolist (re-cons re-full cands)
      (save-excursion
        (dolist (cand cands)
          (goto-char cand)
          (beginning-of-line)
          (unless (if (re-search-forward (car re-cons) (line-end-position) t)
                      (not (cdr re-cons))
                    (cdr re-cons))
            (push cand filtered-cands))))
      (setq cands (nreverse filtered-cands))
      (setq filtered-cands nil))))

(defun swiper--isearch-function (str)
  (let ((re-full ivy-regex))
    (unless (equal re-full "")
      (let* ((case-fold-search (ivy--case-fold-p str))
             (re
              (if (stringp re-full)
                  re-full
                (mapconcat
                 #'ivy--regex-or-literal
                 (delq nil (mapcar (lambda (x) (and (cdr x) (car x))) re-full))
                 "\\|")))
             (cands (swiper--isearch-function-1 re swiper--isearch-backward)))
        (when (consp re-full)
          (setq cands (swiper--isearch-filter-ignore-order re-full cands)))
        (setq ivy--old-re re)
        (ivy-set-index (swiper--isearch-next-item re cands))
        (setq ivy--old-cands cands)))))

(defcustom swiper-isearch-highlight-delay '(2 0.2)
  "When `ivy-text' is too short, delay showing the overlay.

The default value will delay showing the overlay by 0.2 seconds
if `ivy-text' is shorter than 2 characters.

The aim is to reduce the visual clutter, since it's very rare
that we search only for one character."
  :type '(list
          (integer :tag "Text length")
          (float :tag "Delay in seconds")))

(defun swiper--delayed-add-overlays ()
  (if (and swiper-isearch-highlight-delay
           (< (length ivy-text) (car swiper-isearch-highlight-delay)))
      (setq swiper--isearch-highlight-timer
            (run-with-idle-timer
             (cadr swiper-isearch-highlight-delay) nil
             (lambda ()
               (with-ivy-window
                 (swiper--add-overlays (ivy--regex ivy-text))))))
    (dolist (re (swiper--positive-regexps))
      (swiper--add-overlays re))))

(defun swiper-isearch-action (x)
  "Move to X for `swiper-isearch'."
  (if (or (numberp x)
          (and (> (length x) 0)
               (setq x (get-text-property 0 'point x))))
      (with-ivy-window
        (goto-char x)
        (when (and (or (eq this-command 'ivy-previous-line-or-history)
                       (and (eq this-command 'ivy-done)
                            (eq last-command 'ivy-previous-line-or-history)))
                   (looking-back ivy-regex (line-beginning-position)))
          (goto-char (match-beginning 0)))
        (funcall isearch-filter-predicate (point) (1+ (point)))
        (swiper--maybe-recenter)
        (if (eq ivy-exit 'done)
            (progn
              (swiper--push-mark)
              (swiper--remember-search-history (ivy--regex ivy-text)))
          (swiper--cleanup)
          (swiper--delayed-add-overlays)
          (swiper--add-cursor-overlay
           (ivy-state-window ivy-last))))
    (swiper--cleanup)))

(defun swiper-action-copy (_x)
  "Copy line at point and go back."
  (kill-new
   (buffer-substring-no-properties
    (line-beginning-position) (line-end-position)))
  (goto-char swiper--opoint))

(ivy-add-actions 'swiper-isearch '(("w" swiper-action-copy "copy")))
(ivy-add-actions 'swiper '(("w" swiper-action-copy "copy")))

(defun swiper-isearch-thing-at-point ()
  "Insert `symbol-at-point' into the minibuffer of `swiper-isearch'.
When not running `swiper-isearch' already, start it."
  (interactive)
  (if (window-minibuffer-p)
      (let (bnd str regionp)
        (with-ivy-window
          (setq bnd
                (if (setq regionp (region-active-p))
                    (prog1 (cons (region-beginning) (region-end))
                      (deactivate-mark))
                  (bounds-of-thing-at-point 'symbol)))
          (setq str (buffer-substring-no-properties (car bnd) (cdr bnd))))
        (insert str)
        (unless regionp
          (ivy--insert-symbol-boundaries)))
    (let (thing)
      (if (use-region-p)
          (progn
            (setq thing (buffer-substring-no-properties
                         (region-beginning) (region-end)))
            (goto-char (region-beginning))
            (deactivate-mark))
        (let ((bnd (bounds-of-thing-at-point 'symbol)))
          (when bnd
            (goto-char (car bnd)))
          (setq thing (ivy-thing-at-point))))
      (swiper-isearch thing))))

(defvar swiper-isearch-map
  (let ((map (make-sparse-keymap)))
    (set-keymap-parent map swiper-map)
    (define-key map (kbd "M-n") 'swiper-isearch-thing-at-point)
    map)
  "Keymap for `swiper-isearch'.")

(defun swiper--isearch-same-line-p (s1 s2)
  "Check if S1 and S2 are equal and on the same line."
  (and (equal s1 s2)
       (<= (count-lines
            (get-text-property 0 'point s2)
            (get-text-property 0 'point s1))
           1)))

(defun swiper-isearch-format-function (cands)
  (if (numberp (car-safe cands))
      (let ((re (ivy-re-to-str ivy-regex)))
        (if (string= re "^$")
            ""
          (mapconcat
           #'identity
           (swiper--isearch-format
            ivy--index ivy--length (or ivy--old-cands ivy--all-candidates)
            re
            (ivy-state-current ivy-last)
            (ivy-state-buffer ivy-last))
           "\n")))
    (funcall
     (ivy-alist-setting ivy-format-functions-alist t)
     cands)))

(defun swiper--line-at-point (pt)
  (save-excursion
    (goto-char pt)
    (let ((s (buffer-substring
              (line-beginning-position)
              (line-end-position))))
      (if (string= s "")
          s
        (put-text-property 0 1 'point pt s)
        (ivy-cleanup-string s)))))

(defun swiper--isearch-highlight (str &optional current)
  (let ((start 0)
        (i 0)
        (re (ivy-re-to-str ivy-regex)))
    (catch 'done
      (while (string-match re str start)
        (if (= (match-beginning 0) (match-end 0))
            (throw 'done t)
          (setq start (match-end 0)))
        (swiper--add-properties
         (if (eq current i)
             swiper-faces
           swiper-background-faces)
         (lambda (beg end face _priority)
           (add-face-text-property beg end face nil str)))
        (cl-incf i)))
    str))

(defun swiper--isearch-format (index length cands regex current buffer)
  (let* ((half-height (/ ivy-height 2))
         (i (1- index))
         (j 0)
         (len 0)
         res s)
    (with-current-buffer buffer
      (while (and (>= i 0)
                  (swiper--isearch-same-line-p
                   (swiper--line-at-point (nth i cands))
                   (swiper--line-at-point current)))
        (cl-decf i)
        (cl-incf j))
      (while (and (>= i 0)
                  (< len half-height))
        (setq s (swiper--line-at-point (nth i cands)))
        (unless (swiper--isearch-same-line-p s (car res))
          (push (swiper--isearch-highlight s) res)
          (cl-incf len))
        (cl-decf i))
      (setq res (nreverse res))
      (let ((current-str
             (swiper--line-at-point current))
            (start 0))
        (dotimes (_ (1+ j))
          (string-match regex current-str start)
          (setq start (match-end 0)))
        (font-lock-prepend-text-property
         0 (length current-str)
         'face 'swiper-line-face current-str)
        (swiper--isearch-highlight current-str j)
        (push current-str res))
      (cl-incf len)
      (setq i (1+ index))
      (while (and (< i length)
                  (swiper--isearch-same-line-p
                   (swiper--line-at-point (nth i cands))
                   (swiper--line-at-point current)))
        (cl-incf i))
      (while (and (< i length)
                  (< len ivy-height))
        (setq s (swiper--line-at-point (nth i cands)))
        (unless (swiper--isearch-same-line-p s (car res))
          (push (swiper--isearch-highlight s) res)
          (cl-incf len))
        (cl-incf i))
      (nreverse res))))

(defun swiper--isearch-init ()
  "Initialize `swiper-isearch'."
  (swiper--init)
  (setq swiper--isearch-start-point (point))
  (swiper-font-lock-ensure))

(defun swiper--isearch-unwind ()
  (swiper--cleanup)
  (unless (or (eq ivy-exit 'done) swiper-stay-on-quit)
    (goto-char swiper--opoint))
  (isearch-clean-overlays)
  (swiper--ensure-visible)
  (unless (or (eq ivy-exit 'done) (string= ivy-text ""))
    (cl-pushnew ivy-text swiper-history)))

;;;###autoload
(defun swiper-isearch (&optional initial-input)
  "A `swiper' that's not line-based."
  (interactive)
  (let ((ivy-fixed-height-minibuffer t)
        (cursor-in-non-selected-windows nil)
        (swiper-min-highlight 1))
    (ivy-read
     "Swiper: "
     #'swiper-isearch-function
     :initial-input initial-input
     :keymap swiper-isearch-map
     :dynamic-collection t
     :require-match t
     :action #'swiper-isearch-action
     :re-builder #'swiper--re-builder
     :history 'swiper-history
     :extra-props (list :fname (buffer-file-name))
     :caller 'swiper-isearch)))

(ivy-configure 'swiper-isearch
  :occur #'swiper-occur
  :init-fn #'swiper--isearch-init
  :update-fn 'auto
  :unwind-fn #'swiper--isearch-unwind
  :format-fn #'swiper-isearch-format-function)

;;;###autoload
(defun swiper-isearch-backward (&optional initial-input)
  "Like `swiper-isearch' but the first result is before the point."
  (interactive)
  (let ((swiper--isearch-backward t))
    (swiper-isearch initial-input)))

(defun swiper-isearch-toggle ()
  "Two-way toggle between `swiper-isearch' and isearch.
Intended to be bound in `isearch-mode-map' and `swiper-map'."
  (interactive)
  (if isearch-mode
      (let ((query (if isearch-regexp
                       isearch-string
                     (regexp-quote isearch-string))))
        (isearch-exit)
        (goto-char (or (and isearch-forward isearch-other-end)
                       (point)))
        (swiper-isearch query))
    (ivy-exit-with-action
     (lambda (_)
       (when (looking-back (ivy-re-to-str ivy-regex) (line-beginning-position))
         (goto-char (match-beginning 0)))
       (isearch-mode t)
       (unless (string= ivy-text "")
         (isearch-yank-string ivy-text))))))

(provide 'swiper)

;;; swiper.el ends here<|MERGE_RESOLUTION|>--- conflicted
+++ resolved
@@ -1,20 +1,11 @@
 ;;; swiper.el --- Isearch with an overview. Oh, man! -*- lexical-binding: t -*-
 
-<<<<<<< HEAD
-;; Copyright (C) 2015-2019  Free Software Foundation, Inc.
-
-;; Author: Oleh Krehel <ohwoeowho@gmail.com>
-;; URL: https://github.com/abo-abo/swiper
-;; Version: 0.13.1
-;; Package-Requires: ((emacs "24.5") (ivy "0.13.1"))
-=======
 ;; Copyright (C) 2015-2021 Free Software Foundation, Inc.
 
 ;; Author: Oleh Krehel <ohwoeowho@gmail.com>
 ;; URL: https://github.com/abo-abo/swiper
 ;; Version: 0.13.2
 ;; Package-Requires: ((emacs "24.5") (ivy "0.13.2"))
->>>>>>> e005666d
 ;; Keywords: matching
 
 ;; This file is part of GNU Emacs.
