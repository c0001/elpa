;;; test-org-element.el --- Tests for org-element.el

;; Copyright (C) 2012, 2013  Nicolas Goaziou

;; Author: Nicolas Goaziou <n.goaziou at gmail dot com>

;; This program is free software; you can redistribute it and/or modify
;; it under the terms of the GNU General Public License as published by
;; the Free Software Foundation, either version 3 of the License, or
;; (at your option) any later version.

;; This program is distributed in the hope that it will be useful,
;; but WITHOUT ANY WARRANTY; without even the implied warranty of
;; MERCHANTABILITY or FITNESS FOR A PARTICULAR PURPOSE.  See the
;; GNU General Public License for more details.

;; You should have received a copy of the GNU General Public License
;; along with this program.  If not, see <http://www.gnu.org/licenses/>.

;;; Code:

(unless (featurep 'org-element)
  (signal 'missing-test-dependency "org-element"))

(defun org-test-parse-and-interpret (text)
  "Parse TEXT as Org syntax and interpret it.
Return interpreted string."
  (with-temp-buffer
    (org-mode)
    (insert text)
    (org-element-interpret-data (org-element-parse-buffer))))



;;; Test `org-element-map'

(ert-deftest test-org-element/map ()
  "Test `org-element-map'."
  ;; Can map to `plain-text' objects.
  (should
   (= 2
      (org-test-with-temp-text "Some text \alpha
#+BEGIN_CENTER
Some other text
#+END_CENTER"
	(let ((count 0))
	  (org-element-map
	   (org-element-parse-buffer) 'plain-text
	   (lambda (s) (when (string-match "text" s) (incf count))))
	  count))))
  ;; Applies to secondary strings
  (should
   (org-element-map '("some " (bold nil "bold") "text") 'bold 'identity))
  ;; Enter secondary strings before entering contents.
  (should
   (equal
    "alpha"
    (org-element-property
     :name
     (org-test-with-temp-text "* Some \\alpha headline\n\\beta entity."
       (org-element-map (org-element-parse-buffer) 'entity 'identity nil t)))))
  ;; Apply NO-RECURSION argument.
  (should-not
   (org-test-with-temp-text "#+BEGIN_CENTER\n\\alpha\n#+END_CENTER"
     (org-element-map
      (org-element-parse-buffer) 'entity 'identity nil nil 'center-block)))
  ;; Use WITH-AFFILIATED argument.
  (should
   (equal
    '("a" "1" "b" "2")
    (org-test-with-temp-text "#+CAPTION[a]: 1\n#+CAPTION[b]: 2\nParagraph"
      (org-element-map
       (org-element-at-point) 'plain-text 'identity nil nil nil t)))))



;;; Test Setters

(ert-deftest test-org-element/put-property ()
  "Test `org-element-put-property' specifications."
  ;; Standard test.
  (org-test-with-temp-text "* Headline\n *a*"
    (let ((tree (org-element-parse-buffer)))
      (org-element-put-property
       (org-element-map tree 'bold 'identity nil t) :test 1)
      (should (org-element-property
	       :test (org-element-map tree 'bold 'identity nil t)))))
  ;; Put property on a string.
  (should
   (org-element-property :test (org-element-put-property "Paragraph" :test t))))

(ert-deftest test-org-element/set-contents ()
  "Test `org-element-set-contents' specifications."
  ;; Accept multiple entries.
  (should
   (equal '("b" (italic nil "a"))
	  (org-test-with-temp-text "* Headline\n *a*"
	    (let ((tree (org-element-parse-buffer)))
	      (org-element-set-contents
	       (org-element-map tree 'bold 'identity nil t) "b" '(italic nil "a"))
	      (org-element-contents
	       (org-element-map tree 'bold 'identity nil t))))))
  ;; Accept atoms and elements.
  (should
   (equal '("b")
	  (org-test-with-temp-text "* Headline\n *a*"
	    (let ((tree (org-element-parse-buffer)))
	      (org-element-set-contents
	       (org-element-map tree 'bold 'identity nil t) "b")
	      (org-element-contents
	       (org-element-map tree 'bold 'identity nil t))))))
  (should
   (equal '((italic nil "b"))
	  (org-test-with-temp-text "* Headline\n *a*"
	    (let ((tree (org-element-parse-buffer)))
	      (org-element-set-contents
	       (org-element-map tree 'bold 'identity nil t) '(italic nil "b"))
	      (org-element-contents
	       (org-element-map tree 'bold 'identity nil t))))))
  ;; Allow nil contents.
  (should-not
   (org-test-with-temp-text "* Headline\n *a*"
     (let ((tree (org-element-parse-buffer)))
       (org-element-set-contents (org-element-map tree 'bold 'identity nil t))
       (org-element-contents (org-element-map tree 'bold 'identity nil t))))))

(ert-deftest test-org-element/set-element ()
  "Test `org-element-set-element' specifications."
  (org-test-with-temp-text "* Headline\n*a*"
    (let ((tree (org-element-parse-buffer)))
      (org-element-set-element
       (org-element-map tree 'bold 'identity nil t)
       '(italic nil "b"))
      ;; Check if object is correctly replaced.
      (should (org-element-map tree 'italic 'identity))
      (should-not (org-element-map tree 'bold 'identity))
      ;; Check if new object's parent is correctly set.
      (should
       (eq
	(org-element-property :parent
			      (org-element-map tree 'italic 'identity nil t))
	(org-element-map tree 'paragraph 'identity nil t))))))

(ert-deftest test-org-element/adopt-elements ()
  "Test `org-element-adopt-elements' specifications."
  ;; Adopt an element.
  (should
   (equal '(plain-text italic)
	  (org-test-with-temp-text "* Headline\n *a*"
	    (let ((tree (org-element-parse-buffer)))
	      (org-element-adopt-elements
	       (org-element-map tree 'bold 'identity nil t) '(italic nil "a"))
	      (mapcar (lambda (blob) (org-element-type blob))
		      (org-element-contents
		       (org-element-map tree 'bold 'identity nil t)))))))
  ;; Adopt a string.
  (should
   (equal '("a" "b")
	  (org-test-with-temp-text "* Headline\n *a*"
	    (let ((tree (org-element-parse-buffer)))
	      (org-element-adopt-elements
	       (org-element-map tree 'bold 'identity nil t) "b")
	      (org-element-contents
	       (org-element-map tree 'bold 'identity nil t)))))))



;;; Test Parsers

;;;; Affiliated Keywords

(ert-deftest test-org-element/affiliated-keywords-parser ()
  "Test affiliated keywords parsing."
  ;; Read simple keywords.
  (should
   (equal "para"
	  (org-element-property
	   :name
	   (org-test-with-temp-text "#+NAME: para\nParagraph"
	     (org-element-at-point)))))
  (should
   (= 1
      (org-element-property
       :begin
       (org-test-with-temp-text "#+NAME: para\nParagraph"
	 (org-element-at-point)))))
  ;; Parse multiple keywords.
  (should
   (equal
    '("line2" "line1")
    (org-element-property
     :attr_ascii
     (org-test-with-temp-text
	 "#+ATTR_ASCII: line1\n#+ATTR_ASCII: line2\nParagraph"
       (org-element-at-point)))))
  ;; Parse "parsed" keywords.
  (should
   (equal
    '(("caption"))
    (org-test-with-temp-text "#+CAPTION: caption\nParagraph"
      (car (org-element-property :caption (org-element-at-point))))))
  ;; Parse dual keywords.
  (should
   (equal
    '((("long") "short"))
    (org-test-with-temp-text "#+CAPTION[short]: long\nParagraph"
      (org-element-property :caption (org-element-at-point)))))
  ;; Allow multiple caption keywords.
  (should
   (equal
    '((("l2") "s2") (("l1") "s1"))
    (org-test-with-temp-text "#+CAPTION[s1]: l1\n#+CAPTION[s2]: l2\nParagraph"
      (org-element-property :caption (org-element-at-point)))))
  (should
   (equal
    '((("l1")) (nil "s1"))
    (org-test-with-temp-text "#+CAPTION[s1]:\n#+CAPTION: l1\nParagraph"
      (org-element-property :caption (org-element-at-point)))))
  ;; Corner case: orphaned keyword at the end of an element.
  (should
   (eq 'keyword
       (org-test-with-temp-text "- item\n  #+name: name\nSome paragraph"
	 (progn (search-forward "name")
		(org-element-type (org-element-at-point))))))
  (should-not
   (org-test-with-temp-text "- item\n  #+name: name\nSome paragraph"
     (progn (search-forward "Some")
	    (org-element-property :name (org-element-at-point))))))


;;;; Babel Call

(ert-deftest test-org-element/babel-call-parser ()
  "Test `babel-call' parsing."
  ;; Standard test.
  (should
   (org-test-with-temp-text "#+CALL: test()"
     (org-element-map (org-element-parse-buffer) 'babel-call 'identity)))
  ;; Ignore case.
  (should
   (org-test-with-temp-text "#+call: test()"
     (org-element-map (org-element-parse-buffer) 'babel-call 'identity)))
  ;; Handle non-empty blank line at the end of buffer.
  (should
   (org-test-with-temp-text "#+CALL: test()\n "
     (= (org-element-property :end (org-element-at-point)) (point-max)))))


;;;; Bold

(ert-deftest test-org-element/bold-parser ()
  "Test `bold' parser."
  ;; Standard test.
  (should
   (let ((org-emph-re "\\([ 	('\"{]\\|^\\)\\(\\([+*/_=~]\\)\\([^ 	
\n,\"']\\|[^ 	
\n,\"'].*?\\(?:\n.*?\\)\\{0,1\\}[^ 	
\n,\"']\\)\\3\\)\\([- 	.,:!?;'\")}\\]\\|$\\)"))
     (org-test-with-temp-text "*bold*"
       (org-element-map (org-element-parse-buffer) 'bold 'identity nil t))))
  ;; Multi-line markup.
  (should
   (equal
    (org-element-contents
     (let ((org-emph-re "\\([ 	('\"{]\\|^\\)\\(\\([+*/_=~]\\)\\([^ 	
\n,\"']\\|[^ 	
\n,\"'].*?\\(?:\n.*?\\)\\{0,1\\}[^ 	
\n,\"']\\)\\3\\)\\([- 	.,:!?;'\")}\\]\\|$\\)"))
       (org-test-with-temp-text "*first line\nsecond line*"
	 (org-element-map (org-element-parse-buffer) 'bold 'identity nil t))))
    '("first line\nsecond line"))))


;;;; Center Block

(ert-deftest test-org-element/center-block-parser ()
  "Test `center-block' parser."
  ;; Standard test.
  (should
   (org-test-with-temp-text "#+BEGIN_CENTER\nText\n#+END_CENTER"
     (org-element-map (org-element-parse-buffer) 'center-block 'identity)))
  ;; Ignore case.
  (should
   (org-test-with-temp-text "#+begin_center\nText\n#+end_center"
     (org-element-map (org-element-parse-buffer) 'center-block 'identity)))
<<<<<<< HEAD
=======
  ;; Test folded block.
  (org-test-with-temp-text "#+BEGIN_CENTER\nText\n#+END_CENTER"
    (org-cycle)
    (should
     (org-element-property
      :hiddenp
      (org-element-map (org-element-parse-buffer) 'center-block
	'identity nil t))))
>>>>>>> ede82ccf
  ;; Ignore incomplete block.
  (should-not
   (org-test-with-temp-text "#+BEGIN_CENTER"
     (org-element-map (org-element-parse-buffer) 'center-block
       'identity nil t)))
  ;; Handle non-empty blank line at the end of buffer.
  (should
   (org-test-with-temp-text "#+BEGIN_CENTER\nC\n#+END_CENTER\n "
     (= (org-element-property :end (org-element-at-point)) (point-max)))))


;;;; Clock

(ert-deftest test-org-element/clock-parser ()
  "Test `clock' parser."
  ;; Running clock.
  (let* ((org-clock-string "CLOCK:")
	 (clock (org-test-with-temp-text "CLOCK: [2012-01-01 sun. 00:01]"
		  (org-element-at-point))))
    (should (eq (org-element-property :status clock) 'running))
    (should
     (equal (org-element-property :raw-value
				  (org-element-property :value clock))
	    "[2012-01-01 sun. 00:01]"))
    (should-not (org-element-property :duration clock)))
  ;; Closed clock.
  (let* ((org-clock-string "CLOCK:")
	 (clock
	  (org-test-with-temp-text
	      "CLOCK: [2012-01-01 sun. 00:01]--[2012-01-01 sun. 00:02] =>  0:01"
	    (org-element-at-point))))
    (should (eq (org-element-property :status clock) 'closed))
    (should (equal (org-element-property :raw-value
					 (org-element-property :value clock))
		   "[2012-01-01 sun. 00:01]--[2012-01-01 sun. 00:02]"))
    (should (equal (org-element-property :duration clock) "0:01"))))


;;;; Code

(ert-deftest test-org-element/code-parser ()
  "Test `code' parser."
  ;; Regular test.
  (should
   (let ((org-emph-re "\\([ 	('\"{]\\|^\\)\\(\\([+*/_=~]\\)\\([^ 	
\n,\"']\\|[^ 	
\n,\"'].*?\\(?:\n.*?\\)\\{0,1\\}[^ 	
\n,\"']\\)\\3\\)\\([- 	.,:!?;'\")}\\]\\|$\\)"))
     (org-test-with-temp-text "~code~"
       (org-element-map (org-element-parse-buffer) 'code 'identity))))
  ;; Multi-line markup.
  (should
   (equal
    (org-element-property
     :value
     (let ((org-emph-re "\\([ 	('\"{]\\|^\\)\\(\\([+*/_=~]\\)\\([^ 	
\n,\"']\\|[^ 	
\n,\"'].*?\\(?:\n.*?\\)\\{0,1\\}[^ 	
\n,\"']\\)\\3\\)\\([- 	.,:!?;'\")}\\]\\|$\\)"))
       (org-test-with-temp-text "~first line\nsecond line~"
	 (org-element-map
	  (org-element-parse-buffer) 'code 'identity nil t))))
    "first line\nsecond line")))


;;;; Comment

(ert-deftest test-org-element/comment-parser ()
  "Test `comment' parser."
  ;; Regular comment.
  (should
   (org-test-with-temp-text "# Comment"
     (org-element-map (org-element-parse-buffer) 'comment 'identity)))
  ;; Inline comment.
  (should
   (org-test-with-temp-text "  # Comment"
     (org-element-map (org-element-parse-buffer) 'comment 'identity)))
  ;; Preserve indentation.
  (should
   (equal
    (org-element-property
     :value
     (org-test-with-temp-text "# No blank\n#  One blank"
       (org-element-map (org-element-parse-buffer) 'comment 'identity nil t)))
    "No blank\n One blank"))
  ;; Comment with blank lines.
  (should
   (equal
    (org-element-property
     :value
     (org-test-with-temp-text "# First part\n# \n#\n# Second part"
       (org-element-map (org-element-parse-buffer) 'comment 'identity nil t)))
    "First part\n\n\nSecond part"))
  ;; Do not mix comments and keywords.
  (should
   (eq 1
       (org-test-with-temp-text "#+keyword: value\n# comment\n#+keyword: value"
	 (length (org-element-map (org-element-parse-buffer) 'comment
		   'identity)))))
  (should
   (equal "comment"
	  (org-test-with-temp-text "#+keyword: value\n# comment\n#+keyword: value"
	    (org-element-property
	     :value
	     (org-element-map (org-element-parse-buffer) 'comment
	       'identity nil t)))))
  ;; Correctly handle non-empty blank lines at the end of buffer.
  (should
   (org-test-with-temp-text "# A\n "
     (= (org-element-property :end (org-element-at-point)) (point-max)))))


;;;; Comment Block

(ert-deftest test-org-element/comment-block-parser ()
  "Test `comment-block' parser."
  ;; Standard test.
  (should
   (org-test-with-temp-text "#+BEGIN_COMMENT\nText\n#+END_COMMENT"
     (org-element-map (org-element-parse-buffer) 'comment-block 'identity)))
  ;; Ignore case.
  (should
   (org-test-with-temp-text "#+begin_comment\nText\n#+end_comment"
<<<<<<< HEAD
     (org-element-map
      (org-element-parse-buffer) 'comment-block 'identity)))
=======
     (org-element-map (org-element-parse-buffer) 'comment-block 'identity)))
  ;; Test folded block.
  (org-test-with-temp-text "#+BEGIN_COMMENT\nText\n#+END_COMMENT"
    (org-cycle)
    (should
     (org-element-property
      :hiddenp
      (org-element-map (org-element-parse-buffer) 'comment-block
	'identity nil t))))
>>>>>>> ede82ccf
  ;; Ignore incomplete block.
  (should-not
   (org-test-with-temp-text "#+BEGIN_COMMENT"
     (org-element-map (org-element-parse-buffer) 'comment-block
       'identity nil t)))
  ;; Handle non-empty blank line at the end of buffer.
  (should
   (org-test-with-temp-text "#+BEGIN_COMMENT\nC\n#+END_COMMENT\n "
     (= (org-element-property :end (org-element-at-point)) (point-max)))))


;;;; Diary Sexp

(ert-deftest test-org-element/diary-sexp-parser ()
  "Test `diary-sexp' parser."
  ;; Standard test.
  (should
   (eq 'diary-sexp
       (org-test-with-temp-text
	   "%%(org-anniversary 1956  5 14)(2) Arthur Dent is %d years old"
	 (org-element-type (org-element-at-point)))))
  ;; Diary sexp must live at beginning of line
  (should-not
   (eq 'diary-sexp
       (org-test-with-temp-text " %%(org-bbdb-anniversaries)"
	 (org-element-type (org-element-at-point)))))
  ;; Handle non-empty blank line at the end of buffer.
  (should
   (org-test-with-temp-text "%%(org-bbdb-anniversaries)\n "
     (= (org-element-property :end (org-element-at-point)) (point-max)))))


;;;; Drawer

(ert-deftest test-org-element/drawer-parser ()
  "Test `drawer' parser."
  ;; Standard test.
  (should
   (org-test-with-temp-text ":TEST:\nText\n:END:"
     (org-element-map (org-element-parse-buffer) 'drawer 'identity)))
  ;; Do not mix regular drawers and property drawers.
  (should-not
<<<<<<< HEAD
   (org-test-with-temp-text ":PROPERTIES:\n:prop: value\n:END:"
     (org-element-map
	 (org-element-parse-buffer) 'drawer 'identity nil t)))
  ;; Ignore incomplete drawer.
  (should-not
   (org-test-with-temp-text ":TEST:"
     (org-element-map
	 (org-element-parse-buffer) 'drawer 'identity nil t))))
=======
   (let ((org-drawers '("PROPERTIES")))
     (org-test-with-temp-text ":PROPERTIES:\n:prop: value\n:END:"
       (org-element-map (org-element-parse-buffer) 'drawer 'identity nil t))))
  ;; Ignore incomplete drawer.
  (should-not
   (let ((org-drawers '("TEST")))
     (org-test-with-temp-text ":TEST:"
       (org-element-map (org-element-parse-buffer) 'drawer 'identity nil t))))
  ;; Handle non-empty blank line at the end of buffer.
  (should
   (org-test-with-temp-text ":TEST:\nC\n:END:\n "
     (= (org-element-property :end (org-element-at-point)) (point-max)))))
>>>>>>> ede82ccf


;;;; Dynamic Block

(ert-deftest test-org-element/dynamic-block-parser ()
  "Test `dynamic-block' parser."
  ;; Standard test.
  (should
   (org-test-with-temp-text
       "#+BEGIN: myblock :param1 val1 :param2 val2\nText\n#+END:"
     (org-element-map (org-element-parse-buffer) 'dynamic-block 'identity)))
<<<<<<< HEAD
=======
  ;; Folded view
  (org-test-with-temp-text
      "#+BEGIN: myblock :param1 val1 :param2 val2\nText\n#+END:"
    (org-cycle)
    (should
     (org-element-property
      :hiddenp
      (org-element-map (org-element-parse-buffer) 'dynamic-block
	'identity nil t))))
>>>>>>> ede82ccf
  ;; Ignore case.
  (should
   (org-test-with-temp-text
       "#+begin: myblock :param1 val1 :param2 val2\nText\n#+end:"
     (org-element-map (org-element-parse-buffer) 'dynamic-block 'identity)))
  ;; Ignore incomplete block.
  (should-not
   (org-test-with-temp-text "#+BEGIN: myblock :param1 val1 :param2 val2"
     (org-element-map (org-element-parse-buffer) 'dynamic-block
       'identity nil t)))
  ;; Handle non-empty blank line at the end of buffer.
  (should
   (org-test-with-temp-text "#+BEGIN: myblock :param val1\nC\n#+END:\n  "
     (= (org-element-property :end (org-element-at-point)) (point-max)))))


;;;; Entity

(ert-deftest test-org-element/entity-parser ()
  "Test `entity' parser."
  ;; Without brackets.
  (should
   (org-test-with-temp-text "\\sin"
     (org-element-map (org-element-parse-buffer) 'entity 'identity)))
  ;; With brackets.
  (should
   (org-element-property
    :use-brackets-p
    (org-test-with-temp-text "\\alpha{}text"
      (org-element-map (org-element-parse-buffer) 'entity 'identity nil t))))
  ;; User-defined entity.
  (should
   (equal
    (org-element-property
     :name
     (let ((org-entities-user
	    '(("test" "test" nil "test" "test" "test" "test"))))
       (org-test-with-temp-text "\\test"
	 (org-element-map (org-element-parse-buffer) 'entity 'identity nil t))))
    "test"))
  ;; Special case: entity at the end of a container.
  (should
   (eq 'entity
       (org-test-with-temp-text "*\\alpha \\beta*"
	 (search-forward "be")
	 (org-element-type (org-element-context))))))


;;;; Example Block

(ert-deftest test-org-element/example-block-parser ()
  "Test `example-block' parser."
  ;; Standard test.
  (should
   (org-test-with-temp-text "#+BEGIN_EXAMPLE\nText\n#+END_EXAMPLE"
     (org-element-map (org-element-parse-buffer) 'example-block 'identity)))
  ;; Ignore incomplete block.
  (should-not
   (eq 'example-block
       (org-test-with-temp-text "#+BEGIN_EXAMPLE"
	 (org-element-type (org-element-at-point)))))
  ;; Properly un-escape code.
  (should
   (equal "* Headline\n #+keyword\nText\n"
	  (org-test-with-temp-text
	      "#+BEGIN_EXAMPLE\n,* Headline\n ,#+keyword\nText\n#+END_EXAMPLE"
	    (org-element-property :value (org-element-at-point)))))
  ;; Remove block indentation according to block boundaries, unless
  ;; block contents are less indented than block boundaries.
  (should
   (equal " L1\nL2\n"
	  (org-test-with-temp-text " #+BEGIN_EXAMPLE\n  L1\n L2\n #+END_EXAMPLE"
	    (let ((org-src-preserve-indentation t))
	      (org-element-property :value (org-element-at-point))))))
  (should
   (equal
    "  L1\n L2\n"
    (org-test-with-temp-text "  #+BEGIN_EXAMPLE\n  L1\n L2\n  #+END_EXAMPLE"
      (let ((org-src-preserve-indentation t))
	(org-element-property :value (org-element-at-point))))))
  ;; Handle non-empty blank line at the end of buffer.
  (should
   (org-test-with-temp-text "#+BEGIN_EXAMPLE\nC\n#+END_EXAMPLE\n "
     (= (org-element-property :end (org-element-at-point)) (point-max)))))

(ert-deftest test-org-element/block-switches ()
  "Test `example-block' and `src-block' switches parsing."
  (let ((org-coderef-label-format "(ref:%s)"))
    ;; 1. Test "-i" switch.
    (should-not
     (org-test-with-temp-text "#+BEGIN_SRC emacs-lisp\n(+ 1 1)\n#+END_SRC"
       (org-element-property :preserve-indent (org-element-at-point))))
    (should
     (org-test-with-temp-text "#+BEGIN_SRC emacs-lisp -i\n(+ 1 1)\n#+END_SRC"
       (org-element-property :preserve-indent (org-element-at-point))))
    (should-not
     (org-test-with-temp-text "#+BEGIN_EXAMPLE\nText.\n#+END_EXAMPLE"
       (org-element-property :preserve-indent (org-element-at-point))))
    (should
     (org-test-with-temp-text "#+BEGIN_EXAMPLE -i\nText.\n#+END_EXAMPLE"
       (org-element-property :preserve-indent (org-element-at-point))))
    ;; 2. "-n -r -k" combination should number lines, retain labels but
    ;;    not use them in coderefs.
    (should
     (org-test-with-temp-text "#+BEGIN_EXAMPLE -n -r -k\nText.\n#+END_EXAMPLE"
       (let ((element (org-element-at-point)))
	 (and (org-element-property :number-lines element)
	      (org-element-property :retain-labels element)
	      (not (org-element-property :use-labels element))))))
    (should
     (org-test-with-temp-text
	 "#+BEGIN_SRC emacs-lisp -n -r -k\n(+ 1 1)\n#+END_SRC"
       (let ((element (org-element-at-point)))
	 (and (org-element-property :number-lines element)
	      (org-element-property :retain-labels element)
	      (not (org-element-property :use-labels element))))))
    ;; 3. "-n -r" combination should number-lines remove labels and not
    ;;    use them in coderefs.
    (should
     (org-test-with-temp-text "#+BEGIN_EXAMPLE -n -r\nText.\n#+END_EXAMPLE"
       (let ((element (org-element-at-point)))
	 (and (org-element-property :number-lines element)
	      (not (org-element-property :retain-labels element))
	      (not (org-element-property :use-labels element))))))
    (should
     (org-test-with-temp-text "#+BEGIN_SRC emacs-lisp -n -r\n(+ 1 1)\n#+END_SRC"
       (let ((element (org-element-at-point)))
	 (and (org-element-property :number-lines element)
	      (not (org-element-property :retain-labels element))
	      (not (org-element-property :use-labels element))))))
    ;; 4. "-n" or "+n" should number lines, retain labels and use them
    ;;    in coderefs.
    (should
     (org-test-with-temp-text "#+BEGIN_EXAMPLE -n\nText.\n#+END_EXAMPLE"
       (let ((element (org-element-at-point)))
	 (and (org-element-property :number-lines element)
	      (org-element-property :retain-labels element)
	      (org-element-property :use-labels element)))))
    (should
     (org-test-with-temp-text "#+BEGIN_SRC emacs-lisp -n\n(+ 1 1)\n#+END_SRC"
       (let ((element (org-element-at-point)))
	 (and (org-element-property :number-lines element)
	      (org-element-property :retain-labels element)
	      (org-element-property :use-labels element)))))
    (should
     (org-test-with-temp-text "#+BEGIN_EXAMPLE +n\nText.\n#+END_EXAMPLE"
       (let ((element (org-element-at-point)))
	 (and (org-element-property :number-lines element)
	      (org-element-property :retain-labels element)
	      (org-element-property :use-labels element)))))
    (should
     (org-test-with-temp-text "#+BEGIN_SRC emacs-lisp +n\n(+ 1 1)\n#+END_SRC"
       (let ((element (org-element-at-point)))
	 (and (org-element-property :number-lines element)
	      (org-element-property :retain-labels element)
	      (org-element-property :use-labels element)))))
    ;; 5. No switch should not number lines, but retain labels and use
    ;;    them in coderefs.
    (should
     (org-test-with-temp-text "#+BEGIN_EXAMPLE\nText.\n#+END_EXAMPLE"
       (let ((element (org-element-at-point)))
	 (and (not (org-element-property :number-lines element))
	      (org-element-property :retain-labels element)
	      (org-element-property :use-labels element)))))
    (should
     (org-test-with-temp-text "#+BEGIN_SRC emacs-lisp\n(+ 1 1)\n#+END_SRC"
       (let ((element (org-element-at-point)))
	 (and (not (org-element-property :number-lines element))
	      (org-element-property :retain-labels element)
	      (org-element-property :use-labels element)))))
    ;; 6. "-r" switch only: do not number lines, remove labels, and
    ;;    don't use labels in coderefs.
    (should
     (org-test-with-temp-text "#+BEGIN_EXAMPLE -r\nText.\n#+END_EXAMPLE"
       (let ((element (org-element-at-point)))
	 (and (not (org-element-property :number-lines element))
	      (not (org-element-property :retain-labels element))
	      (not (org-element-property :use-labels element))))))
    (should
     (org-test-with-temp-text "#+BEGIN_SRC emacs-lisp -r\n(+ 1 1)\n#+END_SRC"
       (let ((element (org-element-at-point)))
	 (and (not (org-element-property :number-lines element))
	      (not (org-element-property :retain-labels element))
	      (not (org-element-property :use-labels element))))))
    ;; 7. Recognize coderefs with user-defined syntax.
    (should
     (equal
      "[ref:%s]"
      (org-test-with-temp-text
	  "#+BEGIN_EXAMPLE -l \"[ref:%s]\"\nText [ref:text]\n#+END_EXAMPLE"
	(org-element-property :label-fmt (org-element-at-point)))))
    (should
     (equal
      "[ref:%s]"
      (org-test-with-temp-text
	  "#+BEGIN_SRC emacs-lisp -l \"[ref:%s]\"\n(+ 1 1) [ref:text]\n#+END_SRC"
	(org-element-property :label-fmt (org-element-at-point)))))))


;;;; Export Block

(ert-deftest test-org-element/export-block-parser ()
  "Test `export-block' parser."
  ;; Standard test.
  (should
<<<<<<< HEAD
   (org-test-with-temp-text "#+BEGIN_LATEX\nText\n#+END_LATEX"
     (org-element-map
      (let ((org-element-block-name-alist
	     '(("LATEX" . org-element-export-block-parser))))
	(org-element-parse-buffer))
      'export-block 'identity)))
=======
   (let ((org-element-block-name-alist
	  '(("LATEX" . org-element-export-block-parser))))
     (org-test-with-temp-text "#+BEGIN_LATEX\nText\n#+END_LATEX"
       (org-element-map (org-element-parse-buffer) 'export-block 'identity))))
  ;; Test folded block.
  (org-test-with-temp-text "#+BEGIN_LATEX\nText\n#+END_LATEX"
    (org-cycle)
    (should
     (org-element-property
      :hiddenp
      (org-element-map
	  (let ((org-element-block-name-alist
		 '(("LATEX" . org-element-export-block-parser))))
	    (org-element-parse-buffer))
	  'export-block 'identity nil t))))
>>>>>>> ede82ccf
  ;; Ignore case.
  (should
   (let ((org-element-block-name-alist
	  '(("LATEX" . org-element-export-block-parser))))
     (org-test-with-temp-text "#+begin_latex\nText\n#+end_latex"
       (org-element-map (org-element-parse-buffer) 'export-block 'identity))))
  ;; Ignore incomplete block.
  (should-not
   (let ((org-element-block-name-alist
	  '(("LATEX" . org-element-export-block-parser))))
     (org-test-with-temp-text "#+BEGIN_LATEX"
       (org-element-map (org-element-parse-buffer) 'export-block
	 'identity nil t))))
  ;; Handle non-empty blank line at the end of buffer.
  (should
   (let ((org-element-block-name-alist
	  '(("LATEX" . org-element-export-block-parser))))
     (org-test-with-temp-text "#+BEGIN_LATEX\nC\n#+END_LATEX\n "
       (= (org-element-property :end (org-element-at-point)) (point-max))))))


;;;; Export Snippet

(ert-deftest test-org-element/export-snippet-parser ()
  "Test `export-snippet' parser."
  (should
   (equal
    '("back-end" . "contents")
    (org-test-with-temp-text "@@back-end:contents@@"
      (org-element-map
       (org-element-parse-buffer) 'export-snippet
       (lambda (snippet) (cons (org-element-property :back-end snippet)
			  (org-element-property :value snippet)))
       nil t)))))


;;;; Fixed Width

(ert-deftest test-org-element/fixed-width-parser ()
  "Test fixed-width area parsing."
  ;; Preserve indentation.
  (should
   (org-test-with-temp-text ": no blank\n:  one blank"
     (org-element-map (org-element-parse-buffer) 'fixed-width 'identity)))
  ;; Fixed-width with empty lines.
  (should
   (org-test-with-temp-text ": first part\n:\n: \n: second part"
     (org-element-map (org-element-parse-buffer) 'fixed-width 'identity)))
  ;; Parse indented fixed-width markers.
  (should
   (org-test-with-temp-text "Text\n  : no blank\n  :  one blank"
     (org-element-map (org-element-parse-buffer) 'fixed-width 'identity)))
  ;; Distinguish fixed-width areas within a list and outside of it.
  (should
   (= 2
      (length
       (org-test-with-temp-text "
- Item
  : fixed-width inside
: fixed-width outside"
	 (org-element-map (org-element-parse-buffer) 'fixed-width 'identity)))))
  ;; Handle non-empty blank line at the end of buffer.
  (should
   (org-test-with-temp-text ": A\n "
     (= (org-element-property :end (org-element-at-point)) (point-max)))))


;;;; Footnote Definition

(ert-deftest test-org-element/footnote-definition-parser ()
  "Test `footnote-definition' parser."
  (should
   (org-test-with-temp-text "[fn:1] Definition"
     (org-element-map (org-element-parse-buffer) 'footnote-definition
       'identity nil t)))
  ;; Footnote with more contents
  (should
   (= 29
      (org-element-property
       :end
       (org-test-with-temp-text "[fn:1] Definition\n\n| a | b |"
	 (org-element-map (org-element-parse-buffer) 'footnote-definition
	   'identity nil t)))))
  ;; Footnote starting with special syntax.
  (should-not
   (org-test-with-temp-text "[fn:1] - no item"
     (org-element-map (org-element-parse-buffer) 'item 'identity)))
  ;; Correctly handle footnote starting with an empty line.
  (should
   (= 9
      (org-test-with-temp-text "[fn:1]\n\n  Body"
	(org-element-property :contents-begin (org-element-at-point)))))
  ;; Handle non-empty blank line at the end of buffer.
  (should
   (org-test-with-temp-text "[fn:1] Definition\n "
     (= (org-element-property :end (org-element-at-point)) (point-max)))))


;;;; Footnotes Reference.

(ert-deftest test-org-element/footnote-reference-parser ()
  "Test `footnote-reference' parser."
  ;; 1. Parse a standard reference.
  (org-test-with-temp-text "Text[fn:label]"
    (should
     (org-element-map
      (org-element-parse-buffer) 'footnote-reference 'identity)))
  ;; 2. Parse a normalized reference.
  (org-test-with-temp-text "Text[1]"
    (should
     (org-element-map
      (org-element-parse-buffer) 'footnote-reference 'identity)))
  ;; 3. Parse an inline reference.
  (org-test-with-temp-text "Text[fn:test:def]"
    (should
     (org-element-map
      (org-element-parse-buffer) 'footnote-reference 'identity)))
  ;; 4. Parse an anonymous reference.
  (org-test-with-temp-text "Text[fn::def]"
    (should
     (org-element-map
      (org-element-parse-buffer) 'footnote-reference 'identity)))
  ;; 5. Parse nested footnotes.
  (org-test-with-temp-text "Text[fn::def [fn:label]]"
    (should
     (= 2
	(length
	 (org-element-map
	  (org-element-parse-buffer) 'footnote-reference 'identity)))))
  ;; 6. Parse adjacent footnotes.
  (org-test-with-temp-text "Text[fn:label1][fn:label2]"
    (should
     (= 2
	(length
	 (org-element-map
	  (org-element-parse-buffer) 'footnote-reference 'identity)))))
  ;; 7. Only properly closed footnotes are recognized as such.
  (org-test-with-temp-text "Text[fn:label"
    (should-not
     (org-element-map
      (org-element-parse-buffer) 'footnote-reference 'identity))))


;;;; Headline

(ert-deftest test-org-element/headline-quote-keyword ()
  "Test QUOTE keyword recognition."
  ;; Reference test.
  (org-test-with-temp-text "* Headline"
    (let ((org-quote-string "QUOTE"))
      (should-not (org-element-property :quotedp (org-element-at-point)))))
  ;; Standard position.
  (org-test-with-temp-text "* QUOTE Headline"
    (let* ((org-quote-string "QUOTE")
	   (headline (org-element-at-point)))
      (should (org-element-property :quotedp headline))
      ;; Test removal from raw value.
      (should (equal (org-element-property :raw-value headline) "Headline"))))
  ;; Case sensitivity.
  (org-test-with-temp-text "* QUOTE Headline"
    (let* ((org-quote-string "Quote")
	   (headline (org-element-at-point)))
      (should-not (org-element-property :quotedp headline))
      (should (equal (org-element-property :raw-value headline)
		     "QUOTE Headline"))))
  ;; With another keyword.
  (org-test-with-temp-text "* TODO QUOTE Headline"
    (let* ((org-quote-string "QUOTE")
	   (org-todo-keywords '((sequence "TODO" "DONE")))
	   (headline (org-element-at-point)))
      (should (org-element-property :quotedp headline))
      (should (equal (org-element-property :raw-value headline) "Headline"))))
  ;; With the keyword only.
  (org-test-with-temp-text "* QUOTE"
    (let* ((org-quote-string "QUOTE")
	   (headline (org-element-at-point)))
      (should (org-element-property :quotedp headline))
      (should (equal (org-element-property :raw-value headline) "")))))

(ert-deftest test-org-element/headline-comment-keyword ()
  "Test COMMENT keyword recognition."
  ;; Reference test.
  (org-test-with-temp-text "* Headline"
    (let ((org-comment-string "COMMENT"))
      (should-not (org-element-property :commentedp (org-element-at-point)))))
  ;; Standard position.
  (org-test-with-temp-text "* COMMENT Headline"
    (let ((org-comment-string "COMMENT")
	  (headline (org-element-at-point)))
      (should (org-element-property :commentedp headline))
      (should (equal (org-element-property :raw-value headline) "Headline"))))
  ;; Case sensitivity.
  (org-test-with-temp-text "* COMMENT Headline"
    (let* ((org-comment-string "Comment")
	   (headline (org-element-at-point)))
      (should-not (org-element-property :commentedp headline))
      (should (equal (org-element-property :raw-value headline)
		     "COMMENT Headline"))))
  ;; With another keyword.
  (org-test-with-temp-text "* TODO COMMENT Headline"
    (let* ((org-comment-string "COMMENT")
	   (org-todo-keywords '((sequence "TODO" "DONE")))
	   (headline (org-element-at-point)))
      (should (org-element-property :commentedp headline))
      (should (equal (org-element-property :raw-value headline) "Headline"))))
  ;; With the keyword only.
  (org-test-with-temp-text "* COMMENT"
    (let* ((org-comment-string "COMMENT")
	   (headline (org-element-at-point)))
      (should (org-element-property :commentedp headline))
      (should (equal (org-element-property :raw-value headline) "")))))

(ert-deftest test-org-element/headline-archive-tag ()
  "Test ARCHIVE tag recognition."
  ;; Reference test.
  (should-not
   (org-test-with-temp-text "* Headline"
     (let ((org-archive-tag "ARCHIVE"))
       (org-element-property :archivedp (org-element-at-point)))))
  ;; Single tag.
  (org-test-with-temp-text "* Headline :ARCHIVE:"
    (let ((org-archive-tag "ARCHIVE"))
      (let ((headline (org-element-at-point)))
	(should (org-element-property :archivedp headline))
	;; Test tag removal.
	(should-not (org-element-property :tags headline)))))
  ;; Multiple tags.
  (org-test-with-temp-text "* Headline :test:ARCHIVE:"
    (let ((org-archive-tag "ARCHIVE"))
      (let ((headline (org-element-at-point)))
	(should (org-element-property :archivedp headline))
	;; Test tag removal.
	(should (equal (org-element-property :tags headline) '("test"))))))
  ;; Tag is case-sensitive.
  (should-not
   (org-test-with-temp-text "* Headline :ARCHIVE:"
     (let ((org-archive-tag "Archive"))
       (org-element-property :archivedp (org-element-at-point))))))

(ert-deftest test-org-element/headline-properties ()
  "Test properties from property drawer."
  ;; All properties from property drawer have their symbol upper
  ;; cased.
  (should
   (org-test-with-temp-text "* Headline\n:PROPERTIES:\n:foo: bar\n:END:"
     (org-element-property :FOO (org-element-at-point))))
  (should-not
   (org-test-with-temp-text "* Headline\n:PROPERTIES:\n:foo: bar\n:END:"
     (org-element-property :foo (org-element-at-point)))))


;;;; Horizontal Rule

(ert-deftest test-org-element/horizontal-rule-parser ()
  "Test `horizontal-rule' parser."
  ;; Standard.
  (should
   (org-test-with-temp-text "-----"
     (org-element-map (org-element-parse-buffer) 'horizontal-rule 'identity)))
  ;; Indented.
  (should
   (org-test-with-temp-text "  -----"
     (org-element-map (org-element-parse-buffer) 'horizontal-rule 'identity)))
  ;; Hyphen must be alone on the line.
  (should-not
   (org-test-with-temp-text "-----wrong"
     (org-element-map (org-element-parse-buffer) 'horizontal-rule 'identity)))
  ;; 4 hyphens is too small.
  (should-not
   (org-test-with-temp-text "----"
     (org-element-map (org-element-parse-buffer) 'horizontal-rule 'identity)))
  ;; Handle non-empty blank line at the end of buffer.
  (should
   (org-test-with-temp-text "-----\n "
     (= (org-element-property :end (org-element-at-point)) (point-max)))))


;;;; Inline Babel Call

(ert-deftest test-org-element/inline-babel-call-parser ()
  "Test `inline-babel-call' parser."
  (should
   (org-test-with-temp-text "call_test()"
     (org-element-map
      (org-element-parse-buffer) 'inline-babel-call 'identity))))


;;;; Inline Src Block

(ert-deftest test-org-element/inline-src-block-parser ()
  "Test `inline-src-block' parser."
  (should
   (org-test-with-temp-text "src_emacs-lisp{(+ 1 1)}"
     (org-element-map (org-element-parse-buffer) 'inline-src-block 'identity)))
  ;; Test parsing at the beginning of an item.
  (should
   (org-test-with-temp-text "- src_emacs-lisp{(+ 1 1)}"
     (org-element-map (org-element-parse-buffer) 'inline-src-block 'identity))))


;;;; Inlinetask

(ert-deftest test-org-element/inlinetask-parser ()
  "Test `inlinetask' parser."
  (when (featurep 'org-inlinetask)
    (let ((org-inlinetask-min-level 15))
      ;; 1. Regular inlinetask.
      (should
       (org-test-with-temp-text
	   "*************** Task\nTest\n*************** END"
	 (org-element-map (org-element-parse-buffer) 'inlinetask 'identity)))
      ;; 2. Degenerate inlinetask.
      (should
       (org-test-with-temp-text "*************** Task"
	 (org-element-map (org-element-parse-buffer) 'inlinetask 'identity)))
      ;; TODO keyword.
      (should
       (equal
	"TODO"
	(let ((org-todo-keywords '((sequence "TODO" "DONE"))))
	  (org-test-with-temp-text "*************** TODO Task"
	    (org-element-property
	     :todo-keyword
	     (org-element-map (org-element-parse-buffer) 'inlinetask
	       'identity nil t))))))
      ;; Planning info.
      (should
       (equal
	"2012-03-29 thu."
	(org-test-with-temp-text "
*************** Task
DEADLINE: <2012-03-29 thu.>"
	  (org-element-property
	   :deadline
	   (org-element-map (org-element-parse-buffer) 'inlinetask 'identity nil t)))))
      ;; Priority.
      (should
       (equal
	?A
	(org-test-with-temp-text "
*************** [#A] Task"
	  (org-element-property
	   :priority
	   (org-element-map
	       (org-element-parse-buffer) 'inlinetask 'identity nil t)))))
      ;; Tags.
      (should
       (equal
	'("test")
	(org-test-with-temp-text "
*************** Task :test:"
	  (org-element-property
	   :tags
	   (org-element-map
	       (org-element-parse-buffer) 'inlinetask 'identity nil t)))))
      ;; Regular properties are accessed through upper case keywords.
      (should
       (org-test-with-temp-text "
*************** Task
:PROPERTIES:
:foo: bar
:END:
*************** END"
	 (forward-line)
	 (org-element-property :FOO (org-element-at-point))))
      (should-not
       (org-test-with-temp-text "
*************** Task
:PROPERTIES:
:foo: bar
:END:
*************** END"
	 (forward-line)
	 (org-element-property :foo (org-element-at-point))))
      ;; Handle non-empty blank line at the end of buffer.
      (should
       (org-test-with-temp-text "*************** Task\n*************** END\n "
	 (= (org-element-property :end (org-element-at-point)) (point-max)))))))


;;;; Italic

(ert-deftest test-org-element/italic-parser ()
  "Test `italic' parser."
  ;; Regular test.
  (should
   (let ((org-emph-re "\\([ 	('\"{]\\|^\\)\\(\\([+*/_=~]\\)\\([^ 	
\n,\"']\\|[^ 	
\n,\"'].*?\\(?:\n.*?\\)\\{0,1\\}[^ 	
\n,\"']\\)\\3\\)\\([- 	.,:!?;'\")}\\]\\|$\\)"))
     (org-test-with-temp-text "/italic/"
       (org-element-map (org-element-parse-buffer) 'italic 'identity nil t))))
  ;; Multi-line markup.
  (should
   (equal
    (org-element-contents
     (let ((org-emph-re "\\([ 	('\"{]\\|^\\)\\(\\([+*/_=~]\\)\\([^ 	
\n,\"']\\|[^ 	
\n,\"'].*?\\(?:\n.*?\\)\\{0,1\\}[^ 	
\n,\"']\\)\\3\\)\\([- 	.,:!?;'\")}\\]\\|$\\)"))
       (org-test-with-temp-text "/first line\nsecond line/"
	 (org-element-map (org-element-parse-buffer) 'italic 'identity nil t))))
    '("first line\nsecond line"))))


;;;; Item

(ert-deftest test-org-element/item-parser ()
  "Test `item' parser."
  ;; Standard test.
  (should
   (org-test-with-temp-text "- item"
     (org-element-map (org-element-parse-buffer) 'item 'identity)))
  ;; Counter.
  (should
   (= 6
      (org-element-property
       :counter
       (org-test-with-temp-text "6. [@6] item"
	 (org-element-map (org-element-parse-buffer) 'item 'identity nil t)))))
  ;; Tag
  (should
   (equal
    '("tag")
    (org-element-property
     :tag
     (org-test-with-temp-text "- tag :: description"
       (org-element-map (org-element-parse-buffer) 'item 'identity nil t)))))
  ;; No tags in ordered lists.
  (should-not
   (org-element-property
    :tag
    (org-test-with-temp-text "1. tag :: description"
      (org-element-map (org-element-parse-buffer) 'item 'identity nil t))))
  ;; Check-boxes
  (should
   (equal
    '(trans on off)
    (org-test-with-temp-text "
- [-] item 1
  - [X] item 1.1
  - [ ] item 1.2"
<<<<<<< HEAD
      (org-element-map
       (org-element-parse-buffer) 'item
       (lambda (item) (org-element-property :checkbox item))))))
=======
      (org-element-map (org-element-parse-buffer) 'item
	(lambda (item) (org-element-property :checkbox item))))))
  ;; Folded state.
  (org-test-with-temp-text "* Headline
- item

  paragraph below"
    (forward-line)
    (let ((org-cycle-include-plain-lists t)) (org-cycle))
    (should
     (org-element-property
      :hiddenp
      (org-element-map (org-element-parse-buffer) 'item 'identity nil t))))
>>>>>>> ede82ccf
  ;; Item starting with special syntax.
  (should
   (equal '(("- item"))
	  (org-test-with-temp-text "- - item"
	    (org-element-map (org-element-parse-buffer) 'paragraph
	      'org-element-contents))))
  ;; Block in an item: ignore indentation within the block.
  (should
   (org-test-with-temp-text "- item\n  #+begin_src emacs-lisp\n(+ 1 1)\n  #+end_src"
     (forward-char)
     (= (org-element-property :end (org-element-at-point)) (point-max)))))


;;;; Keyword

(ert-deftest test-org-element/keyword-parser ()
  "Test `keyword' parser."
  ;; Standard test.
  (should
   (org-test-with-temp-text "#+KEYWORD: value"
     (org-element-map (org-element-parse-buffer) 'keyword 'identity)))
  ;; Keywords are case-insensitive.
  (should
   (org-test-with-temp-text "#+keyword: value"
     (org-element-map (org-element-parse-buffer) 'keyword 'identity)))
  ;; Affiliated keywords are not keywords.
  (should-not
   (org-test-with-temp-text "#+NAME: value
Paragraph"
     (org-element-map (org-element-parse-buffer) 'keyword 'identity)))
  ;; Do not mix keywords with Babel calls and dynamic blocks.
  (should-not
   (org-test-with-temp-text "#+CALL: fun()"
     (org-element-map (org-element-parse-buffer) 'keyword 'identity)))
  (should-not
   (org-test-with-temp-text "#+BEGIN: my-fun\nBody\n#+END:"
     (org-element-map (org-element-parse-buffer) 'keyword 'identity)))
  ;; Handle non-empty blank line at the end of buffer.
  (should
   (org-test-with-temp-text "#+KEYWORD: value\n "
     (= (org-element-property :end (org-element-at-point)) (point-max)))))


;;;; Latex Environment

(ert-deftest test-org-element/latex-environment-parser ()
  "Test `latex-environment' parser."
  (should
   (org-test-with-temp-text "\\begin{equation}\ne^{i\\pi}+1=0\n\\end{equation}"
     (org-element-map (org-element-parse-buffer) 'latex-environment 'identity)))
  ;; Allow nested environments.
  (should
   (equal
    "\\begin{outer}
\\begin{inner}
e^{i\\pi}+1=0
\\end{inner}
\\end{outer}"
    (org-test-with-temp-text "
\\begin{outer}
\\begin{inner}
e^{i\\pi}+1=0
\\end{inner}
\\end{outer}"
      (org-element-property
       :value
       (org-element-map
	   (org-element-parse-buffer) 'latex-environment 'identity nil t)))))
  ;; Allow environments with options and arguments.
  (should
   (eq 'latex-environment
       (org-test-with-temp-text
	   "\\begin{theorem}[Euler]\ne^{i\\pi}+1=0\n\\end{theorem}"
	 (org-element-type (org-element-at-point)))))
  (should
   (eq 'latex-environment
       (org-test-with-temp-text "\\begin{env}{arg}\nvalue\n\\end{env}"
	 (org-element-type (org-element-at-point)))))
  (should-not
   (eq 'latex-environment
       (org-test-with-temp-text "\\begin{env}{arg} something\nvalue\n\\end{env}"
	 (org-element-type (org-element-at-point)))))
  ;; Handle non-empty blank line at the end of buffer.
  (should
   (org-test-with-temp-text "\\begin{env}\n\\end{env}\n "
     (= (org-element-property :end (org-element-at-point)) (point-max)))))


;;;; Latex Fragment

(ert-deftest test-org-element/latex-fragment-parser ()
  "Test `latex-fragment' parser."
  (should
   (org-test-with-temp-text "$a$"
     (org-element-map (org-element-parse-buffer) 'latex-fragment 'identity)))
  (should
   (org-test-with-temp-text "$$a$$"
     (org-element-map (org-element-parse-buffer) 'latex-fragment 'identity)))
  (should
   (org-test-with-temp-text "\\(a\\)"
     (org-element-map (org-element-parse-buffer) 'latex-fragment 'identity)))
  (should
   (org-test-with-temp-text "\\[a\\]"
     (org-element-map
	 (org-element-parse-buffer) 'latex-fragment 'identity)))
  ;; Test fragment at the beginning of an item.
  (should
   (eq 'latex-fragment
       (org-test-with-temp-text "- $x$"
	 (progn (search-forward "$")
		(org-element-type (org-element-context)))))))


;;;; Line Break

(ert-deftest test-org-element/line-break-parser ()
  "Test `line-break' parser."
  ;; Regular test.
  (should
   (org-test-with-temp-text "Text \\\\"
     (org-element-map (org-element-parse-buffer) 'line-break 'identity)))
  ;; Line break with trailing white spaces.
  (should
   (org-test-with-temp-text "Text \\\\  "
     (org-element-map (org-element-parse-buffer) 'line-break 'identity)))
  ;; Three backslashes are too much.
  (should-not
   (org-test-with-temp-text "Text \\\\\\"
     (org-element-map (org-element-parse-buffer) 'line-break 'identity))))


;;;; Link

(ert-deftest test-org-element/link-parser ()
  "Test `link' parser."
  ;; Radio target.
  (should
   (equal
    "radio"
    (org-test-with-temp-text "A radio link"
      (org-element-property
       :type
       (org-element-map
	   (let ((org-target-link-regexp "radio")) (org-element-parse-buffer))
	   'link 'identity nil t)))))
  ;; Standard link.
  ;;
  ;; ... with description.
  (should
   (equal
    '("Orgmode.org")
    (org-test-with-temp-text "[[http://orgmode.org][Orgmode.org]]"
      (org-element-contents
       (org-element-map (org-element-parse-buffer) 'link 'identity nil t)))))
  ;; ... without description.
  (should
   (equal
    "http"
    (org-test-with-temp-text "[[http://orgmode.org]]"
      (org-element-property
       :type
       (org-element-map (org-element-parse-buffer) 'link 'identity nil t)))))
  ;; ... with expansion.
  (should
   (equal
    "//orgmode.org/worg"
    (org-test-with-temp-text "[[Org:worg]]"
      (let ((org-link-abbrev-alist '(("Org" . "http://orgmode.org/"))))
	(org-element-property
	 :path
	 (org-element-map (org-element-parse-buffer) 'link 'identity nil t))))))
  ;; ... with translation.
  (should
   (equal
    "127.0.0.1"
    (org-test-with-temp-text "[[http://orgmode.org]]"
      (flet ((link-translate (type path) (cons type "127.0.0.1")))
	(let ((org-link-translation-function 'link-translate))
	  (org-element-property
	   :path
	   (org-element-map (org-element-parse-buffer) 'link
	     'identity nil t)))))))
  ;; ... id link.
  (should
   (equal
    "id"
    (org-test-with-temp-text "[[id:aaaa]]"
      (org-element-property
       :type
       (org-element-map (org-element-parse-buffer) 'link 'identity nil t)))))
  ;; ... custom-id link.
  (should
   (equal
    "custom-id"
    (org-test-with-temp-text "[[#some-id]]"
      (org-element-property
       :type
       (org-element-map (org-element-parse-buffer) 'link 'identity nil t)))))
  ;; ... coderef link.
  (should
   (equal
    "coderef"
    (org-test-with-temp-text "[[(reference)]]"
      (org-element-property
       :type
       (org-element-map (org-element-parse-buffer) 'link 'identity nil t)))))
  ;; ... fuzzy link.
  (should
   (equal
    "fuzzy"
    (org-test-with-temp-text "[[target-or-title]]"
      (org-element-property
       :type
       (org-element-map (org-element-parse-buffer) 'link 'identity nil t)))))
  ;; ... file-type link with search option.
  (should
   (equal
    '(("file" "projects.org" "*task title"))
    (org-test-with-temp-text "[[file:projects.org::*task title]]"
      (org-element-map (org-element-parse-buffer) 'link
	(lambda (l) (list (org-element-property :type l)
		     (org-element-property :path l)
		     (org-element-property :search-option l)))))))
  ;; ... file-type link with application.
  (should
   (equal
    '(("file" "projects.org" "docview"))
    (org-test-with-temp-text "[[docview:projects.org]]"
      (org-element-map (org-element-parse-buffer) 'link
	(lambda (l) (list (org-element-property :type l)
		     (org-element-property :path l)
		     (org-element-property :application l)))))))
  ;; Plain link.
  (should
   (org-test-with-temp-text "A link: http://orgmode.org"
     (org-element-map (org-element-parse-buffer) 'link 'identity)))
  ;; Angular link.
  (should
   (org-test-with-temp-text "A link: <http://orgmode.org>"
     (org-element-map (org-element-parse-buffer) 'link 'identity nil t)))
  ;; Link abbreviation.
  (should
   (equal "http"
	  (org-test-with-temp-text
	      "#+LINK: orgmode http://www.orgmode.org/\n[[orgmode:#docs]]"
	    (progn (org-mode-restart)
		   (goto-char (1- (point-max)))
		   (org-element-property :type (org-element-context))))))
  ;; Link abbreviation in a secondary string.
  (should
   (equal "http"
	  (org-test-with-temp-text
	      "#+LINK: orgmode http://www.orgmode.org/\n* H [[orgmode:#docs]]"
	    (progn (org-mode-restart)
		   (org-element-map (org-element-parse-buffer) 'link
		     (lambda (link) (org-element-property :type link))
		     nil t nil t)))))
  ;; Plain links are allowed as description of regular links.
  (should
   (equal "file"
	  (org-test-with-temp-text "[[http://orgmode.org][file:unicorn.jpg]]"
	    (search-forward "file:")
	    (org-element-property :type (org-element-context))))))


;;;; Macro

(ert-deftest test-org-element/macro-parser ()
  "Test `macro' parser."
  ;; Without arguments.
  (should
   (org-test-with-temp-text "{{{macro}}}"
     (org-element-map (org-element-parse-buffer) 'macro 'identity)))
  ;; With arguments.
  (should
   (org-test-with-temp-text "{{{macro(arg1,arg2)}}}"
     (org-element-map (org-element-parse-buffer) 'macro 'identity)))
  ;; Properly handle protected commas in arguments...
  (should
   (= 2
      (length
       (org-test-with-temp-text "{{{macro(arg1\\,arg1,arg2)}}}"
	 (org-element-property :args (org-element-context))))))
  ;; ... even when last argument ends with a protected comma.
  (should
   (equal '("C-,")
	  (org-test-with-temp-text "{{{macro(C-\\,)}}}"
	    (org-element-property :args (org-element-context)))))
  ;; Allow to escape escaping character.
  (should
   (equal '("C-\\" "")
	  (org-test-with-temp-text "{{{macro(C-\\\\,)}}}"
	    (org-element-property :args (org-element-context)))))
  ;; No need to escape backslashes elsewhere.
  (should
   (equal '("\\")
	  (org-test-with-temp-text "{{{macro(\\)}}}"
	    (org-element-property :args (org-element-context))))))


;;;; Node Property

(ert-deftest test-org-element/node-property ()
  "Test `node-property' parser."
  ;; Standard test.
  (should
   (equal '("abc" "value")
	  (org-test-with-temp-text ":PROPERTIES:\n:abc: value\n:END:"
	    (progn (forward-line)
		   (let ((element (org-element-at-point)))
		     (list (org-element-property :key element)
			   (org-element-property :value element)))))))
  ;; Value should be trimmed.
  (should
   (equal "value"
	  (org-test-with-temp-text ":PROPERTIES:\n:abc: value  \n:END:"
	    (progn (forward-line)
		   (let ((element (org-element-at-point)))
		     (org-element-property :value element))))))
  ;; A node property requires to be wrapped within a property drawer.
  (should-not
   (eq 'node-property
       (org-test-with-temp-text ":abc: value"
	 (org-element-type (org-element-at-point))))))


;;;; Paragraph

(ert-deftest test-org-element/paragraph-parser ()
  "Test `paragraph' parser."
  ;; Standard test.
  (should
   (org-test-with-temp-text "Paragraph"
     (org-element-map (org-element-parse-buffer) 'paragraph 'identity nil t)))
  ;; Property find end of a paragraph stuck to another element.
  (should
   (eq ?#
       (org-test-with-temp-text "Paragraph\n# Comment"
	 (org-element-map (org-element-parse-buffer) 'paragraph
	   (lambda (p) (char-after (org-element-property :end p)))
	   nil t))))
  ;; Include ill-formed Keywords.
  (should
   (org-test-with-temp-text "#+wrong_keyword something"
     (org-element-map (org-element-parse-buffer) 'paragraph 'identity)))
  ;; Include incomplete-drawers.
  (should
   (org-test-with-temp-text ":TEST:\nParagraph"
     (let ((elem (org-element-at-point)))
       (and (eq (org-element-type elem) 'paragraph)
	    (= (point-max) (org-element-property :end elem))))))
  ;; Include incomplete blocks.
  (should
   (org-test-with-temp-text "#+BEGIN_CENTER\nParagraph"
     (let ((elem (org-element-at-point)))
       (and (eq (org-element-type elem) 'paragraph)
	    (= (point-max) (org-element-property :end elem))))))
  ;; Include incomplete dynamic blocks.
  (should
   (org-test-with-temp-text "#+BEGIN: \nParagraph"
     (let ((elem (org-element-at-point)))
       (and (eq (org-element-type elem) 'paragraph)
	    (= (point-max) (org-element-property :end elem))))))
  ;; Include incomplete latex environments.
  (should
   (org-test-with-temp-text "\begin{equation}\nParagraph"
     (let ((elem (org-element-at-point)))
       (and (eq (org-element-type elem) 'paragraph)
	    (= (point-max) (org-element-property :end elem))))))
  ;; Do not steal affiliated keywords from container.
  (should
   (org-test-with-temp-text "#+ATTR_LATEX: test\n- item 1"
     (let ((elem (progn (search-forward "item") (org-element-at-point))))
       (and (eq (org-element-type elem) 'paragraph)
	    (not (org-element-property :attr_latex elem))
	    (/= (org-element-property :begin elem) 1)))))
  ;; Handle non-empty blank line at the end of buffer.
  (should
   (org-test-with-temp-text "#+BEGIN_CENTER\nC\n#+END_CENTER\n  "
     (= (org-element-property :end (org-element-at-point)) (point-max)))))


;;;; Plain List

(ert-deftest test-org-element/plain-list-parser ()
  "Test `plain-list' parser."
  (org-test-with-temp-text "- item"
    (should (org-element-map (org-element-parse-buffer) 'plain-list 'identity)))
  ;; Blank lines after the list only belong to outer plain list.
  (should
   (equal
    '(t t)
    (org-test-with-temp-text "
- outer
  - inner

Outside list"
      (let ((endings (org-element-map (org-element-parse-buffer) 'plain-list
		       (lambda (pl) (org-element-property :end pl)))))
	(list
	 ;; Move to ending of outer list.
	 (progn (goto-char (car endings)) (looking-at "Outside list"))
	 ;; Move to ending of inner list.
	 (progn (goto-char (nth 1 endings)) (looking-at "^$")))))))
  ;; Correctly compute end of list if it doesn't end at a line
  ;; beginning.
  (should
   (org-test-with-temp-text "- list\n   \n   "
     (= (org-element-property :end (org-element-at-point)) (point-max)))))


;;;; Planning

(ert-deftest test-org-element/planning-parser ()
  "Test `planning' parser."
  (should
   (equal "[2012-03-29 thu.]"
	  (org-element-property
	   :raw-value
	   (org-element-property
	    :closed
	    (org-test-with-temp-text "CLOSED: [2012-03-29 thu.]"
	      (org-element-at-point))))))
  (should
   (equal "<2012-03-29 thu.>"
	  (org-element-property
	   :raw-value
	   (org-element-property
	    :deadline
	    (org-test-with-temp-text "DEADLINE: <2012-03-29 thu.>"
	      (org-element-at-point))))))
  (should
   (equal "<2012-03-29 thu.>"
	  (org-element-property
	   :raw-value
	   (org-element-property
	    :scheduled
	    (org-test-with-temp-text "SCHEDULED: <2012-03-29 thu.>"
	      (org-element-at-point)))))))


;;;; Property Drawer

(ert-deftest test-org-element/property-drawer-parser ()
  "Test `property-drawer' parser."
  ;; Standard test.
  (should
<<<<<<< HEAD
   (org-test-with-temp-text ":PROPERTIES:\n:prop: value\n:END:"
     (org-element-map
	 (org-element-parse-buffer) 'property-drawer 'identity nil t)))
  ;; Do not mix property drawers and regular drawers.
  (should-not
   (org-test-with-temp-text ":TEST:\n:prop: value\n:END:"
     (org-element-map
	 (org-element-parse-buffer) 'property-drawer 'identity nil t)))
  ;; Ignore incomplete drawer.
  (should-not
   (org-test-with-temp-text ":PROPERTIES:\n:prop: value"
     (org-element-map
	 (org-element-parse-buffer) 'property-drawer 'identity nil t))))
=======
   (let ((org-drawers '("PROPERTIES")))
     (org-test-with-temp-text ":PROPERTIES:\n:prop: value\n:END:"
       (org-element-map (org-element-parse-buffer) 'property-drawer
	 'identity nil t))))
  ;; Do not mix property drawers and regular drawers.
  (should-not
   (let ((org-drawers '("TEST")))
     (org-test-with-temp-text ":TEST:\n:prop: value\n:END:"
       (org-element-map (org-element-parse-buffer) 'property-drawer
	 'identity nil t))))
  ;; Ignore incomplete drawer.
  (should-not
   (let ((org-drawers '("PROPERTIES")))
     (org-test-with-temp-text ":PROPERTIES:\n:prop: value"
       (org-element-map (org-element-parse-buffer) 'property-drawer
	 'identity nil t))))
  ;; Handle non-empty blank line at the end of buffer.
  (should
   (org-test-with-temp-text ":PROPERTIES:\n:END:\n "
     (= (org-element-property :end (org-element-at-point)) (point-max)))))
>>>>>>> ede82ccf


;;;; Quote Block

(ert-deftest test-org-element/quote-block-parser ()
  "Test `quote-block' parser."
  ;; Regular test.
  (should
   (org-test-with-temp-text "#+BEGIN_QUOTE\nText\n#+END_QUOTE"
     (org-element-map (org-element-parse-buffer) 'quote-block 'identity)))
<<<<<<< HEAD
=======
  ;; Test folded block.
  (org-test-with-temp-text "#+BEGIN_QUOTE\nText\n#+END_QUOTE"
    (org-cycle)
    (should
     (org-element-property
      :hiddenp
      (org-element-map (org-element-parse-buffer) 'quote-block
	'identity nil t))))
>>>>>>> ede82ccf
  ;; Ignore incomplete block.
  (should-not
   (org-test-with-temp-text "#+BEGIN_QUOTE"
     (org-element-map (org-element-parse-buffer) 'quote-block 'identity nil t)))
  ;; Handle non-empty blank line at the end of buffer.
  (should
   (org-test-with-temp-text "#+BEGIN_QUOTE\nC\n#+END_QUOTE\n  "
     (= (org-element-property :end (org-element-at-point)) (point-max)))))


;;;; Quote Section

(ert-deftest test-org-element/quote-section-parser ()
  "Test `quote-section' parser."
  (should
   (let ((org-quote-string "QUOTE"))
     (org-test-with-temp-text "* QUOTE Headline\nBody"
       (org-element-map (org-element-parse-buffer) 'quote-section 'identity))))
  (should-not
   (let ((org-quote-string "TEST"))
     (org-test-with-temp-text "* QUOTE Headline\nBody"
       (org-element-map (org-element-parse-buffer) 'quote-section 'identity)))))


;;;; Radio Target

(ert-deftest test-org-element/radio-target-parser ()
  "Test `radio-target' parser."
  ;; Standard test.
  (should
   (org-test-with-temp-text "<<<radio>>>"
     (org-element-map (org-element-parse-buffer) 'radio-target 'identity)))
  ;; Radio targets with objects.
  (should
   (org-test-with-temp-text "<<<radio \\alpha>>>"
     (org-element-map (org-element-parse-buffer) 'radio-target 'identity))))


;;;; Section

(ert-deftest test-org-element/section-parser ()
  "Test `section' parser."
  ;; Standard test.
  (should
   (org-test-with-temp-text "* Headline\nText"
     (org-element-map (org-element-parse-buffer) 'section 'identity)))
  ;; There's a section before the first headline.
  (should
   (org-test-with-temp-text "Text"
     (org-element-map (org-element-parse-buffer) 'section 'identity)))
  ;; A section cannot be empty.
  (should-not
   (org-test-with-temp-text "* Headline 1\n* Headline 2"
     (org-element-map (org-element-parse-buffer) 'section 'identity)))
  ;; A section doesn't contain sub-trees.
  (should-not
   (org-test-with-temp-text "* Head\nText\n** Sub-Head"
     (org-element-map
      (org-element-map (org-element-parse-buffer) 'section 'identity nil t)
      'headline 'identity))))


;;;; Special Block

(ert-deftest test-org-element/special-block-parser ()
  "Test `special-block' parser."
  ;; Standard test.
  (should
   (equal "SPECIAL"
	  (org-test-with-temp-text "#+BEGIN_SPECIAL\nText\n#+END_SPECIAL"
	    (org-element-property :type (org-element-at-point)))))
  ;; Special blocks can contain paragraphs.
  (should
   (eq 'paragraph
       (org-test-with-temp-text "#+BEGIN_SPECIAL\nText\n#+END_SPECIAL"
	 (forward-line)
	 (org-element-type (org-element-at-point)))))
  ;; Ignore incomplete block.
  (should-not
   (eq 'special-block
       (org-test-with-temp-text "#+BEGIN_SPECIAL"
	 (org-element-type (org-element-at-point)))))
  ;; Allow special characters in type.
  (should
   (equal '(special-block "SPECIAL*")
	  (org-test-with-temp-text "#+BEGIN_SPECIAL*\nContents\n#+END_SPECIAL*"
	    (let ((element (org-element-at-point)))
	      (list (org-element-type element)
		    (org-element-property :type element))))))
  ;; Handle non-empty blank line at the end of buffer.
  (should
   (org-test-with-temp-text "#+BEGIN_SPECIAL\nC\n#+END_SPECIAL\n "
     (= (org-element-property :end (org-element-at-point)) (point-max)))))


;;;; Src Block

(ert-deftest test-org-element/src-block-parser ()
  "Test `src-block' parser."
  ;; Regular tests.
  (should
   (org-test-with-temp-text "#+BEGIN_SRC org\nText\n#+END_SRC"
     (org-element-map (org-element-parse-buffer) 'src-block 'identity)))
  ;; Ignore incomplete block.
  (should-not
   (org-test-with-temp-text "#+BEGIN_SRC"
     (org-element-map (org-element-parse-buffer) 'src-block 'identity)))
  ;; Properly un-escape code.
  (should
   (equal "* Headline\n #+keyword\nText\n"
	  (org-test-with-temp-text
	      "#+BEGIN_SRC org\n,* Headline\n ,#+keyword\nText\n#+END_SRC"
	    (org-element-property :value (org-element-at-point)))))
  ;; Remove block indentation according to block boundaries, unless
  ;; block contents are less indented than block boundaries.
  (should
   (equal " L1\nL2\n"
	  (org-test-with-temp-text " #+BEGIN_SRC org\n  L1\n L2\n #+END_SRC"
	    (let ((org-src-preserve-indentation t))
	      (org-element-property :value (org-element-at-point))))))
  (should
   (equal
    "  L1\n L2\n"
    (org-test-with-temp-text "  #+BEGIN_SRC org\n  L1\n L2\n  #+END_SRC"
      (let ((org-src-preserve-indentation t))
	(org-element-property :value (org-element-at-point))))))
  ;; Handle non-empty blank line at the end of buffer.
  (should
   (org-test-with-temp-text "#+BEGIN_SRC emacs-lisp\nC\n#+END_SRC\n "
     (= (org-element-property :end (org-element-at-point)) (point-max)))))


;;;; Statistics Cookie

(ert-deftest test-org-element/statistics-cookie ()
  "Test `statistics-cookie' parser."
  ;; With numbers.
  (should
   (org-test-with-temp-text "[1/2]"
     (org-element-map (org-element-parse-buffer) 'statistics-cookie 'identity)))
  ;; With percents.
  (should
   (org-test-with-temp-text "[33%]"
     (org-element-map
      (org-element-parse-buffer) 'statistics-cookie 'identity))))


;;;; Strike Through

(ert-deftest test-org-element/strike-through-parser ()
  "Test `strike-through' parser."
  ;; Regular test.
  (should
   (let ((org-emph-re "\\([ 	('\"{]\\|^\\)\\(\\([+*/_=~]\\)\\([^ 	
\n,\"']\\|[^ 	
\n,\"'].*?\\(?:\n.*?\\)\\{0,1\\}[^ 	
\n,\"']\\)\\3\\)\\([- 	.,:!?;'\")}\\]\\|$\\)"))
     (org-test-with-temp-text "+strike-through+"
       (org-element-map (org-element-parse-buffer) 'strike-through 'identity))))
  ;; Multi-line markup.
  (should
   (equal
    (org-element-contents
     (let ((org-emph-re "\\([ 	('\"{]\\|^\\)\\(\\([+*/_=~]\\)\\([^ 	
\n,\"']\\|[^ 	
\n,\"'].*?\\(?:\n.*?\\)\\{0,1\\}[^ 	
\n,\"']\\)\\3\\)\\([- 	.,:!?;'\")}\\]\\|$\\)"))
       (org-test-with-temp-text "+first line\nsecond line+"
	 (org-element-map
	  (org-element-parse-buffer) 'strike-through 'identity nil t))))
    '("first line\nsecond line"))))


;;;; Subscript

(ert-deftest test-org-element/subscript-parser ()
  "Test `subscript' parser."
  ;; Without braces.
  (should
   (org-test-with-temp-text "a_b"
     (org-element-map (org-element-parse-buffer) 'subscript 'identity)))
  ;; With braces.
  (should
   (org-test-with-temp-text "a_{b}"
     (org-element-map (org-element-parse-buffer) 'subscript 'identity)))
  ;; Multiple subscripts in a paragraph.
  (should
   (= 2
      (org-test-with-temp-text "a_b and c_d"
	(length
	 (org-element-map (org-element-parse-buffer) 'subscript 'identity))))))


;;;; Superscript

(ert-deftest test-org-element/superscript-parser ()
  "Test `superscript' parser."
  ;; Without braces.
  (should
   (org-test-with-temp-text "a^b"
     (org-element-map (org-element-parse-buffer) 'superscript 'identity)))
  ;; With braces.
  (should
   (org-test-with-temp-text "a^{b}"
     (org-element-map (org-element-parse-buffer) 'superscript 'identity)))
  ;; Multiple superscript in a paragraph.
  (should
   (= 2
      (org-test-with-temp-text "a^b and c^d"
	(length
	 (org-element-map
	  (org-element-parse-buffer) 'superscript 'identity))))))


;;;; Table

(ert-deftest test-org-element/table-parser ()
  "Test `table' parser."
  (should
   (org-test-with-temp-text "| a |"
     (org-element-map (org-element-parse-buffer) 'table 'identity)))
  ;; TBLFM keyword is case insensitive.
  (should
   (org-test-with-temp-text "| a |\n#+tblfm: test"
     (org-element-property
      :tblfm
      (org-element-map (org-element-parse-buffer) 'table 'identity nil t))))
  ;; Handle multiple TBLFM lines.
  (should
   (= 2
      (org-test-with-temp-text "| a |\n#+TBLFM: test1\n#+TBLFM: test2"
	(length (org-element-property
		 :tblfm
		 (org-element-map
		     (org-element-parse-buffer) 'table 'identity nil t))))))
  ;; Handle non-empty blank line at the end of buffer.
  (should
   (org-test-with-temp-text "| a |\n "
     (= (org-element-property :end (org-element-at-point)) (point-max)))))


;;;; Table Cell

(ert-deftest test-org-element/table-cell-parser ()
  "Test `table-cell' parser."
  (should
   (org-test-with-temp-text "| a |"
     (org-element-map (org-element-parse-buffer) 'table-cell 'identity))))


;;;; Table Row

(ert-deftest test-org-element/table-row-parser ()
  "Test `table-row' parser."
  (should
   (equal '(standard rule)
	  (org-test-with-temp-text "| a |\n|---|"
	    (org-element-map
	     (org-element-parse-buffer) 'table-row
	     (lambda (row) (org-element-property :type row)))))))


;;;; Target

(ert-deftest test-org-element/target-parser ()
  "Test `target' parser."
  (should
   (org-test-with-temp-text "<<target>>"
     (org-element-map (org-element-parse-buffer) 'target 'identity))))


;;;; Timestamp

(ert-deftest test-org-element/timestamp ()
  "Test `timestamp' parser."
  ;; Active timestamp.
  (should
   (org-test-with-temp-text "<2012-03-29 16:40>"
     (eq (org-element-property :type (org-element-context)) 'active)))
  (should-not
   (org-test-with-temp-text "<2012-03-29 Thu>"
     (let ((timestamp (org-element-context)))
       (or (org-element-property :hour-start timestamp)
	   (org-element-property :minute-start timestamp)))))
  (should
   (equal '(2012 3 29 16 40)
	  (org-test-with-temp-text "<2012-03-29 Thu 16:40>"
	    (let ((object (org-element-context)))
	      (list (org-element-property :year-start object)
		    (org-element-property :month-start object)
		    (org-element-property :day-start object)
		    (org-element-property :hour-start object)
		    (org-element-property :minute-start object))))))
  ;; Inactive timestamp.
  (should
   (org-test-with-temp-text "[2012-03-29 Thu 16:40]"
     (eq (org-element-property :type (org-element-context)) 'inactive)))
  ;; Time range.
  (should
   (equal '(2012 3 29 16 40 7 30)
	  (org-test-with-temp-text "<2012-03-29 Thu 7:30-16:40>"
	    (let ((object (org-element-context)))
	      (list (org-element-property :year-end object)
		    (org-element-property :month-end object)
		    (org-element-property :day-end object)
		    (org-element-property :hour-end object)
		    (org-element-property :minute-end object)
		    (org-element-property :hour-start object)
		    (org-element-property :minute-start object))))))
  (should
   (eq 'active-range
       (org-test-with-temp-text "<2012-03-29 Thu 7:30-16:40>"
	 (org-element-property :type (org-element-context)))))
  ;; Date range.
  (should
   (org-test-with-temp-text "[2012-03-29 Thu 16:40]--[2012-03-29 Thu 16:41]"
     (eq (org-element-property :type (org-element-context)) 'inactive-range)))
  (should-not
   (org-test-with-temp-text "[2011-07-14 Thu]--[2012-03-29 Thu]"
     (let ((timestamp (org-element-context)))
       (or (org-element-property :hour-end timestamp)
	   (org-element-property :minute-end timestamp)))))
  ;; With repeater, warning delay and both.
  (should
   (eq 'catch-up
       (org-test-with-temp-text "<2012-03-29 Thu ++1y>"
	 (org-element-property :repeater-type (org-element-context)))))
  (should
   (eq 'first
       (org-test-with-temp-text "<2012-03-29 Thu --1y>"
	 (org-element-property :warning-type (org-element-context)))))
  (should
   (equal '(cumulate all)
	  (org-test-with-temp-text "<2012-03-29 Thu +1y -1y>"
	    (let ((ts (org-element-context)))
	      (list (org-element-property :repeater-type ts)
		    (org-element-property :warning-type ts))))))
  ;; Timestamps are not planning elements.
  (should-not
   (org-test-with-temp-text "SCHEDULED: <2012-03-29 Thu 16:40>"
     (org-element-map (org-element-parse-buffer) 'timestamp 'identity))))


;;;; Underline

(ert-deftest test-org-element/underline-parser ()
  "Test `underline' parser."
  ;; Regular test.
  (should
   (let ((org-emph-re "\\([ 	('\"{]\\|^\\)\\(\\([+*/_=~]\\)\\([^ 	
\n,\"']\\|[^ 	
\n,\"'].*?\\(?:\n.*?\\)\\{0,1\\}[^ 	
\n,\"']\\)\\3\\)\\([- 	.,:!?;'\")}\\]\\|$\\)"))
     (org-test-with-temp-text "_underline_"
       (org-element-map (org-element-parse-buffer) 'underline 'identity))))
  ;; Multi-line markup.
  (should
   (equal
    (org-element-contents
     (let ((org-emph-re "\\([ 	('\"{]\\|^\\)\\(\\([+*/_=~]\\)\\([^ 	
\n,\"']\\|[^ 	
\n,\"'].*?\\(?:\n.*?\\)\\{0,1\\}[^ 	
\n,\"']\\)\\3\\)\\([- 	.,:!?;'\")}\\]\\|$\\)"))
       (org-test-with-temp-text "_first line\nsecond line_"
	 (org-element-map
	  (org-element-parse-buffer) 'underline 'identity nil t))))
    '("first line\nsecond line"))))


;;;; Verbatim

(ert-deftest test-org-element/verbatim-parser ()
  "Test `verbatim' parser."
  ;; Regular test.
  (should
   (let ((org-emph-re "\\([ 	('\"{]\\|^\\)\\(\\([+*/_=~]\\)\\([^ 	
\n,\"']\\|[^ 	
\n,\"'].*?\\(?:\n.*?\\)\\{0,1\\}[^ 	
\n,\"']\\)\\3\\)\\([- 	.,:!?;'\")}\\]\\|$\\)"))
     (org-test-with-temp-text "=verbatim="
       (org-element-map (org-element-parse-buffer) 'verbatim 'identity))))
  ;; Multi-line markup.
  (should
   (equal
    (org-element-property
     :value
     (let ((org-emph-re "\\([ 	('\"{]\\|^\\)\\(\\([+*/_=~]\\)\\([^ 	
\n,\"']\\|[^ 	
\n,\"'].*?\\(?:\n.*?\\)\\{0,1\\}[^ 	
\n,\"']\\)\\3\\)\\([- 	.,:!?;'\")}\\]\\|$\\)"))
       (org-test-with-temp-text "=first line\nsecond line="
	 (org-element-map
	  (org-element-parse-buffer) 'verbatim 'identity nil t))))
    "first line\nsecond line")))


;;;; Verse Block

(ert-deftest test-org-element/verse-block-parser ()
  "Test `verse-block' parser."
  ;; Standard test.
  (should
   (org-test-with-temp-text "#+BEGIN_VERSE\nVerse block\n#+END_VERSE"
     (org-element-map (org-element-parse-buffer) 'verse-block 'identity)))
  ;; Ignore case.
  (should
   (org-test-with-temp-text "#+begin_verse\nVerse block\n#+end_verse"
     (org-element-map (org-element-parse-buffer) 'verse-block 'identity)))
<<<<<<< HEAD
=======
  ;; Parse folding.
  (org-test-with-temp-text "#+BEGIN_VERSE\nVerse block\n#+END_VERSE"
    (org-hide-block-all)
    (should
     (org-element-property
      :hiddenp
      (org-element-map (org-element-parse-buffer) 'verse-block
	'identity nil t))))
>>>>>>> ede82ccf
  ;; Parse objects in verse blocks.
  (should
   (org-test-with-temp-text "#+BEGIN_VERSE\nVerse \\alpha\n#+END_VERSE"
     (org-element-map (org-element-parse-buffer) 'entity 'identity)))
  ;; Ignore incomplete verse block.
  (should-not
   (org-test-with-temp-text "#+BEGIN_VERSE"
<<<<<<< HEAD
     (org-element-map
	 (org-element-parse-buffer) 'verse-block 'identity nil t))))
=======
     (org-element-map (org-element-parse-buffer) 'verse-block 'identity nil t)))
  ;; Handle non-empty blank line at the end of buffer.
  (should
   (org-test-with-temp-text "#+BEGIN_VERSE\nC\n#+END_VERSE\n "
     (= (org-element-property :end (org-element-at-point)) (point-max)))))
>>>>>>> ede82ccf



;;; Test Interpreters.

(ert-deftest test-org-element/affiliated-keywords-interpreter ()
  "Test if affiliated keywords are correctly interpreted."
  ;; Interpret simple keywords.
  (should
   (equal
    (org-element-interpret-data
     '(org-data nil (paragraph (:name "para") "Paragraph")))
    "#+NAME: para\nParagraph\n"))
  ;; Interpret multiple keywords.
  (should
   (equal
    (org-element-interpret-data
     '(org-data nil (paragraph (:attr_ascii ("line2" "line1")) "Paragraph")))
    "#+ATTR_ASCII: line1\n#+ATTR_ASCII: line2\nParagraph\n"))
  ;; Interpret parsed keywords.
  (should
   (equal
    (org-element-interpret-data
     '(org-data nil (paragraph (:caption (("caption"))) "Paragraph")))
    "#+CAPTION: caption\nParagraph\n"))
  ;; Interpret dual keywords.
  (should
   (equal
    (org-element-interpret-data
     '(org-data nil (paragraph (:caption ((("long") "short"))) "Paragraph")))
    "#+CAPTION[short]: long\nParagraph\n"))
  ;; Interpret multiple parsed dual keywords.
  (should
   (equal
    (org-element-interpret-data
     '(org-data nil (paragraph
		     (:caption ((("l2") "s2") (("l1") "s1"))) "Paragraph")))
    "#+CAPTION[s1]: l1\n#+CAPTION[s2]: l2\nParagraph\n")))

(ert-deftest test-org-element/center-block-interpreter ()
  "Test center block interpreter."
  (should
   (equal (org-test-parse-and-interpret "#+BEGIN_CENTER\nTest\n#+END_CENTER")
	  "#+BEGIN_CENTER\nTest\n#+END_CENTER\n")))

(ert-deftest test-org-element/drawer-interpreter ()
  "Test drawer interpreter."
  (should
   (equal (org-test-parse-and-interpret ":TEST:\nTest\n:END:")
	  ":TEST:\nTest\n:END:\n")))

(ert-deftest test-org-element/dynamic-block-interpreter ()
  "Test dynamic block interpreter."
  (should
   (equal (org-test-parse-and-interpret
	   "#+BEGIN: myblock :parameter value1\nTest\n#+END:")
	  "#+BEGIN: myblock :parameter value1\nTest\n#+END:\n")))

(ert-deftest test-org-element/footnote-definition-interpreter ()
  "Test footnote definition interpreter."
  (should (equal (org-test-parse-and-interpret "[fn:1] Test") "[fn:1] Test\n")))

(ert-deftest test-org-element/headline-interpreter ()
  "Test headline and section interpreters."
  ;; 1. Standard test.
  (should (equal (org-test-parse-and-interpret "* Headline") "* Headline\n"))
  ;; 2. With TODO keywords.
  (should
   (equal (let ((org-todo-keywords '((sequence "TODO" "DONE"))))
	    (org-test-parse-and-interpret "* TODO Headline"))
	  "* TODO Headline\n"))
  ;; 3. With tags...
  ;;
  ;; 3.1. ... and a positive `org-tags-column' value.
  (should
   (equal (let ((org-tags-column 20))
	    (org-test-parse-and-interpret "* Headline :tag:"))
	  "* Headline          :tag:\n"))
  ;; 3.2. ... and a negative `org-tags-column' value.
  (should
   (equal (let ((org-tags-column -20))
	    (org-test-parse-and-interpret "* Headline :tag:"))
	  "* Headline     :tag:\n"))
  ;; 3.3. ... and a null `org-tags-column' value.
  (should
   (equal (let ((org-tags-column 0))
	    (org-test-parse-and-interpret "* Headline     :tag:"))
	  "* Headline :tag:\n"))
  ;; 4. With priority cookie.
  (should
   (equal (org-test-parse-and-interpret "* [#B] Headline")
	  "* [#B] Headline\n"))
  ;; 5. With comment keyword.
  (should
   (equal (let ((org-comment-string "COMMENT"))
	    (org-test-parse-and-interpret "* COMMENT Headline"))
	  "* COMMENT Headline\n"))
  ;; 6. With quote section.
  (should
   (equal (let ((org-quote-string "QUOTE"))
	    (org-test-parse-and-interpret "* QUOTE Headline"))
	  "* QUOTE Headline\n"))
  ;; 7. Keep same number of blank lines before body.
  (should
   (equal (org-test-parse-and-interpret
	   "* Headline\n\n\nText after two blank lines.")
	  "* Headline\n\n\nText after two blank lines.\n")))

(ert-deftest test-org-element/inlinetask-interpreter ()
  "Test inlinetask interpretation."
  (when (featurep 'org-inlinetask)
    (let ((org-inlinetask-min-level 15))
      ;; 1. Regular inlinetask.
     (should (equal (org-test-parse-and-interpret
		     "*************** Task\nTest\n*************** END")
		    "*************** Task\nTest\n*************** END\n"))
     ;; 2. Degenerate inlinetask.
     (should (equal (org-test-parse-and-interpret "*************** Task")
		    "*************** Task\n"))
     ;; 3. Prefer degenerate form when there are no contents.
     (should (equal (org-test-parse-and-interpret
		     "*************** Task\n*************** END")
		    "*************** Task\n"))
     ;; 4. With TODO keywords.
     (should
      (equal (let ((org-todo-keywords '((sequence "TODO" "DONE"))))
	       (org-test-parse-and-interpret "*************** TODO Task"))
	     "*************** TODO Task\n"))
     ;; 5. With tags...
     ;;
     ;; 5.1. ... and a positive `org-tags-column' value.
     (should
      (equal (let ((org-tags-column 30))
	       (org-test-parse-and-interpret "*************** Task :tag:"))
	     "*************** Task          :tag:\n"))
     ;; 5.2. ... and a negative `org-tags-column' value.
     (should
      (equal (let ((org-tags-column -30))
	       (org-test-parse-and-interpret "*************** Task :tag:"))
	     "*************** Task     :tag:\n"))
     ;; 5.3. ... and a null `org-tags-column' value.
     (should
      (equal (let ((org-tags-column 0))
	       (org-test-parse-and-interpret "*************** Task     :tag:"))
	     "*************** Task :tag:\n"))
     ;; 6. With priority cookie.
     (should
      (equal (org-test-parse-and-interpret "*************** [#B] Task")
	     "*************** [#B] Task\n")))))

(ert-deftest test-org-element/plain-list-interpreter ()
  "Test plain-list and item interpreters."
  (let ((org-list-two-spaces-after-bullet-regexp nil))
    ;; Unordered list.
    (should (equal (org-test-parse-and-interpret "- item 1") "- item 1\n"))
    ;; Description list.
    (should
     (equal (org-test-parse-and-interpret "- tag :: desc") "- tag :: desc\n"))
    ;; Ordered list.
    (should
     (equal (let ((org-plain-list-ordered-item-terminator t))
	      (org-test-parse-and-interpret "1. Item"))
	    "1. Item\n"))
    (should
     (equal (let ((org-plain-list-ordered-item-terminator ?\)))
	      (org-test-parse-and-interpret "1) Item"))
	    "1) Item\n"))
    ;; Ordered list with counter.
    (should
     (equal (let ((org-plain-list-ordered-item-terminator t))
	      (org-test-parse-and-interpret "1. [@5] Item"))
	    "5. [@5] Item\n"))
    ;; List with check-boxes.
    (should
     (equal (org-test-parse-and-interpret
	     "- [-] Item 1\n  - [X] Item 2\n  - [ ] Item 3")
	    "- [-] Item 1\n  - [X] Item 2\n  - [ ] Item 3\n"))
    ;; Item not starting with a paragraph.
    (should
     (equal (org-test-parse-and-interpret "-\n  | a | b |")
	    "- \n  | a | b |\n"))
    ;; Special case: correctly handle "*" bullets.
    (should (org-test-parse-and-interpret " * item"))
    ;; Special case: correctly handle empty items.
    (should (org-test-parse-and-interpret "-"))))

(ert-deftest test-org-element/quote-block-interpreter ()
  "Test quote block interpreter."
  (should (equal (org-test-parse-and-interpret
		  "#+BEGIN_QUOTE\nTest\n#+END_QUOTE")
		 "#+BEGIN_QUOTE\nTest\n#+END_QUOTE\n")))

(ert-deftest test-org-element/special-block-interpreter ()
  "Test special block interpreter."
  (should (equal (org-test-parse-and-interpret
		  "#+BEGIN_SPECIAL\nTest\n#+END_SPECIAL")
		 "#+BEGIN_SPECIAL\nTest\n#+END_SPECIAL\n")))

(ert-deftest test-org-element/babel-call-interpreter ()
  "Test babel call interpreter."
  ;; 1. Without argument.
  (should (equal (org-test-parse-and-interpret "#+CALL: test()")
		 "#+CALL: test()\n"))
  ;; 2. With argument.
  (should (equal (org-test-parse-and-interpret "#+CALL: test(x=2)")
		 "#+CALL: test(x=2)\n"))
  ;; 3. With header arguments.
  (should (equal (org-test-parse-and-interpret
		  "#+CALL: test[:results output]()[:results html]")
		 "#+CALL: test[:results output]()[:results html]\n")))

(ert-deftest test-org-element/clock-interpreter ()
  "Test clock interpreter."
  ;; Running clock.
  (should
   (equal (let ((org-clock-string "CLOCK:"))
	    (org-test-parse-and-interpret "CLOCK: [2012-01-01 sun. 00:01]"))
	  "CLOCK: [2012-01-01 sun. 00:01]\n"))
  ;; Closed clock.
  (should
   (equal
    (let ((org-clock-string "CLOCK:"))
      (org-test-parse-and-interpret "
CLOCK: [2012-01-01 sun. 00:01]--[2012-01-01 sun. 00:02] =>  0:01"))
    "CLOCK: [2012-01-01 sun. 00:01]--[2012-01-01 sun. 00:02] =>  0:01\n")))

(ert-deftest test-org-element/comment-interpreter ()
  "Test comment interpreter."
  ;; Regular comment.
  (should (equal (org-test-parse-and-interpret "# Comment") "# Comment\n"))
  ;; Inline comment.
  (should (equal (org-test-parse-and-interpret "  # Comment")
		 "# Comment\n"))
  ;; Preserve indentation.
  (should (equal (org-test-parse-and-interpret "  # No blank\n#  One blank")
		 "# No blank\n#  One blank\n")))

(ert-deftest test-org-element/comment-block-interpreter ()
  "Test comment block interpreter."
  (should (equal (org-test-parse-and-interpret
		  "#+BEGIN_COMMENT\nTest\n#+END_COMMENT")
		 "#+BEGIN_COMMENT\nTest\n#+END_COMMENT\n")))

(ert-deftest test-org-element/diary-sexp ()
  "Test diary-sexp interpreter."
  (should
   (equal
    (org-test-parse-and-interpret
     "%%(org-anniversary 1956  5 14)(2) Arthur Dent is %d years old")
    "%%(org-anniversary 1956  5 14)(2) Arthur Dent is %d years old\n")))

(ert-deftest test-org-element/example-block-interpreter ()
  "Test example block interpreter."
  ;; Without switches.
  (should (equal (org-test-parse-and-interpret
		  "#+BEGIN_EXAMPLE\nTest\n#+END_EXAMPLE")
		 "#+BEGIN_EXAMPLE\nTest\n#+END_EXAMPLE\n"))
  ;; With switches.
  (should
   (equal (org-test-parse-and-interpret
	   "#+BEGIN_EXAMPLE -n -k\n(+ 1 1)\n#+END_EXAMPLE")
	  "#+BEGIN_EXAMPLE -n -k\n(+ 1 1)\n#+END_EXAMPLE\n"))
  ;; Preserve code escaping.
  (should
   (equal (org-test-parse-and-interpret
	   "#+BEGIN_EXAMPLE\n,* Headline\n ,#+keyword\nText #+END_EXAMPLE")
	  "#+BEGIN_EXAMPLE\n,* Headline\n ,#+keyword\nText #+END_EXAMPLE\n")))

(ert-deftest test-org-element/export-block-interpreter ()
  "Test export block interpreter."
  (should (equal (org-test-parse-and-interpret
		  "#+BEGIN_HTML\nTest\n#+END_HTML")
		 "#+BEGIN_HTML\nTest\n#+END_HTML\n")))

(ert-deftest test-org-element/fixed-width-interpreter ()
  "Test fixed width interpreter."
  ;; Standard test.
  (should (equal (org-test-parse-and-interpret ": Test") ": Test\n"))
  ;; Preserve indentation.
  (should (equal (org-test-parse-and-interpret ":  2 blanks\n: 1 blank")
		 ":  2 blanks\n: 1 blank\n"))
  ;; Remove last newline character
  (should
   (equal (org-element-fixed-width-interpreter
	   '(fixed-width (:value "Test\n")) nil)
	  ": Test"))
  (should
   (equal (org-element-fixed-width-interpreter
	   '(fixed-width (:value "Test")) nil)
	  ": Test"))
  ;; Handle empty string.
  (should
   (equal (org-element-fixed-width-interpreter
	   '(fixed-width (:value "")) nil)
	  ""))
  ;; Handle nil value.
  (should-not
   (org-element-fixed-width-interpreter
    '(fixed-width (:value nil)) nil)))

(ert-deftest test-org-element/horizontal-rule-interpreter ()
  "Test horizontal rule interpreter."
  (should (equal (org-test-parse-and-interpret "-------") "-----\n")))

(ert-deftest test-org-element/keyword-interpreter ()
  "Test keyword interpreter."
  (should (equal (org-test-parse-and-interpret "#+KEYWORD: value")
		 "#+KEYWORD: value\n")))

(ert-deftest test-org-element/latex-environment-interpreter ()
  "Test latex environment interpreter."
  (should (equal (org-test-parse-and-interpret
		  "\\begin{equation}\n1+1=2\n\\end{equation}")
		 "\\begin{equation}\n1+1=2\n\\end{equation}\n"))
  (should (equal (org-test-parse-and-interpret
		  "\\begin{theorem}[me]\n1+1=2\n\\end{theorem}")
		 "\\begin{theorem}[me]\n1+1=2\n\\end{theorem}\n")))

(ert-deftest test-org-element/planning-interpreter ()
  "Test planning interpreter."
  (let ((org-closed-string "CLOSED:")
	(org-deadline-string "DEADLINE:")
	(org-scheduled-string "SCHEDULED:"))
    (should
     (equal
      (org-test-parse-and-interpret
       "* Headline
DEADLINE: <2012-01-01> SCHEDULED: <2012-01-01> CLOSED: [2012-01-01]")
      "* Headline
DEADLINE: <2012-01-01> SCHEDULED: <2012-01-01> CLOSED: [2012-01-01]\n"))))

(ert-deftest test-org-element/property-drawer-interpreter ()
  "Test property drawer interpreter."
  (should (equal (let ((org-property-format "%-10s %s"))
		   (org-test-parse-and-interpret
		    ":PROPERTIES:\n:prop: value\n:END:"))
		 ":PROPERTIES:\n:prop:     value\n:END:\n")))

(ert-deftest test-org-element/src-block-interpreter ()
  "Test src block interpreter."
  ;; With arguments.
  (should
   (equal (let ((org-edit-src-content-indentation 2))
	    (org-test-parse-and-interpret
	     "#+BEGIN_SRC emacs-lisp :results silent\n(+ 1 1)\n#+END_SRC"))
	  "#+BEGIN_SRC emacs-lisp :results silent\n  (+ 1 1)\n#+END_SRC\n"))
  ;; With switches.
  (should
   (equal (let ((org-edit-src-content-indentation 2))
	    (org-test-parse-and-interpret
	     "#+BEGIN_SRC emacs-lisp -n -k\n(+ 1 1)\n#+END_SRC"))
	  "#+BEGIN_SRC emacs-lisp -n -k\n  (+ 1 1)\n#+END_SRC\n"))
  ;; Preserve code escaping.
  (should
   (equal (let ((org-edit-src-content-indentation 2))
	    (org-test-parse-and-interpret
	     "#+BEGIN_SRC org\n,* Headline\n ,#+keyword\nText #+END_SRC"))
	  "#+BEGIN_SRC org\n,* Headline\n ,#+keyword\nText #+END_SRC\n"))
  ;; Do not apply `org-edit-src-content-indentation' when preserving
  ;; indentation.
  (should
   (equal (let ((org-edit-src-content-indentation 2)
		(org-src-preserve-indentation t))
	    (org-test-parse-and-interpret
	     "#+BEGIN_SRC emacs-lisp\n(+ 1 1)\n#+END_SRC"))
	  "#+BEGIN_SRC emacs-lisp\n(+ 1 1)\n#+END_SRC\n"))
  (should
   (equal (let ((org-edit-src-content-indentation 2)
		(org-src-preserve-indentation nil))
	    (org-test-parse-and-interpret
	     "#+BEGIN_SRC emacs-lisp -i\n(+ 1 1)\n#+END_SRC"))
	  "#+BEGIN_SRC emacs-lisp -i\n(+ 1 1)\n#+END_SRC\n")))

(ert-deftest test-org-element/table-interpreter ()
  "Test table, table-row and table-cell interpreters."
  ;; 1. Simple table.
  (should (equal (org-test-parse-and-interpret "| a | b |\n| c | d |")
		 "| a | b |\n| c | d |\n"))
  ;; 2. With horizontal rules.
  (should (equal (org-test-parse-and-interpret
		  "| a | b |\n|---+---|\n| c | d |")
		 "| a | b |\n|---+---|\n| c | d |\n"))
  ;; 3. With meta-data.
  (should (equal (org-test-parse-and-interpret "| / | < | > |\n| * | 1 | 2 |")
		 "| / | < | > |\n| * | 1 | 2 |\n"))
  ;; 4. With a formula.
  (should
   (equal (org-test-parse-and-interpret
	   "| 2 |\n| 4 |\n| 3 |\n#+TBLFM: @3=vmean(@1..@2)")
	  "| 2 |\n| 4 |\n| 3 |\n#+TBLFM: @3=vmean(@1..@2)\n"))
  ;; 5. With multiple formulas.
  (should
   (equal (org-test-parse-and-interpret
	   "| 2 |\n| 4 |\n| 3 |\n#+TBLFM: test1\n#+TBLFM: test2")
	  "| 2 |\n| 4 |\n| 3 |\n#+TBLFM: test1\n#+TBLFM: test2\n")))

(ert-deftest test-org-element/timestamp-interpreter ()
  "Test timestamp interpreter."
  ;; Active.
  (should (equal (org-test-parse-and-interpret "<2012-03-29 thu. 16:40>")
		 "<2012-03-29 thu. 16:40>\n"))
  (should
   (string-match "<2012-03-29 .* 16:40>"
		 (org-element-timestamp-interpreter
		  '(timestamp
		    (:type active :year-start 2012 :month-start 3 :day-start 29
			   :hour-start 16 :minute-start 40)) nil)))
  ;; Inactive.
  (should (equal (org-test-parse-and-interpret "[2012-03-29 thu. 16:40]")
		 "[2012-03-29 thu. 16:40]\n"))
  (should
   (string-match
    "\\[2012-03-29 .* 16:40\\]"
    (org-element-timestamp-interpreter
     '(timestamp
       (:type inactive :year-start 2012 :month-start 3 :day-start 29
	      :hour-start 16 :minute-start 40)) nil)))
  ;; Active range.
  (should (equal (org-test-parse-and-interpret
		  "<2012-03-29 thu. 16:40>--<2012-03-29 thu. 16:41>")
		 "<2012-03-29 thu. 16:40>--<2012-03-29 thu. 16:41>\n"))
  (should
   (string-match
    "<2012-03-29 .* 16:40>--<2012-03-29 .* 16:41>"
    (org-element-timestamp-interpreter
     '(timestamp
       (:type active-range :year-start 2012 :month-start 3 :day-start 29
	      :hour-start 16 :minute-start 40 :year-end 2012 :month-end 3
	      :day-end 29 :hour-end 16 :minute-end 41)) nil)))
  ;; Inactive range.
  (should (equal (org-test-parse-and-interpret
		  "[2012-03-29 thu. 16:40]--[2012-03-29 thu. 16:41]")
		 "[2012-03-29 thu. 16:40]--[2012-03-29 thu. 16:41]\n"))
  (should
   (string-match
    "\\[2012-03-29 .* 16:40\\]--\\[2012-03-29 .* 16:41\\]"
    (org-element-timestamp-interpreter
     '(timestamp
       (:type inactive-range :year-start 2012 :month-start 3 :day-start 29
	      :hour-start 16 :minute-start 40 :year-end 2012 :month-end 3
	      :day-end 29 :hour-end 16 :minute-end 41)) nil)))
  ;; Diary.
  (should (equal (org-test-parse-and-interpret "<%%diary-float t 4 2>")
		 "<%%diary-float t 4 2>\n"))
  ;; Timestamp with repeater interval, with delay, with both.
  (should (equal (org-test-parse-and-interpret "<2012-03-29 thu. +1y>")
		 "<2012-03-29 thu. +1y>\n"))
  (should
   (string-match
    "<2012-03-29 .* \\+1y>"
    (org-element-timestamp-interpreter
     '(timestamp
       (:type active :year-start 2012 :month-start 3 :day-start 29
	      :repeater-type cumulate :repeater-value 1 :repeater-unit year))
     nil)))
  (should
   (string-match
    "<2012-03-29 .* -1y>"
    (org-element-timestamp-interpreter
     '(timestamp
       (:type active :year-start 2012 :month-start 3 :day-start 29
	      :warning-type all :warning-value 1 :warning-unit year))
     nil)))
  (should
   (string-match
    "<2012-03-29 .* \\+1y -1y>"
    (org-element-timestamp-interpreter
     '(timestamp
       (:type active :year-start 2012 :month-start 3 :day-start 29
	      :warning-type all :warning-value 1 :warning-unit year
	      :repeater-type cumulate :repeater-value 1 :repeater-unit year))
     nil)))
  ;; Timestamp range with repeater interval
  (should (equal (org-test-parse-and-interpret
		  "<2012-03-29 Thu +1y>--<2012-03-30 Thu +1y>")
		 "<2012-03-29 Thu +1y>--<2012-03-30 Thu +1y>\n"))
  (should
   (string-match
    "<2012-03-29 .* \\+1y>--<2012-03-30 .* \\+1y>"
    (org-element-timestamp-interpreter
     '(timestamp
       (:type active-range :year-start 2012 :month-start 3 :day-start 29
	      :year-end 2012 :month-end 3 :day-end 30 :repeater-type cumulate
	      :repeater-value 1 :repeater-unit year))
     nil))))

(ert-deftest test-org-element/verse-block-interpreter ()
  "Test verse block interpretation."
  (should
   (equal (org-test-parse-and-interpret "#+BEGIN_VERSE\nTest\n#+END_VERSE")
	  "#+BEGIN_VERSE\nTest\n#+END_VERSE\n")))

(ert-deftest test-org-element/bold-interpreter ()
  "Test bold interpreter."
  (should (equal (org-test-parse-and-interpret "*text*") "*text*\n")))

(ert-deftest test-org-element/code-interpreter ()
  "Test code interpreter."
  (should (equal (org-test-parse-and-interpret "~text~") "~text~\n")))

(ert-deftest test-org-element/entity-interpreter ()
  "Test entity interpreter."
  ;; 1. Without brackets.
  (should
   (equal (org-test-parse-and-interpret "\\alpha text") "\\alpha text\n"))
  ;; 2. With brackets.
  (should
   (equal (org-test-parse-and-interpret "\\alpha{}text") "\\alpha{}text\n")))

(ert-deftest test-org-element/export-snippet-interpreter ()
  "Test export snippet interpreter."
  (should (equal (org-test-parse-and-interpret "@@back-end:contents@@")
		 "@@back-end:contents@@\n")))

(ert-deftest test-org-element/footnote-reference-interpreter ()
  "Test footnote reference interpreter."
  ;; 1. Regular reference.
  (should (equal (org-test-parse-and-interpret "Text[fn:1]") "Text[fn:1]\n"))
  ;; 2. Normalized reference.
  (should (equal (org-test-parse-and-interpret "Text[1]") "Text[1]\n"))
  ;; 3. Named reference.
  (should (equal (org-test-parse-and-interpret "Text[fn:label]")
		 "Text[fn:label]\n"))
  ;; 4. Inline reference.
  (should (equal (org-test-parse-and-interpret "Text[fn:label:def]")
		 "Text[fn:label:def]\n"))
  ;; 5. Anonymous reference.
  (should (equal (org-test-parse-and-interpret "Text[fn::def]")
		 "Text[fn::def]\n")))

(ert-deftest test-org-element/inline-babel-call-interpreter ()
  "Test inline babel call interpreter."
  ;; 1. Without arguments.
  (should (equal (org-test-parse-and-interpret "call_test()") "call_test()\n"))
  ;; 2. With arguments.
  (should (equal (org-test-parse-and-interpret "call_test(x=2)")
		 "call_test(x=2)\n"))
  ;; 3. With header arguments.
  (should (equal (org-test-parse-and-interpret
		  "call_test[:results output]()[:results html]")
		 "call_test[:results output]()[:results html]\n")))

(ert-deftest test-org-element/inline-src-block-interpreter ()
  "Test inline src block interpreter."
  ;; 1. Without header argument.
  (should (equal (org-test-parse-and-interpret "src_emacs-lisp{(+ 1 1)}")
		 "src_emacs-lisp{(+ 1 1)}\n"))
  ;; 2. With header arguments.
  (should (equal (org-test-parse-and-interpret
		  "src_emacs-lisp[:results silent]{(+ 1 1)}")
		 "src_emacs-lisp[:results silent]{(+ 1 1)}\n")))

(ert-deftest test-org-element/italic-interpreter ()
  "Test italic interpreter."
  (should (equal (org-test-parse-and-interpret "/text/") "/text/\n")))

(ert-deftest test-org-element/latex-fragment-interpreter ()
  "Test latex fragment interpreter."
  (let ((org-latex-regexps
	 '(("begin" "^[ 	]*\\(\\\\begin{\\([a-zA-Z0-9\\*]+\\)[^ ]+?\\\\end{\\2}\\)" 1 t)
	   ("$1" "\\([^$]\\|^\\)\\(\\$[^ 	
\n,;.$]\\$\\)\\([- 	.,?;:'\") ]\\|$\\)" 2 nil)
	   ("$" "\\([^$]\\|^\\)\\(\\(\\$\\([^ 	
\n,;.$][^$\n
]*?\\(\n[^$\n
]*?\\)\\{0,2\\}[^ 	
\n,.$]\\)\\$\\)\\)\\([- 	.,?;:'\") ]\\|$\\)" 2 nil)
	   ("\\(" "\\\\([^ ]*?\\\\)" 0 nil)
	   ("\\[" "\\\\\\[[^ ]*?\\\\\\]" 0 nil)
	   ("$$" "\\$\\$[^ ]*?\\$\\$" 0 nil))))
    (should (equal (org-test-parse-and-interpret "\\command{}")
		   "\\command{}\n"))
    (should (equal (org-test-parse-and-interpret "$x$") "$x$\n"))
    (should (equal (org-test-parse-and-interpret "$x+y$") "$x+y$\n"))
    (should (equal (org-test-parse-and-interpret "$$x+y$$") "$$x+y$$\n"))
    (should (equal (org-test-parse-and-interpret "\\(x+y\\)") "\\(x+y\\)\n"))
    (should (equal (org-test-parse-and-interpret "\\[x+y\\]") "\\[x+y\\]\n"))))

(ert-deftest test-org-element/line-break-interpreter ()
  "Test line break interpreter."
  (should (equal (org-test-parse-and-interpret "First line \\\\ \nSecond line")
		 "First line \\\\\nSecond line\n")))

(ert-deftest test-org-element/link-interpreter ()
  "Test link interpreter."
  ;; 1. Links targeted from a radio target.
  (should (equal (let ((org-target-link-regexp "radio-target"))
		   (org-test-parse-and-interpret "a radio-target"))
		 "a radio-target\n"))
  ;; 2. Regular links.
  ;;
  ;; 2.1. Without description.
  (should (equal (org-test-parse-and-interpret "[[http://orgmode.org]]")
		 "[[http://orgmode.org]]\n"))
  ;; 2.2. With a description.
  (should (equal (org-test-parse-and-interpret
		  "[[http://orgmode.org][Org mode]]")
		 "[[http://orgmode.org][Org mode]]\n"))
  ;; 2.3. Id links.
  (should (equal (org-test-parse-and-interpret "[[id:aaaa]]") "[[id:aaaa]]\n"))
  ;; 2.4. Custom-id links.
  (should (equal (org-test-parse-and-interpret "[[#id]]") "[[#id]]\n"))
  ;; 2.5 Code-ref links.
  (should (equal (org-test-parse-and-interpret "[[(ref)]]") "[[(ref)]]\n"))
  ;; 3. Normalize plain links.
  (should (equal (org-test-parse-and-interpret "http://orgmode.org")
		 "[[http://orgmode.org]]\n"))
  ;; 4. Normalize angular links.
  (should (equal (org-test-parse-and-interpret "<http://orgmode.org>")
		 "[[http://orgmode.org]]\n")))

(ert-deftest test-org-element/macro-interpreter ()
  "Test macro interpreter."
  ;; 1. Without argument.
  (should (equal (org-test-parse-and-interpret "{{{test}}}") "{{{test}}}\n"))
  ;; 2. With arguments.
  (should (equal (org-test-parse-and-interpret "{{{test(arg1,arg2)}}}")
		 "{{{test(arg1,arg2)}}}\n")))

(ert-deftest test-org-element/radio-target-interpreter ()
  "Test radio target interpreter."
  (should (equal (org-test-parse-and-interpret "<<<some text>>>")
		 "<<<some text>>>\n")))

(ert-deftest test-org-element/statistics-cookie-interpreter ()
  "Test statistics cookie interpreter."
  ;; 1. Without percent
  (should (equal (org-test-parse-and-interpret "[0/1]") "[0/1]\n"))
  ;; 2. With percent.
  (should (equal (org-test-parse-and-interpret "[66%]") "[66%]\n")))

(ert-deftest test-org-element/strike-through-interpreter ()
  "Test strike through interpreter."
  (should (equal (org-test-parse-and-interpret "+target+") "+target+\n")))

(ert-deftest test-org-element/subscript-interpreter ()
  "Test subscript interpreter."
  ;; 1. Without brackets.
  (should (equal (org-test-parse-and-interpret "a_b") "a_b\n"))
  ;; 2. With brackets.
  (should (equal (org-test-parse-and-interpret "a_{b}") "a_{b}\n")))

(ert-deftest test-org-element/superscript-interpreter ()
  "Test superscript interpreter."
  ;; 1. Without brackets.
  (should (equal (org-test-parse-and-interpret "a^b") "a^b\n"))
  ;; 2. With brackets.
  (should (equal (org-test-parse-and-interpret "a^{b}") "a^{b}\n")))

(ert-deftest test-org-element/target-interpreter ()
  "Test target interpreter."
  (should (equal (org-test-parse-and-interpret "<<target>>") "<<target>>\n")))

(ert-deftest test-org-element/underline-interpreter ()
  "Test underline interpreter."
  (should (equal (org-test-parse-and-interpret "_text_") "_text_\n")))

(ert-deftest test-org-element/verbatim-interpreter ()
  "Test verbatim interpreter."
  (should (equal (org-test-parse-and-interpret "=text=") "=text=\n")))



;;; Test Granularity

(ert-deftest test-org-element/granularity ()
  "Test granularity impact on buffer parsing."
  (org-test-with-temp-text "
* Head 1
** Head 2
#+BEGIN_CENTER
Centered paragraph.
#+END_CENTER
Paragraph \\alpha."
    ;; 1.1. Granularity set to `headline' should parse every headline
    ;;      in buffer, and only them.
    (let ((tree (org-element-parse-buffer 'headline)))
      (should (= 2 (length (org-element-map tree 'headline 'identity))))
      (should-not (org-element-map tree 'paragraph 'identity)))
    ;; 1.2. Granularity set to `greater-element' should not enter
    ;;      greater elements excepted headlines and sections.
    (let ((tree (org-element-parse-buffer 'greater-element)))
      (should (= 1 (length (org-element-map tree 'center-block 'identity))))
      (should (= 1 (length (org-element-map tree 'paragraph 'identity))))
      (should-not (org-element-map tree 'entity 'identity)))
    ;; 1.3. Granularity set to `element' should enter every
    ;;      greater-element.
    (let ((tree (org-element-parse-buffer 'element)))
      (should (= 2 (length (org-element-map tree 'paragraph 'identity))))
      (should-not (org-element-map tree 'entity 'identity)))
    ;; 1.4. Granularity set to `object' can see everything.
    (let ((tree (org-element-parse-buffer 'object)))
      (should (= 1 (length (org-element-map tree 'entity 'identity)))))))

(ert-deftest test-org-element/secondary-string-parsing ()
  "Test if granularity correctly toggles secondary strings parsing."
  ;; 1. With a granularity bigger than `object', no secondary string
  ;;    should be parsed.
  ;;
  ;; 1.1. Test with `headline' type.
  (org-test-with-temp-text "* Headline"
    (let ((headline
	   (org-element-map (org-element-parse-buffer 'headline) 'headline
			    'identity
			    nil
			    'first-match)))
      (should (stringp (org-element-property :title headline)))))
  ;; 1.2. Test with `item' type.
  (org-test-with-temp-text "* Headline\n- tag :: item"
    (let ((item (org-element-map (org-element-parse-buffer 'element)
				 'item
				 'identity
				 nil
				 'first-match)))
      (should (stringp (org-element-property :tag item)))))
  ;; 1.3. Test with `inlinetask' type, if avalaible.
  (when (featurep 'org-inlinetask)
    (let ((org-inlinetask-min-level 15))
      (org-test-with-temp-text "*************** Inlinetask"
	(let ((inlinetask (org-element-map (org-element-parse-buffer 'element)
					   'inlinetask
					   'identity
					   nil
					   'first-match)))
	  (should (stringp (org-element-property :title inlinetask)))))))
  ;; 2. With a default granularity, secondary strings should be
  ;;    parsed.
  (org-test-with-temp-text "* Headline"
    (let ((headline
	   (org-element-map (org-element-parse-buffer) 'headline
			    'identity
			    nil
			    'first-match)))
      (should (listp (org-element-property :title headline)))))
  ;; 3. `org-element-at-point' should never parse a secondary string.
  (org-test-with-temp-text "* Headline"
    (should (stringp (org-element-property :title (org-element-at-point))))))



;;; Test Visible Only Parsing

(ert-deftest test-org-element/parse-buffer-visible ()
  "Test `org-element-parse-buffer' with visible only argument."
  (should
   (equal '("H1" "H3" "H5")
      (org-test-with-temp-text
	  "* H1\n** H2\n** H3 :visible:\n** H4\n** H5 :visible:"
	(org-occur ":visible:")
	(org-element-map (org-element-parse-buffer nil t) 'headline
	  (lambda (hl) (org-element-property :raw-value hl)))))))



;;; Test `:parent' Property

(ert-deftest test-org-element/parent-property ()
  "Test `:parent' property."
  ;; Elements.
  (org-test-with-temp-text "#+BEGIN_CENTER\nText\n#+END_CENTER"
    (let* ((tree (org-element-parse-buffer))
	   (parent (org-element-property
		    :parent
		    (org-element-map tree 'paragraph 'identity nil t))))
      (should parent)
      (should (eq (org-element-map tree 'center-block 'identity nil t)
		  parent))))
  ;; Objects.
  (org-test-with-temp-text "a_{/b/}"
    (let* ((tree (org-element-parse-buffer))
	   (parent (org-element-property
		    :parent
		    (org-element-map tree 'italic 'identity nil t))))
      (should parent)
      (should (eq parent
		  (org-element-map tree 'subscript 'identity nil t)))))
  ;; Secondary strings
  (org-test-with-temp-text "* /italic/"
    (let* ((tree (org-element-parse-buffer))
	   (parent (org-element-property
		    :parent (org-element-map tree 'italic 'identity nil t))))
      (should parent)
      (should (eq parent
		  (org-element-map tree 'headline 'identity nil t))))))



;;; Test Normalize Contents

(ert-deftest test-org-element/normalize-contents ()
  "Test `org-element-normalize-contents' specifications."
  ;; 1. Remove maximum common indentation from element's contents.
  (should
   (equal
    (org-element-normalize-contents
     '(paragraph nil "  Two spaces\n   Three spaces"))
    '(paragraph nil "Two spaces\n Three spaces")))
  ;; 2. Ignore objects within contents when computing maximum common
  ;;    indentation.
  (should
   (equal
    (org-element-normalize-contents
     '(paragraph nil " One " (emphasis nil "space") "\n  Two spaces"))
    '(paragraph nil "One " (emphasis nil "space") "\n Two spaces")))
  ;; 3. Ignore blank lines.
  (should
   (equal
    (org-element-normalize-contents
     '(paragraph nil "  Two spaces\n\n \n  Two spaces"))
    '(paragraph nil "Two spaces\n\n \nTwo spaces")))
  ;; 4. Recursively enter objects in order to compute common
  ;;    indentation.
  (should
   (equal
    (org-element-normalize-contents
     '(paragraph nil "  Two spaces " (bold nil " and\n One space")))
    '(paragraph nil " Two spaces " (bold nil " and\nOne space"))))
  ;; 5. When optional argument is provided, ignore first line
  ;;    indentation.
  (should
   (equal
    (org-element-normalize-contents
     '(paragraph nil "No space\n  Two spaces\n   Three spaces") t)
    '(paragraph nil "No space\nTwo spaces\n Three spaces"))))



;;; Test Navigation Tools.

(ert-deftest test-org-element/at-point ()
  "Test `org-element-at-point' specifications."
  ;; Return closest element containing point.
  (should
   (eq 'paragraph
       (org-test-with-temp-text "#+BEGIN_CENTER\nA\n#+END_CENTER"
	 (progn (search-forward "A")
		(org-element-type (org-element-at-point))))))
  ;; Correctly set `:parent' property.
  (should
   (eq 'center-block
       (org-test-with-temp-text "#+BEGIN_CENTER\nA\n#+END_CENTER"
	 (progn (search-forward "A")
		(org-element-type
		 (org-element-property :parent (org-element-at-point)))))))
  ;; Special case: at a blank line just below a headline, return that
  ;; headline.
  (should
   (equal "H1" (org-test-with-temp-text "* H1\n  \n* H2\n"
		 (forward-line)
		 (org-element-property :title (org-element-at-point)))))
  ;; Special case: at the very beginning of a table, return `table'
  ;; object instead of `table-row'.
  (should
   (eq 'table
       (org-test-with-temp-text "| a | b |"
	 (org-element-type (org-element-at-point)))))
  ;; Special case: at the very beginning of a list or sub-list, return
  ;; `plain-list' object instead of `item'.
  (should
   (eq 'plain-list
       (org-test-with-temp-text "- item"
	 (org-element-type (org-element-at-point)))))
  ;; Special case: at the closing line of a greater element, be sure
  ;; to return it instead of the last element in its contents.
  (should
   (eq 'center-block
       (org-test-with-temp-text "#+BEGIN_CENTER\nParagraph\n#+END_CENTER"
	 (progn (forward-line 2)
		(org-element-type (org-element-at-point))))))
  ;; Special case: at a blank line between two items, be sure to
  ;; return item above instead of the last element of its contents.
  (should
   (eq 'item
       (org-test-with-temp-text "- Para1\n\n- Para2"
	 (progn (forward-line)
		(org-element-type
		 (let ((org-list-empty-line-terminates-plain-lists nil))
		   (org-element-at-point)))))))
  ;; Special case: at the last blank line in a plain list, return it
  ;; instead of the last item.
  (should
   (eq 'plain-list
       (org-test-with-temp-text "- Para1\n- Para2\n\nPara3"
	 (progn (forward-line 2)
		(org-element-type (org-element-at-point))))))
  ;; Special case: when a list ends at the end of buffer and there's
  ;; no final newline, return last element in last item.
  (should
   (eq 'paragraph
       (org-test-with-temp-text "- a"
	 (end-of-line)
	 (org-element-type (org-element-at-point)))))
  ;; With an optional argument, return trail.
  (should
   (equal '(paragraph center-block)
	  (org-test-with-temp-text "#+BEGIN_CENTER\nA\n#+END_CENTER\nZ"
	    (progn (search-forward "Z")
		   (mapcar 'org-element-type (org-element-at-point t))))))
  ;; Parse a list within a block itself contained in a list.
  (should
   (eq 'plain-list
       (org-test-with-temp-text
	   "- outer\n  #+begin_center\n  - inner\n  #+end_center"
	 (search-forward "inner")
	 (beginning-of-line)
	 (org-element-type (org-element-at-point)))))
  ;; Do not error at eob on an empty line.
  (should
   (org-test-with-temp-text "* H\n"
     (forward-line)
     (or (org-element-at-point) t))))

(ert-deftest test-org-element/context ()
  "Test `org-element-context' specifications."
  ;; Return closest object containing point.
  (should
   (eq 'underline
       (org-test-with-temp-text "Some *text with _underline_ text*"
	 (progn (search-forward "under")
		(org-element-type (org-element-context))))))
  ;; Find objects in secondary strings.
  (should
   (eq 'underline
       (org-test-with-temp-text "* Headline _with_ underlining"
	 (progn (search-forward "w")
		(org-element-type (org-element-context))))))
  ;; Find objects in objects.
  (should
   (eq 'macro
       (org-test-with-temp-text "| a | {{{macro}}} |"
	 (progn (search-forward "{")
		(org-element-type (org-element-context))))))
  (should
   (eq 'table-cell
       (org-test-with-temp-text "| a | b {{{macro}}} |"
	 (progn (search-forward "b")
		(org-element-type (org-element-context))))))
  ;; Find objects in document keywords.
  (should
   (eq 'macro
       (org-test-with-temp-text "#+DATE: {{{macro}}}"
	 (progn (search-forward "{")
		(org-element-type (org-element-context))))))
  ;; Do not find objects in table rules.
  (should
   (eq 'table-row
       (org-test-with-temp-text "| a | b |\n+---+---+\n| c | d |"
	 (forward-line)
	 (org-element-type (org-element-context)))))
  ;; Find objects in parsed affiliated keywords.
  (should
   (eq 'macro
       (org-test-with-temp-text "#+CAPTION: {{{macro}}}\n| a | b |."
	 (progn (search-forward "{")
		(org-element-type (org-element-context))))))
  (should
   (eq 'bold
       (org-test-with-temp-text "#+caption: *bold*\nParagraph"
	 (progn (search-forward "*")
		(org-element-type (org-element-context))))))
  ;; Correctly set `:parent' property.
  (should
   (eq 'paragraph
       (org-test-with-temp-text "Some *bold* text"
	 (progn (search-forward "bold")
		(org-element-type
		 (org-element-property :parent (org-element-context)))))))
  ;; Between two objects, return the second one.
  (should
   (eq 'macro
       (org-test-with-temp-text "<<target>>{{{test}}}"
	 (progn (search-forward "{")
		(backward-char)
		(org-element-type (org-element-context))))))
  ;; Test optional argument.
  (should
   (eq 'underline
       (org-test-with-temp-text "Some *text with _underline_ text*"
	 (progn
	   (search-forward "under")
	   (org-element-type (org-element-context (org-element-at-point))))))))


(provide 'test-org-element)
;;; test-org-element.el ends here<|MERGE_RESOLUTION|>--- conflicted
+++ resolved
@@ -255,9 +255,9 @@
   "Test `bold' parser."
   ;; Standard test.
   (should
-   (let ((org-emph-re "\\([ 	('\"{]\\|^\\)\\(\\([+*/_=~]\\)\\([^ 	
-\n,\"']\\|[^ 	
-\n,\"'].*?\\(?:\n.*?\\)\\{0,1\\}[^ 	
+   (let ((org-emph-re "\\([ 	('\"{]\\|^\\)\\(\\([+*/_=~]\\)\\([^ 	+\n,\"']\\|[^ 	+\n,\"'].*?\\(?:\n.*?\\)\\{0,1\\}[^ 	 \n,\"']\\)\\3\\)\\([- 	.,:!?;'\")}\\]\\|$\\)"))
      (org-test-with-temp-text "*bold*"
        (org-element-map (org-element-parse-buffer) 'bold 'identity nil t))))
@@ -265,9 +265,9 @@
   (should
    (equal
     (org-element-contents
-     (let ((org-emph-re "\\([ 	('\"{]\\|^\\)\\(\\([+*/_=~]\\)\\([^ 	
-\n,\"']\\|[^ 	
-\n,\"'].*?\\(?:\n.*?\\)\\{0,1\\}[^ 	
+     (let ((org-emph-re "\\([ 	('\"{]\\|^\\)\\(\\([+*/_=~]\\)\\([^ 	+\n,\"']\\|[^ 	+\n,\"'].*?\\(?:\n.*?\\)\\{0,1\\}[^ 	 \n,\"']\\)\\3\\)\\([- 	.,:!?;'\")}\\]\\|$\\)"))
        (org-test-with-temp-text "*first line\nsecond line*"
 	 (org-element-map (org-element-parse-buffer) 'bold 'identity nil t))))
@@ -286,17 +286,6 @@
   (should
    (org-test-with-temp-text "#+begin_center\nText\n#+end_center"
      (org-element-map (org-element-parse-buffer) 'center-block 'identity)))
-<<<<<<< HEAD
-=======
-  ;; Test folded block.
-  (org-test-with-temp-text "#+BEGIN_CENTER\nText\n#+END_CENTER"
-    (org-cycle)
-    (should
-     (org-element-property
-      :hiddenp
-      (org-element-map (org-element-parse-buffer) 'center-block
-	'identity nil t))))
->>>>>>> ede82ccf
   ;; Ignore incomplete block.
   (should-not
    (org-test-with-temp-text "#+BEGIN_CENTER"
@@ -341,9 +330,9 @@
   "Test `code' parser."
   ;; Regular test.
   (should
-   (let ((org-emph-re "\\([ 	('\"{]\\|^\\)\\(\\([+*/_=~]\\)\\([^ 	
-\n,\"']\\|[^ 	
-\n,\"'].*?\\(?:\n.*?\\)\\{0,1\\}[^ 	
+   (let ((org-emph-re "\\([ 	('\"{]\\|^\\)\\(\\([+*/_=~]\\)\\([^ 	+\n,\"']\\|[^ 	+\n,\"'].*?\\(?:\n.*?\\)\\{0,1\\}[^ 	 \n,\"']\\)\\3\\)\\([- 	.,:!?;'\")}\\]\\|$\\)"))
      (org-test-with-temp-text "~code~"
        (org-element-map (org-element-parse-buffer) 'code 'identity))))
@@ -352,9 +341,9 @@
    (equal
     (org-element-property
      :value
-     (let ((org-emph-re "\\([ 	('\"{]\\|^\\)\\(\\([+*/_=~]\\)\\([^ 	
-\n,\"']\\|[^ 	
-\n,\"'].*?\\(?:\n.*?\\)\\{0,1\\}[^ 	
+     (let ((org-emph-re "\\([ 	('\"{]\\|^\\)\\(\\([+*/_=~]\\)\\([^ 	+\n,\"']\\|[^ 	+\n,\"'].*?\\(?:\n.*?\\)\\{0,1\\}[^ 	 \n,\"']\\)\\3\\)\\([- 	.,:!?;'\")}\\]\\|$\\)"))
        (org-test-with-temp-text "~first line\nsecond line~"
 	 (org-element-map
@@ -420,20 +409,7 @@
   ;; Ignore case.
   (should
    (org-test-with-temp-text "#+begin_comment\nText\n#+end_comment"
-<<<<<<< HEAD
-     (org-element-map
-      (org-element-parse-buffer) 'comment-block 'identity)))
-=======
      (org-element-map (org-element-parse-buffer) 'comment-block 'identity)))
-  ;; Test folded block.
-  (org-test-with-temp-text "#+BEGIN_COMMENT\nText\n#+END_COMMENT"
-    (org-cycle)
-    (should
-     (org-element-property
-      :hiddenp
-      (org-element-map (org-element-parse-buffer) 'comment-block
-	'identity nil t))))
->>>>>>> ede82ccf
   ;; Ignore incomplete block.
   (should-not
    (org-test-with-temp-text "#+BEGIN_COMMENT"
@@ -476,29 +452,16 @@
      (org-element-map (org-element-parse-buffer) 'drawer 'identity)))
   ;; Do not mix regular drawers and property drawers.
   (should-not
-<<<<<<< HEAD
    (org-test-with-temp-text ":PROPERTIES:\n:prop: value\n:END:"
-     (org-element-map
-	 (org-element-parse-buffer) 'drawer 'identity nil t)))
+     (org-element-map (org-element-parse-buffer) 'drawer 'identity nil t)))
   ;; Ignore incomplete drawer.
   (should-not
    (org-test-with-temp-text ":TEST:"
-     (org-element-map
-	 (org-element-parse-buffer) 'drawer 'identity nil t))))
-=======
-   (let ((org-drawers '("PROPERTIES")))
-     (org-test-with-temp-text ":PROPERTIES:\n:prop: value\n:END:"
-       (org-element-map (org-element-parse-buffer) 'drawer 'identity nil t))))
-  ;; Ignore incomplete drawer.
-  (should-not
-   (let ((org-drawers '("TEST")))
-     (org-test-with-temp-text ":TEST:"
-       (org-element-map (org-element-parse-buffer) 'drawer 'identity nil t))))
+     (org-element-map (org-element-parse-buffer) 'drawer 'identity nil t)))
   ;; Handle non-empty blank line at the end of buffer.
   (should
    (org-test-with-temp-text ":TEST:\nC\n:END:\n "
      (= (org-element-property :end (org-element-at-point)) (point-max)))))
->>>>>>> ede82ccf
 
 
 ;;;; Dynamic Block
@@ -510,18 +473,6 @@
    (org-test-with-temp-text
        "#+BEGIN: myblock :param1 val1 :param2 val2\nText\n#+END:"
      (org-element-map (org-element-parse-buffer) 'dynamic-block 'identity)))
-<<<<<<< HEAD
-=======
-  ;; Folded view
-  (org-test-with-temp-text
-      "#+BEGIN: myblock :param1 val1 :param2 val2\nText\n#+END:"
-    (org-cycle)
-    (should
-     (org-element-property
-      :hiddenp
-      (org-element-map (org-element-parse-buffer) 'dynamic-block
-	'identity nil t))))
->>>>>>> ede82ccf
   ;; Ignore case.
   (should
    (org-test-with-temp-text
@@ -727,30 +678,12 @@
   "Test `export-block' parser."
   ;; Standard test.
   (should
-<<<<<<< HEAD
    (org-test-with-temp-text "#+BEGIN_LATEX\nText\n#+END_LATEX"
      (org-element-map
       (let ((org-element-block-name-alist
 	     '(("LATEX" . org-element-export-block-parser))))
 	(org-element-parse-buffer))
       'export-block 'identity)))
-=======
-   (let ((org-element-block-name-alist
-	  '(("LATEX" . org-element-export-block-parser))))
-     (org-test-with-temp-text "#+BEGIN_LATEX\nText\n#+END_LATEX"
-       (org-element-map (org-element-parse-buffer) 'export-block 'identity))))
-  ;; Test folded block.
-  (org-test-with-temp-text "#+BEGIN_LATEX\nText\n#+END_LATEX"
-    (org-cycle)
-    (should
-     (org-element-property
-      :hiddenp
-      (org-element-map
-	  (let ((org-element-block-name-alist
-		 '(("LATEX" . org-element-export-block-parser))))
-	    (org-element-parse-buffer))
-	  'export-block 'identity nil t))))
->>>>>>> ede82ccf
   ;; Ignore case.
   (should
    (let ((org-element-block-name-alist
@@ -1137,9 +1070,9 @@
   "Test `italic' parser."
   ;; Regular test.
   (should
-   (let ((org-emph-re "\\([ 	('\"{]\\|^\\)\\(\\([+*/_=~]\\)\\([^ 	
-\n,\"']\\|[^ 	
-\n,\"'].*?\\(?:\n.*?\\)\\{0,1\\}[^ 	
+   (let ((org-emph-re "\\([ 	('\"{]\\|^\\)\\(\\([+*/_=~]\\)\\([^ 	+\n,\"']\\|[^ 	+\n,\"'].*?\\(?:\n.*?\\)\\{0,1\\}[^ 	 \n,\"']\\)\\3\\)\\([- 	.,:!?;'\")}\\]\\|$\\)"))
      (org-test-with-temp-text "/italic/"
        (org-element-map (org-element-parse-buffer) 'italic 'identity nil t))))
@@ -1147,9 +1080,9 @@
   (should
    (equal
     (org-element-contents
-     (let ((org-emph-re "\\([ 	('\"{]\\|^\\)\\(\\([+*/_=~]\\)\\([^ 	
-\n,\"']\\|[^ 	
-\n,\"'].*?\\(?:\n.*?\\)\\{0,1\\}[^ 	
+     (let ((org-emph-re "\\([ 	('\"{]\\|^\\)\\(\\([+*/_=~]\\)\\([^ 	+\n,\"']\\|[^ 	+\n,\"'].*?\\(?:\n.*?\\)\\{0,1\\}[^ 	 \n,\"']\\)\\3\\)\\([- 	.,:!?;'\")}\\]\\|$\\)"))
        (org-test-with-temp-text "/first line\nsecond line/"
 	 (org-element-map (org-element-parse-buffer) 'italic 'identity nil t))))
@@ -1193,25 +1126,9 @@
 - [-] item 1
   - [X] item 1.1
   - [ ] item 1.2"
-<<<<<<< HEAD
       (org-element-map
        (org-element-parse-buffer) 'item
        (lambda (item) (org-element-property :checkbox item))))))
-=======
-      (org-element-map (org-element-parse-buffer) 'item
-	(lambda (item) (org-element-property :checkbox item))))))
-  ;; Folded state.
-  (org-test-with-temp-text "* Headline
-- item
-
-  paragraph below"
-    (forward-line)
-    (let ((org-cycle-include-plain-lists t)) (org-cycle))
-    (should
-     (org-element-property
-      :hiddenp
-      (org-element-map (org-element-parse-buffer) 'item 'identity nil t))))
->>>>>>> ede82ccf
   ;; Item starting with special syntax.
   (should
    (equal '(("- item"))
@@ -1659,7 +1576,6 @@
   "Test `property-drawer' parser."
   ;; Standard test.
   (should
-<<<<<<< HEAD
    (org-test-with-temp-text ":PROPERTIES:\n:prop: value\n:END:"
      (org-element-map
 	 (org-element-parse-buffer) 'property-drawer 'identity nil t)))
@@ -1672,29 +1588,11 @@
   (should-not
    (org-test-with-temp-text ":PROPERTIES:\n:prop: value"
      (org-element-map
-	 (org-element-parse-buffer) 'property-drawer 'identity nil t))))
-=======
-   (let ((org-drawers '("PROPERTIES")))
-     (org-test-with-temp-text ":PROPERTIES:\n:prop: value\n:END:"
-       (org-element-map (org-element-parse-buffer) 'property-drawer
-	 'identity nil t))))
-  ;; Do not mix property drawers and regular drawers.
-  (should-not
-   (let ((org-drawers '("TEST")))
-     (org-test-with-temp-text ":TEST:\n:prop: value\n:END:"
-       (org-element-map (org-element-parse-buffer) 'property-drawer
-	 'identity nil t))))
-  ;; Ignore incomplete drawer.
-  (should-not
-   (let ((org-drawers '("PROPERTIES")))
-     (org-test-with-temp-text ":PROPERTIES:\n:prop: value"
-       (org-element-map (org-element-parse-buffer) 'property-drawer
-	 'identity nil t))))
-  ;; Handle non-empty blank line at the end of buffer.
+	 (org-element-parse-buffer) 'property-drawer 'identity nil t)))
+    ;; Handle non-empty blank line at the end of buffer.
   (should
    (org-test-with-temp-text ":PROPERTIES:\n:END:\n "
      (= (org-element-property :end (org-element-at-point)) (point-max)))))
->>>>>>> ede82ccf
 
 
 ;;;; Quote Block
@@ -1705,17 +1603,6 @@
   (should
    (org-test-with-temp-text "#+BEGIN_QUOTE\nText\n#+END_QUOTE"
      (org-element-map (org-element-parse-buffer) 'quote-block 'identity)))
-<<<<<<< HEAD
-=======
-  ;; Test folded block.
-  (org-test-with-temp-text "#+BEGIN_QUOTE\nText\n#+END_QUOTE"
-    (org-cycle)
-    (should
-     (org-element-property
-      :hiddenp
-      (org-element-map (org-element-parse-buffer) 'quote-block
-	'identity nil t))))
->>>>>>> ede82ccf
   ;; Ignore incomplete block.
   (should-not
    (org-test-with-temp-text "#+BEGIN_QUOTE"
@@ -1869,9 +1756,9 @@
   "Test `strike-through' parser."
   ;; Regular test.
   (should
-   (let ((org-emph-re "\\([ 	('\"{]\\|^\\)\\(\\([+*/_=~]\\)\\([^ 	
-\n,\"']\\|[^ 	
-\n,\"'].*?\\(?:\n.*?\\)\\{0,1\\}[^ 	
+   (let ((org-emph-re "\\([ 	('\"{]\\|^\\)\\(\\([+*/_=~]\\)\\([^ 	+\n,\"']\\|[^ 	+\n,\"'].*?\\(?:\n.*?\\)\\{0,1\\}[^ 	 \n,\"']\\)\\3\\)\\([- 	.,:!?;'\")}\\]\\|$\\)"))
      (org-test-with-temp-text "+strike-through+"
        (org-element-map (org-element-parse-buffer) 'strike-through 'identity))))
@@ -1879,9 +1766,9 @@
   (should
    (equal
     (org-element-contents
-     (let ((org-emph-re "\\([ 	('\"{]\\|^\\)\\(\\([+*/_=~]\\)\\([^ 	
-\n,\"']\\|[^ 	
-\n,\"'].*?\\(?:\n.*?\\)\\{0,1\\}[^ 	
+     (let ((org-emph-re "\\([ 	('\"{]\\|^\\)\\(\\([+*/_=~]\\)\\([^ 	+\n,\"']\\|[^ 	+\n,\"'].*?\\(?:\n.*?\\)\\{0,1\\}[^ 	 \n,\"']\\)\\3\\)\\([- 	.,:!?;'\")}\\]\\|$\\)"))
        (org-test-with-temp-text "+first line\nsecond line+"
 	 (org-element-map
@@ -2065,9 +1952,9 @@
   "Test `underline' parser."
   ;; Regular test.
   (should
-   (let ((org-emph-re "\\([ 	('\"{]\\|^\\)\\(\\([+*/_=~]\\)\\([^ 	
-\n,\"']\\|[^ 	
-\n,\"'].*?\\(?:\n.*?\\)\\{0,1\\}[^ 	
+   (let ((org-emph-re "\\([ 	('\"{]\\|^\\)\\(\\([+*/_=~]\\)\\([^ 	+\n,\"']\\|[^ 	+\n,\"'].*?\\(?:\n.*?\\)\\{0,1\\}[^ 	 \n,\"']\\)\\3\\)\\([- 	.,:!?;'\")}\\]\\|$\\)"))
      (org-test-with-temp-text "_underline_"
        (org-element-map (org-element-parse-buffer) 'underline 'identity))))
@@ -2075,9 +1962,9 @@
   (should
    (equal
     (org-element-contents
-     (let ((org-emph-re "\\([ 	('\"{]\\|^\\)\\(\\([+*/_=~]\\)\\([^ 	
-\n,\"']\\|[^ 	
-\n,\"'].*?\\(?:\n.*?\\)\\{0,1\\}[^ 	
+     (let ((org-emph-re "\\([ 	('\"{]\\|^\\)\\(\\([+*/_=~]\\)\\([^ 	+\n,\"']\\|[^ 	+\n,\"'].*?\\(?:\n.*?\\)\\{0,1\\}[^ 	 \n,\"']\\)\\3\\)\\([- 	.,:!?;'\")}\\]\\|$\\)"))
        (org-test-with-temp-text "_first line\nsecond line_"
 	 (org-element-map
@@ -2091,9 +1978,9 @@
   "Test `verbatim' parser."
   ;; Regular test.
   (should
-   (let ((org-emph-re "\\([ 	('\"{]\\|^\\)\\(\\([+*/_=~]\\)\\([^ 	
-\n,\"']\\|[^ 	
-\n,\"'].*?\\(?:\n.*?\\)\\{0,1\\}[^ 	
+   (let ((org-emph-re "\\([ 	('\"{]\\|^\\)\\(\\([+*/_=~]\\)\\([^ 	+\n,\"']\\|[^ 	+\n,\"'].*?\\(?:\n.*?\\)\\{0,1\\}[^ 	 \n,\"']\\)\\3\\)\\([- 	.,:!?;'\")}\\]\\|$\\)"))
      (org-test-with-temp-text "=verbatim="
        (org-element-map (org-element-parse-buffer) 'verbatim 'identity))))
@@ -2102,9 +1989,9 @@
    (equal
     (org-element-property
      :value
-     (let ((org-emph-re "\\([ 	('\"{]\\|^\\)\\(\\([+*/_=~]\\)\\([^ 	
-\n,\"']\\|[^ 	
-\n,\"'].*?\\(?:\n.*?\\)\\{0,1\\}[^ 	
+     (let ((org-emph-re "\\([ 	('\"{]\\|^\\)\\(\\([+*/_=~]\\)\\([^ 	+\n,\"']\\|[^ 	+\n,\"'].*?\\(?:\n.*?\\)\\{0,1\\}[^ 	 \n,\"']\\)\\3\\)\\([- 	.,:!?;'\")}\\]\\|$\\)"))
        (org-test-with-temp-text "=first line\nsecond line="
 	 (org-element-map
@@ -2124,17 +2011,6 @@
   (should
    (org-test-with-temp-text "#+begin_verse\nVerse block\n#+end_verse"
      (org-element-map (org-element-parse-buffer) 'verse-block 'identity)))
-<<<<<<< HEAD
-=======
-  ;; Parse folding.
-  (org-test-with-temp-text "#+BEGIN_VERSE\nVerse block\n#+END_VERSE"
-    (org-hide-block-all)
-    (should
-     (org-element-property
-      :hiddenp
-      (org-element-map (org-element-parse-buffer) 'verse-block
-	'identity nil t))))
->>>>>>> ede82ccf
   ;; Parse objects in verse blocks.
   (should
    (org-test-with-temp-text "#+BEGIN_VERSE\nVerse \\alpha\n#+END_VERSE"
@@ -2142,16 +2018,11 @@
   ;; Ignore incomplete verse block.
   (should-not
    (org-test-with-temp-text "#+BEGIN_VERSE"
-<<<<<<< HEAD
-     (org-element-map
-	 (org-element-parse-buffer) 'verse-block 'identity nil t))))
-=======
      (org-element-map (org-element-parse-buffer) 'verse-block 'identity nil t)))
   ;; Handle non-empty blank line at the end of buffer.
   (should
    (org-test-with-temp-text "#+BEGIN_VERSE\nC\n#+END_VERSE\n "
      (= (org-element-property :end (org-element-at-point)) (point-max)))))
->>>>>>> ede82ccf
 
 
 @@ -2713,12 +2584,12 @@
   "Test latex fragment interpreter."
   (let ((org-latex-regexps
 	 '(("begin" "^[ 	]*\\(\\\\begin{\\([a-zA-Z0-9\\*]+\\)[^ ]+?\\\\end{\\2}\\)" 1 t)
-	   ("$1" "\\([^$]\\|^\\)\\(\\$[^ 	
+	   ("$1" "\\([^$]\\|^\\)\\(\\$[^ 	 \n,;.$]\\$\\)\\([- 	.,?;:'\") ]\\|$\\)" 2 nil)
-	   ("$" "\\([^$]\\|^\\)\\(\\(\\$\\([^ 	
-\n,;.$][^$\n
-]*?\\(\n[^$\n
-]*?\\)\\{0,2\\}[^ 	
+	   ("$" "\\([^$]\\|^\\)\\(\\(\\$\\([^ 	+\n,;.$][^$\n+]*?\\(\n[^$\n+]*?\\)\\{0,2\\}[^ 	 \n,.$]\\)\\$\\)\\)\\([- 	.,?;:'\") ]\\|$\\)" 2 nil)
 	   ("\\(" "\\\\([^ ]*?\\\\)" 0 nil)
 	   ("\\[" "\\\\\\[[^ ]*?\\\\\\]" 0 nil)
