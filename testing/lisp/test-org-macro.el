--- conflicted
+++ resolved
@@ -31,33 +31,33 @@
     "#+MACRO: A B\n1 B 3"
     (org-test-with-temp-text "#+MACRO: A B\n1 {{{A}}} 3"
       (progn (org-macro-initialize-templates)
-	     (org-macro-replace-all org-macro-templates)
-	     (buffer-string)))))
+             (org-macro-replace-all org-macro-templates)
+             (buffer-string)))))
   ;; Macro with arguments.
   (should
    (equal
     "#+MACRO: macro $1 $2\nsome text"
     (org-test-with-temp-text "#+MACRO: macro $1 $2\n{{{macro(some,text)}}}"
       (progn (org-macro-initialize-templates)
-	     (org-macro-replace-all org-macro-templates)
-	     (buffer-string)))))
+             (org-macro-replace-all org-macro-templates)
+             (buffer-string)))))
   ;; Macro with "eval".
   (should
    (equal
     "#+MACRO: add (eval (+ $1 $2))\n3"
     (org-test-with-temp-text "#+MACRO: add (eval (+ $1 $2))\n{{{add(1,2)}}}"
       (progn (org-macro-initialize-templates)
-	     (org-macro-replace-all org-macro-templates)
-	     (buffer-string)))))
+             (org-macro-replace-all org-macro-templates)
+             (buffer-string)))))
   ;; Nested macros.
   (should
    (equal
     "#+MACRO: in inner\n#+MACRO: out {{{in}}} outer\ninner outer"
     (org-test-with-temp-text
-	"#+MACRO: in inner\n#+MACRO: out {{{in}}} outer\n{{{out}}}"
-      (progn (org-macro-initialize-templates)
-	     (org-macro-replace-all org-macro-templates)
-	     (buffer-string)))))
+        "#+MACRO: in inner\n#+MACRO: out {{{in}}} outer\n{{{out}}}"
+      (progn (org-macro-initialize-templates)
+             (org-macro-replace-all org-macro-templates)
+             (buffer-string)))))
   ;; Error out when macro expansion is circular.
   (should-error
    (org-test-with-temp-text
@@ -69,10 +69,10 @@
    (string-match
     "success success\\'"
     (org-test-with-temp-text
-	(format "#+MACRO: other-macro success
+        (format "#+MACRO: other-macro success
 #+SETUPFILE: \"%sexamples/macro-templates.org\"
 {{{included-macro}}} {{{other-macro}}}"
-		org-test-dir)
+                org-test-dir)
       (org-macro-initialize-templates)
       (org-macro-replace-all org-macro-templates)
       (buffer-string))))
@@ -81,8 +81,25 @@
    (string-match-p
     "{{{macro}}}"
     (org-test-with-temp-text
-	"#+MACRO: macro expansion\n{{{macro}}}\n<point>Contents"
+        "#+MACRO: macro expansion\n{{{macro}}}\n<point>Contents"
       (narrow-to-region (point) (point-max))
+      (org-macro-initialize-templates)
+      (org-macro-replace-all org-macro-templates)
+      (org-with-wide-buffer (buffer-string)))))
+  ;; Macros in a commented tree are not expanded.
+  (should
+   (string-match-p
+    "{{{macro}}}"
+    (org-test-with-temp-text
+        "#+MACRO: macro expansion\n* COMMENT H\n<point>{{{macro}}}"
+      (org-macro-initialize-templates)
+      (org-macro-replace-all org-macro-templates)
+      (org-with-wide-buffer (buffer-string)))))
+  (should
+   (string-match-p
+    "{{{macro}}}"
+    (org-test-with-temp-text
+        "#+MACRO: macro expansion\n* COMMENT H1\n** H2\n<point>{{{macro}}}"
       (org-macro-initialize-templates)
       (org-macro-replace-all org-macro-templates)
       (org-with-wide-buffer (buffer-string))))))
@@ -94,25 +111,25 @@
   ;; property from another headline.
   (should
    (equal "1"
-	  (org-test-with-temp-text
-	      "* H\n:PROPERTIES:\n:A: 1\n:END:\n{{{property(A)}}}<point>"
-	    (org-macro-initialize-templates)
-	    (org-macro-replace-all org-macro-templates)
-	    (buffer-substring-no-properties
-	     (line-beginning-position) (line-end-position)))))
+          (org-test-with-temp-text
+              "* H\n:PROPERTIES:\n:A: 1\n:END:\n{{{property(A)}}}<point>"
+            (org-macro-initialize-templates)
+            (org-macro-replace-all org-macro-templates)
+            (buffer-substring-no-properties
+             (line-beginning-position) (line-end-position)))))
   (should
    (equal "1"
-	  (org-test-with-temp-text
-	      "* H\n:PROPERTIES:\n:A: 1\n:END:\n{{{property(A,)}}}<point>"
-	    (org-macro-initialize-templates)
-	    (org-macro-replace-all org-macro-templates)
-	    (buffer-substring-no-properties
-	     (line-beginning-position) (line-end-position)))))
+          (org-test-with-temp-text
+              "* H\n:PROPERTIES:\n:A: 1\n:END:\n{{{property(A,)}}}<point>"
+            (org-macro-initialize-templates)
+            (org-macro-replace-all org-macro-templates)
+            (buffer-substring-no-properties
+             (line-beginning-position) (line-end-position)))))
   (should
    (equal
     "1"
     (org-test-with-temp-text
-	"* H1\n:PROPERTIES:\n:A: 1\n:END:\n* H2\n{{{property(A,*H1)}}}<point>"
+        "* H1\n:PROPERTIES:\n:A: 1\n:END:\n* H2\n{{{property(A,*H1)}}}<point>"
       (org-macro-initialize-templates)
       (org-macro-replace-all org-macro-templates)
       (buffer-substring-no-properties
@@ -127,102 +144,74 @@
   "Test {{{n}}} macro."
   ;; Standard test with default counter.
   (should
-<<<<<<< HEAD
    (equal "1 2"
-	  (org-test-with-temp-text "{{{n}}} {{{n}}}"
-	    (org-macro-initialize-templates)
-	    (org-macro-replace-all org-macro-templates)
-	    (buffer-substring-no-properties
-	     (line-beginning-position) (line-end-position)))))
+          (org-test-with-temp-text "{{{n}}} {{{n}}}"
+            (org-macro-initialize-templates)
+            (org-macro-replace-all org-macro-templates)
+            (buffer-substring-no-properties
+             (line-beginning-position) (line-end-position)))))
   (should
    (equal "1 2"
-	  (org-test-with-temp-text "{{{n()}}} {{{n}}}"
-	    (org-macro-initialize-templates)
-	    (org-macro-replace-all org-macro-templates)
-	    (buffer-substring-no-properties
-	     (line-beginning-position) (line-end-position)))))
+          (org-test-with-temp-text "{{{n()}}} {{{n}}}"
+            (org-macro-initialize-templates)
+            (org-macro-replace-all org-macro-templates)
+            (buffer-substring-no-properties
+             (line-beginning-position) (line-end-position)))))
   ;; Test alternative counters.
   (should
    (equal "1 1 1 2"
-	  (org-test-with-temp-text "{{{n}}} {{{n(c1)}}} {{{n(c2)}}} {{{n(c1)}}}"
-	    (org-macro-initialize-templates)
-	    (org-macro-replace-all org-macro-templates)
-	    (buffer-substring-no-properties
-	     (line-beginning-position) (line-end-position)))))
+          (org-test-with-temp-text "{{{n}}} {{{n(c1)}}} {{{n(c2)}}} {{{n(c1)}}}"
+            (org-macro-initialize-templates)
+            (org-macro-replace-all org-macro-templates)
+            (buffer-substring-no-properties
+             (line-beginning-position) (line-end-position)))))
   ;; Second argument set a counter to a given value.  A non-numeric
   ;; value resets the counter to 1.
   (should
    (equal "9 10"
-	  (org-test-with-temp-text "{{{n(c,9)}}} {{{n(c)}}}"
-	    (org-macro-initialize-templates)
-	    (org-macro-replace-all org-macro-templates)
-	    (buffer-substring-no-properties
-	     (line-beginning-position) (line-end-position)))))
+          (org-test-with-temp-text "{{{n(c,9)}}} {{{n(c)}}}"
+            (org-macro-initialize-templates)
+            (org-macro-replace-all org-macro-templates)
+            (buffer-substring-no-properties
+             (line-beginning-position) (line-end-position)))))
   (should
    (equal "9 1"
-	  (org-test-with-temp-text "{{{n(c,9)}}} {{{n(c,reset)}}}"
-	    (org-macro-initialize-templates)
-	    (org-macro-replace-all org-macro-templates)
-	    (buffer-substring-no-properties
-	     (line-beginning-position) (line-end-position)))))
+          (org-test-with-temp-text "{{{n(c,9)}}} {{{n(c,reset)}}}"
+            (org-macro-initialize-templates)
+            (org-macro-replace-all org-macro-templates)
+            (buffer-substring-no-properties
+             (line-beginning-position) (line-end-position)))))
   ;; Tolerate spaces in second argument.
   (should
    (equal "9 10"
-	  (org-test-with-temp-text "{{{n(c, 9)}}} {{{n(c)}}}"
-	    (org-macro-initialize-templates)
-	    (org-macro-replace-all org-macro-templates)
-	    (buffer-substring-no-properties
-	     (line-beginning-position) (line-end-position)))))
+          (org-test-with-temp-text "{{{n(c, 9)}}} {{{n(c)}}}"
+            (org-macro-initialize-templates)
+            (org-macro-replace-all org-macro-templates)
+            (buffer-substring-no-properties
+             (line-beginning-position) (line-end-position)))))
   (should
    (equal "9 1"
-	  (org-test-with-temp-text "{{{n(c,9)}}} {{{n(c, reset)}}}"
-	    (org-macro-initialize-templates)
-	    (org-macro-replace-all org-macro-templates)
-	    (buffer-substring-no-properties
-	     (line-beginning-position) (line-end-position)))))
+          (org-test-with-temp-text "{{{n(c,9)}}} {{{n(c, reset)}}}"
+            (org-macro-initialize-templates)
+            (org-macro-replace-all org-macro-templates)
+            (buffer-substring-no-properties
+             (line-beginning-position) (line-end-position)))))
   ;; Second argument also applies to default counter.
   (should
    (equal "9 10 1"
-	  (org-test-with-temp-text "{{{n(,9)}}} {{{n}}} {{{n(,reset)}}}"
-	    (org-macro-initialize-templates)
-	    (org-macro-replace-all org-macro-templates)
-	    (buffer-substring-no-properties
-	     (line-beginning-position) (line-end-position)))))
+          (org-test-with-temp-text "{{{n(,9)}}} {{{n}}} {{{n(,reset)}}}"
+            (org-macro-initialize-templates)
+            (org-macro-replace-all org-macro-templates)
+            (buffer-substring-no-properties
+             (line-beginning-position) (line-end-position)))))
   ;; An empty second argument is equivalent to no argument.
   (should
    (equal "2 3"
-	  (org-test-with-temp-text "{{{n(c,2)}}} {{{n(c,)}}}"
-	    (org-macro-initialize-templates)
-	    (org-macro-replace-all org-macro-templates)
-	    (buffer-substring-no-properties
-	     (line-beginning-position) (line-end-position))))))
-=======
-   (string-match-p
-    "{{{macro}}}"
-    (org-test-with-temp-text
-	"#+MACRO: macro expansion\n{{{macro}}}\n<point>Contents"
-      (narrow-to-region (point) (point-max))
-      (org-macro-initialize-templates)
-      (org-macro-replace-all org-macro-templates)
-      (org-with-wide-buffer (buffer-string)))))
-  ;; Macros in a commented tree are not expanded.
-  (should
-   (string-match-p
-    "{{{macro}}}"
-    (org-test-with-temp-text
-	"#+MACRO: macro expansion\n* COMMENT H\n<point>{{{macro}}}"
-      (org-macro-initialize-templates)
-      (org-macro-replace-all org-macro-templates)
-      (org-with-wide-buffer (buffer-string)))))
-  (should
-   (string-match-p
-    "{{{macro}}}"
-    (org-test-with-temp-text
-	"#+MACRO: macro expansion\n* COMMENT H1\n** H2\n<point>{{{macro}}}"
-      (org-macro-initialize-templates)
-      (org-macro-replace-all org-macro-templates)
-      (org-with-wide-buffer (buffer-string))))))
->>>>>>> 3cf6345b
+          (org-test-with-temp-text "{{{n(c,2)}}} {{{n(c,)}}}"
+            (org-macro-initialize-templates)
+            (org-macro-replace-all org-macro-templates)
+            (buffer-substring-no-properties
+             (line-beginning-position) (line-end-position))))))
 
 (ert-deftest test-org-macro/escape-arguments ()
   "Test `org-macro-escape-arguments' specifications."
