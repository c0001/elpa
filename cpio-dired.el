--- conflicted
+++ resolved
@@ -2997,11 +2997,6 @@
 ;;
 ;; mode definition
 ;;
-<<<<<<< HEAD
-=======
-(defvar *cpio-dired-have-made-keymap* nil)
-(setq *cpio-dired-have-made-keymap* nil)
->>>>>>> f321338a
 
 (defvar cpio-dired-mode-map
   (let ((map (make-keymap)))
@@ -3308,305 +3303,6 @@
               '(dired-font-lock-keywords t nil nil beginning-of-line)))
 	(t t)))
 
-<<<<<<< HEAD
-=======
-(defun cpio-dired-make-keymap ()
-  "Make the keymap for the cpio-dired UI."
-  (let ((fname "cpio-dired-make-keymap")
-	(keymap (make-keymap)))
-    (setq cpio-dired-mode-map keymap)
-    (unless *cpio-dired-have-made-keymap*
-      (define-key cpio-dired-mode-map "\C-c\C-c" 'cpio-dired-view-archive) ;✓
-      ;; e .. f		dired-find-file
-      ;;
-      ;; RET		dired-find-file
-      (define-key cpio-dired-mode-map "e" 'cpio-dired-find-entry) ;✓
-      (define-key cpio-dired-mode-map "f" 'cpio-dired-find-entry) ;✓
-      (define-key cpio-dired-mode-map "\C-j" 'cpio-dired-find-entry) ;✓
-      ;; C-o		dired-display-file
-      (define-key cpio-dired-mode-map "\C-o" 'cpio-dired-display-entry) ;✓
-      ;; C-t		Prefix Command
-      ;; ESC		Prefix Command
-      ;; SPC		dired-next-line
-      ;; n		dired-next-line
-      ;; <remap> <next-line>		dired-next-line
-      (define-key cpio-dired-mode-map "[remap next-line]" 'cpio-dired-next-line)
-      (define-key cpio-dired-mode-map "n" 'cpio-dired-next-line)
-      (define-key cpio-dired-mode-map "\C-n" 'cpio-dired-next-line)
-      (define-key cpio-dired-mode-map " " 'cpio-dired-next-line) ;✓
-      ;; !		dired-do-shell-command
-      ;; (define-key cpio-dired-mode-map "!" 'cpio-dired-do-shell-command) ;×
-      ;; #		dired-flag-auto-save-files
-      (define-key cpio-dired-mode-map "#" 'cpio-dired-flag-auto-save-entries) ;✓
-      ;; $		dired-hide-subdir
-      (define-key cpio-dired-mode-map "$" 'cpio-dired-hide-subdir) ;?
-      ;; %		Prefix Command
-      (define-key cpio-dired-mode-map "%" nil)
-      ;; &		dired-do-async-shell-command
-      (define-key cpio-dired-mode-map "&" 'cpio-dired-do-async-shell-command) ;×
-      ;; (		dired-hide-details-mode
-      (define-key cpio-dired-mode-map "(" 'cpio-dired-hide-details-mode) ;✓ Implemented by analogue to dired, but does nothing.
-      ;; *		Prefix Command
-      ;; (define-key cpio-dired-mode-map "+" nil) ;×
-      ;; +		dired-create-directory
-      (define-key cpio-dired-mode-map "+" 'cpio-dired-create-directory) ;✓✓
-      ;; -		negative-argument
-      ;; .		dired-clean-directory
-      (define-key cpio-dired-mode-map "." 'cpio-dired-clean-directory)
-      ;; 0 .. 9		digit-argument
-      ;; :		Prefix Command
-      (define-key cpio-dired-mode-map ":" nil)
-      ;; <		dired-prev-dirline
-      (define-key cpio-dired-mode-map "<" 'cpio-dired-prev-dirline) ;✓
-      ;; =		dired-diff
-      (define-key cpio-dired-mode-map "=" 'cpio-dired-diff) ;×
-      ;; >		dired-next-dirline
-      (define-key cpio-dired-mode-map ">" 'cpio-dired-next-dirline) ;✓
-      ;; ?		dired-summary
-      (define-key cpio-dired-mode-map "?" 'cpio-dired-summary) ;✓
-      ;; A		dired-do-search
-      (define-key cpio-dired-mode-map "A" 'cpio-dired-do-search) ;HEREHERE
-      ;; (define-key cpio-dired-mode-map "\M-," 'cpio-tags-loop-continue)
-      ;; B		dired-do-byte-compile
-      ;; (define-key cpio-dired-mode-map "B" 'cpio-dired-do-byte-compile) ;×
-      ;; C		dired-do-copy
-      (define-key cpio-dired-mode-map "C" 'cpio-dired-do-copy) ;✓
-      ;; D		dired-do-delete
-      (define-key cpio-dired-mode-map "D" 'cpio-dired-do-delete) ;✓
-      ;; G		dired-do-chgrp
-      (define-key cpio-dired-mode-map "G" 'cpio-dired-do-chgrp) ;✓
-      ;; H		dired-do-hardlink
-      (define-key cpio-dired-mode-map "H" 'cpio-dired-do-hardlink)
-      ;; I -- Add an entry. New for cpio-dired.
-      (define-key cpio-dired-mode-map "I" 'cpio-dired-add-entry)
-      ;; L		dired-do-load
-      ;; (define-key cpio-dired-mode-map "L" 'cpio-dired-do-load) ;×
-      ;; M		dired-do-chmod
-      (define-key cpio-dired-mode-map "M" 'cpio-dired-do-chmod)
-      ;; O		dired-do-chown
-      (define-key cpio-dired-mode-map "O" 'cpio-dired-do-chown) ;✓
-      ;; P		dired-do-print
-      (define-key cpio-dired-mode-map "P" 'cpio-dired-do-print)
-      ;; Q		dired-do-query-replace-regexp
-      (define-key cpio-dired-mode-map "Q" 'cpio-dired-do-query-replace-regexp)
-      ;; R		dired-do-rename
-      (define-key cpio-dired-mode-map "R" 'cpio-dired-do-rename)
-      ;; S		dired-do-symlink
-      (define-key cpio-dired-mode-map "S" 'cpio-dired-do-symlink)
-      ;; T		dired-do-touch
-      (define-key cpio-dired-mode-map "T" 'cpio-dired-do-touch)
-      ;;;; ;; X		dired-do-shell-command
-      ;;;; (define-key cpio-dired-mode-map "X" 'cpio-dired-do-shell-command)
-      ;; X	prefix command
-      (define-key cpio-dired-mode-map "X" nil)
-      ;; Xa
-      (define-key cpio-dired-mode-map "Xa" 'cpio-dired-extract-all)
-      ;; Xm
-      (define-key cpio-dired-mode-map "Xm" 'cpio-dired-extract-entries)
-      ;; Z		dired-do-compress
-      (define-key cpio-dired-mode-map "Z" 'cpio-dired-do-compress)
-      ;; ^		dired-up-directory
-      (define-key cpio-dired-mode-map "^" 'cpio-dired-up-directory)
-      ;; a		dired-find-alternate-file
-      (define-key cpio-dired-mode-map "a" 'cpio-dired-find-alternate-entry)
-      ;; d		dired-flag-file-deletion
-      (define-key cpio-dired-mode-map "d" 'cpio-dired-flag-entry-deletion) ;✓
-      ;; g		revert-buffer
-      ;; HEREHERE This is not the way to do this.
-      (define-key cpio-dired-mode-map "g" 'revert-buffer)
-      ;; h		describe-mode
-      (define-key cpio-dired-mode-map "h" 'describe-mode)
-      ;; i		dired-maybe-insert-subdir
-      ;; (define-key cpio-dired-mode-map "i" 'cpio-dired-maybe-insert-subdir) ;×
-      ;; j		dired-goto-file
-      (define-key cpio-dired-mode-map "j" 'cpio-dired-goto-entry)
-      ;; k		dired-do-kill-lines
-      (define-key cpio-dired-mode-map "k" 'cpio-dired-do-kill-lines)
-      ;; l		dired-do-redisplay
-      (define-key cpio-dired-mode-map "l" 'cpio-dired-do-redisplay)
-      ;; m		dired-mark
-      (define-key cpio-dired-mode-map "m" 'cpio-dired-mark) ;✓
-      ;; o		dired-find-file-other-window
-      (define-key cpio-dired-mode-map "o" 'cpio-dired-find-entry-other-window)
-      ;; p		dired-previous-line
-      ;; <remap> <previous-line>		dired-previous-line
-      (define-key cpio-dired-mode-map "[remap previous-line]" 'cpio-dired-previous-line)
-      (define-key cpio-dired-mode-map "p" 'cpio-dired-previous-line)
-      (define-key cpio-dired-mode-map "\C-p" 'cpio-dired-previous-line)
-      ;; q		quit-window
-      (define-key cpio-dired-mode-map "q" 'cpio-dired-quit-window)
-      ;; s		dired-sort-toggle-or-edit
-      (define-key cpio-dired-mode-map "s" 'cpio-dired-sort-toggle-or-edit)
-      ;; t		dired-toggle-marks
-      (define-key cpio-dired-mode-map "t" 'cpio-dired-toggle-marks)
-      ;; u		dired-unmark
-      ;; * u
-      (define-key cpio-dired-mode-map "u" 'cpio-dired-unmark) ;✓
-      (define-key cpio-dired-mode-map "*u" 'cpio-dired-unmark) ;✓
-      ;; v		dired-view-file
-      (define-key cpio-dired-mode-map "v" 'cpio-dired-view-entry)
-      ;; w		dired-copy-filename-as-kill
-      (define-key cpio-dired-mode-map "w" 'cpio-dired-copy-entry-name-as-kill)
-      ;; x		dired-do-flagged-delete
-      (define-key cpio-dired-mode-map "x" 'cpio-dired-do-flagged-delete)
-      ;; y		dired-show-file-type
-      (define-key cpio-dired-mode-map "y" 'cpio-dired-show-entry-type)
-      ;; ~		dired-flag-backup-files
-      (define-key cpio-dired-mode-map "~" 'cpio-dired-flag-backup-entries)
-      ;; DEL		dired-unmark-backward
-      (define-key cpio-dired-mode-map "\177" 'cpio-dired-unmark-backward)
-      ;; S-SPC		scroll-down-command
-      ;;;; Not in dired.el (define-key cpio-dired-mode-map "\S-SPC" 'cpio-scroll-down-command)
-      ;; <follow-link>	mouse-face
-      (define-key cpio-dired-mode-map [follow-link] 'cpio-mouse-face)
-      ;; <mouse-2>	dired-mouse-find-file-other-window
-      (define-key cpio-dired-mode-map "[mouse-2]" 'cpio-dired-mouse-find-entry-other-window)
-      ;; <remap>		Prefix Command
-      (define-key cpio-dired-mode-map "[remap]" nil)
-      ;;
-      ;; C-t C-t		image-dired-dired-toggle-marked-thumbs
-      (define-key cpio-dired-mode-map "\C-t\C-t" 'cpio-image-dired-dired-toggle-marked-thumbs)
-      ;;
-      ;; C-t .		image-dired-display-thumb
-      (define-key cpio-dired-mode-map "\C-t" 'cpio-image-dired-display-thumb)
-      ;; C-t a		image-dired-display-thumbs-append
-      (define-key cpio-dired-mode-map "\C-t" 'cpio-image-dired-display-thumbs-append)
-      ;; C-t c		image-dired-dired-comment-files
-      (define-key cpio-dired-mode-map "\C-t" 'cpio-image-dired-dired-comment-entries)
-      ;; C-t d		image-dired-display-thumbs
-      (define-key cpio-dired-mode-map "\C-t" 'cpio-image-dired-display-thumbs)
-      ;; C-t e		image-dired-dired-edit-comment-and-tags
-      (define-key cpio-dired-mode-map "\C-t" 'cpio-image-dired-dired-edit-comment-and-tags)
-      ;; C-t f		image-dired-mark-tagged-files
-      (define-key cpio-dired-mode-map "\C-t" 'cpio-image-dired-mark-tagged-entries)
-      ;; C-t i		image-dired-dired-display-image
-      (define-key cpio-dired-mode-map "\C-t" 'cpio-image-dired-dired-display-image)
-      ;; C-t j		image-dired-jump-thumbnail-buffer
-      (define-key cpio-dired-mode-map "\C-t" 'cpio-image-dired-jump-thumbnail-buffer)
-      ;; C-t r		image-dired-delete-tag
-      (define-key cpio-dired-mode-map "\C-t" 'cpio-image-dired-delete-tag)
-      ;; C-t t		image-dired-tag-files
-      (define-key cpio-dired-mode-map "\C-t" 'cpio-image-dired-tag-entries)
-      ;; C-t x		image-dired-dired-display-external
-      (define-key cpio-dired-mode-map "\C-t" 'cpio-image-dired-dired-display-external)
-      ;;
-      ;; C-M-d		dired-tree-down
-      ;; (define-key cpio-dired-mode-map "\C-M-d" 'cpio-dired-tree-down) ;×
-      ;; C-M-n		dired-next-subdir
-      (define-key cpio-dired-mode-map "\C-M-n" 'cpio-dired-next-subdir)
-      ;; C-M-p		dired-prev-subdir
-      (define-key cpio-dired-mode-map "\C-M-p" 'cpio-dired-prev-subdir)
-      ;; C-M-u		dired-tree-up
-      ;; (define-key cpio-dired-mode-map "\C-M-u" 'cpio-dired-tree-up) ;×
-      ;; M-$		dired-hide-all
-      (define-key cpio-dired-mode-map "\M-$" 'cpio-dired-hide-all)
-      ;; M-s		Prefix Command
-      (define-key cpio-dired-mode-map "\M-s" nil)
-      ;; M-{		dired-prev-marked-file
-      (define-key cpio-dired-mode-map "\M-{" 'cpio-dired-prev-marked-entry)
-      ;; M-}		dired-next-marked-file
-      (define-key cpio-dired-mode-map "\M-}" 'cpio-dired-next-marked-entry)
-      ;; M-DEL		dired-unmark-all-files
-      (define-key cpio-dired-mode-map "\M-\177" 'cpio-dired-unmark-all-entries)
-      ;;
-      ;; M-s a		Prefix Command
-      (define-key cpio-dired-mode-map "\M-sa" nil)
-      ;; M-s f		Prefix Command
-      (define-key cpio-dired-mode-map "\M-sf" nil)
-      ;;
-      ;; % &		dired-flag-garbage-files
-      (define-key cpio-dired-mode-map "%&" 'cpio-dired-flag-garbage-entries)
-      ;; % C		dired-do-copy-regexp
-      (define-key cpio-dired-mode-map "%C" 'cpio-dired-do-copy-regexp)
-      ;; % H		dired-do-hardlink-regexp
-      (define-key cpio-dired-mode-map "%H" 'cpio-dired-do-hardlink-regexp)
-      ;; % R		dired-do-rename-regexp
-      (define-key cpio-dired-mode-map "%R" 'cpio-dired-do-rename-regexp)
-      ;; % S		dired-do-symlink-regexp
-      (define-key cpio-dired-mode-map "%S" 'cpio-dired-do-symlink-regexp)
-      ;; % d		dired-flag-files-regexp
-      (define-key cpio-dired-mode-map "%d" 'cpio-dired-flag-entries-regexp)
-      ;; % g		dired-mark-files-containing-regexp
-      (define-key cpio-dired-mode-map "%g" 'cpio-dired-mark-entries-containing-regexp)
-      ;; % l		dired-downcase
-      (define-key cpio-dired-mode-map "%l" 'cpio-dired-downcase)
-      ;; % m		dired-mark-files-regexp
-      ;; * %		dired-mark-files-regexp
-      (define-key cpio-dired-mode-map "%m" 'cpio-dired-mark-entries-regexp) ;✓
-      (define-key cpio-dired-mode-map "*%" 'cpio-dired-mark-entries-regexp) ;✓
-      ;; % r		dired-do-rename-regexp
-      (define-key cpio-dired-mode-map "%r" 'cpio-dired-do-rename-regexp)
-      ;; % u		dired-upcase
-      (define-key cpio-dired-mode-map "%u" 'cpio-dired-upcase)
-      ;;
-      ;; * C-n		dired-next-marked-file
-      (define-key cpio-dired-mode-map "*\C-n" 'cpio-dired-next-marked-entry)
-      ;; * C-p		dired-prev-marked-file
-      (define-key cpio-dired-mode-map "*\C-p" 'cpio-dired-prev-marked-entry)
-      ;; * !		dired-unmark-all-marks
-      ;; U		dired-unmark-all-marks
-      (define-key cpio-dired-mode-map "*!" 'cpio-dired-unmark-all-marks) ;✓
-      (define-key cpio-dired-mode-map "U" 'cpio-dired-unmark-all-marks) ;✓
-      ;; * *		dired-mark-executables
-      (define-key cpio-dired-mode-map "**" 'cpio-dired-mark-executables)
-      ;; * /		dired-mark-directories
-      (define-key cpio-dired-mode-map "*/" 'cpio-dired-mark-directories)
-      ;; * ?		dired-unmark-all-files
-      (define-key cpio-dired-mode-map "*?" 'cpio-dired-unmark-all-entries)
-      ;; * @		dired-mark-symlinks
-      (define-key cpio-dired-mode-map "*@" 'cpio-dired-mark-symlinks)
-      ;; * c		dired-change-marks
-      (define-key cpio-dired-mode-map "*c" 'cpio-dired-change-marks)
-      ;; * m		dired-mark
-      (define-key cpio-dired-mode-map "*m" 'cpio-dired-mark) ;✓
-      ;; * s		dired-mark-subdir-files
-      (define-key cpio-dired-mode-map "*s" 'cpio-dired-mark-subdir-entries)
-      ;; * t		dired-toggle-marks
-      (define-key cpio-dired-mode-map "*t" 'cpio-dired-toggle-marks)
-      ;; * DEL		dired-unmark-backward
-      (define-key cpio-dired-mode-map "*\177" 'cpio-dired-unmark-backward)
-      ;;
-      ;; : d		epa-dired-do-decrypt
-      (define-key cpio-dired-mode-map ":d" 'cpio-epa-dired-do-decrypt)
-      ;; : e		epa-dired-do-encrypt
-      (define-key cpio-dired-mode-map ":e" 'cpio-epa-dired-do-encrypt)
-      ;; : s		epa-dired-do-sign
-      (define-key cpio-dired-mode-map ":s" 'cpio-epa-dired-do-sign)
-      ;; : v		epa-dired-do-verify
-      (define-key cpio-dired-mode-map ":v" 'cpio-epa-dired-do-verify)
-      ;;
-      ;; <remap> <advertised-undo>	dired-undo
-      (define-key cpio-dired-mode-map "[remap advertised-undo]" 'cpio-dired-undo)
-      ;; <remap> <read-only-mode>	dired-toggle-read-only
-      (define-key cpio-dired-mode-map "[remap read-only-mode]" 'cpio-dired-toggle-read-only)
-      ;; <remap> <toggle-read-only>	dired-toggle-read-only
-      (define-key cpio-dired-mode-map "[remap toggle-read-only]" 'cpio-dired-toggle-read-only)
-      ;; <remap> <undo>			dired-undo
-      (define-key cpio-dired-mode-map "[remap undo]" 'cpio-dired-undo)
-      ;;
-      ;; M-s f C-s	dired-isearch-filenames
-      (define-key cpio-dired-mode-map (kbd "M-s f C-s") 'cpio-dired-isearch-entry-names)
-      ;; M-s f ESC	Prefix Command
-      (define-key cpio-dired-mode-map "\M-sf" nil)
-      ;;
-      ;; M-s a C-s	dired-do-isearch
-      (define-key cpio-dired-mode-map (kbd "M-s a C-s") 'cpio-dired-do-isearch)
-      ;; M-s a ESC	Prefix Command
-      ;;
-      ;; M-s f C-M-s	dired-isearch-filenames-regexp
-      (define-key cpio-dired-mode-map (kbd "M-s f C-M-s") 'cpio-dired-isearch-entry-names-regexp)
-      ;;
-      ;; M-s a C-M-s	dired-do-isearch-regexp
-      (define-key cpio-dired-mode-map (kbd "M-s a C-M-s") 'cpio-dired-do-isearch-regexp)
-      ;; C-x k -- kill the cpio-related buffers from the cpio-dired buffer.
-      (define-key cpio-dired-mode-map (kbd "C-x k") 'cpio-dired-kill) ;✓
-      ;; C-x C-s -- save the archive form the cpio-dired-buffer.
-      (define-key cpio-dired-mode-map (kbd "C-x C-s") 'cpio-dired-save-archive) ;✓
-      (setq *cpio-have-made-keymap))))
-
-(cpio-dired-make-keymap)
-
->>>>>>> f321338a
  
 (provide 'cpio-dired)
