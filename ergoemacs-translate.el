;;; ergoemacs-translate.el --- Keyboard translation functions -*- lexical-binding: t -*-

;; Copyright © 2013-2021  Free Software Foundation, Inc.

;; Filename: ergoemacs-translate.el
;; Description: 
;; Author: Matthew L. Fidler
;; Maintainer: 
;; Created: Sat Sep 28 20:08:09 2013 (-0500)
;; Version: 
;; Last-Updated: 
;;           By: 
;;     Update #: 0
;; URL: 
;; Doc URL: 
;; Keywords: 
;; Compatibility: 
;; 
;; Features that might be required by this library:
;;
;;   None
;;
;;;;;;;;;;;;;;;;;;;;;;;;;;;;;;;;;;;;;;;;;;;;;;;;;;;;;;;;;;;;;;;;;;;;;;
;; 
;;; Commentary: 
;; 
;; 
;; 
;;;;;;;;;;;;;;;;;;;;;;;;;;;;;;;;;;;;;;;;;;;;;;;;;;;;;;;;;;;;;;;;;;;;;;
;; 
;;; Change Log:
;; 
;; 
;;;;;;;;;;;;;;;;;;;;;;;;;;;;;;;;;;;;;;;;;;;;;;;;;;;;;;;;;;;;;;;;;;;;;;
;; 
;; This program is free software; you can redistribute it and/or
;; modify it under the terms of the GNU General Public License as
;; published by the Free Software Foundation; either version 3, or
;; (at your option) any later version.
;; 
;; This program is distributed in the hope that it will be useful,
;; but WITHOUT ANY WARRANTY; without even the implied warranty of
;; MERCHANTABILITY or FITNESS FOR A PARTICULAR PURPOSE.  See the GNU
;; General Public License for more details.
;; 
;; You should have received a copy of the GNU General Public License
;; along with this program.  If not, see <http://www.gnu.org/licenses/>.
;; 
;;;;;;;;;;;;;;;;;;;;;;;;;;;;;;;;;;;;;;;;;;;;;;;;;;;;;;;;;;;;;;;;;;;;;;
;; 
;;; Code:

(eval-when-compile 
  (require 'cl-lib)
  (require 'ergoemacs-macros))


(defvar ergoemacs-define-key-after-p)
(defvar ergoemacs-keyboard-layout)
(defvar ergoemacs-keyboard-mirror)
(defvar ergoemacs-translation-hash)
(defvar ergoemacs-translate--hash)
(defvar ergoemacs-translate--event-hash)
(defvar ergoemacs-dir)
(defvar ergoemacs-theme)
(defvar ergoemacs-inkscape)
(defvar ergoemacs-command-loop--universal-functions)

(declare-function ergoemacs-layouts--list "ergoemacs-layouts")
(declare-function ergoemacs-theme--list "ergoemacs-theme-engine")
(declare-function ergoemacs-mode-reset "ergoemacs-mode")
(declare-function ergoemacs-layouts--custom-documentation "ergoemacs-layouts")
(declare-function ergoemacs-theme--custom-documentation "ergoemacs-theme-engine")

(declare-function ergoemacs-mode-line "ergoemacs-mode")

(declare-function ergoemacs-key-description--unicode-char "ergoemacs-key-description")
(declare-function ergoemacs-key-description-kbd "ergoemacs-key-description")
(declare-function ergoemacs-key-description--display-char-p "ergoemacs-key-description")

(declare-function ergoemacs-layouts--current "ergoemacs-layouts")

(declare-function ergoemacs-map-properties--label "ergoemacs-map-properties")
(declare-function ergoemacs-map-properties--label-map "ergoemacs-map-properties")
(declare-function ergoemacs-map-properties--put "ergoemacs-map-properties")


(declare-function ergoemacs-map-- "ergoemacs-map")

(declare-function ergoemacs-command-loop--modal-p "ergoemacs-command-loop")

(declare-function ergoemacs-translate--key-description "ergoemacs-translate")

(fset #'ergoemacs-translate--key-description (symbol-function #'key-description))

(defun ergoemacs-translate--get-hash (&optional layout-to layout-from)
  "Gets the translation hash."
  (let* ((to (ergoemacs :layout  (or layout-to ergoemacs-keyboard-layout)))
         (from (ergoemacs :layout  (or layout-from "us")))
         (hash-f (gethash from ergoemacs-translate--hash (make-hash-table)))
         (hash-f-t (gethash to hash-f))
         (i 0)
         hash-t hash-t-f lay-t lay-f r-t r-f)
    (if hash-f-t hash-f-t
      (setq hash-f-t (make-hash-table)
            hash-t (gethash to ergoemacs-translate--hash (make-hash-table))
            hash-t-f (make-hash-table)
            lay-t (symbol-value to)
            lay-f (symbol-value from))
      (while (< i 120)
        (unless (or (string= "" (nth i lay-t))
                    (string= "" (nth i lay-f)))
          (setq r-t (aref (read-kbd-macro (nth i lay-t) t) 0)
                r-f (aref (read-kbd-macro (nth i lay-f) t) 0))
          (puthash r-t r-f hash-t-f)
          (puthash r-f r-t hash-f-t))
        (setq i (+ i 1)))
      (puthash from hash-t-f hash-t)
      (puthash to hash-f-t hash-f)
      (puthash to hash-t ergoemacs-translate--hash)
      (puthash from hash-f ergoemacs-translate--hash)
      hash-f-t)))

(defun ergoemacs-translate--emacs-shift (key-seq &optional modifier prefix)
  "Uses emacs style shift-translation: M-Q becomes M-q.

KEY-SEQ must be a vector.  If there is no need to shift-translate
the key sequence return nil.

Optionally you can change how this function behaves.

Instead of translating the shifted key to the unshifted key, you
can remove another modifier.  For example if you wanted to
convert C-M-a to C-a, you could use 'meta as the MODIFIER
argument to remove the M- modifier.

The PREFIX argument can add a key before the key where the
modifier occurred, such as in `ergoemacs-translate--meta-to-escape'.
"
  (if (not (vectorp key-seq)) nil
    (let ((rev-seq (reverse (append key-seq ())))
          (which-mod (or modifier 'shift))
          modifiers new-mod
          found 
          (seq '()))
      (dolist (event rev-seq)
        (setq modifiers (ergoemacs-translate--event-modifiers event))
        (if (not (memq which-mod modifiers)) (push event seq)
          (setq new-mod (list (ergoemacs-translate--event-basic-type event)))
          (dolist (mod modifiers)
            (unless (eq which-mod mod)
              (push mod new-mod)))
          (push (ergoemacs-translate--event-convert-list new-mod) seq)
          (when prefix
            (push prefix seq))
          (setq found t)))
      (if found (vconcat seq) nil))))

(defvar ergoemacs-translate--define-key-if-defined-p t
  "Define a key if even if it is already defined in the keymap.")
(defvar ergoemacs-translate--define-key-replacement-function nil
  "When non-nil, use the replacement function for defining a key.")


(defun ergoemacs-translate--meta-to-escape (key-seq)
  "Escapes a KEY-SEQ M-q becomes ESC q.
KEY-SEQ must be a vector.  If there is no need to escape the key sequence return nil."
  (ergoemacs-translate--emacs-shift key-seq 'meta 27))

(defun ergoemacs-translate--escape-to-meta (key-seq)
  "Changes key sequences ESC q to M-q.
KEY-SEQ must be a vector or string.  If there is no need to change the sequence, return nil."
  (let ((key-seq (or (and (vectorp key-seq) key-seq)
                     (vconcat key-seq))))
    (let ((rev-seq (reverse (append key-seq ())))
          old-event
          modifiers
          found
          seq)
      (dolist (event rev-seq)
        ;; [27 134217736] -> nil
        ;; [27 8] -> [134217832]
        ;; [27 8 27] -> [134217832 27]
        ;; [27 27 8 27] -> [27 134217832 27]
        ;; [27 9] -> [134217737]
        (cond
         ((and (eq 27 event) seq)
          (setq old-event (pop seq)
                modifiers (event-modifiers old-event))
          (if (memq 'meta modifiers)
              (progn
                (push old-event seq)
                (push event seq))
            (setq found t)
            (push (event-convert-list (append '(meta) modifiers (list (event-basic-type old-event)))) seq)))
         (t
          (push event seq))))
      (and found (vconcat seq)))))

(defun ergoemacs-translate--swap-apps (key &optional what with)
  "In KEY, swap apps key with menu key.
Optionally specify WHAT you want to replace WITH.

If no changes have been done, return nil."
  (let ((seq (reverse (append key ())))
        (what (or what 'apps))
        (with (or with 'menu))
        found-p
        ret)
    (dolist (e seq)
      (cond
       ((eq e what)
        (push with ret)
        (setq found-p t))
       (t (push e ret))))
    (if found-p
        (vconcat ret)
      nil)))

(defun ergoemacs-translate--swap-menu (key)
  "In KEY swap menu key with apps key."
  (ergoemacs-translate--swap-apps key 'menu 'apps))

(defun ergoemacs-translate--to-vector (key)
  "Translates KEY to vector format.

If no changes are performed, return nil."
  (when (stringp key)
    (let ((new-key (vconcat key))
          ret)
      (unless (equal key new-key)
        (setq ret new-key))
      ret)))

(defun ergoemacs-translate--ergoemacs-shift-select (key)
  "Translate KEY to allow `ergoemacs-mode' shift translation.

This will shift translate Alt+# to Alt+3."
  (let (modifiers basic)
    (when (and (vectorp key)
               ;; only makes sense for single key combinations.
               (= (length key) 1)
               ;; Doesn't make sense if shifted...
               (not (or (memq 'shift (setq modifiers (ergoemacs-translate--event-modifiers (aref key 0))))
                        (memq 'ergoemacs-shift modifiers)))
	       ;; Only define if emacs doesn't handle shift selection.
	       (not (eq (event-convert-list (list 'shift (setq basic (event-basic-type (aref key 0)))))
			(ergoemacs-translate--event-convert-list (list 'ergoemacs-shift basic)))))
      (setq ergoemacs-translate--define-key-if-defined-p nil
            ergoemacs-translate--define-key-replacement-function 'ergoemacs-command-loop--shift-translate)
      (vector (ergoemacs-translate--event-convert-list (append modifiers (list 'ergoemacs-shift basic)))))))

(defun ergoemacs-translate--ergoemacs-timeout (key)
  "Translates KEY to allow Shift translation to default to key sequence.

This is done for key sequences like Ctrl+Shift+c which should
allow the Ctrl+c key sequence to be called when text is
seleceted (instead of copying the text)."
  (let (modifiers basic)
    (when (and (vectorp key)
	       ;; only makes sense for single key combinations.
	       (= (length key) 2)
	       (eq 'ergoemacs-timeout (aref key 1))
	       ;; Doesn't make sense if shifted...
	       (not (or (memq 'shift (setq modifiers (ergoemacs-translate--event-modifiers (aref key 0))))
			(memq 'ergoemacs-shift modifiers))))
      (setq basic (ergoemacs-translate--event-basic-type (aref key 0))
	    ergoemacs-translate--define-key-if-defined-p nil
            ergoemacs-translate--define-key-replacement-function 'ergoemacs-command-loop--shift-timeout)
      (vector (ergoemacs-translate--event-convert-list (append modifiers (list 'shift basic)))))))

(defun ergoemacs-translate--to-string (key)
  "Translates KEY to string format.

If no chanegs are performed, return nil."
  (catch 'not-ascii
    (mapconcat
     (lambda(key)
       (if (and (integerp key) (< key 256))
           (make-string 1 key)
         (throw 'not-ascii nil)))
     (append key) "")))

(defvar ergoemacs-translate--apply-funs
  '(ergoemacs-translate--escape-to-meta
    ergoemacs-translate--meta-to-escape
    ergoemacs-translate--swap-apps
    ergoemacs-translate--swap-menu
    ergoemacs-translate--to-string
    ergoemacs-translate--to-vector
    ergoemacs-translate--ergoemacs-timeout
    ergoemacs-translate--ergoemacs-shift-select)
  "Functions to apply to key.

These functions take a key as an argument and translate it in
some way.  If there is no appropriate translation, the function
should return nil.")

(defun ergoemacs-translate--apply-key (key function &rest args)
  "Apply KEY to FUNCTION with ARGS.
In addition to the normal KEY variants are also applied.  These
variants are created using `ergoemacs-translate--apply-funs'."
  (let ((key key) test-key)
    (apply function key args)
    (dolist (fn ergoemacs-translate--apply-funs)
      (when (setq test-key (funcall fn key))
        (apply function test-key args)
	(setq ergoemacs-translate--define-key-if-defined-p t
	      ergoemacs-translate--define-key-replacement-function nil)))))



(defun ergoemacs-translate--define-key (keymap key def)
  "Similar to `define-key', with the following differences:
- Both the Meta and escape sequences are bound.
- Both <apps> and <menu> key sequences are bound.
- `ergoemacs-mode' advice to `define-key' is supressed.

KEYMAP is the keymap that will be used for the definition.
KEY is the key that is Emacs key that will be defined.
DEF is the definition of what will be run.

This uses `ergoemacs-translate--apply-key'"
  (unwind-protect
      (ergoemacs-translate--apply-key
       key (lambda(new-key)
	     (when (or ergoemacs-translate--define-key-if-defined-p
		       (not (lookup-key keymap new-key)))
	       (define-key keymap new-key (or ergoemacs-translate--define-key-replacement-function def)))))
    (setq ergoemacs-define-key-after-p nil)))

(defun ergoemacs-translate--event-modifier-hash (&optional layout)
  "Gets the event modifier hash for LAYOUT."
  (let* ((layout-symbol (ergoemacs :layout  layout))
         (hash (gethash layout-symbol ergoemacs-translate--event-hash)))
    (if hash hash
      ;; Not present setup modifier hash
      (setq hash (make-hash-table))
      (let ((lay (symbol-value layout-symbol))
            (i 0)
            r1 r2)
        (while (< i 60)
          (unless (or (string= "" (nth i lay))
                      (string= "" (nth (+ i 60) lay)))
            (setq r1 (aref (read-kbd-macro (nth i lay) t) 0)
                  r2 (aref (read-kbd-macro (nth (+ i 60) lay) t) 0))
            (unless (eq (event-basic-type r1) (event-basic-type r2))
              ;; This shifted expression isn't covered by basic emacs.
              (puthash r2 r1 hash)
              (puthash (intern (format "s%s" r1)) r2 hash)))
          (setq i (+ i 1)))
        (puthash layout-symbol hash ergoemacs-translate--event-hash))
      hash)))

(defun ergoemacs-translate--event-modifiers (event &optional layout)
  "Return a list of symbols representing the modifier keys in event EVENT.
This is different than `event-modifiers' in two ways:
- Symbol keys like # will return 'ergoemacs-shift for a QWERTY keyboard.
- Special keys like C-RET will return 'ergoemacs-control
LAYOUT is the keyboard layout."
  (let ((modifiers (event-modifiers event))
	tmp 
        basic)
    (unless (memq 'shift modifiers)
      ;; Add 'shift for # type events.
      (setq basic (event-basic-type event))
      (when (gethash basic (ergoemacs-translate--event-modifier-hash layout))
        (push 'ergoemacs-shift modifiers)))
    ;; Add 'ergoemacs-gui to the modifiers
    (when (and (symbolp event)
	       (setq tmp (symbol-name event))
	       (>= (length tmp) 2)
	       (char-equal (aref (substring tmp -2 -1) 0) ?-)
	       (memq (aref (substring tmp -1) 0)
		     (list ?\[ ?i ?m)))
      (push 'ergoemacs-gui modifiers))
    ;; Also add 'ergoemacs-control to C-RET which translates to C-m
    (when (and (integerp event)
               (> event 1000)
               (memq 'control modifiers))
      (unless basic
        (setq basic (event-basic-type event)))
      (cond
       ((and (memq basic '(?m ?\[))
	     (string-match-p "C-" (ergoemacs-translate--key-description (vector event))))
        (push 'ergoemacs-control modifiers))
       ((and (eq basic ?i)
             (string-match-p "C-.*TAB" (ergoemacs-translate--key-description (vector event))))
        (push 'ergoemacs-control modifiers))))
    modifiers))

(defun ergoemacs-translate--event-layout (event &optional layout-to layout-from basic modifiers)
  "Translate EVENT to the appropriate keyboard layout.

EVENT can be an event, or a vector.  When EVENT is a vector,
each of the events within the vector/key are translated.

LAYOUT-TO is the layout to translate to, (default
`ergoemacs-keyboard-layout')

LAYOUT-FROM is the layout to translate from, (default: \"us\")

BASIC is the precalculated basic event from
`ergoemacs-translate--event-basic-type'.

MODIFIERS is the precalculated modifiers from
`ergoemacs-translate--event-modifiers'."
  (if (vectorp event)
      (progn
        (apply 'vector (mapcar (lambda(x) (ergoemacs-translate--event-layout x layout-to layout-from basic modifiers)) event)))
    (let* ((basic (or basic (ergoemacs-translate--event-basic-type event layout-from)))
           (modifiers (or modifiers (ergoemacs-translate--event-modifiers event layout-from)))
           new-modifiers
           new-event
           (translation-hash (ergoemacs-translate--get-hash layout-to layout-from)))
      (cond
       ((and (eq system-type 'windows-nt) (eq basic 'menu))
        (setq basic 'apps))
       ((and (not (eq system-type 'windows-nt)) (eq basic 'apps))
        (setq basic 'menu)))
      (if (memq 'ergoemacs-control modifiers)
          (setq new-event basic
                new-modifiers modifiers)
        (if (or (memq 'shift modifiers)
                (memq 'ergoemacs-shift modifiers))
            (dolist (m modifiers)
              (if (not (memq m '(shift ergoemacs-shift)))
                  (push m new-modifiers)
                (setq new-event (ergoemacs-translate--event-convert-list (list m basic) layout-from))
                (setq new-event (or (gethash new-event translation-hash) new-event))))
          (setq new-event (or (gethash basic translation-hash) basic)
                new-modifiers modifiers)))
      (ergoemacs-translate--event-convert-list (append new-modifiers (list new-event)) layout-to))))

(defun ergoemacs-translate--event-basic-type (event &optional layout)
  "Return the basic type of the given event (all modifiers removed).
This is different than `event-basic-type' because ?# would return
?3 on a QWERTY LAYOUT.

This also translates <C-i> to ?i, <C-m> to ?m <C-[> to ?[
"
  (let* ((basic (event-basic-type event))
         (new-basic (and basic (gethash basic (ergoemacs-translate--event-modifier-hash layout)))))
    (or new-basic basic
        (and (symbolp event)
             (setq basic (symbol-name event))
             (string-match "\\([im[]\\)$" basic)
             (aref (match-string 1 basic) 0)))))

(defun ergoemacs-translate--event-convert-list (list &optional layout)
   "Convert the event description LIST to an event type.
This is different than `event-convert-list' because:
 -  '(shift ?3) or '(ergoemacs-shift ?3) produces ?# on a QWERTY LAYOUT.
 -  '(ergoemacs-control control ?m) produces C-RET
 -  '(ergoemacs-gui control ?m) produces <C-m>. this applies for ?i and ?[ as well.
 - Mouse events allow click modifiers"
  (let ((cur-list list)
        elt
        tmp
        control-p
        new-list
        first second base
        (gui-p (memq 'ergoemacs-gui list)))
    (when (or gui-p (setq control-p (memq 'ergoemacs-control cur-list)))
      (setq cur-list (reverse cur-list))
      (if (and gui-p (memq (car cur-list) (list '\[ 'm 'i ?\[ ?m ?i))
               (memq 'control cur-list))
          (setq gui-p (pop cur-list))
        (setq gui-p nil))
      (dolist (elt cur-list)
        (unless (memq elt '(ergoemacs-control ergoemacs-gui))
          (push elt new-list)))
      (setq cur-list new-list)
      (setq new-list nil))
    
    (if (not (or (memq 'shift list) (memq 'ergoemacs-shift list)))
        (setq new-list cur-list)
      (while (> (length cur-list) 0)
        (setq elt (pop cur-list))
        (cond
         ((and cur-list (memq elt '(shift ergoemacs-shift))))
         
         ((and (not cur-list)
               (setq tmp (gethash (intern (format "s%s" elt))
                                  (ergoemacs-translate--event-modifier-hash layout))))
          ;; Special case.
          (setq new-list (append new-list (list tmp))))
         ((not cur-list)
          (push 'shift new-list)
          (setq new-list (append new-list (list elt))))
         (t
          (push elt new-list)))))
    (setq new-list (reverse new-list)
          base (pop new-list)
          tmp nil)
    (dolist (elt new-list)
      (cond
       ((memq elt '(double triple))
        (setq first (format "%s-" elt)))
       ((memq elt '(click)))
       ((memq elt '(drag down))
        (setq second (format "%s-" elt)))
       (t (push elt tmp))))
    
    (when (or first second)
      (setq base (intern (format "%s%s%s" (or first "") (or second "") base))))
    (setq new-list (append tmp (list base)))
    (cond
     (gui-p (aref (read-kbd-macro (concat (substring (ergoemacs-translate--key-description (vector (event-convert-list (append new-list (list 'ack))))) 0 -4) (or (and (symbolp gui-p) (symbol-name gui-p)) (make-string 1 gui-p)) ">")) 0))
     (control-p (aref (read-kbd-macro (concat "C-" (ergoemacs-translate--key-description (vector (event-convert-list new-list)))) t) 0))
     (t (event-convert-list new-list)))))


(defun ergoemacs-translate (kbd &optional just-first-keys variable-modifiers
                                variable-prefixes layout-to layout-from)
  "Translate between ergoemacs-mode keyboard layouts.

KBD is the key.

JUST-FIRST-KEYS is a list of keys where the keyboard translation
stops.  For example when JUST-FIRST-KEYS is [apps ?n] would
translate QWERTY [apps ?n ?n] to colemak [apps ?k ?n] instead of
 [apps ?k ?k]. 

VARIABLE-MODIFIERS are the modifiers that cause translation
between keyboards to occur.


VARIABLE-PREFIXES are the list of prefix keys that are variable.

LAYOUT-TO is the layout that `ergoemacs-mode' will translate
to.  By default it is the layout specified by
`ergoemacs-keyboard-layout'.

LAYOUT-FROM is the layout that `ergoemacs-mode' will translate
from.  By default this is the us layout.

This uses the function `ergoemacs-translate--event-layout' to
make the translation."
  (let ((var-mod variable-modifiers)
        (var-pre variable-prefixes)
        (ret [])
        (untranslated [])
        (just-first-keys (or (and (vectorp just-first-keys) (list just-first-keys))
                             just-first-keys))
        translated-event
        just-first-p
        translate-prefix-p
        basic modifiers)
    (dolist (event (listify-key-sequence kbd))
      (setq basic (ergoemacs-translate--event-basic-type event layout-from)
            modifiers (ergoemacs-translate--event-modifiers event layout-from))
      (unless translate-prefix-p
        (setq translate-prefix-p (member untranslated var-pre)))
      (when (and just-first-keys (not just-first-p))
        (setq just-first-p (member untranslated just-first-keys)))
      (cond
       ((and (or (catch 'found-modifiers
                   (dolist (m modifiers)
                     (when (memq m var-mod)
                       (throw 'found-modifiers t)))
                   nil)
                 translate-prefix-p)
             (not just-first-p))
        (setq translated-event
              (ergoemacs-translate--event-layout event layout-to layout-from basic modifiers)))
       ((and (eq system-type 'windows-nt) (eq basic 'menu))
        (setq translated-event (ergoemacs-translate--event-convert-list (append modifiers '(apps)))))
       ((and (not (eq system-type 'windows-nt)) (eq basic 'apps))
        (setq translated-event (ergoemacs-translate--event-convert-list (append modifiers '(menu)))))
       (t (setq translated-event event)))
      (setq untranslated (vconcat untranslated (list event))
            ret (vconcat ret (list translated-event))))
    ret))

(defun ergoemacs-translate--event-trials (event &optional exclude-basic extra-modifiers mirror-p)
  "Gets a list of `ergoemacs-mode' event trials.
When EXCLUDE-BASIC is non-nil, don't include the keys that are likely to produce a character when typing.

When MIRROR-P is non-nil, this is another call to the event trials for a keyboard mirror."
  (if (not (eventp event))
      (error "Need an event for event trials (%s)" event))
  (let* ((key event)
         (ret '())
         (basic (ergoemacs-translate--event-basic-type key))
         (gui-p (and (symbolp key) (memq basic '(m i \[ ?m ?i ?\[))))
         (extra-modifiers extra-modifiers)
         trial)
    (when gui-p
      (push 'ergoemacs-gui extra-modifiers))
    (unless exclude-basic
      (setq trial (ergoemacs-translate--event-convert-list (append extra-modifiers (list basic))))
      (unless (eq trial key)
        (push trial ret))

      (setq trial (ergoemacs-translate--event-convert-list (append extra-modifiers (list 'shift basic))))
      (unless (eq trial key)
        (push trial ret)))

    (setq trial (ergoemacs-translate--event-convert-list (append extra-modifiers (list 'control basic))))
    (unless (eq trial key)
      (push trial ret))

    (setq trial (ergoemacs-translate--event-convert-list (append extra-modifiers (list 'meta basic))))
    (unless (eq trial key)
      (push trial ret))

    (setq trial (ergoemacs-translate--event-convert-list (append extra-modifiers (list 'meta 'control basic))))
    (unless (eq trial key)
      (push trial ret))

    (setq trial (ergoemacs-translate--event-convert-list (append extra-modifiers (list 'shift 'control basic))))
    (unless (eq trial key)
      (push trial ret))

    (setq trial (ergoemacs-translate--event-convert-list (append extra-modifiers (list 'shift 'meta basic))))
    (unless (eq trial key)
      (push trial ret))

    (setq trial (ergoemacs-translate--event-convert-list (append extra-modifiers (list 'shift 'meta 'control basic))))
    (unless (eq trial key)
      (push trial ret))
    
    (unless extra-modifiers
      (setq ret (append (ergoemacs-translate--event-trials event exclude-basic (list 'hyper)) ret))
      (setq ret (append (ergoemacs-translate--event-trials event exclude-basic (list 'super)) ret))
      (setq ret (append (ergoemacs-translate--event-trials event exclude-basic (list 'hyper 'super)) ret)))

    (when gui-p
      (setq extra-modifiers (cdr extra-modifiers)
            event (ergoemacs-translate--event-convert-list (append extra-modifiers (list basic))))
      (setq ret (append (ergoemacs-translate--event-trials event exclude-basic nil) ret)))
    (when (and (not mirror-p) ergoemacs-keyboard-mirror)
      (setq ret (append ret
			(ergoemacs-translate--event-trials
			 (ergoemacs-translate--event-layout event (format "%s" ergoemacs-keyboard-layout) (format "%s" ergoemacs-keyboard-mirror))
			 exclude-basic extra-modifiers t)
			(ergoemacs-translate--event-trials
                         (ergoemacs-translate--event-layout event (format "%s" ergoemacs-keyboard-mirror) (format "%s" ergoemacs-keyboard-layout))
			 exclude-basic extra-modifiers t))))
    ret))

(defun ergoemacs-translate--trials (key)
  "Get the `ergoemacs-mode' keys to lookup for KEY.
For keys, the list consists of:
- 1: The key itself
- 2: The `ergoemacs-mode' shift translation (if needed/applicable or nil) 
- 3: The other translations"
  ;; (nth 1 (ergoemacs-translate--trials (kbd "M-A"))) = (kbd "M-a")
  (let* ((key (vconcat key))
         (event (elt (substring key -1) 0))
         (base (substring key 0 -1))
         ret)
    (if (consp event)
        (let ((mod (event-modifiers event))
              (basic (event-basic-type event))
              double-p
              triple-p
              strip-mod)
          (when (or (setq double-p (memq 'double mod))
                    (setq triple-p (memq 'triple mod)))
            (dolist (a mod)
              (unless (memq a '(double triple))
                (push a strip-mod))))
          (cond
           (double-p
            ;; Double -> single
            (push (vector (list (event-convert-list (append strip-mod (list basic)))
                                (cdr event)))
                  ret)
            (push nil ret)
            (push key ret))
           (triple-p
            ;; double -> single
            (push (vector (list (event-convert-list (append strip-mod (list basic)))
                                (cdr event)))
                  ret)
            ;; triple->double
            (push (vector (list (event-convert-list (append strip-mod (list 'double basic)))
                                (cdr event)))
                  ret)
            (push nil ret)
            (push key ret))
           (t
            ;; Do not put any trials in just use the mouse event.
            (push key ret)))
          ret)
      (dolist (new (ergoemacs-translate--event-trials event (= 1 (length key))))
        (push (vconcat base (vector new)) ret))
      (when (memq 'ergoemacs-gui (ergoemacs-translate--event-modifiers event))
	(push (ergoemacs-translate--no-gui key) ret))
      (if (= 1 (length key))
          (push (or (ergoemacs-translate--emacs-shift key 'shift)
                    (ergoemacs-translate--emacs-shift key 'ergoemacs-shift)) ret)
        (push nil ret) ;; No shift translation
        )
      
      (push key ret))
    ret))

(cl-defstruct ergoemacs-translation-struct
  "A basic ergoemacs translation structure."
  (name "default-name")
  (translation '())
  (universal-argument nil)
  (negative-argument nil)
  (digit-argument nil)
  (modal nil)
  (text "")
  (keymap (make-sparse-keymap))
  (keymap-modal (make-sparse-keymap))
  (modal-always nil)
  (modal-color nil)
  (key nil)
  (unchorded nil))

(defvar ergoemacs-translate--setup-command-loop-regexp
  "^\\(?:ergoemacs\\(?:-translate-\\)?\\)-\\(.*?\\)-\\(universal-argument\\|negative-argument\\|digit-argument\\|modal\\)$"
  "Command loop command match/setup regular expression.")

(defun ergoemacs-translate--setup-command-loop ()
  "Setup command loop.
To do anything, `this-command' must match
`ergoemacs-translate--setup-command-loop-regexp'.  The first
match is the NAME of the translation, the second match is the
TYPE of command.  This command will then
call (ergoemacs-command-loop-TYPE :NAME)."
  (interactive)
  (let ((command-str (symbol-name this-command))
	name type)
    (save-match-data
      (when (string-match ergoemacs-translate--setup-command-loop-regexp command-str)
	(setq name (match-string 1 command-str)
	      type (match-string 2 command-str))
	(funcall (intern (concat "ergoemacs-command-loop--" type)) (intern (concat ":" name)))))))

(defun ergoemacs-translate--setup-translation (&optional name)
  "Setup translation functions and keymaps.
If NAME is nil, setup all translations.
When NAME is a symbol, setup the translation function for the symbol."
  (if (not name)
      (maphash
       (lambda(name _item)
	 (ergoemacs-translate--setup-translation name))
       ergoemacs-translation-hash)
    (let ((name-str (and (symbolp name) (substring (symbol-name name) 1))))
      (eval
       (macroexpand ; Fixme why?
	`(progn
	   (defvar ,(intern (concat "ergoemacs-translate--" name-str "-map")) (make-sparse-keymap)
	     ,(concat "Ergoemacs local map for translation :"
		      name-str
		      " while completing a key sequence."))
	   (define-obsolete-variable-alias ',(intern (concat "ergoemacs-" name-str "-translation-local-map"))
             ',(intern (concat "ergoemacs-translate--" name-str "-map"))
	     "Ergoemacs-v5.16")))
       t)
<<<<<<< HEAD
      (ergoemacs-map-properties--label-map (intern (concat "ergoemacs-translate--" name-str "-map")) t)
      (ergoemacs (symbol-value (intern (concat "ergoemacs-translate--" name-str "-map"))) :only-local-modifications-p t)
=======
>>>>>>> edc154f0
      ;; 
      (dolist (type '("-universal-argument" "-negative-argument"
                      "-digit-argument" "-modal"))
	(fset (intern (concat "ergoemacs-translate--" name-str type))
	      'ergoemacs-translate--setup-command-loop)
	(fset (intern (concat "ergoemacs-" name-str type))
	      'ergoemacs-translate--setup-command-loop)
	(when (string= type "-universal-argument")
	  (cl-pushnew (intern (concat "ergoemacs-" name-str type)) ergoemacs-command-loop--universal-functions)
	  (cl-pushnew (intern (concat "ergoemacs-translate--" name-str type)) ergoemacs-command-loop--universal-functions))))))

(add-hook 'ergoemacs-mode-intialize-hook #'ergoemacs-translate--setup-translation)

(defun ergoemacs-translate--create (&rest plist)
  "Create a translation from PLIST and return translation object."
  (let ((plist plist)
        struct
        -universal-argument
        -negative-argument
        -digit-argument
        -modal
        translation
        (local-keymap (or (plist-get plist :keymap) (make-sparse-keymap))))
    (let (tmp
          cur-trans
          ret)
      (dolist (elt plist)
        (cond
         ((and (symbolp elt)
               (progn
                 (setq cur-trans nil)
                 (string-match-p "\\(hyper\\|super\\|shift\\|meta\\|control\\|alt\\|cn?tr?l\\)"
                                 (setq tmp (symbol-name elt)))))
          (while (string-match "\\(hyper\\|super\\|shift\\|meta\\|control\\)" tmp)
            (cond
             ((string-match-p "cn?tr?l" (match-string 1 tmp))
              (push 'conrtol cur-trans))
             ((string= "alt" (match-string 1 tmp))
              (push 'meta cur-trans))
             (t
              (push (intern (match-string 1 tmp)) cur-trans)
              (setq tmp (replace-match "" t t tmp))))))
         (cur-trans
          (cond
           ((consp elt) ;; Assume list is correct.
            (push (list (sort cur-trans #'string<) elt) ret))
           ((stringp elt)
            ;; Allow "C-M-" syntax (backward compatible)
            (push (list (sort cur-trans #'string<) (event-modifiers (elt (read-kbd-macro (concat elt "q") t) 0))) ret)))
          (setq cur-trans nil))))
      (when (setq tmp (plist-get plist :unchorded))
        (push (list nil tmp) ret))
      (setq translation ret))
    (setq struct
          (make-ergoemacs-translation-struct
           :name (plist-get plist :name)
           :translation translation
           :universal-argument -universal-argument
           :negative-argument -negative-argument
           :digit-argument -digit-argument
           :modal -modal
           :text (plist-get plist :text)
           :keymap local-keymap
           :keymap-modal (or (plist-get plist :keymap-modal) (make-sparse-keymap))
           :modal-always (plist-get plist :modal-always)
           :modal-color (plist-get plist :modal-color)
           :key (plist-get plist :key)
           :unchorded (plist-get plist :unchorded)))
    (puthash (plist-get plist :key) struct ergoemacs-translation-hash)
    struct))

(defun ergoemacs-translate--get (type)
  "Get translation object TYPE."
  (let ((ret (gethash type ergoemacs-translation-hash)))
    (cond
     ((and ret (ergoemacs-translation-struct-p ret))
      ret)
     ((and ret (functionp ret))
      (setq ret (funcall ret)))
     (t
      (error "Somethings wrong; cant get translation %s" type)))))

(defun ergoemacs-translate--event-mods (event &optional type)
  "Translate EVENT modifiers by the translation TYPE.
If TYPE is unspecified, assume :normal translation"
  (let* ((type (or type :normal))
         (translation (and (symbolp type) (ergoemacs-translate--get type)))
         (basic (ergoemacs-translate--event-basic-type event))
         (e-mod (ergoemacs-translate--event-modifiers event))
         (modifiers (sort (mapcar
                           (lambda(e)
                             (cond
                              ((eq 'ergoemacs-shift e) 'shift)
                              ((eq 'ergoemacs-control e) 'control)
                              (t e)))
                           e-mod)
			  #'string<))
         (special-p (memq basic (list ?m ?i ?\[)))
         (ambiguous-p (and special-p (memq 'control e-mod)))
         tmp
         (ret event))
    (when ambiguous-p
      (dolist (m modifiers)
        (unless (eq 'control m)
          (push m tmp)))
      (when (memq 'ergoemacs-control e-mod)
        (push 'control tmp))
      (setq modifiers tmp))
    (when (catch 'found-mod
            (dolist (mod (or (and (ergoemacs-translation-struct-p translation)
                                  (ergoemacs-translation-struct-translation translation))
                             (and (consp type) (consp (nth 0 type)) type)
                             (and (consp type) (list (list nil type)))))
              (when (equal (nth 0 mod) modifiers)
                (setq modifiers (nth 1 mod))
                (cond
                 ((and ambiguous-p
                       (memq 'control modifiers))
                  (push 'ergoemacs-control modifiers))
                 ((and special-p (display-graphic-p)
                       (memq 'control modifiers))
                  (push 'ergoemacs-gui modifiers)))
                (throw 'found-mod t)))
	    nil)
      (if ambiguous-p
          (setq ret (ergoemacs-translate--event-convert-list `(control ,@modifiers ,basic)))
        (setq ret (ergoemacs-translate--event-convert-list `(,@modifiers ,basic)))))
    ret))

(defun ergoemacs-translate--no-gui (event)
  "Remove any gui elements to the EVENT.
If there are no gui elements, return nil."
  (if (vectorp event)
      (apply #'vector (mapcar (lambda(x) (or (ergoemacs-translate--no-gui x) x)) event))
    (let* ((last-event event)
	   (last-mod (ergoemacs-translate--event-modifiers last-event))
	   (last-basic-event (ergoemacs-translate--event-basic-type last-event))
	   new-mod)
      (when (memq 'ergoemacs-gui last-mod)
	(dolist (elt last-mod)
	  (unless (eq elt 'ergoemacs-gui)
	    (push elt new-mod)))
	(ergoemacs-translate--event-convert-list `(,@new-mod ,last-basic-event))))))

(defvar ergoemacs-translate--parent-map (make-sparse-keymap)
  "Parent map for keymaps when completing a key sequence.")

(defvar ergoemacs-translate--modal-parent-map (make-sparse-keymap)
  "Parent map for modal `ergoemacs-mode'")

(defvar ergoemacs-translate--keymap-hash (make-hash-table)
  "Translation keymaps")

(defun ergoemacs-translate--keymap-reset ()
  "Reset `ergoemacs-translate--keymap-hash'"
  (setq ergoemacs-translate--keymap-hash (make-hash-table)))

;; (add-hook 'ergoemacs-mode-intialize-hook #'ergoemacs-translate--keymap-reset)

(defun ergoemacs-translate--keymap (&optional translation)
  "Get the keymap for TRANSLATION.
This takes into consideration the modal state of `ergoemacs-mode'."
  (let* ((modal (ergoemacs :modal-p))
         (translation (or (and (ergoemacs-translation-struct-p translation)
                               (or (not modal) ;; prefer modal when :normal 
                                   (not (eq :normal (ergoemacs-translation-struct-key translation))))
                               translation)
                          modal
                          (ergoemacs-translate--get (or translation :normal))))
         (key (or (and modal (intern (concat ":" (ergoemacs-translation-struct-name translation) "-modal")))
                  (ergoemacs-translation-struct-key translation)))
         (ret (gethash key ergoemacs-translate--keymap-hash))
         keymap)
    (unless ret
      (if modal
          (setq keymap (ergoemacs-translation-struct-keymap-modal translation)
                ret keymap)
        (setq keymap (ergoemacs-translation-struct-keymap translation)
              ret (make-composed-keymap keymap ergoemacs-translate--parent-map)))
      (puthash key ret ergoemacs-translate--keymap-hash))
    ret))

(defun ergoemacs-translate--ergoemacs-to-quail (layout)
  "Translates an ergoemacs-mode layout to a quail layout."
  (let ((lay layout)
        (ret (make-string 32 ? ))
        (i 2))
    (while (< i 14)
      (setq ret (concat ret (or (and (string= "" (nth i lay)) " ")
                                (nth i lay))
                        (or (and (string= "" (nth (+ i 60) lay)) " ")
                            (nth (+ i 60) lay)))
            i (+ i 1)))
    (setq i 1
          ret (concat ret (or (and (string= "" (nth i lay)) " ")
                              (nth i lay))
                      (or (and (string= "" (nth (+ i 60) lay)) " ")
                          (nth (+ i 60) lay))
                      (make-string 4 ? ))
          i 17)
    (while (< i 29)
      (setq ret (concat ret (or (and (string= "" (nth i lay)) " ")
                                (nth i lay))
                        (or (and (string= "" (nth (+ i 60) lay)) " ")
                            (nth (+ i 60) lay)))
            i (+ i 1)))
    (setq ret (concat ret (make-string 6 ? ))
          i 32)
    (while (< i 43)
      (setq ret (concat ret (or (and (string= "" (nth i lay)) " ")
                                (nth i lay))
                        (or (and (string= "" (nth (+ i 60) lay)) " ")
                            (nth (+ i 60) lay)))
            i (+ i 1)))
    (setq i 29
          ret (concat ret (or (and (string= "" (nth i lay)) " ")
                              (nth i lay))
                      (or (and (string= "" (nth (+ i 60) lay)) " ")
                          (nth (+ i 60) lay))
                      (make-string 6 ? ))
          i 47)
    (while (< i 57)
      (setq ret (concat ret (or (and (string= "" (nth i lay)) " ")
                                (nth i lay))
                        (or (and (string= "" (nth (+ i 60) lay)) " ")
                            (nth (+ i 60) lay)))
            i (+ i 1)))
    (setq ret (concat ret (make-string 38 ? )))
    ret))

(defun ergoemacs-translate--quail-to-ergoemacs (quail)
  "Translate QUAIL layout to ergoemacs layout"
  (let ((vec (vconcat quail))
        (i 0)
        retu
        retl)
    (while (< i 3)
      (push "" retu)
      (push "" retl)
      (setq i (+ i 1)))
    (setq i (+ (* 4 30) 21))
    (while (>= i (+ (* 4 30) 2))
      (push (make-string 1 (aref vec i)) retu)
      (setq i (- i 1))
      (push (make-string 1 (aref vec i)) retl)
      (setq i (- i 1)))
    (setq i 0)
    (while (< i 4)
      (push "" retu)
      (push "" retl)
      (setq i (+ i 1)))
    (setq i (+ (* 3 30) 23))
    (while (>= i (+ (* 3 30) 2))
      (push (make-string 1 (aref vec i)) retu)
      (setq i (- i 1))
      (push (make-string 1 (aref vec i)) retl)
      (setq i (- i 1)))
    (setq i 0)
    (while (< i 2)
      (push "" retu)
      (push "" retl)
      (setq i (+ i 1)))
    ;; 24 and 25 are the | \ chars.
    (setq i (+ (* 3 30) 25))
    (push (make-string 1 (aref vec i)) retu)
    (setq i (- i 1))
    (push (make-string 1 (aref vec i)) retl)
    (setq i (- i 1))
    (setq i (+ (* 2 30) 25))
    (while (>= i (+ (* 2 30) 2))
      (push (make-string 1 (aref vec i)) retu)
      (setq i (- i 1))
      (push (make-string 1 (aref vec i)) retl)
      (setq i (- i 1)))
    (setq i 0)
    (while (< i 3)
      (push "" retu)
      (push "" retl)
      (setq i (+ i 1)))
    (setq i (+ (* 1 30) 25))
    (while (>= i (+ (* 1 30) 2))
      (push (make-string 1 (aref vec i)) retu)
      (setq i (- i 1))
      (push (make-string 1 (aref vec i)) retl)
      (setq i (- i 1)))
    ;; ~ `
    (setq i (+ (* 1 30) 27))
    (push (make-string 1 (aref vec i)) retu)
    (setq i (- i 1))
    (push (make-string 1 (aref vec i)) retl)
    (setq i (- i 1))
    (push "" retu)
    (push "" retl)
    (append retl retu)))

(defun ergoemacs-translate--ahk-code (event)
  "Get event code for AHK ini file."
  (let* ((event (or (and (vectorp event) (elt event 0)) event))
         (mod (event-modifiers event))
         (basic (event-basic-type event))
         (code 0))
    (when (memq 'shift mod)
      (setq code (+ 8 code)))
    (when (memq 'meta mod)
      (setq code (+ 2 code)))
    (when (memq 'control mod)
      (setq code (+ 4 code)))
    (format "%s%s" code basic)))

(defun ergoemacs-translate--ahk-layout (&optional layout)
  "Translate LAYOUT to that used in the windows autohotkey script"
  (let* ((layout (or layout ergoemacs-keyboard-layout))
         (sym (ergoemacs :layout layout))
         (val (symbol-value sym))
         (i 1))
    (with-temp-buffer
      (insert "[" layout "]\n")
      (dolist (v val)
        (insert (format "%s=%s\n" i (string-to-char v)))
        (setq i (+ i 1)))
      (buffer-string))))

(defun ergoemacs-translate--ahk-functions ()
  "Get a list of functions supported by the autohotkey script."
  (let (ret tmp)
    (with-temp-buffer
      (insert-file-contents (expand-file-name "ahk-us.ahk" ergoemacs-dir))
      (goto-char (point-min))
      (while (re-search-forward "^\\(.*\\):" nil t)
        (setq tmp (intern (match-string 1)))
        (when (fboundp tmp)
          (push tmp ret))))
    ret))

(defun ergoemacs-translate--ahk-functions-ini ()
  "Gets the autohotkey ini section for the current layout and theme."
  (let ((ret ""))
    (dolist (f (ergoemacs-translate--ahk-functions))
      (dolist (key (where-is-internal f))
        (when (and (= (length key) 1) (integerp (event-basic-type (elt key 0))))
          (setq ret (format "%s\n%s=%s" ret f (ergoemacs-translate--ahk-code key))))))
    ret))

(defun ergoemacs-translate--ahk-ini (&optional all-layouts all-themes)
  "Creates the ini file used with the autohotkey script."
  (let ((layouts (or (and all-layouts (sort (ergoemacs-layouts--list) 'string<))
                     (and (eq (ergoemacs :layout) 'ergoemacs-layout-us) (list "us"))
                     (list "us" ergoemacs-keyboard-layout)))
        (themes (or (and all-themes (sort (ergoemacs-theme--list) 'string<))
                    (list ergoemacs-theme)))
        (original-layout ergoemacs-keyboard-layout)
        (original-theme ergoemacs-theme)
        ret)
    (unwind-protect
        (setq ret (with-temp-buffer
                    (insert "[Layouts]\n"
                            (ergoemacs-layouts--custom-documentation layouts t) "\n")
                    (dolist (lay layouts)
                      (insert (ergoemacs-translate--ahk-layout lay)))
                    (insert "[Themes]\n"
                            (ergoemacs-theme--custom-documentation themes t)
                            "\n")
                    (dolist (lay layouts)
                      (dolist (theme themes)
                        (message "Getting information from %s-%s" lay theme)
                        (setq ergoemacs-keyboard-layout lay
                              ergoemacs-theme theme)
                        (ergoemacs-mode-reset)
                        (insert "[" lay "-" theme "]"
                                (ergoemacs-translate--ahk-functions-ini)
                                "\n")))
                    (buffer-string)))
      (setq ergoemacs-keyboard-layout original-layout
            ergoemacs-theme original-theme)
      (ergoemacs-mode-reset))
    ret))

(defun ergoemacs-translate-layout (&optional layout type)
  "Translates keyboard LAYOUT to between ergoemacs and different types of keyboard layouts.

If :type is :ergoemacs use the 120 length list that `ergoemacs-mode' uses.

If :type is :quail use the 180 length string that
`quail-insert-keyboard-layout' uses.
"
  (cond
   ((or (not type) (eq type :ergoemacs))
    (cond
     ((and (listp layout) (= 120 (length layout))) layout)
     ((and (stringp layout) (= (length layout) 180))
      (ergoemacs-translate--quail-to-ergoemacs layout))
     (t (let ((ret (ergoemacs :layout  (or layout ergoemacs-keyboard-layout))))
          (when ret
            (setq ret (symbol-value ret)
                  ret (ergoemacs-translate-layout ret :ergoemacs)))
          ret))))
   ((eq type :quail)
    (cond
     ((and (stringp layout) (= 180 (length layout))) layout)
     ((and (listp layout) (= 120 (length layout)))
      (ergoemacs-translate--ergoemacs-to-quail layout))
     (t (let ((ret (ergoemacs :layout  (or layout ergoemacs-keyboard-layout))))
          (when ret
            (setq ret (symbol-value ret)
                  ret (ergoemacs-translate-layout ret :quail)))
          ret))))))

(defun ergoemacs-translate--svg-quote (char)
  "Quote Character."
  (let ((case-fold-search nil)
        (i 0)
        (ret "")
        (default-font (face-attribute 'default :font))
        font)
    (if (= (length char) 1)
        (save-match-data
          (cond
           ((string= char "")
            " ")
           ((string= char "&")
            "&amp;")
           ((string= char ">")
            "&gt;")
           ((string= char ">")
            "&lt;")
           ((string= char "\"")
            "&quot;")
           ((string-match "[a-zA-Z0-9]" char)
            char)
           (t
            (setq ret (format "&#x%04X;"
                               (encode-char
                                (with-temp-buffer
                                  (insert char)
                                  (char-before)) 'unicode))
                  font (ergoemacs-key-description--display-char-p char))
            (when font
              (setq font (or (font-get font :name)
                             (font-get font :family)))
              (when (and font (symbolp font))
                (setq font (symbol-name font)))
              (setq default-font (or (font-get default-font :name)
                                     (font-get default-font :family)))
              (when (and default-font (symbolp default-font))
                (setq default-font (symbol-name default-font)))
              (unless (string= font default-font)
                (setq ret (format "<text style=\"font-family: '%s'\">%s</text>" font ret))))
            ret)))
      (while (< i (length char))
        (setq ret (concat ret (ergoemacs-translate--svg-quote (substring char i (+ i 1))))
              i (+ i 1)))
      ret)))

(defvar ergoemacs-translate--svg-layout nil)
(defun ergoemacs-translate--svg-layout (&optional layout reread)
  "Create SVG for LAYOUT. Optionally REREAD kbd.svg before creating svg."
  (let* ((lay (or layout ergoemacs-keyboard-layout))
         (layout (symbol-value (ergoemacs :layout  lay)))
	 (extras (expand-file-name "ergoemacs-extras" user-emacs-directory))
         (file-dir (expand-file-name "layouts" extras))
         (file-name (expand-file-name (concat lay ".svg") file-dir))
         (reread reread)
         pt)
    (if (not (file-exists-p extras))
        (make-directory extras t))
    (if (and (file-exists-p file-name) (not reread)) file-name
      (when (eq reread :svg)
        (setq reread nil))
      (unless (file-exists-p file-dir)
        (make-directory file-dir t))
      (when reread
        (setq ergoemacs-translate--svg-layout nil))
      (unless ergoemacs-translate--svg-layout
        (with-temp-buffer
          (insert-file-contents (expand-file-name "kbd.svg" ergoemacs-dir))
          (goto-char (point-min))
          (setq pt (point))
          (while (re-search-forward ">\\([0-9]+\\)<" nil t)
            (push (buffer-substring pt (match-beginning 0)) ergoemacs-translate--svg-layout)
            (push (string-to-number (match-string 1)) ergoemacs-translate--svg-layout)
            (setq pt (match-end 0)))
          (push (buffer-substring pt (point-max)) ergoemacs-translate--svg-layout)
          (setq ergoemacs-translate--svg-layout (reverse ergoemacs-translate--svg-layout))))
      (with-temp-file file-name
        (dolist (w ergoemacs-translate--svg-layout)
          (cond
           ((stringp w)
            (insert w))
           ((integerp w)
            (insert ">" (ergoemacs-translate--svg-quote (nth w layout)) "<"))))))
    file-name))

(defun ergoemacs-translate--png-layout (&optional layout reread)
  "Get png file for layout, or create one.
Requires `ergoemacs-inkscape' to be specified."
  (let* ((svg-file (ergoemacs-translate--svg-layout layout reread))
         (png-file (concat (file-name-sans-extension svg-file) ".png")))
    (if (file-exists-p png-file) png-file
      (if (and ergoemacs-inkscape (file-readable-p ergoemacs-inkscape))
          (progn
            (message "Converting to png.")
            (shell-command (format "%s -z -f \"%s\" -e \"%s\"" ergoemacs-inkscape svg-file png-file))
            png-file)
        (message "Need inkscape and to specify inkscape location with `ergoemacs-inkscape'.")
        nil))))

    (provide 'ergoemacs-translate)
;;;;;;;;;;;;;;;;;;;;;;;;;;;;;;;;;;;;;;;;;;;;;;;;;;;;;;;;;;;;;;;;;;;;;;
;;; ergoemacs-translate.el ends here
;; Local Variables:
;; coding: utf-8-emacs
;; End:<|MERGE_RESOLUTION|>--- conflicted
+++ resolved
@@ -755,11 +755,6 @@
              ',(intern (concat "ergoemacs-translate--" name-str "-map"))
 	     "Ergoemacs-v5.16")))
        t)
-<<<<<<< HEAD
-      (ergoemacs-map-properties--label-map (intern (concat "ergoemacs-translate--" name-str "-map")) t)
-      (ergoemacs (symbol-value (intern (concat "ergoemacs-translate--" name-str "-map"))) :only-local-modifications-p t)
-=======
->>>>>>> edc154f0
       ;; 
       (dolist (type '("-universal-argument" "-negative-argument"
                       "-digit-argument" "-modal"))
