--- conflicted
+++ resolved
@@ -4350,27 +4350,11 @@
 ;; 290 ((argument_list) ("(" T_ELLIPSIS ")"))
 (puthash 290 (lambda(_args _terminals) 'T_ELLIPSIS) phps-mode-parser--table-translations)
 
-<<<<<<< HEAD
-;; 284 ((non_empty_argument_list) (argument))
-(puthash
- 284
- (lambda(args _terminals)
-   (list args))
- phps-mode-parser--table-translations)
-
-;; 285 ((non_empty_argument_list) (non_empty_argument_list "," argument))
-(puthash
- 285
- (lambda(args _terminals)
-   (append (nth 0 args) (list (nth 2 args))))
- phps-mode-parser--table-translations)
-=======
 ;; 291 ((non_empty_argument_list) (argument))
 (puthash 291 (lambda(args _terminals) (list (nth 0 args))) phps-mode-parser--table-translations)
 
 ;; 292 ((non_empty_argument_list) (non_empty_argument_list "," argument))
 (puthash 292 (lambda(args _terminals) (append (nth 0 args) (list (nth 2 args)))) phps-mode-parser--table-translations)
->>>>>>> 81a9f227
 
 ;; 293 ((argument) (expr))
 (puthash
@@ -4479,13 +4463,8 @@
 
 ;; 305 ((attributed_class_statement) (variable_modifiers optional_type_without_static property_list ";"))
 (puthash
-<<<<<<< HEAD
- 298
- (lambda(args _terminals)
-=======
- 305
- (lambda(args terminals)
->>>>>>> 81a9f227
+305
+ (lambda(args _terminals)
    `(
      ast-type
      property
@@ -5047,27 +5026,11 @@
 ;; 343 ((member_modifier) (T_READONLY))
 (puthash 343 (lambda(_args _terminals) 'readonly) phps-mode-parser--table-translations)
 
-<<<<<<< HEAD
-;; 337 ((property_list) (property_list "," property))
-(puthash
- 337
- (lambda(args _terminals)
-   (append (nth 0 args) (list (nth 2 args))))
- phps-mode-parser--table-translations)
-
-;; 338 ((property_list) (property))
-(puthash
- 338
- (lambda(args _terminals)
-   (list args))
- phps-mode-parser--table-translations)
-=======
 ;; 344 ((property_list) (property_list "," property))
-(puthash 344 (lambda(args _terminals) (append (nth 0 args) (nth 2 args))) phps-mode-parser--table-translations)
+(puthash 344 (lambda(args _terminals) (append (nth 0 args) (list (nth 2 args)))) phps-mode-parser--table-translations)
 
 ;; 345 ((property_list) (property))
 (puthash 345 (lambda(args _terminals) (list args)) phps-mode-parser--table-translations)
->>>>>>> 81a9f227
 
 ;; 346 ((property) (T_VARIABLE backup_doc_comment))
 (puthash
@@ -5140,20 +5103,8 @@
 
 ;; 351 ((const_decl) (T_STRING "=" expr backup_doc_comment))
 (puthash
-<<<<<<< HEAD
- 344
- (lambda(args terminals)
-   (push
-    (list
-     (nth 0 args)
-     phps-mode-parser-sdt--bookkeeping-namespace
-     (car (cdr (nth 0 terminals)))
-     (cdr (cdr (nth 0 terminals))))
-    phps-mode-parser-sdt--bookkeeping-symbol-assignment-stack)
-=======
  351
  (lambda(args _terminals)
->>>>>>> 81a9f227
    `(
      ast-type
      constant-string-assignment
@@ -6861,75 +6812,8 @@
 
 ;; 461 ((function_call) (name argument_list))
 (puthash
-<<<<<<< HEAD
- 454
- (lambda(args terminals)
-   (when (and
-          (equal (plist-get (nth 0 args) 'ast-type) 'string-name)
-          (string= (downcase (plist-get (nth 0 args) 'name)) "define"))
-     (let* ((arguments (nth 1 args))
-            (key-argument (nth 0 arguments))
-            (key-argument-type (plist-get key-argument 'ast-type)))
-       (when (equal key-argument-type 'argument))
-       (let* ((key-argument-value (plist-get key-argument 'value))
-              (key-argument-value-type (plist-get key-argument-value 'ast-type)))
-         (when (equal key-argument-value-type 'expr-scalar)
-           (let* ((key-scalar (plist-get key-argument-value 'scalar))
-                  (key-scalar-type (plist-get key-scalar 'ast-type)))
-             (when (equal key-scalar-type 'scalar-dereferencable-scalar)
-               (let* ((dereferenced-scalar (plist-get key-scalar 'dereferenceable-scalar))
-                      (dereferenced-scalar-type (plist-get dereferenced-scalar 'ast-type)))
-                 (when
-                     (equal
-                      dereferenced-scalar-type
-                      'dereferencable-scalar-constant-encapsed-string)
-                   (let* ((constant-name
-                          (substring
-                           (plist-get
-                            dereferenced-scalar
-                            'constant-encapsed-string)
-                           1
-                           -1))
-                         (constant-start
-                          (1+ (car (cdr (nth 0 (nth 1 (nth 1 terminals)))))))
-                         (constant-end
-                          (1- (cdr (cdr (nth 0 (nth 1 (nth 1 terminals)))))))
-                         (constant-namespace)
-                         (string-pos 0)
-                         (namespace-pos
-                          (string-search "\\" constant-name string-pos))
-                         (namespace-last-pos namespace-pos))
-
-                     ;; Exclude constants starting with \\ since they are silently invalid
-                     (unless (equal namespace-pos 0)
-
-                       ;; Extract any potential constant namespace here
-                       (when namespace-pos
-                         (setq string-pos (1+ string-pos))
-                         (setq namespace-pos (string-search "\\" constant-name string-pos))
-                         (while namespace-pos
-                           (setq namespace-last-pos namespace-pos)
-                           (setq string-pos (1+ string-pos))
-                           (setq namespace-pos (string-search "\\" constant-name string-pos)))
-                         (setq
-                          constant-namespace
-                          (substring constant-name 0 namespace-last-pos))
-                         (setq
-                          constant-name
-                          (substring constant-name (1+ namespace-last-pos))))
-
-                       ;; (message "constant-name: %S %S" constant-name constant-namespace)
-                       (push
-                        (list
-                         constant-name
-                         (if constant-namespace `((namespace ,constant-namespace)) nil)
-                         constant-start
-                         constant-end)
-                        phps-mode-parser-sdt--bookkeeping-symbol-assignment-stack)))))))))))
-=======
  461
  (lambda(args _terminals)
->>>>>>> 81a9f227
    `(
      ast-type
      function-call
