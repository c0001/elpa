--- conflicted
+++ resolved
@@ -251,7 +251,6 @@
   "Update the *Completions* buffer.
 Meant to be added to `after-change-functions'."
   (when (minibufferp) ; skip if we've exited already
-<<<<<<< HEAD
     (while-no-input
       (if (or (mct--minimum-input)
               (eq mct-live-completion 'visible))
@@ -266,24 +265,6 @@
                     (mct--show-completions))))
             (quit (abort-recursive-edit)))
         (minibuffer-hide-completions)))))
-=======
-    (let ((while-no-input-ignore-events '(selection-request)))
-      (while-no-input
-        (if (or (mct--minimum-input)
-                (eq mct-live-completion 'visible))
-            (condition-case nil
-                (save-match-data
-                  (save-excursion
-                    (goto-char (point-max))
-                    (let ((inhibit-message t)
-                          (message-log-max nil)
-                          ;; don't ring the bell in `minibuffer-completion-help'
-                          ;; when <= 1 completion exists.
-                          (ring-bell-function #'ignore))
-                      (mct--show-completions))))
-              (quit (abort-recursive-edit)))
-          (minibuffer-hide-completions))))))
->>>>>>> 3799a072
 
 (defun mct--live-completions-timer (&rest _)
   "Update Completions with `mct-live-update-delay'."
