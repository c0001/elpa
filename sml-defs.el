--- conflicted
+++ resolved
@@ -1,10 +1,6 @@
 ;;; sml-defs.el --- Various definitions for sml-mode
 
-<<<<<<< HEAD
-;; Copyright (C) 1999,2000,2003,2005,2007,2010  Stefan Monnier <monnier@gnu.org>
-=======
 ;; Copyright (C) 1999,2000,2003,2005,2007,2012  Stefan Monnier
->>>>>>> 92343142
 ;;
 ;; This program is free software; you can redistribute it and/or modify
 ;; it under the terms of the GNU General Public License as published by
@@ -45,12 +41,9 @@
 
 (defvar sml-mode-map
   (let ((map (make-sparse-keymap)))
-<<<<<<< HEAD
-=======
     ;; Smarter cursor movement.
     ;; (define-key map [remap forward-sexp] 'sml-user-forward-sexp)
     ;; (define-key map [remap backward-sexp] 'sml-user-backward-sexp)
->>>>>>> 92343142
     ;; Text-formatting commands:
     (define-key map "\C-c\C-m" 'sml-insert-form)
     (define-key map "\C-c\C-i" 'sml-mode-info)
@@ -68,11 +61,7 @@
     map)
   "The keymap used in `sml-mode'.")
 
-<<<<<<< HEAD
-(defvar sml-builtin-nested-comments-flag
-=======
 (defconst sml-builtin-nested-comments-flag
->>>>>>> 92343142
   (ignore-errors
     (not (equal (let ((st (make-syntax-table)))
 		  (modify-syntax-entry ?\* ". 23n" st) st)
@@ -191,80 +180,6 @@
   (concat "\\S.|\\S.\\|" (sml-syms-re (cdr sml-=-starter-syms)))
   "Symbols that can be followed by a `='.")
 
-<<<<<<< HEAD
-=======
-(defun sml-preproc-alist (al)
-  "Expand an alist AL where keys can be lists of keys into a normal one."
-  (reduce (lambda (x al)
-	    (let ((k (car x))
-		  (v (cdr x)))
-	      (if (consp k)
-		  (append (mapcar (lambda (y) (cons y v)) k) al)
-		(cons x al))))
-	  al
-	  :initial-value nil
-	  :from-end t))
-
-(defconst sml-indent-rule
-  (sml-preproc-alist
-   `(("struct" . 0)
-     (,sml-module-head-syms "d=" 0)
-     ("local" "in" 0)
-     ;;("of" . (3 nil))
-     ;;("else" . (sml-indent-level 0))
-     ;;(("in" "fun" "and" "of") . (sml-indent-level nil))
-     ("if" "else" 0)
-     (,sml-=-starter-syms nil)
-     (("abstype" "case" "datatype" "if" "then" "else" "sharing" "infix" "infixr"
-       "let" "local" "nonfix" "open" "raise" "sig" "struct" "type" "val" "while"
-       "do" "with" "withtype")))))
-
-(defconst sml-starters-indent-after
-  (sml-syms-re '("let" "local" "struct" "in" "sig" "with"))
-  "Indent after these.")
-
-(defconst sml-delegate
-  (sml-preproc-alist
-   `((("of" "else" "then" "d=") . (not (sml-bolp)))
-     ("in" . t)))
-  "Words which might delegate indentation to their parent.")
-
-(defcustom sml-symbol-indent
-  '(("fn" . -3)
-    ("of" . 1)
-    ("|" . -2)
-    ("," . -2)
-    (";" . -2)
-    ;;("in" . 1)
-    ("d=" . 2))
-  "Special indentation alist for some symbols.
-An entry like (\"in\" . 1) indicates that a line starting with the
-symbol `in' should be indented one char further to the right.
-This is only used in a few specific cases, so it does not work
-for all symbols and in all lines starting with the given symbol."
-  :group 'sml
-  :type '(repeat (cons string integer)))
-
-(defconst sml-open-paren
-  (sml-preproc-alist
-   `((,(list* "with" "in" sml-begin-syms) ,sml-begin-syms-re "\\<end\\>")))
-  "Symbols that should behave somewhat like opening parens.")
-
-(defconst sml-close-paren
-  `(("in" "\\<l\\(ocal\\|et\\)\\>")
-    ("with" "\\<abstype\\>")
-    ("withtype" "\\<\\(abs\\|data\\)type\\>")
-    ("end" ,sml-begin-syms-re)
-    ("then" "\\<if\\>")
-    ("else" "\\<if\\>" (sml-bolp))
-    ("of" "\\<case\\>")
-    ("d=" nil))
-  "Symbols that should behave somewhat like close parens.")
-
-(defconst sml-agglomerate-re "\\<else[ \t]+if\\>"
-  "Regexp of compound symbols (pairs of symbols to be considered as one).")
-
->>>>>>> 92343142
 (defconst sml-non-nested-of-starter-re
   (sml-syms-re '("datatype" "abstype" "exception"))
   "Symbols that can introduce an `of' that shouldn't behave like a paren.")
