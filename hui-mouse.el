;;; hui-mouse.el --- Use key or mouse key for many functions, e.g. GNU Hyperbole menus  -*- lexical-binding: t; -*-
;;
;; Author:       Bob Weiner
;;
;; Orig-Date:    04-Feb-89
<<<<<<< HEAD
;; Last-Mod:     18-Aug-24 at 17:58:42 by Bob Weiner
=======
;; Last-Mod:     18-Aug-24 at 09:35:51 by Mats Lidell
>>>>>>> 12c4a31a
;;
;; SPDX-License-Identifier: GPL-3.0-or-later
;;
;; Copyright (C) 1991-2024  Free Software Foundation, Inc.
;; See the "HY-COPY" file for license information.
;;
;; This file is part of GNU Hyperbole.

;;; Commentary:
;;
;;  This code is machine independent.  It works best with a pointing device
;;  but may also be used from a keyboard.  When used with a pointing device it
;;  requires an Emacs command that sets point to the location of the pointing
;;  device's cursor.
;;
;;  If you want to use your shift-middle mouse button to select Hyperbole menu
;;  items and Hyperbole buttons, follow these instructions.
;;
;;  If you plan to use a mouse only with the X window system or macOS and you
;;  want to use the shift-middle and shift-right buttons, you need not do any
;;  mouse configuration.  Your Emacs executable must have been built so as to
;;  include the mouse support files for your window system, however.  These
;;  are in the Emacs "src" directory: for X - "x*.c", for macOS - "ns*.c".
;;
;;  To use a different mouse key or a different window system, modify the
;;  mouse key bindings in "hmouse-sh.el".
;;
;;  Using the Action Mouse Key to browse through and delete files from Dired
;;  listings is exceptionally nice, just as it is when reading mail.

;;; Code:
;;; ************************************************************************
;;; Other required Elisp libraries
;;; ************************************************************************

(require 'ert-results nil t) ;; Optional Action Key support in ERT result buffers
;; Library in next line (for code optionally used in `smart-eol') uses
;; `repeat-map' which was not added to the "repeat.el" library in Emacs 27.1,
;; so don't use if it fails to load properly.
(ignore-errors (require 'hsys-flymake))
(require 'hload-path)
(require 'hsys-xref)
(require 'hsys-org)
(require 'hbut)
(unless (fboundp 'smart-info)
  (require 'hmouse-info))
(unless (fboundp 'smart-c-at-tag-p)
  (require 'hmouse-tag))
(require 'imenu)
(eval-when-compile
  (require 'eieio)) ;; magit uses this and thus smart-magit does

(eval-when-compile (require 'tar-mode))

;;; ************************************************************************
;;; Public declarations
;;; ************************************************************************

;; Functions from optional, external ert-results package
(declare-function ert-results-filter                 "ext:ert-results")
(declare-function ert-results-filter-status-p        "ext:ert-results")
(declare-function ert-results-display                "ext:ert-results")
(declare-function ert-results-hide                   "ext:ert-results")
(declare-function ert-results-show                   "ext:ert-results")
(declare-function ert-results-toggle                 "ext:ert-results")
(declare-function ert-results-describe-test-at-point "ext:ert-results")

;; Hyperbole functions and keymap for `flymake-mode'
(declare-function hsys-flymake-get-issue-at-position "hsys-flymake")

;; Functions from Hyperbole's abstract mail and news interface.
;; See "hmail.el"
(declare-function lmail:delete "hmail")
(declare-function lmail:undelete "hmail")
(declare-function rmail:msg-prev "hmail")
(declare-function lmail:goto "hmail")
(declare-function lmail:expunge "hmail")
(declare-function rmail:msg-next "hmail")
(declare-function lmail:undelete-all "hmail")

;; Functions and variables from the helm package
(declare-function helm-get-actions-from-current-source "ext:helm-core")
(declare-function helm-get-default-action "ext:helm-core")

(defvar helm-selection-point)

;; Functions from Hyperbole's HyRolo and Koutliner
(declare-function hyrolo-edit-entry "hyrolo")
(declare-function hyrolo-hdr-in-p "hyrolo")
(declare-function hyrolo-hdr-to-first-line-p "hyrolo")
(declare-function kotl-mode:eobp "kotl-mode")
(declare-function kotl-mode:eolp "kotl-mode")

;; Emacs functions
(declare-function tar-flag-deleted "tar")
(declare-function tar-unflag "tar")
(declare-function tar-extract-other-window "tar")
(declare-function tar-expunge "tar")
(declare-function outline-invisible-in-p "hyperbole")
(declare-function Custom-newline "cus-edit")
(declare-function Custom-buffer-done "cus-edit")

;;; ************************************************************************
;;; Public variables
;;; ************************************************************************

(defvar hmouse-set-point-command nil
  "*Command that sets point to the mouse cursor position.")

(defun action-key-error ()
  "If in Org mode and Hyperbole shares {M-RET}, run `org-meta-return'.
In other context signal an error."
  (if (and (funcall hsys-org-mode-function)
	   (hsys-org-meta-return-shared-p))
      (hact 'hsys-org-meta-return)
    (hypb:error "(Hyperbole Action Key): No action defined for this context; try another location")))

(defun assist-key-error ()
  "If in Org mode and Hyperbole shares {M-RET}, run `org-meta-return'.
In other context, signal an error."
  (if (and (funcall hsys-org-mode-function)
	   (hsys-org-meta-return-shared-p))
      (hact 'hsys-org-meta-return)
    (hypb:error "(Hyperbole Assist Key): No action defined for this context; try another location")))

(defcustom action-key-default-function #'action-key-error
  "*Function run by the Action Key in an unspecified context.
Set it to `hyperbole' if you want it to display the Hyperbole minibuffer menu."
  :type 'function
  :group 'hyperbole-keys)

(defcustom assist-key-default-function #'assist-key-error
  "*Function run by the Assist Key in an unspecified context.
Set it to `hkey-summarize' if you want it to display a summary of
Smart Key behavior."
  :type 'function
  :group 'hyperbole-keys)

(defcustom action-key-modeline-buffer-id-function #'dired-jump
  "*Function to call for Action Key clicks on the buf id portion of a modeline.
Its default value is `dired-jump'; set it to `smart-treemacs-modeline'
to use the Treemacs file manager package instead."
  :type 'function
  :group 'hyperbole-keys)

(defcustom action-key-eol-function #'smart-scroll-up
  "*Function run by the Action Key at the end of a line.
Its default value is `smart-scroll-up'.  To disable it, set it to
#\\='ignore."
  :type 'function
  :group 'hyperbole-keys)

(defcustom assist-key-eol-function #'smart-scroll-down
  "*Function run by the Assist Key at the end of a line.
Its default value is `smart-scroll-down'.  To disable it, set it to
#\\='ignore."
  :type 'function
  :group 'hyperbole-keys)

;;; ************************************************************************
;;; Public declarations
;;; ************************************************************************

(declare-function todotxt-archive "ext:todotxt")
(declare-function todotxt-bury "ext:todotxt")
(declare-function todotxt-complete-toggle "ext:todotxt")
(declare-function todotxt-edit-item "ext:todotxt")

(declare-function magit-current-section "magit-selection")
(declare-function magit-diff-visit-file "etx:magit-diff")
(declare-function magit-diff-visit-file--internal "etx:magit-diff")
(declare-function magit-file-at-point "etx:magit-git")
(declare-function magit-section-cycle-diffs "etx:magit-diff")
(declare-function magit-section-cycle-global "etx:magit-selection")
(declare-function magit-section-hide "etx:magit-selection")
(declare-function magit-section-show "etx:magit-selection")
(defvar magit-root-section)
(defvar magit-display-buffer-function)

(declare-function -flatten "ext:dash")

(declare-function imenu--make-index-alist "imenu")

(declare-function image-dired-thumbnail-display-external "image-dired")
(declare-function image-dired-display-thumbnail-original-image "image-dired")
(declare-function image-dired-mouse-select-thumbnail "image-dired")

(declare-function helm-action-window "ext:helm-lib")
(declare-function helm-buffer-get "ext:helm-lib")
(declare-function helm-get-selection "ext:helm")
(declare-function helm-mark-current-line "ext:helm")
(declare-function helm-next-line "ext:helm")
(declare-function helm-pos-candidate-separator-p "ext:helm")
(declare-function helm-pos-header-line-p "ext:helm")
(declare-function helm-resume "ext:helm")
(declare-function helm-window "ext:helm-lib")
(declare-function with-helm-buffer "ext:helm-lib")
(defvar helm-action-buffer)
(defvar helm-alive-p)
(defvar helm-buffer)
(defvar helm-saved-action)

(declare-function ibuffer-mark-for-delete "ibuffer")
(declare-function ibuffer-unmark-forward "ibuffer")
(declare-function ibuffer-unmark-all "ibuffer")
(declare-function ibuffer-do-view "ibuffer")
(declare-function ibuffer-mark-forward "ibuffer")
(declare-function ibuffer-do-kill-on-deletion-marks "ibuffer")
(declare-function ibuffer-get-marked-buffers "ibuffer")
(declare-function ibuffer-current-buffer "ibuffer")

(declare-function br-buffer-menu-select "ext:br")

(declare-function gnus-topic-read-group "gnus-topic")

(declare-function company-show-doc-buffer "ext:company")
(declare-function company-quickhelp-manual-begin "ext:company-quickhelp")
(declare-function company-show-location "ext:company")
(declare-function company-select-mouse "ext:company")

(declare-function unix-apropos-get-man "ext:man-apropos")

;;; ************************************************************************
;;; Hyperbole context-sensitive keys dispatch table
;;; ************************************************************************

(defvar hkey-value nil
  "Communicates a value between a Smart Key predicate and its actions.")

(defvar hkey-alist
  '(
    ;; Company completion mode
    ((and (boundp 'company-active-map)
	  (memq company-active-map (current-minor-mode-maps)))
     . ((smart-company-to-definition) . (smart-company-help)))
    ;;
    ;; Treemacs hierarchical file manager
    ((eq major-mode 'treemacs-mode)
     . ((smart-treemacs) . (smart-treemacs)))
    ;;
    ;; dired-sidebar-mode
    ((eq major-mode 'dired-sidebar-mode)
     . ((smart-dired-sidebar) . (smart-dired-sidebar)))
    ;;
    ((and (eq major-mode 'ert-results-mode)
	  (featurep 'ert-results)
	  (setq hkey-value (ert-results-filter-status-p)))
     . ((smart-ert-results hkey-value) . (smart-ert-results-assist hkey-value)))
    ;;
    ;; Handle Emacs push buttons in buffers
    ((and (fboundp 'button-at) (button-at (point)))
     . ((smart-push-button nil (mouse-event-p last-command-event))
	. (smart-push-button-help nil (mouse-event-p last-command-event))))
    ;;
    ;; If in the minibuffer and reading an argument with vertico
    ;; run the vertico command on {M-RET} which accepts the first
    ;; line of minibuffer input, rather than any candidate.
    ((and hargs:reading-type
	  (> (minibuffer-depth) 0)
	  (eq (selected-window) (minibuffer-window))
	  (not (bound-and-true-p ivy-mode))
	  (and (bound-and-true-p vertico-mode)
	       ;; Is vertico prompting for an argument?
	       (vertico--command-p nil (current-buffer))))
     . ((vertico-exit-input) . (vertico-exit-input)))
    ;;
    ;; If in the minibuffer and reading an argument (aside from
    ;; with vertico or ivy), accept argument or give completion help.
    ((and hargs:reading-type
	  (> (minibuffer-depth) 0)
	  (eq (selected-window) (minibuffer-window))
	  (not (bound-and-true-p ivy-mode))
	  (not (and (bound-and-true-p vertico-mode)
		    ;; Is vertico prompting for an argument?
		    (vertico--command-p nil (current-buffer))))
	  (not (eq hargs:reading-type 'hmenu))
	  (not (smart-helm-alive-p)))
     . ((funcall (key-binding (kbd "RET"))) . (smart-completion-help)))
    ;;
    ;; If reading a Hyperbole menu item or a Hyperbole completion-based
    ;; argument, allow selection of an item at point.
    ((and (> (minibuffer-depth) 0) (setq hkey-value (hargs:at-p)))
     . ((hargs:select-p hkey-value) . (hargs:select-p hkey-value 'assist)))
    ;;
    ;; If reading a Hyperbole menu item and nothing is selected, just return.
    ;; Or if in a helm session with point in the minibuffer, quit the
    ;; session and activate the selected item.
    ((and (> (minibuffer-depth) 0)
	  (eq (selected-window) (minibuffer-window))
	  (or (eq hargs:reading-type 'hmenu)
	      (smart-helm-alive-p)))
     . ((funcall (key-binding (kbd "RET"))) . (funcall (key-binding (kbd "RET")))))
    ;;
    ;; If at the end of a line (eol), invoke the associated Smart Key handler EOL handler.
    ((smart-eolp)
     . ((funcall action-key-eol-function) . (funcall assist-key-eol-function)))
    ;;
    ;; Handle any Org mode-specific contexts but give priority to Hyperbole
    ;; buttons prior to cycling Org headlines
    ((and (not (hyperb:stack-frame '(smart-org)))
	  (let ((hrule:action #'actype:identity))
	    (smart-org)))
     . ((smart-org) . (smart-org)))
    ;;
    ;; The ID-edit package supports rapid killing, copying, yanking and
    ;; display management. It is available only as a part of InfoDock.
    ;; It is not included with Hyperbole.
    ((and (boundp 'id-edit-mode) id-edit-mode
	  (not buffer-read-only)
	  (not (smart-helm-alive-p)))
     . ((id-edit-yank) . (id-edit-yank)))
    ;;
    ;; If in an xref buffer on a listing of matching identifier lines, go to
    ;; the source line referenced by the current entry.
    ((hsys-xref-item-at-point)
     . ((xref-goto-xref) . (xref-show-location-at-point)))
    ;;
    ;; The Smart Menu system is an attractive in-buffer menu system
    ;; that works on any display system that supports Emacs.  It
    ;; predates Emacs' menu systems; it is a part of InfoDock.
    ;; It is not included with Hyperbole but is compatible with the
    ;; Smart Keys.
    ;;
    ;; This selects or gives help for a menu item.
    ((eq major-mode 'smart-menu-mode)
     . ((smart-menu-select) . (smart-menu-help)))
    ;;
    ((derived-mode-p 'dired-mode)
     . ((smart-dired) . (smart-dired-assist)))
    ;;
    ((string-prefix-p "magit-" (symbol-name major-mode))
     . ((smart-magit) . (smart-magit-assist)))
    ;;
    ;; If on a Hyperbole button, perform action or give help.
    ((hbut:at-p)
     . ((hui:hbut-act 'hbut:current) . (hui:hbut-help 'hbut:current)))
    ;;
    ;; This potentially displays a Smart Menu.
    ((and (fboundp 'smart-menu-choose-menu)
	  (setq hkey-value (and hkey-always-display-menu
				(smart-menu-choose-menu)))
	  (not (and (get-buffer-window *smart-menu-buffer*)
		    (eq hkey-value *smart-menu-curr*))))
     . ((smart-menu hkey-value)
	. (smart-menu hkey-value)))
    ;;
    ;; View minor mode
    ((if (boundp 'view-minor-mode) view-minor-mode)
     . ((cond ((last-line-p)
	       (view-quit))
	      ((pos-visible-in-window-p (point-max))
	       (goto-char (point-max)))
	      (t (scroll-up)))
	. (scroll-down)))
    ;;
    ;; Direct access selection of helm-major-mode completions
    ((setq hkey-value (and (or (eq major-mode 'helm-major-mode)
			       (and (featurep 'helm) (equal helm-action-buffer (buffer-name))))
			   (or (eolp)
			       (smart-helm-at-header)
			       (smart-helm-line-has-action))))
     . ((smart-helm) . (smart-helm-assist)))
    ;;
    ;; Support the OO-Browser when available.  It is a separate Emacs
    ;; package not included with Hyperbole.  Within an OO-Browser
    ;; OOBR-FTR buffer, an *Implementors* listing buffer, or an
    ;; Element signatures listing buffer of the OO-Browser, display
    ;; the associated element.
    ((or (string-equal (buffer-name) "*Implementors*")
	 (string-match "-Elements\\'" (buffer-name))
	 (and (boundp 'br-feature-tags-file)
	      (stringp br-feature-tags-file)
	      (equal br-feature-tags-file buffer-file-name)))
     . ((smart-element) . (hkey-help)))
    ;;
    ;; View major mode
    ((eq major-mode 'view-mode) .
     ((View-scroll-lines-forward) . (View-scroll-lines-backward)))
    ;;
    ;; Select or select-and-kill a markup pair (e.g. hmtl tags), list,
    ;; array/vector, set, function, comment or string that begins or
    ;; ends at point.  For markup pairs, point must be at the first
    ;; character of the opening or closing tag.
    ((hui-select-at-delimited-thing-p)
     . ((hui-select-delimited-thing) . (progn (hui-select-delimited-thing)
					      (hmouse-kill-region))))
    ;;
    ;; If the prior test failed and point is at the start or end of an
    ;; sexpression, mark it for editing or kill it (assist key).  This
    ;; only handles the special case where point is just after the
    ;; closing delimiter and not at an end-of-line, so this may be
    ;; removed someday.
    ((hui-select-at-delimited-sexp-p)
     . ((hui-select-mark-delimited-sexp)
	. (progn (hui-select-mark-delimited-sexp) (hmouse-kill-region))))
    ;;
    ((eq major-mode 'occur-mode)
     . ((occur-mode-goto-occurrence) . (occur-mode-goto-occurrence)))
    ;;
    ((eq major-mode 'moccur-mode)
     . ((moccur-mode-goto-occurrence) . (moccur-mode-goto-occurrence)))
    ((eq major-mode 'amoccur-mode)
     . ((amoccur-mode-goto-occurrence) . (amoccur-mode-goto-occurrence)))
    ;;
    ((eq major-mode 'kotl-mode)
     . ((kotl-mode:action-key) . (kotl-mode:assist-key)))
    ;;
    ;; If in the flymake linter list of issues buffer, jump to or show issue at point
    ((eq major-mode 'flymake-diagnostics-buffer-mode)
     . ((flymake-goto-diagnostic (point)) . (flymake-show-diagnostic (point) t)))
    ;;
    ;; Rdb-mode supports direct selection and viewing of in-memory relational
    ;; databases.  Rdb-mode is available as a part of InfoDock.
    ;; It is not included with Hyperbole.
    ((eq major-mode 'rdb-mode)
     . ((rdb:action-key) . (rdb:assist-key)))
    ;;
    ;; Restore window config and hide help buffer when click at buffer end.
    ((if (= (point) (point-max))
	 (string-match "^\\*Help\\|Help\\*$" (buffer-name)))
     . ((hkey-help-hide) . (hkey-help-hide)))
    ;;
    ;; Handle widgets in Custom-mode
    ((eq major-mode 'Custom-mode)
     . ((smart-custom) . (smart-custom-assist)))
    ;;
    ;; Emacs bookmarks menu (bookmark.el)
    ((eq major-mode 'bookmark-bmenu-mode)
     . ((bookmark-jump (bookmark-bmenu-bookmark) (hpath:display-buffer-function))
	.
	;; Below we want the Assist Key to show what the Action Key does.
	(hkey-help)))
    ;;
    ;; Pages directory listing mode (page-ext.el)
    ((eq major-mode 'pages-directory-mode)
     . ((pages-directory-goto) . (pages-directory-goto)))
    ;;
    ;; Python files - ensure this comes before Imenu for more advanced
    ;; definition lookups
    ((and (or (and (derived-mode-p '(python-mode python-ts-mode)) buffer-file-name)
	      (and (featurep 'hsys-org) (hsys-org-mode-p)
		   (equal (hsys-org-get-value :language) "python"))
	      (let ((case-fold-search))
		(string-match "\\`\\([ *]?Pydoc[: ]\\|\\*?Python\\)" (buffer-name))))
	  (setq hkey-value (smart-python-at-tag-p)))
     . ((smart-python hkey-value) . (smart-python hkey-value 'next-tag)))
    ;;
    ((and (memq major-mode '(c-mode c-ts-mode))
	  buffer-file-name (smart-c-at-tag-p))
     . ((smart-c) . (smart-c nil 'next-tag)))
    ;;
    ((and (memq major-mode '(c++-mode c++-ts-mode)) buffer-file-name
	  ;; Don't use smart-c++-at-tag-p here since it will prevent #include
	  ;; lines from matching.
	  (smart-c-at-tag-p))
     . ((smart-c++) . (smart-c++ nil 'next-tag)))
    ;;
    ((and (eq major-mode 'asm-mode)
	  buffer-file-name (smart-asm-at-tag-p))
     . ((smart-asm) . (smart-asm nil 'next-tag)))
    ;;
    ((setq hkey-value nil
	   hkey-value
	   (or (when (smart-lisp-mode-p)
		 (or (setq hkey-value (smart-lisp-at-load-expression-p))
		     (smart-lisp-at-tag-p)))
	       ;; Tightly limit Lisp matches in change-log-mode but
	       ;; only call this if hkey-value is true since
	       ;; otherwise, already know there is no tag at point.
	       (when hkey-value
	         (smart-lisp-at-change-log-tag-p))))
     . ((smart-lisp) . (smart-lisp 'show-doc)))
    ;;
    ;;
    ((and (memq major-mode '(java-mode java-ts-mode)) buffer-file-name
	  (or (smart-java-at-tag-p)
	      ;; Also handle Java @see cross-references.
	      (looking-at "@see[ \t]+")
	      (save-excursion
		(and (re-search-backward "[@\n\r\f]" nil t)
		     (looking-at "@see[ \t]+")))))
     . ((smart-java) . (smart-java nil 'next-tag)))
    ;;
    ((and (memq major-mode '(html-mode javascript-mode js-mode js-ts-mode js2-mode js3-mode web-mode))
	  buffer-file-name
	  (smart-javascript-at-tag-p))
     . ((smart-javascript) . (smart-javascript nil 'next-tag)))
    ;;
    ((and (eq major-mode 'objc-mode) buffer-file-name
	  (smart-objc-at-tag-p))
     . ((smart-objc) . (smart-objc nil 'next-tag)))
    ;;
    ;; Imenu listing in GNU Emacs
    ((smart-imenu-item-at-p)
     . ((smart-imenu-display-item-where (car hkey-value) (cdr hkey-value)) .
	(imenu-choose-buffer-index)))
    ;;
    ((and (memq major-mode '(fortran-mode f90-mode))
	  buffer-file-name (smart-fortran-at-tag-p))
     . ((smart-fortran) . (smart-fortran nil 'next-tag)))
    ;;
    ((eq major-mode 'calendar-mode)
     . ((smart-calendar) . (smart-calendar-assist)))
    ;;
    ;; Part of InfoDock
    ((eq major-mode 'unix-apropos-mode)
     . ((smart-apropos) . (smart-apropos-assist)))
    ;;
    ((eq major-mode 'outline-mode)
     . ((smart-outline) . (smart-outline-assist)))
    ;;
    ((eq major-mode 'Info-mode)
     . ((smart-info) .  (smart-info-assist)))
    ;;
    ((if (boundp 'hmail:reader)
	 (or (eq major-mode hmail:reader)
	     (eq major-mode hmail:lister)))
     . ((smart-hmail) . (smart-hmail-assist)))
    ;;
    ((eq major-mode 'gnus-group-mode)
     (smart-gnus-group) . (smart-gnus-group-assist))
    ;;
    ((eq major-mode 'gnus-summary-mode)
     . ((smart-gnus-summary) . (smart-gnus-summary-assist)))
    ;;
    ((eq major-mode 'gnus-article-mode)
     . ((smart-gnus-article) . (smart-gnus-article-assist)))
    ;;
    ((eq major-mode 'Buffer-menu-mode)
     . ((smart-buffer-menu) . (smart-buffer-menu-assist)))
    ;;
    ((eq major-mode 'ibuffer-mode)
     . ((smart-ibuffer-menu) . (smart-ibuffer-menu-assist)))
    ;;
    ((eq major-mode 'tar-mode)
     . ((smart-tar) . (smart-tar-assist)))
    ;;
    ;; Follow references in man pages.
    ((setq hkey-value (smart-man-entry-ref))
     . ((smart-man-display hkey-value) . (smart-man-display hkey-value)))
    ;;
    ((eq major-mode 'w3-mode)
     . ((w3-follow-link) . (w3-goto-last-buffer)))
    ;;
    ;; Future Hyperbole mode, not yet released
    ;; ((eq major-mode 'hynote-mode)
    ;; . ((smart-hynote) . (smart-hynote-assist)))
    ;;
    ((eq major-mode 'hyrolo-mode)
     . ((smart-hyrolo) . (smart-hyrolo-assist)))
    ;;
    ((eq major-mode 'image-dired-thumbnail-mode)
     . ((smart-image-dired-thumbnail) . (smart-image-dired-thumbnail-assist)))
    ;;
    ;; Gomoku game
    ((eq major-mode 'gomoku-mode)
     . ((gomoku-human-plays) . (gomoku-human-takes-back)))
    ;;
    ;; Support the OO-Browser when available.  It is a separate Emacs
    ;; package not included with Hyperbole.  Hyperbole supplies a stub
    ;; `br-in-browser' test for use here.
    ((or (br-in-browser) (eq major-mode 'br-mode))
     . ((smart-br-dispatch) . (smart-br-assist-dispatch)))
    ;;
    ;; Outline minor mode is on and usable.
    ((and (boundp 'outline-minor-mode) outline-minor-mode)
     . ((smart-outline) . (smart-outline-assist)))
    ;;
    ;; Todotxt
    ((eq major-mode 'todotxt-mode)
     . ((smart-todotxt) . (smart-todotxt-assist)))
    ;;
    ;; Any other programming modes not specially supported
    ;; Use xref which supports various Language Servers
    ((setq hkey-value (smart-prog-at-tag-p))
     . ((smart-prog-tag hkey-value) . (smart-prog-tag hkey-value))))
  "Alist of predicates and form-conses for the Action and Assist Keyboard Keys.
Each element is: (PREDICATE-FORM . (ACTION-KEY-FORM . ASSIST-KEY-FORM)).
When the Action or Assist Key is pressed, the first or second form,
respectively, associated with the first non-nil predicate is evaluated.

See also `hmouse-alist' for a superset of this list utilized by the
Action and Assist Mouse Keys.")

;;; ************************************************************************
;;; driver code
;;; ************************************************************************

(require 'hargs)
(defvar hmouse-alist hkey-alist
  "Alist of predicates and form-conses for the Action and Assist Mouse Keys.
When the Action Mouse Key or Assist Mouse Key is pressed, the first or second
form, respectively, associated with the first non-nil predicate is
evaluated.

The function `hmouse-alist-add-window-handlers' adds the mouse context
handlers to this variable.

The `hkey-alist' variable is the subset of this alist used by the
smart keyboard keys.")

;; This must be required after hmouse-alist is defined in this file
;; since this will recursively require hmouse-drv which requires
;; hui-window when being compiled and that library requires that
;; hmouse-alist be defined.
(require 'hmouse-key)

;; This next library adds drag actions to `hmouse-alist'.
(require 'hui-window)

;;; ************************************************************************
;;; support code
;;; ************************************************************************

;; The `load' line below loads any local Smart Key function definitions.
;; The public distribution contains none.  You may leave it commented out if
;; you prefer.
;; (load "smart-local" t)

;;; ************************************************************************
;;; Required Init functions
;;; ************************************************************************

(defun first-line-p ()
  "Return t if point is on the first line of the buffer."
  (save-excursion (beginning-of-line) (bobp)))

(defun last-line-p ()
  "Return t if point is on the last line of the buffer."
  (save-excursion (end-of-line) (smart-eobp)))

(defun smart-completion-help ()
  "Offer completion help for current minibuffer argument, if any."
  (when (where-is-internal 'minibuffer-completion-help (current-local-map))
    (minibuffer-completion-help)))

;;; ************************************************************************
;;; smart-buffer-menu functions
;;; ************************************************************************

(defun smart-buffer-menu-no-marks ()
  "Display this line's buffer in this window.
Bury the buffer menu unless other buffers are marked.  If buffer
menu items are marked, return nil, else t."
  (let* ((this-buffer (Buffer-menu-buffer t))
	 (menu-buffer (current-buffer))
	 (others (delq this-buffer (Buffer-menu-marked-buffers t))))
    (unless others
      (switch-to-buffer this-buffer)
      (unless (eq menu-buffer this-buffer)
	(bury-buffer menu-buffer))
      t)))

(defun smart-buffer-menu ()
  "Use a single key or mouse key to manipulate `buffer-menu' entries.

Invoked via a key press when in `Buffer-menu-mode.  It assumes that its
caller has already checked that the key was pressed in an appropriate buffer
and has moved the cursor there.

If key is pressed:
 (1) on the first column of an entry, the selected buffer is marked for
     display; 
 (2) on the second column of an entry, the selected buffer is marked to be
     saved;
 (3) anywhere else within an entry line, all saves and deletes are done, and
     selected buffers are displayed, including the one just clicked on (if
     within the OO-Browser user interface, only the selected buffer is
     displayed);
 (4) on or after the last line in the buffer, all saves and deletes are done."

  (interactive)
  (cond ((last-line-p) (Buffer-menu-execute))
	((bolp) (Buffer-menu-mark))
	((save-excursion
	   (goto-char (1- (point)))
	   (bolp))
	 (Buffer-menu-save))
	((br-in-browser) (br-buffer-menu-select))
	((smart-buffer-menu-no-marks))
	(t (Buffer-menu-select))))

(defun smart-buffer-menu-assist ()
  "Use assist key or mouse assist key to manipulate `buffer-menu' entries.

Invoked via an assist key press when in `Buffer-menu-mode'.  It assumes that its
caller has already checked that the assist key was pressed in an appropriate
buffer and has moved the cursor there.

If assist key is pressed:
 (1) on the first or second column of an entry, the selected buffer is unmarked
     for display and for saving or deletion; 
 (2) anywhere else within an entry line, the selected buffer is marked for
     deletion;
 (3) on or after the last line in the buffer, all display, save, and delete
     marks on all entries are undone."

  (interactive)
  (cond ((last-line-p) (progn (list-buffers) (forward-line 3)))
	((bolp) (Buffer-menu-unmark))
        ((save-excursion
	   (goto-char (1- (point)))
	   (bolp))
	 (Buffer-menu-unmark))
	(t (Buffer-menu-delete))))

;;; ************************************************************************
;;; smart-ibuffer-menu functions
;;; ************************************************************************

(defun smart-ibuffer-menu-no-marks ()
  "Display this line's buffer in this window.
Bury the buffer menu unless other buffers are marked.  If buffer
menu items are marked, return nil, else t."
  (let* ((this-buffer (ibuffer-current-buffer t))
	 (menu-buffer (current-buffer))
	 (others (delq this-buffer (ibuffer-get-marked-buffers))))
    (unless others
      (switch-to-buffer this-buffer)
      (unless (eq menu-buffer this-buffer)
	(bury-buffer menu-buffer))
      t)))

(defun smart-ibuffer-menu ()
  "Use a single key or mouse key to manipulate ibuffer entries.

Invoked via a key press when in ibuffer-mode.  It assumes that
its caller has already checked that the key was pressed in an
appropriate buffer and has moved the cursor there.

If key is pressed:
 (1) on the first or second column of an entry, the selected buffer is
     marked for display;
 (2) anywhere else within an entry line, all saves and deletes are done, and
     selected buffers are displayed, including the one just clicked on (if
     within the OO-Browser user interface, only the selected buffer is
     displayed);
 (3) on the first or last line in the buffer, all deletes are done."

  (interactive)
  (cond ((or (first-line-p) (last-line-p))
	 (ibuffer-do-kill-on-deletion-marks))
	((or (bolp) (save-excursion
		      (goto-char (1- (point)))
		      (bolp)))
	 (ibuffer-mark-forward nil nil 1))
	((br-in-browser) (br-buffer-menu-select))
	((smart-ibuffer-menu-no-marks))
	(t (ibuffer-do-view))))

(defun smart-ibuffer-menu-assist ()
  "Use assist key or mouse assist key to manipulate `buffer-menu' entries.

Invoked via an assist key press when in ibuffer-mode.  It assumes that
its caller has already checked that the assist key was pressed in an
appropriate buffer and has moved the cursor there.

If assist key is pressed:
 (1) on the first or second column of an entry, the selected buffer is unmarked
     for display or deletion; 
 (2) anywhere else within an entry line, the selected buffer is marked for
     deletion;
 (3) on the first or last line in the buffer, all display, save, and delete
     marks on all entries are undone."

  (interactive)
  (cond ((or (first-line-p) (last-line-p))
	 (if (fboundp 'ibuffer-unmark-all-marks)
	     (ibuffer-unmark-all-marks)
	   (ibuffer-unmark-all 0)))
	((or (bolp) (save-excursion
		      (goto-char (1- (point)))
		      (bolp)))
	 (ibuffer-unmark-forward nil nil 1))
	(t (ibuffer-mark-for-delete nil nil 1))))

;;; ************************************************************************
;;; smart-custom and widget functions
;;; ************************************************************************

(defun smart-custom ()
  "Use a single key or mouse key to manipulate customizable settings.

Invoked via a key press when in `Custom-mode'.  It assumes that
its caller has already checked that the key was pressed in an
appropriate buffer and has moved the cursor there.

If key is pressed:
 (1) on the last line of the buffer, exit Custom mode, potentially
     prompting to save any changes;
 (2) at the end of any other line, scroll the window down down a windowful;
 (3) if a mouse event on a widget, activate the widget or display a menu;
 (4) anywhere else, execute the command bound to {RETURN}."
  (interactive)
  (cond ((last-line-p) (Custom-buffer-done))
	((eolp) (smart-scroll-up))
	((mouse-event-p last-command-event)
	 (widget-button-click action-key-release-args))
	 ;; Handle widgets in Custom-mode
	(t (Custom-newline (point)))))

(defun smart-custom-assist ()
  "Use an assist key or mouse assist key to manipulate customizable settings.

Invoked via a key press when in `Custom-mode'.  It assumes that
its caller has already checked that the key was pressed in an
appropriate buffer and has moved the cursor there.

If key is pressed:
 (1) on the last line of the buffer, exit Custom mode, potentially
     prompting to save any changes;
 (2) at the end of any other line, scroll the window down down a windowful;
 (3) if a mouse event on a widget, activate the widget or display a menu;
 (4) anywhere else, execute the command bound to {RETURN}."
  (interactive)
  (cond ((last-line-p) (Custom-buffer-done))
	((eolp) (smart-scroll-down))
	((mouse-event-p last-command-event)
	 (widget-button-click action-key-release-args))
	 ;; Handle widgets in Custom-mode
	(t (Custom-newline (point)))))




;;; ************************************************************************
;;; smart-calendar functions
;;; ************************************************************************

(defun smart-calendar ()
  "Use a single key or mouse key to manipulate the scrolling calendar.

Invoked via a key press when in `calendar-mode'.  It assumes that its
caller has already checked that the key was pressed in an appropriate buffer
and has moved the cursor there.

If key is pressed:
 (1) at the end of the buffer, the calendar is scrolled forward 3 months;
 (2) to the left of any dates on a calendar line, the calendar is scrolled
     backward 3 months;
 (3) on a date, the diary entries for the date, if any, are displayed."

  (interactive)
  (cond ((smart-eobp) (calendar-cursor-to-nearest-date)
	 (calendar-scroll-left-three-months 1))
	((< (current-column) 5) (calendar-cursor-to-nearest-date)
	 (calendar-scroll-right-three-months 1))
	(t (calendar-cursor-to-nearest-date)
	   (diary-view-entries 1))))

(defun smart-calendar-assist ()
  "Use the assist key or mouse assist key to manipulate the scrolling calendar.

Invoked via an assist key press when in `calendar-mode'.  It assumes that its
caller has already checked that the assist key was pressed in an appropriate
buffer and has moved the cursor there.

If assist key is pressed:
 (1) at the end of the buffer, the calendar is scrolled backward 3 months;
 (2) to the left of any dates on a calendar line, the calendar is scrolled
     forward 3 months;
 (3) anywhere else, all dates with marking diary entries are marked in the
     calendar window."

  (interactive)
  (cond ((smart-eobp) (calendar-cursor-to-nearest-date)
	 (calendar-scroll-right-three-months 1))
	((< (current-column) 5) (calendar-cursor-to-nearest-date)
	 (calendar-scroll-left-three-months 1))
	(t (diary-mark-entries))))

;;; ************************************************************************
;;; smart-company mode functions
;;; ************************************************************************

;; These functions are called from hkey-alist when keyboard Smart Keys
;; are used.  For mouse keys, they are bound to local keys in
;; company-mode's minor mode map.

(defun smart-company-to-definition (event)
  "Action Key binding for `company-mode' completions to show item definition.
Use left mouse key, RET or TAB key to select a completion and exit."
  (interactive "e")
  (when (mouse-event-p last-command-event)
    (company-select-mouse event))
  (company-show-location))

(defun smart-company-help (event)
  "Assist Key binding for `company-mode' completions popup to show item doc."
  (interactive "e")
  (when (mouse-event-p last-command-event)
    (company-select-mouse event))
  (if (featurep 'company-quickhelp)
      (company-quickhelp-manual-begin)
    (company-show-doc-buffer)))

;;; ************************************************************************
;;; smart-dired functions
;;; ************************************************************************

(defun smart-dired-pathname-up-to-point (&optional no-default)
  "Return the part of the pathname up through point, else current directory.
Use for direct selection of an ancestor directory of the
Dired directory at point, if any.

With optional NO-DEFAULT, do not default to current directory
path; instead return nil."
  (interactive)
  (when (not (derived-mode-p 'dired-mode))
    (error "(smart-dired-pathname-up-to-point): Called from non-dired buffer, '%s'"
	   (buffer-name)))
  (if (dired-get-subdir) ;; On a dired directory line
      (save-excursion
	(re-search-forward "[/:\n\r\t\f]" (line-end-position) t)
	(buffer-substring-no-properties
	  (if (and (not (bobp)) (= (preceding-char) ?/))
	      (point)
	    (1- (point)))
	  (progn (beginning-of-line)
		 (skip-syntax-forward "-")
		 (point))))
    (unless no-default
      (expand-file-name default-directory))))

(defun smart-dired ()
  "Use a single key or mouse key to manipulate directory entries.

Invoked via a key press when in `dired-mode'.  It assumes that its
caller has already checked that the key was pressed in an appropriate buffer
and has moved the cursor there.

If key is pressed:
 (1) within an entry line, the selected file/directory is displayed
     for editing, normally in another window but if an entry has been dragged
     for display in another window, then this entry is displayed in the current
     window (DisplayHere minor mode is shown in the mode-line; use {g}
     to disable it)
 (2) on a Dired header line (other than the end of line):
     (a) within the leading whitespace, then if any deletes are to be
         performed, they are executed after user verification; otherwise,
         nothing is done;
     (b) otherwise, Dired is run in another window on the ancestor directory
         of the current directory path up through the location of point;
         if point is on the first character, then the / root directory
         is used.
 (3) on or after the last line in the buffer, this Dired invocation is quit."

  (interactive)
  (cond ((save-excursion
	   (forward-line 0)
	   (looking-at dired-subdir-regexp))
	 (cond ((and (looking-at "\\s-")
		     (save-excursion
		       (skip-syntax-backward "-"))
		     (bolp))
		;; In whitespace at beginning of a directory header line, perform deletes.
		(if (save-excursion
		      (goto-char (point-min))
		      (re-search-forward "^D" nil t))
		    (cond ;; For Tree-dired compatibility
		     ((fboundp 'dired-do-flagged-delete)
		      (dired-do-flagged-delete))
		     ((fboundp 'dired-do-deletions)
		      (dired-do-deletions))
		     (t (error "(smart-dired): No Dired expunge function")))))
	       (t (hpath:find (smart-dired-pathname-up-to-point)))))
	((last-line-p) (quit-window))
	(t (hpath:find (or (dired-get-filename nil t) "")))))

(defun smart-dired-assist ()
  "Use a single assist key or mouse assist key to manipulate directory entries.

Invoked via an assist key press when in `dired-mode'.  It assumes that its
caller has already checked that the assist key was pressed in an appropriate
buffer and has moved the cursor there.

If assist key is pressed:
 (1) on a `~' character, all backup files in the directory are marked for
     deletion;
 (2) on a `#' character, all auto-save files in the directory are marked for
     deletion;
 (3) anywhere else within an entry line, the current entry is marked for
     deletion;
 (4) on or after the last line in the buffer, all delete marks on all entries
     are undone."

  (interactive)
  (cond ((or (last-line-p) (and (first-line-p) (eolp)))
	 (dired-unmark-all-files ?D)
	 (goto-char (point-max)))
	((looking-at "~") (dired-flag-backup-files))
	((looking-at "#") (dired-flag-auto-save-files))
	(t
	 ;; Prevent any region selection from causing multiple files
	 ;; to be marked for deletion; we want to mark only one.
	 (deactivate-mark t)
	 (dired-flag-file-deletion 1))))

;;; ************************************************************************
;;; smart-ert-results functions
;;; ************************************************************************

(defalias 'smart-ert-results 'ert-results-filter)

(defun smart-ert-results-assist (_status-symbol)
  "Display help documentation for the `ert-results-mode' test at point, if any.
Trigger an error if there is no test result at or before point."
  (ert-results-describe-test-at-point))

;;; ************************************************************************
;;; smart-gnus functions
;;; ************************************************************************

(defun smart-gnus-group ()
  "Use a key or mouse key to move through Gnus Newsgroup listings.
Invoked via a key press when in `gnus-group-mode'.  It assumes that its caller
has already checked that the key was pressed in an appropriate buffer and has
moved the cursor to the selected buffer.

If key is pressed within:
 (1) a GNUS-GROUP line, that newsgroup is read;
 (2) if `gnus-topic-mode' is active, and on a topic line, the topic is
     expanded or collapsed as needed;
 (3) to the left of any GNUS-GROUP line, on any of the whitespace, the current
     group is unsubscribed or resubscribed;
 (4) at the end of the GNUS-GROUP buffer, after all lines, checks for new
     news."

  (interactive)
  (cond ((last-line-p) (gnus-group-get-new-news))
	((progn (skip-chars-backward " U") (bolp))
	 (gnus-group-unsubscribe-current-group))
	((gnus-topic-mode-p) (gnus-topic-read-group))
	(t (gnus-group-read-group nil))))

(defun smart-gnus-group-assist ()
  "Use assist key or assist-mouse key to move through Gnus Newsgroup listings.
Invoked via an assist key press when in `gnus-group-mode'.  It assumes that its
caller has already checked that the key was pressed in an appropriate buffer
and has moved the cursor to the selected buffer.

If key is pressed within:
 (1) a GNUS-GROUP line, that newsgroup is read;
 (2) if `gnus-topic-mode' is active, and on a topic line, the topic is
     expanded or collapsed as needed;
 (3) to the left of any GNUS-GROUP line, on any of the whitespace, the user is
     prompted for a group name to subscribe or unsubscribe to;
 (4) at the end of the GNUS-GROUP buffer, after all lines, quits from the
     newsreader."

  (interactive)
  (cond ((last-line-p) (gnus-group-exit))
	((progn (skip-chars-backward " U") (bolp))
	 (call-interactively 'gnus-group-unsubscribe-group))
	((gnus-topic-mode-p) (gnus-topic-read-group))
	(t (gnus-group-read-group nil))))

(defun smart-gnus-summary ()
  "Use a key or mouse key to move through Gnus News article listings.
Invoked via a key press when in `gnus-summary-mode'.  It assumes that its caller
has already checked that the key was pressed in an appropriate buffer and has
moved the cursor to the selected buffer.

If key is pressed within:
 (1) to the left of an article number, that article is marked as unread;
 (2) a GNUS-SUMMARY line, that article is read, marked deleted, and scrolled
     forward;
 (3) at the end of the GNUS-SUMMARY buffer, the next undeleted article
     is read or the next group is entered."

  (interactive)
  (cond ((last-line-p)
	 (if gnus-current-article
	     (progn (goto-char (point-min))
		    (re-search-forward
		     (format "^.[ ]+%d:" gnus-current-article) nil t)
		    (setq this-command 'gnus-summary-next-page)
		    (call-interactively 'gnus-summary-next-page))
	   (goto-char (point-min))
	   (setq this-command 'gnus-summary-first-unread-article)
	   (call-interactively 'gnus-summary-first-unread-article)))
	((save-excursion (skip-chars-backward " D") (bolp))
	 (gnus-summary-mark-article-as-unread ?\ )
	 (forward-line 1))
	(t (setq this-command 'gnus-summary-next-page)
	   (call-interactively 'gnus-summary-next-page))))

(defun smart-gnus-summary-assist ()
  "Use an assist key or assist-mouse key to move through Gnus News articles.
Invoked via an assist key press when in `gnus-summary-mode'.  It assumes that
its caller has already checked that the key was pressed in an appropriate
buffer and has moved the cursor to the selected buffer.

If key is pressed within:
 (1) to the left of an article number, that article is marked as unread;
 (2) a GNUS-SUMMARY line, that article is read and scrolled backward;
 (3) at the end of the GNUS-SUMMARY buffer, the summary is exited, the user
     is returned to group mode."

  (interactive)
  (cond ((last-line-p)
	 (setq this-command 'gnus-summary-prev-page)
	 (call-interactively 'gnus-summary-exit))
	((save-excursion (skip-chars-backward " D") (bolp))
	 (gnus-summary-mark-article-as-unread ?\ )
	 (forward-line -1))
	(t (setq this-command 'gnus-summary-prev-page)
	   (call-interactively 'gnus-summary-prev-page))))

(defun smart-gnus-article ()
  "Use a key or mouse key to move through Gnus netnews articles.

Invoked via a key press when in `gnus-article-mode'.
It assumes that its caller has already checked that the key was pressed in an
appropriate buffer and has moved the cursor to the selected buffer.

If key is pressed within:
 (1) the first line or end of an article, the next unread message is displayed;
 (2) the first line of an Info cross reference, the reference is followed;
 (3) anywhere else, the window is scrolled up a windowful."
  (interactive)
  (cond ((or (last-line-p) (and (not (eolp)) (first-line-p)))
	 (unwind-protect
	     (progn (set-buffer gnus-summary-buffer)
		    (setq this-command 'gnus-summary-next-unread-article)
		    (gnus-summary-next-unread-article)
		    (gnus-summary-goto-subject gnus-current-article))
	   (let ((artic (get-buffer-window gnus-article-buffer)))
	     (if artic (select-window artic)))))
	((and (not (eolp)) (Info-handle-in-note)))
	(t (smart-scroll-up))))

(defun smart-gnus-article-assist ()
  "Use an assist key or mouse assist key to move through Gnus netnews articles.

Invoked via an assist key press when in `gnus-article-mode'.  It
assumes that its caller has already checked that the assist key
was pressed in an appropriate buffer and has moved the cursor to
the selected buffer.

If assist key is pressed within:
 (1) the first line or end of an article, the previous message is displayed;
 (2) the first line of an Info cross reference, the reference is followed;
 (3) anywhere else, the window is scrolled down a windowful."
  (interactive)
  (cond ((or (last-line-p) (and (not (eolp)) (first-line-p)))
	 (unwind-protect
	     (progn (set-buffer gnus-summary-buffer)
		    (setq this-command 'gnus-summary-prev-article)
		    (gnus-summary-prev-article nil)
		    (gnus-summary-goto-subject gnus-current-article))
	   (let ((artic (get-buffer-window gnus-summary-buffer)))
	     (if artic (select-window artic)))))
	((and (not (eolp)) (Info-handle-in-note)))
	(t (smart-scroll-down))))

;;; ************************************************************************
;;; smart-helm functions
;;; ************************************************************************

(defun smart-helm-at-header ()
  "Return t iff Action Key depress was on a helm header.
To be precise, if Action Key depress was on the first fixed header or
a helm section header."
  (or (helm-pos-header-line-p)
      (and (eventp action-key-depress-args)
	   (eq (posn-area (event-start action-key-depress-args))
	       'header-line))))

(defun smart-helm-get-current-action (&optional action)
  "Return the helm default action.
Get it from optional ACTION, the helm saved action or from the
selected helm item."
  (helm-get-default-action (or action
                               helm-saved-action
                               (if (get-buffer helm-action-buffer)
                                   (helm-get-selection helm-action-buffer)
                                 (helm-get-actions-from-current-source)))))

(defun smart-helm-line-has-action ()
  "Mark and return the actions for the helm selection item at the point.
Point is where Action Key was depress.  Return nil if line lacks
any action.  Assume Hyperbole has already checked that helm is
active."
  (let ((helm-buffer (if (equal helm-action-buffer (buffer-name)) helm-buffer (buffer-name))))
    (save-excursion
      (with-helm-buffer
	(setq cursor-type hkey-debug) ; For testing where mouse presses set point.
	(and (eventp action-key-depress-args)
	     (goto-char (posn-point (event-start action-key-depress-args))))
	(when (not (or (smart-eobp)
		       (smart-helm-at-header)
		       (helm-pos-candidate-separator-p)))
	  (let ((helm-selection-point (point)))
	    (helm-mark-current-line)
	    (smart-helm-get-current-action)))))))

(defun smart-helm-alive-p ()
  "Return t if `helm' completion is actively prompting."
  ;; Handles case where helm-action-buffer is visible but helm-buffer
  ;; is not; fixed in helm with commit gh#emacs-helm/helm/cc15f73.
  (and (featurep 'helm)
       helm-alive-p
       (window-live-p (helm-window))
       (minibuffer-window-active-p (minibuffer-window))))

(defun smart-helm-resume-helm ()
  "Resumes helm session for the current buffer if not already active."
  (unless (smart-helm-alive-p)
    (unless (equal helm-action-buffer (buffer-name))
      ;; helm-resume doesn't seem to set this properly.
      (setq helm-buffer (buffer-name)))
    (helm-resume helm-buffer)
    (sit-for 0.2)))

(defun smart-helm-at (depress-event)
  "Return non-nil iff Smart Mouse DEPRESS-EVENT was on a helm section header.
This also includes if DEPRESS-EVENT was on a candidate separator
or at eob or eol.
If non-nil, returns a property list of the form: (section-header
<bool> separator <bool> eob <bool> or eol <bool>).  If a
section-header or separator, selects the first following
candidate line.
Assume Hyperbole has already checked that helm is active."
  (and (eventp depress-event)
       ;; Nil means in the buffer text area
       (not (posn-area (event-start depress-event)))
       (with-helm-buffer
	 (let ((opoint (point))
	       things)
	   (mouse-set-point depress-event)
	   (setq things (list 'section-header (helm-pos-header-line-p)
			      'separator (helm-pos-candidate-separator-p)
			      'eob (smart-eobp)
			      'eol (eolp)))
	   (cond ((or (plist-get things 'section-header) (plist-get things 'separator))
		  (helm-next-line 1)
		  things)
		 ((plist-get things 'eol)
		  (helm-mark-current-line)
		  things)
		 ((plist-get things 'eob)
		  things)
		 (t
		  (goto-char opoint)
		  nil))))))

(defun smart-helm-to-minibuffer ()
  "Select minibuffer window when it is active."
  (if (> (minibuffer-depth) 0)
      (select-window (minibuffer-window))))

(defun smart-helm()
  "Execute helm actions based on Action Key click locations.
Locations are:
- At the end of the buffer, quits from helm and exits the minibuffer.
- On a candidate line, performs the candidate's first action and
  remains in the minibuffer;
- On the top, fixed header line, toggles display of the selected
  candidate's possible actions;
- On an action list line, performs the action after exiting the minibuffer;
- On a source section header, moves to the next source section or
  first if on last.
- On a candidate separator line, does nothing.
- In the minibuffer window, ends the helm session and performs
  the selected item's action."
  (unless (hmouse-check-action-key)
    (error "(smart-helm): Hyperbole Action Mouse Key - either depress or release event is improperly configured"))
  (let* ((non-text-area-p (and (eventp action-key-depress-args)
			       (posn-area (event-start action-key-depress-args))))
	 (at-plist (smart-helm-at action-key-depress-args))
	 (section-hdr (plist-get at-plist 'section-header))
	 (separator (plist-get at-plist 'separator))
	 (eob (plist-get at-plist 'eob))
	 (eol (plist-get at-plist 'eol)))
    (smart-helm-resume-helm)
    ;; Handle end-of-line clicks.
    (if (and eol (not eob) (not non-text-area-p))
	(progn (with-helm-buffer (funcall action-key-eol-function))
	       (smart-helm-to-minibuffer))
      (smart-helm-to-minibuffer)
      (when (and (smart-helm-alive-p) (not separator))
	(let* ((key (kbd (cond
			  ;; Exit
			  (eob "C-g")
			  ;; Move to next source section or first if on last.
			  (section-hdr "C-o")
			  ;; If line of the key press is the first /
			  ;; header line in the window or outside the
			  ;; buffer area, then use {TAB} command to
			  ;; switch between match list and action list.
			  (non-text-area-p "TAB")
			  ;; RET: Performs action of selection and exits the minibuffer.
			  ;; C-j: Performs action of selection and stays in minibuffer.
			  (hkey-value
			   (if (helm-action-window) "RET" "C-j"))
			  (t "RET"))))
	       (binding (key-binding key)))
	  (if hkey-debug
	      (message "(HyDebug): In smart-helm, key to execute is: {%s}; binding is: %s"
		       (key-description key) binding))
	  (call-interactively binding))))))

(defun smart-helm-assist()
  "Execute helm actions based on Assist Key click locations.
Locations are:
- At the end of the buffer, quits from helm and exits the minibuffer.
- On a candidate line, display's the candidate's first action and
  remains in the minibuffer;
- On the top, fixed header line, toggles display of the selected
  candidate's possible actions;
- On an action list line, performs the action after exiting the minibuffer;
- On a source section header, moves to the previous source
  section or last if on first.
- On a candidate separator line, does nothing.
- In the minibuffer window, ends the helm session and performs
  the selected item's action."
  ;; Hyperbole has checked that this line has an action prior to
  ;; invoking this function.
  (unless (hmouse-check-assist-key)
    (error "(smart-helm-assist): Hyperbole Assist Mouse Key - either depress or release event is improperly configured"))
  (let* ((non-text-area-p (and (eventp assist-key-depress-args)
			       (posn-area (event-start assist-key-depress-args))))
	 (at-plist (smart-helm-at assist-key-depress-args))
	 (section-hdr (plist-get at-plist 'section-header))
	 (separator (plist-get at-plist 'separator))
	 (eob (plist-get at-plist 'eob))
	 (eol (plist-get at-plist 'eol))
	 (key))
    (unwind-protect
	(smart-helm-resume-helm)
      ;; Handle end-of-line clicks.
      (cond ((and eol (not eob) (not non-text-area-p))
	     (with-helm-buffer (funcall assist-key-eol-function)))
	    ((and (smart-helm-alive-p) (not separator))
	     (setq key (cond
			;; Exit
			(eob "C-g")
			;; Move to previous source section or last if on last.
			(section-hdr "M-o")
			;; If line of the key press is the first /
			;; header line in the window or outside the
			;; buffer area, then use {TAB} command to
			;; switch between match list and action list.
			(non-text-area-p "TAB")
			;; Display action for the current line and
			;; return nil.
			(t (with-help-window "*Helm Help*"
			     (let ((helm-buffer (if (equal helm-action-buffer (buffer-name))
						    helm-buffer (buffer-name))))
			       (with-helm-buffer
				 (princ "The current helm selection item is:\n\t")
				 (princ (helm-get-selection (helm-buffer-get)))
				 (princ "\nwith an action of:\n\t")
				 (princ (smart-helm-get-current-action)))
			       nil)))))
	     (if hkey-debug
		 (message "(HyDebug): In smart-helm-assist, key to execute is: {%s}; binding is: %s"
			  (if key (key-description key) "Help")
			  (if key (key-binding key) "None")))))
      (smart-helm-to-minibuffer))
    (if key (call-interactively (key-binding (kbd key))))))

;;; ************************************************************************
;;; smart-hmail functions
;;; ************************************************************************

(defun smart-hmail ()
  "Use a key or mouse key to move through e-mail messages and summaries.

Invoked via a key press when in `hmail:reader' or `hmail:lister' mode.
It assumes that its caller has already checked that the key was pressed
in an appropriate buffer and has moved the cursor to the selected buffer.

If key is pressed within:
 (1) a msg buffer, within the first line or at the end of a message,
     the next undeleted message is displayed;
 (2) a msg buffer within the first line of an Info cross reference, the
     reference is followed;
 (3) anywhere else in a msg buffer, the window is scrolled up a windowful; 
 (4) a msg summary buffer on a header entry, the message corresponding to
     the header is displayed in the msg window;
 (5) a msg summary buffer, on or after the last line, the messages marked
     for deletion are expunged."

  (interactive)
  ;;
  ;; Branch on buffer type
  ;;
  (cond ((eq major-mode hmail:reader)
	 (cond ((or (last-line-p) (and (not (eolp)) (first-line-p)))
		(rmail:msg-next))
	       ((and (not (eolp)) (Info-handle-in-note)))
	       ((smart-scroll-up))))
	;;
	;; Assume are in msg summary buffer
	;;
	((last-line-p) (lmail:expunge))
	(t (lmail:goto))))

(defun smart-hmail-assist ()
  "Use an assist key or mouse key to move through e-mail messages and summaries.

Invoked via an assist key press when in `hmail:reader' or
`hmail:lister' mode.  It assumes that its caller has already
checked that the assist key was pressed in an appropriate buffer
and has moved the cursor to the selected buffer.

If assist key is pressed within:
 (1) a msg buffer, within the first line or at the end of a message,
     the previous undeleted message is displayed;
 (2) a msg buffer within the first line of an Info cross reference, the
     reference is followed;
 (3) anywhere else in a msg buffer, the window is scrolled down a windowful;
 (4) a msg summary buffer on a header entry, the message corresponding to
     the header is marked as deleted;
 (5) a msg summary buffer, on or after the last line, all messages are
     marked undeleted."

  (interactive)
  ;;
  ;; Branch on buffer type
  ;;
  (cond ((eq major-mode hmail:reader)
	 (cond ((or (last-line-p) (and (not (eolp)) (first-line-p)))
		(rmail:msg-prev))
	       ((and (not (eolp)) (Info-handle-in-note)))
	       ((smart-scroll-down))))
	;;
	;; Assume are in msg summary buffer
	;;
	((last-line-p) (lmail:undelete-all))
	(t (lmail:delete))))

;;; ************************************************************************
;;; smart-hyrolo functions
;;; ************************************************************************

(defun smart-hyrolo ()
  "In hyrolo match buffer, edit current entry.
If on a file header, edit the file.  Uses one key or mouse key.

Invoked via a key press when in the `hyrolo-display-buffer'.  Assume that
its caller has already checked that the key was pressed in an appropriate
buffer and has moved the cursor to the selected buffer."
  (interactive)
  (if (hyrolo-hdr-in-p)
      (hact 'hyp-source (save-excursion
			  (when (and (hyrolo-hdr-to-first-line-p)
				     (search-forward hbut:source-prefix nil t))
			    (hbut:source t))))
    (hyrolo-edit-entry)))

(defalias 'smart-hyrolo-assist #'smart-hyrolo)

;;; ************************************************************************
;;; smart-image-dired functions
;;; ************************************************************************

(defun smart-image-dired-thumbnail ()
  "Select thumbnail and scale its image for display in another Emacs window."
  (image-dired-mouse-select-thumbnail action-key-release-args)
  (image-dired-display-thumbnail-original-image))

(defun smart-image-dired-thumbnail-assist ()
  "Select thumbnail and use the external viewer to display it.
External viewer is named by `image-dired-external-viewer'"
  (image-dired-mouse-select-thumbnail assist-key-release-args)
  (image-dired-thumbnail-display-external))

;;; ************************************************************************
;;; smart-imenu functions
;;; ************************************************************************

(defun smart-imenu-display-item-where (item-name item-pos)
  "Display an ITEM-NAME defined at ITEM-POS within the current buffer.
Uses the imenu library and the value of `hpath:display-where' to display."
  (hpath:display-buffer (current-buffer))
  (funcall imenu-default-goto-function item-name item-pos))

(defun smart-imenu-item-at-p (&optional variable-flag)
  "Return marker position for identifier at point in current buffer's imenu.
If no identifier at point is in the current buffer's imenu, return nil.
With optional VARIABLE-FLAG non-nil, matches to variable definitions only.

Does nothing unless imenu has been loaded and an index has been
created for the current buffer.  When return value is non-nil, also
sets `hkey-value' to (identifier . identifier-definition-buffer-position)."
  (and (featurep 'imenu) imenu--index-alist
       (setq hkey-value (smart-imenu-item-p hkey-value variable-flag))
       (setq hkey-value (cons (hargs:find-tag-default) hkey-value))
       (cdr hkey-value)))

;; Derived from `imenu' function in the imenu library.
(defun smart-imenu-item-p (index-key &optional variable-flag no-recurse-flag)
  "Return the definition marker pos for INDEX-KEY in current buffer's imenu.
Return nil if INDEX-KEY is not in the imenu.  If INDEX-KEY is
both a function and a variable, the function definition is used
by default; in such a case, when optional VARIABLE-FLAG is
non-nil, the variable definition is used instead.
NO-RECURSE-FLAG non-nil prevents infinite recursions."
  (when (stringp index-key)
    (let (index-item
	  index-position)
      ;; Convert a string to an alist element.
      (if variable-flag
	  ;; Match to variable definitions only.
	  (setq index-item (assoc index-key
				  (cdr (assoc "Variables" (imenu--make-index-alist)))))
	;; First try to match a function definition and if that fails,
	;; then allow variable definitions and other types of matches as well.
	(let ((alist (imenu--make-index-alist)))
	  (setq index-item (or (assoc index-key alist)
			       ;; Does nothing unless the dash Emacs Lisp
			       ;; library is available for the -flatten function.
			       (and (require 'dash nil t)
			            (progn
			              (declare-function -flatten "ext:dash")
				      (assoc index-key (-flatten alist))))))))
      (when index-item
	(setq index-position (when (markerp (cdr index-item))
			       (marker-position (cdr index-item))))
	(if (memq index-position '(1 -99))
	    ;; If index position is 1 or -99, this means the index markers have
	    ;; become out of date after buffer edits (likely imenu-auto-rescan
	    ;; is nil), so do a single rescan to try to fix this.
	    (unless no-recurse-flag
	      (setq imenu--index-alist nil)
	      (imenu--make-index-alist t)
	      (smart-imenu-item-p index-key variable-flag t))
	  index-position)))))

;;; ************************************************************************
;;; smart-info functions
;;; ************************************************************************
;;; In "hmouse-info.el".


;;; ************************************************************************
;;; smart-magit functions
;;; ************************************************************************

(defun smart-magit-display-file (return-command)
  "Execute `magit' RETURN-COMMAND possibly using `hpath:display-buffer'."
  (cond ((eq return-command #'magit-diff-visit-file)
	 ;; Use Hyperbole display variable to determine where
	 ;; to display the file of the diff.
	 (magit-diff-visit-file--internal
	  (magit-file-at-point t t) nil #'hpath:display-buffer))
	(t (call-interactively return-command))))

(defun smart-magit ()
  "Use a key or mouse key to jump to source and to hide/show changes.

Invoked via a key press when in a magit mode and not on a button.
It assumes that its caller has already checked that the key was
pressed in an appropriate buffer and has moved the cursor to the
selected buffer.

If key is pressed:
 (1) on the last line, quit from the magit mode (\"q\" key binding);
 (2) at the end of a line, scroll up a windowful;
 (3) on an initial read-only header line, cycle visibility of diff sections;
 (4) anywhere else, hide/show the thing at point (\"TAB\" key binding)
     unless that does nothing in the mode, then jump to the thing at
     point (\"RET\" key binding) but display based on the value of
     `hpath:display-where'."
  (interactive)
  (cond ((last-line-p)
	 (call-interactively (key-binding "q")))
	((eolp)
	 (smart-scroll-up))
	(t
	 (let ((magit-display-buffer-function #'hpath:display-buffer))
	   (call-interactively #'smart-magit-tab)))))

(defun smart-magit-assist ()
  "Use an assist key or mouse key to jump to source and to hide/show changes.

Invoked via an assist key press when in a magit mode and not on a
button.  It assumes that its caller has already checked that the
assist key was pressed in an appropriate buffer and has moved the
cursor to the selected buffer.

If assist key is pressed:
 (1) on the last line, quit from the magit mode (\"q\" key binding);
 (2) at the end of a line, scroll down a windowful;
 (3) on an initial read-only header line, cycle visibility of all sections;
 (4) anywhere else, jump to the thing at point (\"RET\" key binding)
     but display based on the value of `hpath:display-where'."
  (interactive)
  (cond ((last-line-p)
	 (call-interactively (key-binding "q")))
	((eolp)
	 (smart-scroll-down))
	(t
	 (let ((magit-display-buffer-function #'hpath:display-buffer)
	       (current-prefix-arg)
	       (non-text-area-p (and (eventp action-key-depress-args)
				     (posn-area (event-start action-key-depress-args)))))
	   (if non-text-area-p
	       (magit-section-cycle-global)
	     (smart-magit-display-file (key-binding (kbd "RET"))))))))

;; Silence compiler about unknown slot. From eieio-tests.el
(eval-when-compile
  (dolist (slot '(content washer hidden start))
    (cl-pushnew slot eieio--known-slot-names)))

;; Thanks to Jonas Bernoulli <tarsius>, magit author, for most of this
;; next function.
;; Usage: (define-key magit-section-mode-map "TAB" 'smart-magit-tab)
(defun smart-magit-tab (section)
  "Toggle visibility of the body of the current SECTION."
  (interactive (list (magit-current-section)))
  (require 'magit)
  (let* ((magit-display-buffer-function #'hpath:display-buffer)
	 (non-text-area-p (and (eventp action-key-depress-args)
			       (posn-area (event-start action-key-depress-args)))))
    (cond (non-text-area-p (magit-section-cycle-diffs))
	  ((eq section magit-root-section)
	   (user-error "Cannot hide root section"))
          ((or (oref section content)
	       (oref section washer))
	   (goto-char (oref section start))
	   (if (oref section hidden)
	       (magit-section-show section)
	     (magit-section-hide section)))
          (t
	   (if-let ((command (key-binding (kbd "RET"))))
	       (progn (setq last-command-event ?\()
		      (setq this-command command)
		      (smart-magit-display-file command))
	     (user-error "Nothing to visit either"))))))

;;; ************************************************************************
;;; smart-man functions
;;; ************************************************************************

;; "man-apropos.el" which contains the unix-apropos functions below is a
;; part of InfoDock; these functions are not called unless this
;; library has been loaded and is in use.  It generates a buffer of apropos
;; listing and allows selection and associated man page display.
;;
;; Man page cross-references in Emacs man buffers are handled
;; separately via the 'man-apropos' implicit button type.
;;

(defun smart-apropos ()
  "Move through UNIX man apropos listings by using one key or mouse key.

Invoked via a key press when in `unix-apropos-mode'.  It assumes that
its caller has already checked that the key was pressed in an appropriate
buffer and has moved the cursor to the selected buffer.

If key is pressed:
 (1) on a UNIX man apropos entry, the man page for that entry is displayed in
     another window;
 (2) on or after the last line, the buffer in the other window is scrolled up
     a windowful."

  (interactive)
  (if (last-line-p)
      (scroll-other-window)
    ;; Called only if man-apropos.el of InfoDock is loaded
    (when (fboundp #'unix-apropos-get-man)
      (unix-apropos-get-man))))

(defun smart-apropos-assist ()
  "Move through man apropos listings by using assist key or mouse assist key.

Invoked via an assist key press when in `unix-apropos-mode'.  It assumes that
its caller has already checked that the assist key was pressed in an appropriate
buffer and has moved the cursor to the selected buffer.

If assist key is pressed:
 (1) on a UNIX man apropos entry, the man page for that entry is displayed in
     another window;
 (2) on or after the last line, the buffer in the other window is scrolled down
     a windowful."

  (interactive)
  (if (last-line-p)
      (scroll-other-window (- 3 (window-height)))
    ;; Called only if man-apropos.el of InfoDock is loaded
    (when (fboundp #'unix-apropos-get-man)
      (unix-apropos-get-man))))

(defun smart-man-display (lisp-form)
  "Evaluate LISP-FORM returned from `smart-man-entry-ref' to display a man page."
  (eval lisp-form))

(defun smart-man-entry-ref ()
  "Return form which displays referenced manual entry that point is on or nil.
Handles references in sections: NAME, SEE ALSO, or PACKAGES USED.  Also can
display C routine definitions selected in a man page, see
`smart-man-c-routine-ref'.

Man page buffer must either have an attached file or else a `man-path'
local variable containing its pathname."
  (interactive)
  (let ((ref ""))
    (if (not (or (if (string-match "Manual Entry\\|\\*man "
				   (buffer-name (current-buffer)))
		     (progn (and (boundp 'man-path) man-path
				 (setq ref (hpath:symlink-referent man-path)))
			    t))
		 (if buffer-file-name
		     (string-match "/man/" (setq ref (hpath:symlink-referent
						      buffer-file-name))))))
	(setq ref nil)
      (or (setq ref (or (smart-man-file-ref)
			(smart-man-c-routine-ref)))
	  (save-excursion
	    (let ((opoint (point))
		  (case-fold-search))
	      (and
	       (re-search-backward "^[.A-Z]" nil t)
	       (looking-at
		"\\(\\.SH[ \t]+\\)?\\(SEE ALSO\\|NAME\\|PACKAGES USED\\)")
	       (progn (goto-char opoint)
		      (skip-chars-backward "-_a-zA-Z0-9?.(")
		      (let ((start (point)))
			(skip-chars-forward "-_a-zA-Z0-9?.()")
			(setq ref (buffer-substring start (point)))
			;; Leave only one char within ref parens
			(if ref
			    (if (string-match "(\\(.\\)\\(.+\\))" ref)
				(setq ref (concat (substring ref 0 (match-end 1))
						  "\)")))))))))))
    (cond ((equal ref "") nil)
	  ((stringp ref) (list 'manual-entry ref))
	  (t ref))))

(defun smart-man-c-routine-ref ()
  "Return form to jump to the definition of the named C function at point.
Valid sections within the man page are: ROUTINES, MACROS or FUNCTIONS.
Uses (smart-tags-file-list) function to determine the tags file from which to
locate the definition."
  (let ((ref)
	(opoint (point))
	(case-fold-search))
    (save-excursion
      (and (re-search-backward "^[.A-Z]" nil t)
	   (looking-at "^\\(FUNCTIONS\\|ROUTINES\\|MACROS\\)[ \t\n\r]")
	   (progn (goto-char opoint)
		  (skip-chars-backward "_~<>:a-zA-Z0-9(")
		  (if (or (looking-at "\\([_~<>:a-zA-Z0-9]+\\)[ \t\n\r]*(")
			  (looking-at "\\([_~<:A-Z][_<>:A-Z0-9]+\\)"))
		      (setq ref (buffer-substring
				 (match-beginning 1) (match-end 1)))))))
    (if ref
	(list 'smart-tags-display ref nil
	      (smart-tags-file-list (and (boundp 'man-path) man-path))))))

(defun smart-man-file-ref ()
  "Return form to eval to display file whose name is at point.
Enabled within a FILES man page section.
If not on a file name, returns nil."
  (let ((ref)
	(opoint (point))
	(case-fold-search))
    (save-excursion
      (and (re-search-backward "^[.A-Z]" nil t)
	   (looking-at "^FILES[ \t\n\r]")
	     (progn (goto-char opoint)
		    (skip-chars-backward "^ \t")
		    (if (looking-at "/[^ \t\n\r]+")
			(setq ref (buffer-substring
				   (match-beginning 0) (match-end 0)))))))
    (if ref
	(list (if (br-in-browser)
		  'find-file 'find-file-other-window)
	      ref))))

;;; ************************************************************************
;;; smart-org functions
;;; ************************************************************************

(defun smart-org-agenda-item-action ()
  "Action/Assist Key action when point is on an Org Agenda item.
On Action Key press, invoke Agenda's <return> key binding, typically
`org-agenda-switch-to'.  On Assist Key press, display `smart-org' help."
  (hsys-org-set-ibut-label (cons (line-beginning-position)
				 (line-end-position)))
  (if assist-flag
      (hact (lambda () (describe-function 'smart-org)))
    ;; Execute Agenda's {RET} binding using Hyperbole display setting
    (cl-letf (((symbol-function 'pop-to-buffer-same-window)
	       #'hpath:display-buffer))
      (hact (lambda () (call-interactively (key-binding (kbd "RET"))))))))

(defun smart-org ()
  "Follow Org mode references, cycle outline visibility and execute code blocks.
Active when `hsys-org-enable-smart-keys' is non-nil,

When the Action Key is pressed and `hsys-org-enable-smart-keys' is t:

  1. On an Org tag, call `hsys-org-agenda-tags-p' and an
     appropriate view tags function based on current directory or
     buffer name, matching to the tag.  If on a colon between
     tags, match to all tags on the line.

  2. On an Org todo keyword, cycle through the keywords in that
     set or if final done keyword, remove it.

  3. On an Org agenda view item, jump to the item for editing.

When the Action Key is pressed and `hsys-org-enable-smart-keys' is
either t or \\='buttons:

  4. Within a radio or internal target or a link to it, jump between
     the target and the first link to it, allowing two-way navigation.

  5. On another internal link in an Org mode file, jump to its referent.

  6. On an Org mode external link, jump to its referent.

  7. On a Hyperbole button, activate the button.

  8. With point on the :dir path of a code block definition, display the
     directory given by the path.

  9. With point on any #+BEGIN_SRC, #+END_SRC, #+RESULTS, #+begin_example
     or #+end_example header, execute the code block via the Org mode
     standard binding of {\\`C-c' \\`C-c'}, (`org-ctrl-c-ctrl-c').
  
 10. With point on an Org mode heading, cycle the view of the subtree at
     point.

 11. In any other context besides the end of a line, invoke the Org mode
     standard binding of {M-RET}, (`org-meta-return').

When the Assist Key is pressed, it behaves just like the Action Key except
in these contexts:

  1. On an Org tag, call `hsys-consult-org-grep-tags-p' and an
     appropriate consult grep function based on current directory
     or buffer name, prompting with and matching to the tag.  If on a
     colon between tags, prompt and match to all tags on the line.

  2. On an Org todo keyword, move to the first todo keyword in the next
     set, if any.

  3. On an Org mode link or agenda view item, display Hyperbole
     context-sensitive help.

  4. On a Hyperbole button, perform the Assist Key function, generally
     showing help for the button.

  5. With point on the :dir value of a code block definition, display
     a help summary of this implicit directory button.

  6. With point on any #+BEGIN_SRC, #+END_SRC, #+RESULTS, #+begin_example
     or #+end_example header, remove source block results.

  7. Not on a Hyperbole button but on an Org mode heading, cycle
     through views of the whole buffer outline.

To disable ALL Hyperbole support within Org major and minor modes, set the
custom option `hsys-org-enable-smart-keys' to nil.  Then in Org modes, this
will invoke `org-meta-return'.

Org links may be used outside of Org mode buffers.  Such links are
handled by the separate implicit button type, `org-link-outside-org-mode'."
  (when (funcall hsys-org-mode-function)
    (let (start-end)
      (cond ((not hsys-org-enable-smart-keys)
	     (when (hsys-org-meta-return-shared-p)
	       (hact 'hsys-org-meta-return))
	     ;; Ignore any further Smart Key non-Org contexts
	     t)
	    ((eq hsys-org-enable-smart-keys t)
	     (cond ((setq hkey-value
			  (if (not assist-flag)
			      (hsys-org-agenda-tags-p)
			    (hsys-consult-org-grep-tags-p)))
		    (hact hkey-value))
		   ((or (hsys-org-todo-at-p)
			(eq last-command #'org-todo))
		    (if (not assist-flag)
			(hact 'hsys-org-todo-cycle)
		      (hact 'hsys-org-todo-set-cycle)))
		   ((hsys-org-agenda-item-at-p)
		    (smart-org-agenda-item-action)
		    ;; Ignore any further Smart Key non-Org contexts
		    t)
		   ((hsys-org-radio-target-def-at-p)
		    (hact 'org-radio-target-link)
		    t)
		   ((setq start-end (hsys-org-internal-target-def-at-p))
		    (hsys-org-set-ibut-label start-end)
		    (hact 'org-internal-target-link)
		    t)
		   ((setq start-end (hsys-org-link-at-p))
		    (if (not assist-flag)
			(progn (hsys-org-set-ibut-label start-end)
			       (hact 'org-link))
		      (hact 'hkey-help))
		    t)
		   ((hbut:at-p)
		    ;; Fall through until Hyperbole button context and
		    ;; activate normally.
		    nil)
		   ((or (hsys-org-src-block-start-at-p)
			(save-excursion (forward-line 0)
					(or (looking-at org-babel-result-regexp)
					    (looking-at "^[	 ]*#\\+\\(end_src\\|begin_example\\|end_example\\)"))))
		    (hact (lambda ()
			    (save-excursion
			      (unless (hsys-org-src-block-start-at-p)
				(re-search-backward org-babel-src-block-regexp nil t))
			      (cond ((not assist-flag)
				     (org-ctrl-c-ctrl-c))
				    ((org-babel-where-is-src-block-result)
				     (org-babel-remove-result)
				     (message "Code block results removed."))
				    (t (message "No results to remove for this code block."))))))
		    t)
		   ((hsys-org-heading-at-p)
		    (if (not assist-flag)
			(hact 'hsys-org-cycle)
		      (hact 'hsys-org-global-cycle))
		    t)
		   ((equal (hsys-org-get-value :language) "python")
		    (setq hkey-value (smart-python-at-tag-p))
		    (hact 'smart-python hkey-value))
		   (t
		    ;; Continue with any further Smart Key non-Org contexts
		    nil)))
	    ((eq hsys-org-enable-smart-keys 'buttons)
	     (cond ((hsys-org-radio-target-def-at-p)
		    (hact 'org-radio-target-link)
		    t)
		   ((setq start-end (hsys-org-link-at-p))
		    (if (not assist-flag)
			(progn (hsys-org-set-ibut-label start-end)
			       (hact 'org-link))
		      (hact 'hkey-help))
		    t)
 		   ((hbut:at-p)
		    ;; Fall through until Hyperbole button context and
		    ;; activate normally.
		    nil)
		   ((and (apply #'derived-mode-p '(org-mode))
			 (equal (hsys-org-get-value :language) "python"))
		    (setq hkey-value (smart-python-at-tag-p))
		    (hact 'smart-python hkey-value ''next-tag))
		   ((apply #'derived-mode-p '(org-mode))
		    (when (hsys-org-meta-return-shared-p)
		      (hact 'hsys-org-meta-return))
		    ;; Ignore any further Smart Key non-Org contexts
		    t)
		   ((hsys-org-agenda-item-at-p)
		    (smart-org-agenda-item-action)
		    ;; Ignore any further Smart Key non-Org contexts
		    t)
		   ;; Ignore any further Smart Key non-Org contexts
		   (t)))
	    (t
	     ;; hsys-org-enable-smart-keys is set to t, so try other Smart
	     ;; contexts
	     nil)))))

(defun smart-org-bob-and-non-heading-p ()
  "Check whether {TAB} should globally `org-cycle' at point."
  (and (bobp)
       buffer-file-name
       (derived-mode-p 'org-mode)
       (not (org-at-heading-p))
       (member buffer-file-name
	       (hpath:expand-list hsys-org-cycle-bob-file-list))))

;;; ************************************************************************
;;; smart-outline functions
;;; ************************************************************************

;; The functions in this section may require InfoDock's version of outline.el
;; for smart-outline-cut to work.

(defvar smart-outline-cut nil
  "Non-nil means outline region was cut and is ready to be pasted at point.")

(eval-after-load "outline"
  '(mapc (lambda (hook-var)
	   (add-hook hook-var (lambda ()
				(make-local-variable 'smart-outline-cut)
				;; Non-nil means outline region was cut
				;; and is available to be pasted at point.
				(setq smart-outline-cut nil))))
	 '(outline-mode-hook outline-minor-mode-hook)))

(defun smart-outline-level ()
  "Return outline level if point is on a line that begins with `outline-regexp'.
If on other line return 0."
  (save-excursion
    (beginning-of-line)
    (if (looking-at outline-regexp)
	(funcall outline-level)
      0)))

(defun smart-outline ()
  "Collapse, expand, and move outline entries.
Invoked via a key press when in `outline-mode'.  It assumes that
its caller has already checked that the key was pressed in an appropriate
buffer and has moved the cursor to the selected buffer.

If key is pressed:
 (1) after an outline heading has been cut via the Action Key, then paste the
     cut heading at point;
 (2) at the end of buffer, show all buffer text
 (3) at the beginning of a heading line, cut the headings subtree from the
     buffer;
 (4) on a heading line but not at the beginning or end, if headings subtree is
     hidden then show it, otherwise hide it;
 (5) at the end of a line, invoke `action-key-eol-function', typically to
     scroll up a windowful."

  (interactive)
  (cond (smart-outline-cut
	 (setq smart-outline-cut nil) (yank))
	((smart-eobp) (outline-show-all))
	((and (bolp) (looking-at outline-regexp))
	 (setq smart-outline-cut t)
	 (kill-region
	  (point)
	  (or (outline-get-next-sibling)
	      ;; Skip past start of current entry
	      (progn (re-search-forward outline-regexp nil t)
		     (smart-outline-to-entry-end t)))))
	((eolp)
	 (funcall action-key-eol-function))
	((zerop (smart-outline-level))
	 nil)
	;; On an outline heading line but not at the start/end of line.
	((smart-outline-subtree-hidden-p)
	 (outline-show-subtree))
	(t (outline-hide-subtree))))


(defun smart-outline-assist ()
  "Collapse, expand, and move outline entries.
Invoked via an assist key press when in `outline-mode'.  It assumes that
its caller has already checked that the assist key was pressed in an
appropriate buffer and has moved the cursor to the selected buffer.

If assist key is pressed:
 (1) after an outline heading has been cut via the action key, allow
     multiple pastes throughout the buffer (last paste should be done with
     the Action Key, not the Assist Key);
 (2) at the end of buffer, hide all bodies in buffer;
 (3) at the beginning of a heading line, cut the current heading (sans
     subtree) from the buffer;
 (4) on a heading line but not at the beginning or end, if heading body is
     hidden then show it, otherwise hide it;
 (5) at the end of a line, invoke `assist-key-eol-function', typically to
     scroll down a windowful."

  (interactive)
  (cond (smart-outline-cut (yank))
	((smart-eobp) (outline-hide-body))
	((and (bolp) (looking-at outline-regexp))
	 (setq smart-outline-cut t)
	 (kill-region (point)
		      ;; Skip past start of current entry
		      (progn (re-search-forward outline-regexp nil t)
			     (smart-outline-to-entry-end))))
	((eolp)
	 (funcall assist-key-eol-function))
	((zerop (smart-outline-level))
	 nil)
	;; On an outline heading line but not at the start/end of line.
	((smart-outline-subtree-hidden-p)
	 (outline-show-entry))
	(t (outline-hide-entry))))

(defun smart-outline-to-entry-end (&optional include-sub-entries)
  "Move point past the end of the current entry, if any.
With optional INCLUDE-SUB-ENTRIES non-nil, move to the end of the
entire subtree.  Return final point."
  (if (not include-sub-entries)
      (outline-next-heading)
    (condition-case ()
	(progn (outline-end-of-subtree)
	       (goto-char (1+ (point))))
      (error "")))
  (point))

(defun smart-outline-subtree-hidden-p ()
  "Return t if at least initial subtree of heading is hidden, else nil."
  (and (outline-on-heading-p t)
       (outline-invisible-in-p
	(point) (or (save-excursion (re-search-forward "[\n\r]" nil t)) (point)))))

(defun smart-outline-char-invisible-p (&optional pos)
  "Return t if the character after point is invisible/hidden, else nil.
With optional POS, use that instead of point."
  (or pos (setq pos (point)))
  (when (or
	 ;; New-style Emacs outlines with invisible properties to hide lines
	 (outline-invisible-p pos)
	 (delq nil (mapcar (lambda (o) (overlay-get o 'invisible))
			   (overlays-at (or pos (point)))))
	 ;; Old-style Emacs outlines using \r (^M) characters to hide lines
	 (and selective-display (eq (following-char) ?\r)))
    t))

;;; ************************************************************************
;;; smart-push-button functions
;;; ************************************************************************

;; Emacs push button support
(defun smart-push-button (&optional _pos _use-mouse-action)
  "Activate an Emacs `push-button', including text-property follow-link buttons.
Button is at optional POS or at point.  USE-MOUSE-ACTION prefers
mouse-action to action property."
  (or
   ;; Handle Emacs text-property buttons which don't work with 'button-activate'.
   ;; Use whatever command is bound to RET within the button's keymap.
   (call-interactively (or (lookup-key (get-text-property (point) 'keymap) (kbd "RET"))
			   (lambda () (interactive) nil)))
   ;; non-text-property push-buttons
   (push-button nil (mouse-event-p last-command-event))))

(defun smart-push-button-help (&optional pos use-mouse-action)
  "Show help about a push button's action.
Button is at optional POS or at point.  USE-MOUSE-ACTION prefers
mouse-action to action property."
  (let* ((button (button-at (or pos (point))))
	 (action (or (and use-mouse-action (button-get button 'mouse-action))
		     (button-get button 'action)))
	 ;; Ensure these do not invoke with-output-to-temp-buffer a second time.
	 (temp-buffer-show-hook)
	 (temp-buffer-show-function))
    (if (functionp action)
	(describe-function action)
      (hkey-help t))))

;;; ************************************************************************
;;; smart-tar functions
;;; ************************************************************************

(defun smart-tar ()
  "Use a single key or mouse key to manipulate tar file entries.

Invoked via a key press when in `tar-mode'.  It assumes that its
caller has already checked that the key was pressed in an appropriate buffer
and has moved the cursor there.

If key is pressed:
 (1) within an entry line, the selected file/directory is displayed for
     editing in the other window;
 (2) on or after the last line in the buffer, if any deletes are to be
     performed, they are executed after user verification, otherwise, this
     tar file browser is quit."

  (interactive)
  (cond ((last-line-p)
	 (let (flagged)
	   (save-excursion
	     (goto-char 1)
	     (setq flagged (re-search-forward "^D" nil t)))
	   (if flagged
	       (tar-expunge)
	     (kill-buffer nil))))
	(t (tar-extract-other-window))))

(defun smart-tar-assist ()
  "Use a single assist key or mouse assist key to manipulate tar file entries.

Invoked via an assist key press when in `dired-mode'.  It assumes that its
caller has already checked that the assist key was pressed in an appropriate
buffer and has moved the cursor there.

If assist key is pressed:
 (1) on an entry line, the current entry is marked for deletion;
 (2) on or after the last line in the buffer, all delete marks on all entries
     are undone."

  (interactive)
  (cond ((last-line-p)
	 (tar-unflag (- (count-lines (point-min) (point-max))))
	 (goto-char (point-max)))
	(t (tar-flag-deleted 1))))

;;; ************************************************************************
;;; smart-todotxt functions
;;; ************************************************************************

(defun smart-todotxt ()
  "Use a single key or mouse key to manipulate `todotxt' items.

If key is pressed:
 (1) at the end of buffer, bury buffer
 (2) on a todo item, toggle the completion"
  (interactive)
  (cond ((smart-eobp) (todotxt-bury))
	(t (todotxt-complete-toggle))))

(defun smart-todotxt-assist ()
  "Use a single assist key or mouse assist key to manipulate `todotxt' items.

If key is pressed:
 (1) at the end of buffer, archive completed items
 (2) on a todo item, edit it"

  (interactive)
  (cond ((smart-eobp) (todotxt-archive))
	(t (todotxt-edit-item))))

;;;###autoload
(defun smart-eobp ()
  "Return t if point is past the last visible buffer line with text."
  (and (or (eobp)
	   ;; On a blank line and nothing but whitespace until eob
	   (save-excursion
	     (beginning-of-line)
	     (looking-at "[ \t\n\r\f]+\\'")))
       (or (not (smart-outline-char-invisible-p))
	   (not (smart-outline-char-invisible-p (1- (point)))))))

(defun smart-eolp ()
  "Return t if point is at the end of a visible line but not the end of the buffer."
  ;; smart-helm handles eol for helm buffers
  (unless (or (and (smart-helm-alive-p) (equal (helm-buffer-get) (buffer-name)))
	      ;; Allow for org global cycling at start of buffer on a
	      ;; non-heading line in Hyperbole doc files when
	      ;; displayed from Hyperbole menu items.
	      (smart-org-bob-and-non-heading-p)
	      ;; If there is a flymake diagnostic issue at eol,
	      ;; drop through this clause to handle it later.
	      (and (featurep 'hsys-flymake)
		   (boundp 'flymake-mode)
		   flymake-mode
		   (eolp)
		   (hsys-flymake-get-issue-at-position)))
    (if (eq major-mode 'kotl-mode)
	(and (not (kotl-mode:eobp)) (kotl-mode:eolp t))
      (and (not (smart-eobp)) (eolp)
	   (or (not (smart-outline-char-invisible-p))
	       (not (smart-outline-char-invisible-p (1- (point)))))))))

(provide 'hui-mouse)

;;; hui-mouse.el ends here<|MERGE_RESOLUTION|>--- conflicted
+++ resolved
@@ -3,11 +3,7 @@
 ;; Author:       Bob Weiner
 ;;
 ;; Orig-Date:    04-Feb-89
-<<<<<<< HEAD
-;; Last-Mod:     18-Aug-24 at 17:58:42 by Bob Weiner
-=======
-;; Last-Mod:     18-Aug-24 at 09:35:51 by Mats Lidell
->>>>>>> 12c4a31a
+;; Last-Mod:     18-Aug-24 at 22:03:38 by Bob Weiner
 ;;
 ;; SPDX-License-Identifier: GPL-3.0-or-later
 ;;
