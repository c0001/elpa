--- conflicted
+++ resolved
@@ -208,177 +208,6 @@
 
 
 * Tasks [35/57]
-<<<<<<< HEAD
-** PROPOSED implement fully recursive evaluation machinery
-   The current parser / evaluator fails with greater levels of nested
-   function block calls (example below). If we want to overcome this I
-   think we'd have to redesign some of the evaluation
-   mechanism. Seeing as we are also facing issues like dealing with
-   default argument values, and seeing as we now know how we want the
-   library of babel to behave in addition to the source blocks, now
-   might be a good time to think about this. It would be nice to do
-   the full thing at some point, but otoh we may not consider it a
-   massive priority.
-   
-   AIui, there are two stages: (i) construct a parse tree, and (ii)
-   evaluate it and return the value at the root. In the parse tree
-   each node represents an unevaluated value (either a literal value
-   or a reference). Node v may have descendent nodes, which represent
-   values upon which node v's evaluation depends. Once that tree is
-   constructed, then we evaluate the nodes from the tips towards the
-   root (a post-order traversal).
-
-   [This would also provide a solution for concatenating the STDOUTs
-   of called blocks, which is a [[*allow%20output%20mode%20to%20return%20stdout%20as%20value][task below]]; we concatenate them in
-   whatever order the traversal is done in.]
-
-   In addition to the variable references (i.e. daughter nodes), each
-   node would contain the information needed to evaluate that node
-   (e.g. lang body). Then we would pass a function postorder over the
-   tree which would call o-b-execute-src-block at each node, finally
-   returning the value at the root.
-
-   Fwiw I made a very tentative small start at stubbing this out in
-   org-babel-call.el in the 'evaluation' branch. And I've made a start
-   at sketching a parsing algorithm below.
-
-*** discussion
-I believe that this issue should be addressed as a bug rather than as
-a point for new development.   The code in [[file:lisp/org-babel-ref.el][org-babel-ref.el]] already
-resolves variable references in a recursive manner which *should* work
-in the same manner regardless of the depth of the number of nested
-function calls.  This recursive evaluation has the effect of
-implicitly constructing the parse tree that your are thinking of
-constructing explicitly.
-
-Through using some of the commented out debugging statements in
-[[file:lisp/org-babel-ref.el][org-babel-ref.el]] I have looked at what may be going wrong in the
-current evaluation setup, and it seems that nested variables are being
-set using the =:var= header argument, and these variables are being
-overridden by the *default* variables which are being entered through
-the new functional syntax (see the demonstration header below).
-
-I believe that once this bug is fixed we should be back to fully
-resolution of nested arguments.  We should capture this functionality
-in a test to ensure that we continue to test it as we move forward.  I
-can take a look at implementing this once I get a chance.
-
-**** demonstration
-After uncommenting the debugging statements located [[file:lisp/org-babel-ref.el::message%20format%20first%20second%20S%20S%20new%20refere%20new%20referent%20debugging][here]] and more
-importantly [[file:lisp/org-babel-ref.el::message%20nested%20args%20S%20args%20debugging][here]], we can see that the current reference code does
-evaluate the references correctly, and it uses the =:var= header
-argument to set =a=8=, however the default variables specified using
-the functional syntax in =adder(a=3, b=2)= is overriding this
-specification.
-
-***** doesn't work with functional syntax
-
-#+srcname: adder-func(a=3, b=2)
-#+begin_src python 
-a + b
-#+end_src
-
-#+resname: adder-func
-: 5
-
-#+srcname: after-adder-func(arg=adder-func(a=8))
-#+begin_src python 
-arg
-#+end_src
-
-#+resname: after-adder-func
-: 5
-
-***** still does work with =:var= syntax
-
-so it looks like regardless of the syntax used we're not overriding
-the default argument values.
-
-#+srcname: adder-header
-#+begin_src python :var a=3 :var b=2
-a + b
-#+end_src
-
-#+resname: adder-header
-: 5
-
-#+srcname: after-adder-header
-#+begin_src python :var arg=adder-header(a=8, b=0)
-arg
-#+end_src
-
-#+resname: after-adder-header
-: 5
-
-
-*** Parse tree algorithm
-    Seeing as we're just trying to parse a string like
-    f(a=1,b=g(c=2,d=3)) it shouldn't be too hard. But of course there
-    are 'proper' parsers written in elisp out there,
-    e.g. [[http://cedet.sourceforge.net/semantic.shtml][Semantic]]. Perhaps we can find what we need -- our syntax is
-    pretty much the same as python and R isn't it?
-
-    Or, a complete hack, but maybe it would be we easy to transform it
-    to XML and then parse that with some existing tool?
-    
-    But if we're doing it ourselves, something very vaguely like this?
-    (I'm sure there're lots of problems with this)
-
-#+srcname: org-babel-call-parse(call)
-#+begin_src python 
-  ## we are currently reading a reference name: the name of the root function
-  whereami = "refname"
-  node = root = Node()
-  for c in call_string:
-      if c == '(':
-          varnum = 0
-          whereami = "varname" # now we're reading a variable name
-      if c == '=':
-          new = Node()
-          node.daughters = [node.daughters, new]
-          new.parent = node
-          node = new
-          whereami = "refname"
-      if c == ',':
-          whereami = "varname"
-          varnum += 1
-      elif c == ')':
-          node = node.parent
-      elif c == ' ':
-          pass
-      else:
-          if whereami = "varname":
-              node.varnames[varnum] += c
-          elif whereami = "refname":
-              node.name += c
-#+end_src
-    
-*** Example that fails
-    
-#+srcname: adder(a=0, b=0)
-#+begin_src python 
-a+b
-#+end_src
-
-#+srcname: one()
-#+begin_src python :results silent
-1
-#+end_src
-
-This works
-#+srcname: level-one-nesting
-#+begin_src python :var arg=adder(a=one(),b=one())
-arg
-#+end_src
-
-But this doesn't
-#+srcname: level-one-nesting
-#+begin_src python :var arg=adder(a=adder(a=one(),b=one()),b=adder(a=one(),b=one()))
-arg
-#+end_src
-
-=======
->>>>>>> 5d1ee806
 ** PROPOSED Default args
    This would be good thing to address soon. I'm imagining that
    e.g. here, the 'caller' block would return the answer 30. I believe
@@ -2528,8 +2357,6 @@
               node.name += c
 #+end_src
     
-
-*** 
 *** discussion
 I believe that this issue should be addressed as a bug rather than as
 a point for new development.   The code in [[file:lisp/org-babel-ref.el][org-babel-ref.el]] already
@@ -2552,7 +2379,6 @@
 can take a look at implementing this once I get a chance.
 
 **** demonstration
-     
 After uncommenting the debugging statements located [[file:lisp/org-babel-ref.el::message%20format%20first%20second%20S%20S%20new%20refere%20new%20referent%20debugging][here]] and more
 importantly [[file:lisp/org-babel-ref.el::message%20nested%20args%20S%20args%20debugging][here]], we can see that the current reference code does
 evaluate the references correctly, and it uses the =:var= header
@@ -2560,23 +2386,44 @@
 the functional syntax in =adder(a=3, b=2)= is overriding this
 specification.
 
-#+srcname: adder-test(a=3, b=2)
+***** doesn't work with functional syntax
+
+#+srcname: adder-func(a=3, b=2)
 #+begin_src python 
 a + b
 #+end_src
 
-#+resname: adder-test
-
+#+resname: adder-func
 : 5
 
-#+srcname: after-adder(arg=adder-test(a=8))
+#+srcname: after-adder-func(arg=adder-func(a=8))
 #+begin_src python 
 arg
 #+end_src
 
-#+resname: after-adder
-
-: []
+#+resname: after-adder-func
+: 5
+
+***** still does work with =:var= syntax
+
+so it looks like regardless of the syntax used we're not overriding
+the default argument values.
+
+#+srcname: adder-header
+#+begin_src python :var a=3 :var b=2
+a + b
+#+end_src
+
+#+resname: adder-header
+: 5
+
+#+srcname: after-adder-header
+#+begin_src python :var arg=adder-header(a=8, b=0)
+arg
+#+end_src
+
+#+resname: after-adder-header
+: 5
 
 *** Set of test cases
 **** Both defaults provided in definition
@@ -2686,9 +2533,6 @@
 
 #+resname:
 : 99
-
-
-
 
 ** TODO allow srcname to omit function call parentheses
    Someone needs to revisit those regexps. Is there an argument for
