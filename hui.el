;;; hui.el --- GNU Hyperbole button and hyperlink user interface  -*- lexical-binding: t; -*-
;;
;; Author:       Bob Weiner
;;
;; Orig-Date:    19-Sep-91 at 21:42:03
<<<<<<< HEAD
;; Last-Mod:      1-Oct-23 at 21:20:31 by Bob Weiner
=======
;; Last-Mod:      4-Oct-23 at 20:07:50 by Mats Lidell
>>>>>>> b5d61f64
;;
;; SPDX-License-Identifier: GPL-3.0-or-later
;;
;; Copyright (C) 1991-2021  Free Software Foundation, Inc.
;; See the "HY-COPY" file for license information.
;;
;; This file is part of GNU Hyperbole.

;;; Commentary:

;;; Code:
;;; ************************************************************************
;;; Other required Elisp libraries
;;; ************************************************************************

(require 'hargs)
(require 'set)
(require 'hmail)
(require 'hbut)
(eval-when-compile (require 'hactypes))

;;; ************************************************************************
;;; Public declarations
;;; ************************************************************************

(defvar hyperbole-mode-map)             ; "hyperbole.el"

(declare-function texinfo-copy-node-name "texnfo-upd")
(declare-function kotl-mode:copy-region-as-kill "kotl-mode")

(declare-function kcell-view:idstamp "kotl/kview")
(declare-function bookmark-bmenu-bookmark "bookmark")
(declare-function hui:menu-choose "hui-mini")
(declare-function kcell-view:absolute-reference "kotl/kview")
(declare-function klink:absolute "kotl/klink")

;;; ************************************************************************
;;; Public variables
;;; ************************************************************************

(defcustom hui:hbut-delete-confirm-flag t
  "*Non-nil means prompt before interactively deleting explicit buttons."
  :type 'boolean
  :group 'hyperbole-buttons)

(defcustom hui:ebut-prompt-for-action nil
  "*Non-nil prompts for a button-specific action on explicit button creation."
  :type 'boolean
  :group 'hyperbole-buttons)

;;; ************************************************************************
;;; Private variables
;;; ************************************************************************

(defvar hui:ebut-label-prev nil
  "String value of previous button name during an explicit button rename.
At other times, value must be nil.")

(defvar hui:ignore-buffers-regexp "\\`\\( \\|BLANK\\'\\|\\*Pp \\|TAGS\\|*quelpa\\)"
  "When prompting for a buffer name, ignore any buffers whose names match to this.")

;;; ************************************************************************
;;; Public Commands Bound to Keys
;;; ************************************************************************

;; Derived from copy-to-register of "register.el"
;;;###autoload
(defun hui-copy-to-register (register start end &optional delete-flag region-flag)
  "Copy region or thing into REGISTER.  With prefix arg, delete as well.
Called from program, takes five args: REGISTER, START, END, DELETE-FLAG,
and REGION-FLAG.  START and END are buffer positions indicating what to copy.
The optional argument REGION-FLAG if non-nil, indicates that we're not just
copying some text between START and END, but we're copying the region.

Interactively, reads the register using `register-read-with-preview'.

If called interactively, `transient-mark-mode' is non-nil, and
there is no active region, copy any delimited selectable thing at
point; see `hui:delimited-selectable-thing'."
  (interactive (list (register-read-with-preview "Copy to register: ")
		     (when mark-active (region-beginning))
		     (when mark-active (region-end))
		     current-prefix-arg
		     t))
  (let (thing-and-bounds
	thing
	str)
    (prog1 (setq str
		 ;; If called interactively, transient-mark-mode is
		 ;; enabled, and no region is active, copy thing at
		 ;; point, current kcell ref when in kotl-mode or
		 ;; button if on an ibut or ebut.
		 (cond ((and (called-interactively-p 'interactive)
			     transient-mark-mode
			     (not (use-region-p))
                             (or (ebut:label-p) (ibut:label-p)))
                        (hui-register-struct-at-point))
                       ((and (called-interactively-p 'interactive)
			     transient-mark-mode
			     (not (use-region-p))
			     (prog1 (setq thing-and-bounds (hui:delimited-selectable-thing-and-bounds)
					  start (nth 1 thing-and-bounds)
					  end   (nth 2 thing-and-bounds)
					  thing (nth 0 thing-and-bounds))
			       (when (and delete-flag start end)
				 (delete-region start end))))
			thing)
		       ((and start end region-flag)
			(funcall region-extract-function delete-flag))
		       ((and start end)
			(filter-buffer-substring start end delete-flag))
		       (t ;; no region
			(signal 'mark-inactive nil))))
      (set-register register str)
      (setq deactivate-mark t)
      (cond (delete-flag)
	    ((called-interactively-p 'interactive)
	     (if thing
		 (message "Saved selectable thing: %s" thing)
	       (indicate-copied-region)))))))

;; Override the {M-w} command from "simple.el" when hyperbole-mode is active
;; to allow copying kcell references or regions.
;;;###autoload
(defun hui-kill-ring-save (beg end &optional region)
  "Save the active region as if killed, but don't kill it.
In Transient Mark mode, deactivate the mark.
If `interprogram-cut-function' is non-nil, also save the text for a window
system cut and paste.

If called interactively, `transient-mark-mode' is non-nil, and
there is no active region, copy any delimited selectable thing at
point; see `hui:delimited-selectable-thing'.

If you want to append the killed region to the last killed text,
use \\[append-next-kill] before \\[kill-ring-save].

The copied text is filtered by `filter-buffer-substring' before it is
saved in the kill ring, so the actual saved text might be different
from what was in the buffer.

When called from Lisp, save in the kill ring the stretch of text
between BEG and END, unless the optional argument REGION is
non-nil, in which case ignore BEG and END, and save the current
region instead.

This command is similar to `copy-region-as-kill', except that it gives
visual feedback indicating the extent of the region being copied."
  ;; Pass mark first, then point, because the order matters when
  ;; calling `kill-append'.
  (interactive (list (when mark-active (mark))
		     (when mark-active (point))
		     (prefix-numeric-value current-prefix-arg)))
  (let (thing)
    (if (or (use-region-p)
	    (null transient-mark-mode)
	    (not (called-interactively-p 'interactive)))
        (if (derived-mode-p 'kotl-mode)
            (kotl-mode:copy-region-as-kill beg end)
	  (copy-region-as-kill beg end region))
      (setq thing (hui:delimited-selectable-thing))
      (if (stringp thing)
	  (progn (kill-new thing)
		 (setq deactivate-mark t))
	(copy-region-as-kill beg end region)))
    ;; This use of called-interactively-p is correct because the code it
    ;; controls just gives the user visual feedback.
    (when (called-interactively-p 'interactive)
      (if thing
	  (message "Saved selectable thing: %s" thing)
	(indicate-copied-region)))))

;;; ************************************************************************
;;; Public functions
;;; ************************************************************************

(defun hui:global-bind-key (cmd &optional new-key)
  "Remove existing global key binding for CMD, rebind it to optional NEW-KEY.
If NEW-KEY is not provided, prompt for it.  Display a message confirming
the binding."
  (interactive "CCommand to change key binding of: \nKNew key to bind: ")
  (if (not (functionp cmd))
      (error "(hui:global-bind-key): Invalid command, `%s'" cmd))
  (let* ((old-key (where-is-internal cmd (current-global-map) t))
	 ;; Force multi-character key sequences to echo in the minibuffer
	 (echo-keystrokes 1)
	 old-key-text
	 new-key-text)
    (when old-key (setq old-key-text (key-description old-key)))
    (when (null new-key)
      (setq new-key
	    (with-selected-window (minibuffer-window)
	      (read-key-sequence
	       (if old-key
		   (format "{%s} runs `%s'; change it to key: " old-key-text cmd)
		 (format "New key to run `%s': " cmd))))))
    (cond ((equal new-key (kbd "\C-g"))
	   (keyboard-quit))
	  (new-key (global-set-key new-key cmd)
		   (setq new-key-text (key-description new-key))))
    (if old-key
	(progn (global-unset-key old-key)
	       (message "{%s} now runs `%s'; prior global {%s} binding removed" new-key-text cmd old-key-text))
      (message "{%s} now runs `%s'" new-key-text cmd))))

(defun hui:bind-key (cmd &optional new-key)
  "Remove existing Hyperbole key binding for CMD, rebind it to optional NEW-KEY.
If NEW-KEY is not provided, prompt for it.  Display a message confirming the
binding."
  (interactive "CCommand to change key binding of: \nKNew key to bind: ")
  (if (not (functionp cmd))
      (error "(hui:bind-key): Invalid command, `%s'" cmd))
  (let* ((old-key (where-is-internal cmd hyperbole-mode-map t))
	 ;; Force multi-character key sequences to echo in the minibuffer
	 (echo-keystrokes 1)
	 old-key-text
	 new-key-text)
    (when old-key
      (setq old-key-text (key-description old-key)))
    (when (null new-key)
      (setq new-key
	    (with-selected-window (minibuffer-window)
	      (read-key-sequence
	       (if old-key
		   (format "{%s} runs `%s'; change it to key: " old-key-text cmd)
		 (format "New key to run `%s': " cmd))))))
    (cond ((equal new-key (kbd "\C-g"))
	   (keyboard-quit))
	  (new-key (define-key hyperbole-mode-map new-key cmd)
		   (setq new-key-text (key-description new-key))))
    (if old-key
	(progn (define-key hyperbole-mode-map old-key nil)
	       (message "{%s} now runs `%s'; prior Hyperbole {%s} binding removed" new-key-text cmd old-key-text))
      (message "{%s} now runs `%s'" new-key-text cmd))))

(defun hui:delimited-selectable-thing ()
  "Return any delimited selectable thing at point as a string or nil if none.

With point:
  in a Koutline klink, copy the klink;
  in a Koutline cell, outside any klink,
    copy a klink reference to the current cell;
  on a Hyperbole button, copy the text of the button excluding delimiters;
  at the start of a paired delimiter,
    copy the text including the delimiters."
  (cond ((klink:absolute (klink:at-p)))
	((derived-mode-p 'kotl-mode)
	 (kcell-view:absolute-reference))
	((let* ((hbut (hbut:at-p))
		(start (when hbut (hattr:get hbut 'lbl-start)))
		(end (when hbut (hattr:get hbut 'lbl-end))))
	   (and start end
		(buffer-substring-no-properties start end))))
	((hui-select-at-delimited-thing-p)
	 (hui-select-get-thing))))

(defun hui:delimited-selectable-thing-and-bounds ()
  "Return a list of any delimited selectable thing at point.
The list is (<string> <start position of thing> <end position of thing>)
or nil if none.  Start and end may be nil if thing was
generated rather than extracted from a region."
  (let (thing-and-bounds thing start end)
    (cond ((setq thing-and-bounds (klink:at-p))
	   (when thing-and-bounds
	     (setcar thing-and-bounds (klink:absolute thing-and-bounds))
	     thing-and-bounds))
	  ((derived-mode-p 'kotl-mode)
	   (list (kcell-view:absolute-reference)))
	  ((setq thing (hbut:at-p)
		 start (when thing (hattr:get thing 'lbl-start))
		 end (when thing (hattr:get thing 'lbl-end)))
	   (and start end
		(list (buffer-substring-no-properties start end) start end)))
	  ((hui-select-at-delimited-thing-p)
	   (when (setq thing-and-bounds (hui-select-get-region-boundaries))
	     (list (buffer-substring-no-properties (car thing-and-bounds) (cdr thing-and-bounds))
		   (car thing-and-bounds)
		   (cdr thing-and-bounds)))))))

(defun hui:ebut-act (&optional but)
  "Activate optional explicit button symbol BUT in current buffer.
Default is the current button."
  (interactive
   (let ((but (ebut:at-p)) (lst))
     (list
      (cond (but)
	    ((setq lst (ebut:alist))
	     (ebut:get (ebut:label-to-key
			(hargs:read-match "Activate explicit button: " lst nil t
					  (ebut:label-p 'as-label) 'ebut))))
	    (t
	     (hypb:error "(ebut-act): No explicit buttons in buffer."))))))
  (hui:hbut-operate #'ebut:act "Activate explicit button: " but))

(defun hui:ebut-create (&optional start end)
  "Interactively create an explicit Hyperbole button.
Use any label between optional START and END region points.
Indicate button creation by delimiting and adding any necessary
instance number to the button label.

For programmatic creation, use `ebut:program' instead."
  (interactive (list (when (use-region-p) (region-beginning))
		     (when (use-region-p) (region-end))))
  (hypb:assert-same-start-and-end-buffer
    (let ((default-lbl) lbl but-buf actype)
      (save-excursion
	(setq default-lbl (hui:hbut-label-default start end (not (called-interactively-p 'interactive)))
	      lbl (hui:hbut-label default-lbl "ebut-create"))
	(unless (equal lbl default-lbl)
	  (setq default-lbl nil))

	(setq but-buf (current-buffer))
	(hui:buf-writable-err but-buf "ebut-create")

	(hattr:set 'hbut:current 'categ 'explicit)
	(hattr:set 'hbut:current 'loc (hui:key-src but-buf))
	(hattr:set 'hbut:current 'dir (hui:key-dir but-buf))
	(setq actype (hui:actype))
	(hattr:set 'hbut:current 'actype actype)
	(hattr:set 'hbut:current 'args (hargs:actype-get actype))
	(hattr:set 'hbut:current 'action
		   (and hui:ebut-prompt-for-action (hui:action actype)))
	;; Adds instance number to in-buffer label if necessary
	(ebut:operate lbl nil)
	(when (called-interactively-p 'interactive)
	  (hui:ebut-message nil))))))

(defun hui:ebut-delete (but-key &optional key-src)
  "Delete explicit Hyperbole button given by BUT-KEY in optional KEY-SRC.
KEY-SRC may be a buffer or a pathname, when nil the current buffer is used.
Return t if button is deleted, nil if user chooses not to delete or signal
an error otherwise.  If called interactively, prompt user whether to delete
and derive BUT-KEY from the button that point is within.
Signal an error if point is not within a button."
  (interactive (list (when (ebut:at-p)
		       (hattr:get 'hbut:current 'lbl-key))))
  (cond ((null but-key)
	 (hypb:error
	  "(ebut-delete): Point is not over the label of an existing button"))
	((not (stringp but-key))
	 (hypb:error
	  "(ebut-delete): Invalid label key argument: '%s'" but-key)))
  (let ((interactive (called-interactively-p 'interactive)))
    (if (and hui:hbut-delete-confirm-flag interactive)
	(if (y-or-n-p (format "Delete button %s%s%s? "
			      ebut:label-start
			      (hbut:key-to-label but-key) ebut:label-end))
	    (hui:ebut-delete-op interactive but-key key-src)
	  (message "")
	  nil)
      (hui:ebut-delete-op interactive but-key key-src))))

(defun hui:ebut-edit-region ()
  "Create or edit an explicit Hyperbole button when conditions are met.
A region must have been delimited with the action-key and point must now be
within it before this function is called or it will do nothing.  The region
must be no larger than the size given by a call to (hbut:max-len).  It must
be entirely within or entirely outside of an existing explicit button.  When
region is within the button, the button is interactively edited.  Otherwise,
a new button is created interactively with the region as the default label."
  (interactive)
  (let ((m (mark))
	(op action-key-depress-prev-point) (p (point)) (lbl-key))
    (if (and m (eq (marker-buffer m) (marker-buffer op))
	     (< op m) (<= (- m op) (hbut:max-len))
	     (<= p m) (<= op p))
	(progn
	  (if (setq lbl-key (ebut:label-p))
	      (hui:ebut-edit lbl-key)
	    (hui:ebut-create op m))
	  t))))

(defun hui:ebut-edit (lbl-key)
  "Edit an explicit Hyperbole button given by LBL-KEY.
Signal an error when no such button is found in the current buffer."
  (interactive (list (save-excursion
		       (hui:buf-writable-err (current-buffer) "ebut-edit")
		       (ebut:label-to-key
			(hargs:read-match "Button to edit: "
					  (ebut:alist) nil t
					  (ebut:label-p t) 'ebut)))))
  (unless (stringp lbl-key)
    (if (called-interactively-p 'interactive)
	(error "(hui:ebut-edit): No explicit button to edit")
      (error "(hui:ebut-edit): 'lbl-key' argument must be a string, not '%s'" lbl-key)))

  (hypb:assert-same-start-and-end-buffer
    (let ((lbl (ebut:key-to-label lbl-key))
	  (but-buf (current-buffer))
	  actype but new-lbl)
      (hattr:set 'hbut:current 'loc (hui:key-src but-buf))
      (hattr:set 'hbut:current 'dir (hui:key-dir but-buf))
      (save-excursion
	(unless (called-interactively-p 'interactive)
	  (hui:buf-writable-err but-buf "ebut-edit"))

	(unless (setq but (ebut:get lbl-key but-buf))
	  (pop-to-buffer but-buf)
	  (hypb:error "(ebut-edit): Invalid button, no data for '%s'" lbl))

	(setq new-lbl
	      (hargs:read
	       "Change button label to: "
	       (lambda (lbl)
		 (and (not (string-match-p "\\`\\s-*\\'" lbl))
		      (<= (length lbl) (hbut:max-len))))
	       lbl
	       (format "(ebut-edit): Enter a non-blank string of at most %s chars."
		       (hbut:max-len))
	       'string))

	(setq actype (hui:actype (hattr:get but 'actype)))
	(hattr:set 'hbut:current 'actype actype)
	(hattr:set 'hbut:current 'args (hargs:actype-get actype t))
	(hattr:set 'hbut:current 'action
		   (and hui:ebut-prompt-for-action (hui:action actype)))
	(set-buffer but-buf)
	(save-excursion
	  (ebut:operate lbl new-lbl)))
      (when (called-interactively-p 'interactive)
	(hui:ebut-message t)))))

(defun hui:ebut-rename (curr-label new-label)
  "Rename explicit Hyperbole button given by CURR-LABEL to NEW-LABEL.
If called interactively when point is within an explicit button:
   save button label and tell user to: 1. edit label and 2. invoke this
   same command again.  The second invocation changes the button's name
   from the stored value to the new value.
If called interactively when point is not within an explicit button:
   prompt for old and new button label values and perform the rename.
Signal an error if any problem occurs."
  (interactive
   (save-excursion
     (let (curr-label new-label)
       (hui:buf-writable-err (current-buffer) "ebut-rename")
       (if hui:ebut-label-prev
	   (setq curr-label hui:ebut-label-prev
		 new-label (ebut:label-p 'as-label))
	 (setq new-label nil
	       curr-label
	       (or (ebut:label-p 'as-label)
		   (let ((buts (ebut:alist)))
		     (if (null buts)
			 (hypb:error "(ebut-rename): No explicit buttons in buffer")
		       (prog1 (hargs:read-match
			       "Button label to rename: "
			       buts nil t nil 'ebut)
			 (setq new-label
			       (hargs:read
				"Rename button label to: "
			        (lambda (lbl)
				  (and (not (string-equal lbl ""))
				       (<= (length lbl) (hbut:max-len))))
				curr-label
				(format
				 "(ebut-rename): Use a quoted string of at most %s chars."
				 (hbut:max-len))
				'string))))))))
       (list curr-label new-label))))

  (save-excursion
    (unless (called-interactively-p 'interactive)
      (hui:buf-writable-err (current-buffer) "ebut-rename")
      (if (or (not (stringp curr-label)) (string-equal curr-label ""))
	  (hypb:error "(ebut-rename): 'curr-label' must be a non-empty string: %s"
		      curr-label))
      (and (stringp new-label) (string-equal new-label "")
	   (hypb:error "(ebut-rename): 'new-label' must be a non-empty string: %s"
		       new-label)))
    (or (ebut:get (ebut:label-to-key curr-label))
	(hypb:error "(ebut-rename): Can't rename %s since no button data"
		    curr-label)))
  (cond (new-label
	 (if (equal curr-label new-label)
	     (message "Current and new label are the same; '%s' unchanged."
		      curr-label)
	   (ebut:operate curr-label new-label)
	   (setq hui:ebut-label-prev nil)
	   (message "Renamed from '%s' to '%s'." curr-label new-label)))
	(curr-label
	 (setq hui:ebut-label-prev curr-label)
	 (message "Edit button label and use the same command to finish rename."))
	(t (hypb:error "(ebut-rename): Move point to within a button label"))))

(defun hui:ebut-search (string &optional match-part)
  "Show lines of files/buffers containing an explicit but match for STRING.
Return number of buttons matched and displayed.
By default, find only matches for whole button labels; optional MATCH-PART
enables partial matches.  Show matched lines in a buffer which serves as
a menu to find any of the occurrences."
  (interactive (list (read-string "Search for button string: ")
		     (y-or-n-p "Enable partial matches? ")))
  (if (not (stringp string))
      (hypb:error "(ebut-search): String to search for is required"))
  (let*  ((prefix (if (> (length string) 14)
		      (substring string 0 13) string))
	  (out-buf (get-buffer-create (concat "*" prefix " Hypb Search*")))
	  (total (ebut:search string out-buf match-part)))
    (if (> total 0)
	(progn
	  (set-buffer out-buf)
	  (moccur-mode)
	  (when (fboundp 'outline-minor-mode)
	    (and (progn (goto-char 1)
			(search-forward "\C-m" nil t))
		 (outline-minor-mode 1)))
	  (when (fboundp 'hproperty:but-create)
	    (hproperty:but-create (regexp-quote
				   (if match-part
				       string
				     (concat ebut:label-start string ebut:label-end)))))
	  (goto-char (point-min))
	  (pop-to-buffer out-buf)
	  (if (called-interactively-p 'interactive)
	      (message "%d match%s." total (if (> total 1) "es" ""))
	    total))
      (if (called-interactively-p 'interactive)
	  (message "No matches.")
	total))))

(defun hui:gbut-create (lbl ibut-flag)
  "Create a Hyperbole global button with LBL.
By default, create an explicit button.

With prefix arg IBUT-FLAG non-nil, create a global implicit
button with LBL as its name instead.  See `hui:gibut-create' for
details."
  (interactive (list nil current-prefix-arg))
  (unless lbl
    (setq lbl (hui:hbut-label nil "gbut-create"
			      (if current-prefix-arg
				  "Create global implicit button named: "
				"Create global explicit button labeled: "))))
  (hypb:assert-same-start-and-end-buffer
    (if ibut-flag
	(hui:gibut-create lbl (hui:hbut-label nil "gbut-create"
					      "Implicit button text (with any delimiters): "))
      (let (actype
            but-buf
            src-dir)
	(save-excursion
	  (setq src-dir default-directory
		actype (hui:actype)
		but-buf (find-file-noselect (gbut:file)))
	  (set-buffer but-buf)
          (hui:buf-writable-err (current-buffer) "gbut-create")
          ;; This prevents movement of point which might be useful to user.
          (save-excursion
	    (goto-char (point-max))
            (unless (bolp)
	      (insert "\n"))
	    ;; loc = Directory of the global button file
	    (hattr:set 'hbut:current 'loc (hui:key-src but-buf))
	    ;; dir = default-directory of current buffer at the start of
	    ;; this `hui:gbut-create' function call (when button is created)
	    (hattr:set 'hbut:current 'dir src-dir)
	    (hattr:set 'hbut:current 'actype actype)
	    (hattr:set 'hbut:current 'args (hargs:actype-get actype))
	    (hattr:set 'hbut:current 'action (when hui:ebut-prompt-for-action
					       (hui:action actype)))
	    ;; Ensure ebut:operate is given but-buf as the current buffer
	    (set-buffer but-buf)
	    (setq lbl (concat lbl (ebut:operate lbl nil)))
	    (goto-char (point-max))
	    (insert "\n")
	    (save-buffer))
          (message "`%s' global explicit button created." lbl))))))

(defun hui:gbut-delete (but-key)
  "Delete global Hyperbole button given by BUT-KEY.
	  Return t if button is deleted, nil if user chooses not to delete or signal
	  an error otherwise.  If called interactively, prompt user whether to delete
	  and derive BUT-KEY from the button that point is within.
	  Signal an error if point is not within a button."
  (interactive (list (save-excursion
		       (hui:buf-writable-err
			(find-file-noselect (gbut:file)) "gbut-delete")
		       (hbut:label-to-key
			(hargs:read-match "Global button to delete: "
					  (mapcar #'list (gbut:label-list))
					  nil t nil 'gbut)))))
  (hui:hbut-delete but-key (gbut:file)))

(defun hui:gbut-edit (lbl-key)
  "Edit a global Hyperbole button given by LBL-KEY.
	  The button may be explicit or a labeled implicit button.
	  When called interactively, save the global button buffer after the
	  modification   Signal an error when no such button is found."
  (interactive (list (save-excursion
		       (hui:buf-writable-err
			(find-file-noselect (gbut:file)) "gbut-edit")
		       (hbut:label-to-key
			(hargs:read-match "Global button to edit: "
					  (mapcar #'list (gbut:label-list))
					  nil t (gbut:label-p t) 'gbut)))))
  (unless (stringp lbl-key)
    (if (called-interactively-p 'interactive)
	(error "(hui:gbut-edit): No global button to edit")
      (error "(hui:gbut-edit): 'lbl-key' argument must be a string, not '%s'" lbl-key)))


  (hypb:assert-same-start-and-end-buffer
    (let ((lbl (hbut:key-to-label lbl-key))
          (interactive-flag (called-interactively-p 'interactive))
	  (but-buf (find-file-noselect (gbut:file)))
	  (src-dir (file-name-directory (gbut:file)))
	  actype but new-lbl)
      (save-excursion
	(unless interactive-flag
	  (hui:buf-writable-err but-buf "gbut-edit"))

	(unless (setq but (gbut:get lbl-key))
	  (pop-to-buffer but-buf)
	  (hypb:error "(gbut-edit): Invalid button, no data for '%s'" lbl))

	(setq new-lbl
	      (hargs:read
	       "Change global button label to: "
	       (lambda (lbl)
		 (and (not (string-match-p "\\`\\s-*\\'" lbl))
		      (<= (length lbl) (hbut:max-len))))
	       lbl
	       (format "(gbut-edit): Enter a non-blank string of at most %s chars."
		       (hbut:max-len))
	       'string))

	(if (eq (hattr:get but 'categ) 'explicit)
	    (progn
	      ;; Explicit buttons
	      (hattr:set 'hbut:current 'loc (hui:key-src but-buf))
	      (hattr:set 'hbut:current 'dir src-dir)
	      (setq actype (hui:actype (hattr:get but 'actype)))
	      (hattr:set 'hbut:current 'actype actype)
	      (hattr:set 'hbut:current 'args (hargs:actype-get actype t))
	      (hattr:set 'hbut:current 'action
			 (and hui:ebut-prompt-for-action (hui:action actype)))
	      ;; Ensure ebut:operate is given but-buf as the current buffer
	      (set-buffer but-buf)
	      (save-excursion
		(ebut:operate lbl new-lbl))
              (when interactive-flag
		(save-buffer)))
	  ;; Implicit buttons
	  (with-current-buffer but-buf
	    (save-excursion
              (ibut:to lbl-key)
	      (if (and interactive-flag (ibut:at-p))
		  (progn
                    ;; lbl-start and lbl-end mark the text of the ibut, not
                    ;; its name.
	            (when (hattr:get 'hbut:current 'lbl-end)
                      (let* ((start (hattr:get 'hbut:current 'lbl-start))
                             (end (hattr:get 'hbut:current 'lbl-end))
                             (old-text (buffer-substring-no-properties start end))
                             (new-text (read-string "Edit ibut text: " old-text)))
			(save-excursion
			  (goto-char start)
			  (delete-region start end)
			  (insert new-text))
			(hattr:set 'hbut:current 'lbl-key (ibut:label-to-key new-lbl))))
                    ;; Have to do name change after lbl-start/lbl-end are
                    ;; used so buffer positions do not change.
	            (ibut:rename lbl new-lbl)
                    (save-buffer)
	            (hui:ibut-message t))
		(when (and interactive-flag
			   (ibut:rename lbl new-lbl))
		  (save-buffer)
		  (message "Button renamed to %s%s%s"
			   ibut:label-start
			   new-lbl
			   ibut:label-end))))))))))

(defun hui:gbut-link-directly (&optional arg)
  "Prompt for a new global link button name and add it.
Open a blank line at the end of the global/personal button file
and insert a new global button.  By default, add an explicit
button.  With optional prefix ARG non-nil, insert a named
implicit button.  See also documentation for
`hui:link-possible-types'."
  (interactive "P")

  (hattr:clear 'hbut:current)
  (save-window-excursion
    (when (or (= (count-windows) 1)
	      (= (hypb:count-visible-windows) 1))
      (split-window-vertically))
    (find-file (gbut:file))
    (hui:buf-writable-err (current-buffer) "gbut-link-directly")
    (cl-multiple-value-bind (link-but-window referent-window)
	(hmouse-choose-link-and-referent-windows)
      (goto-char (point-max))
      (beginning-of-line)
      (unless (looking-at-p "[ \t]*$")
	(end-of-line)
	(newline))
      (let ((standard-output (current-buffer))
	    edit-flag)
	(if arg
	    (progn (setq edit-flag (hui:ibut-link-directly link-but-window referent-window t))
		   (when (called-interactively-p 'interactive)
		     (hui:ibut-message edit-flag)))
	  (setq edit-flag (hui:ebut-link-directly link-but-window referent-window))
	  (when (called-interactively-p 'interactive)
	    (hui:ebut-message edit-flag)))))))

(defun hui:gbut-rename (label)
  "Interactively rename a Hyperbole global button with LABEL.
	  When in the global button buffer, the default is the button at point."
  (interactive (list (save-excursion
		       (hui:buf-writable-err
			(find-file-noselect (gbut:file)) "gbut-rename")
		       (hbut:label-to-key
			(hargs:read-match "Global button to rename: "
					  (mapcar #'list (gbut:label-list))
					  nil t nil 'gbut)))))
  (hbut:rename (gbut:to label)))

(defun hui:gibut-create (name text)
  "Create a Hyperbole global implicit button with NAME and button TEXT at point.
Button is stored as the properties of the symbol, \\='hbut:current.

Use `hui:gbut-create' to create a global explicit button."
  (interactive "sCreate global implicit button named: \nsButton text (with any delimiters): ")
  (let (but-buf
	opoint
        delimited-label)
    (save-excursion
      (setq delimited-label (concat ibut:label-start name ibut:label-end)
	    but-buf (hpath:find-noselect (gbut:file)))
      (hui:buf-writable-err but-buf "gibut-create")
      ;; This prevents movement of point which might be useful to user.
      (set-buffer but-buf)
      (save-excursion
	(goto-char (point-max))
        (unless (bolp)
	  (insert "\n"))
	(setq opoint (point))
        (insert delimited-label ": " text "\n")
	(save-excursion
	  (goto-char (+ opoint (length ibut:label-start)))
	  ;; Create button object from ibut at point
	  (ibut:create))
	(save-buffer))
      (message "`%s' global implicit button created." name))))

(defun hui:hbut-act (&optional but)
  "Execute action for optional Hyperbole button symbol BUT in current buffer.
The default is the current button."
  (interactive (list (hbut:get (hargs:read-match "Activate named Hyperbole button: "
						 (nconc (ebut:alist) (ibut:alist))
						 nil t nil 'hbut))))
  (hui:hbut-operate #'hbut:act "Activate Hyperbole button: " but))

(defun hui:hbut-buf (&optional prompt)
  "Prompt for and return a buffer in which to place a button."
  (let ((buf-name))
    (while
	(progn
	  (setq buf-name
		(hargs:read-match
		 (or prompt "Button's buffer: ")
		 (delq nil
		       (mapcar
			;; Filter only buffer whose names start with a
			;; space, are read-only or are known not to be
			;; editable, since buttons can be
			;; in buffers without attached files now.
		        (lambda (buf)
			  (let ((b (buffer-name buf)))
			    (unless (or (string-match-p hui:ignore-buffers-regexp b)
					(buffer-local-value 'buffer-read-only buf))
			      (cons b nil))))
			(buffer-list)))
		 nil t (buffer-name) 'buffer))
	  (or (null buf-name) (equal buf-name "")))
      (beep))
    (get-buffer buf-name)))

(defun hui:hbut-current-act ()
  "Activate Hyperbole button at point or signal an error if there is none."
  (interactive)
  (let ((but (hbut:at-p)))
    (cond ((null but)
	   (hypb:error "(hbut-act): No current button to activate"))
	  ((not (hbut:is-p but))
	   (hypb:error "(hbut-act): Button is invalid ; it has no attributes"))
	  (t (hui:but-flash) (hbut:act but)))))

(defun hui:hbut-delete (&optional but-key key-src)
  "Delete a Hyperbole button given by optional BUT-KEY in optional KEY-SRC.
For an implicit button, the BUT-KEY is the text key, not the name key.

Use current buffer if no KEY-SRC is given.  Return t if button
is deleted, nil if user chooses not to delete, or signal an error
otherwise.  If called interactively, prompt user for whether to
delete and derive BUT-KEY from the button that point is within.
Signal an error if point is not within a button."
  (interactive)
  (when (and (null but-key) (hbut:at-p))
    (setq but-key (hattr:get 'hbut:current 'lbl-key)))
  (unless key-src
    (setq key-src (or buffer-file-name (current-buffer))))
  (cond ((null but-key)
	 (hypb:error
	  "(hbut-delete): Point is not over the label of an existing button"))
	((not (stringp but-key))
	 (hypb:error
	  "(hbut-delete): Invalid label key argument: '%s'" but-key)))
  (save-excursion
    (with-current-buffer (if (bufferp key-src) key-src (find-file-noselect key-src))
      (let ((interactive (called-interactively-p 'interactive))
	    (label (hbut:key-to-label but-key)))
	(cond ((ebut:to but-key)
	       (if (and hui:hbut-delete-confirm-flag interactive)
		   (if (y-or-n-p (format "Delete button %s%s%s? "
					 ebut:label-start label ebut:label-end))
		       (hui:ebut-delete-op interactive but-key key-src)
		     (message "")
		     nil)
		 (hui:ebut-delete-op interactive but-key key-src)))
	      ((ibut:to but-key)
	       (if (and hui:hbut-delete-confirm-flag interactive)
		   (if (y-or-n-p (format "Delete button %s%s%s? "
					 ibut:label-start label ibut:label-end))
		       (hui:ibut-delete-op interactive but-key key-src)
		     (message "")
		     nil)
		 (hui:ibut-delete-op interactive but-key key-src)))
	      (t (hypb:error "(hbut-delete): Invalid button '%s'" label)))))))

(defun hui:hbut-help (&optional but)
  "Check for and explain an optional button given by symbol, BUT.
BUT defaults to the button whose label point is within."
  (interactive)
  (setq but (or but (hbut:at-p)
		(ebut:get (ebut:label-to-key
			   (hargs:read-match "Help for button: "
					     (ebut:alist) nil t nil 'ebut)))))
  (unless but
    (hypb:error "(hbut-help):  Move point to a valid Hyperbole button"))
  (unless (hbut:is-p but)
    (cond (but (hypb:error "(hbut-help): Invalid button"))
	  (t   (hypb:error
		"(hbut-help): Not on an implicit button and no buffer explicit buttons"))))
  (let ((type-help-func (intern-soft
			 (concat
			  (htype:names 'ibtypes (hattr:get but 'categ))
			  ":help"))))
    (unless (equal (hypb:indirect-function 'hui:but-flash)
		   (lambda nil))
      ;; Only flash button if point is on it.
      (let ((lbl-key (hattr:get but 'lbl-key))
	    lbl-start
	    lbl-end)
	(and lbl-key
	     (or (equal lbl-key (ebut:label-p))
		 ;; Matches only ibuts with named labels
		 (equal lbl-key (ibut:label-p))
		 ;; If ibut text region specified, check that.
		 (progn
		   (setq lbl-start (hattr:get but 'lbl-start)
			 lbl-end   (hattr:get but 'lbl-end))
		   (when (and lbl-start lbl-end)
		     (equal lbl-key
			    (buffer-substring-no-properties lbl-start lbl-end)))))
	     (hui:but-flash))))
    (if (functionp type-help-func)
	(funcall type-help-func but)
      (let ((total (hbut:report but)))
	(when total (hui:help-ebut-highlight))))))

(defun hui:hbut-label (default-label func-name &optional prompt)
  "Read button label from user using DEFAULT-LABEL and caller's FUNC-NAME.
Optional PROMPT string replaces the standard prompt of `Button label: '."
  (hargs:read (if (stringp prompt) prompt "Button label: ")
	      (lambda (lbl)
		(and (not (string-match-p "\\`\\s-*\\'" lbl))
		     (<= (length lbl) (hbut:max-len))))
	      default-label
	      (format "(%s): Enter a non-blank string of at most %s chars."
		      func-name (hbut:max-len))
	      'string))

(defun hui:hbut-label-default (start end &optional skip-len-test)
  "Return default label based on START and END region markers or positions.
Optional SKIP-LEN-TEST means don't limit label to (hbut:max-len) length.
Return nil if START or END are invalid or if region fails length test.

Also has side effect of moving point to start of default label, if any."
  (when (markerp start) (setq start (marker-position start)))
  (when (markerp end) (setq end (marker-position end)))
  ;; Test whether to use region as default button label.
  (when (and (integerp start) (integerp end)
	     (or skip-len-test
		 (<= (max (- end start) (- start end)) (hbut:max-len))))
    (goto-char start)
    (buffer-substring-no-properties start end)))

(defun hui:hbut-rename ()
  "Interactively rename a Hyperbole button from the current buffer.
The default is the button at point."
  (cond ((ebut:at-p)
         (call-interactively #'hui:ebut-rename))
        ((ibut:at-p)
         (call-interactively #'hui:ibut-rename))
        (t
         (hui:hbut-operate #'hbut:rename "Rename Hyperbole button: "))))

(defun hui:hbut-report (&optional arg)
  "Pretty print attributes of current button, using optional prefix ARG.
See `hbut:report'."
  (interactive "P")
  (if (and arg (symbolp arg))
      (hui:hbut-help arg)
    (let ((total (hbut:report arg)))
      (when total
	(hui:help-ebut-highlight)
	(message "%d button%s." total (if (/= total 1) "s" ""))))))

(defalias 'hui:hbut-summarize #'hui:hbut-report)

(defun hui:ibut-act (&optional ibut)
  "Activate optional named implicit button symbol IBUT in current buffer.
Default is any implicit button at point."
  (interactive
   (let ((ibut (ibut:at-p)) (lst))
     (list
      (cond (ibut)
	    ((setq lst (ibut:alist))
	     (ibut:get (ibut:label-to-key
			(hargs:read-match "Activate named implicit button: " lst nil t
					  (ibut:label-p 'as-label) 'ibut))))
	    (t
	     (hypb:error "(ibut-act): No named implicit buttons in buffer."))))))
  (hui:hbut-operate #'ibut:act "Activate named implicit button: " ibut))

(defun hui:ibut-create (&optional start end)
  "Interactively create an implicit Hyperbole button at point.
Use any name between optional START and END points (when interactive,
any active region).  Indicate button creation by delimiting
and adding any necessary instance number to the button name.

For programmatic creation, use `ibut:program' instead."
  (interactive (list (when (use-region-p) (region-beginning))
		     (when (use-region-p) (region-end))))
  (hui:buf-writable-err (current-buffer) "ibut-create")
  (when (ebut:at-p)
    (error "(ibut:program): Move off explicit button at point to create an implicit button"))
  (hypb:assert-same-start-and-end-buffer
    (let (default-name name but-buf actype)
      (setq but-buf (current-buffer))
      (hattr:clear 'hbut:current)

      ;; Throw an error if on a named or delimited Hyperbole button since
      ;; cannot create another button within such contexts.
      (when (ibut:at-p)
	(let ((name (hattr:get 'hbut:current 'name))
	      (lbl (hbut:key-to-label (hattr:get 'hbut:current 'lbl-key)))
	      (lbl-start (hattr:get 'hbut:current 'lbl-start))
	      (lbl-end (hattr:get 'hbut:current 'lbl-end)))
	  (when (or name lbl (and lbl-start lbl-end))
	    (error "(ibut-create): Cannot nest an ibut within the existing button: '%s'"
		   (or name lbl (buffer-substring-no-properties lbl-start lbl-end))))))

      (save-excursion
	(setq default-name (hui:hbut-label-default start end (not (called-interactively-p 'interactive)))
	      name (hui:hbut-label default-name "ibut-create"))
	(unless (equal name default-name)
	  (setq default-name nil))

	(hattr:set 'hbut:current 'name name)
	(hattr:set 'hbut:current 'categ 'implicit)
	(hattr:set 'hbut:current 'loc (hui:key-src but-buf))
	(hattr:set 'hbut:current 'dir (hui:key-dir but-buf))
	(setq actype (hui:actype))
	(hattr:set 'hbut:current 'actype actype)
	(hattr:set 'hbut:current 'args (hargs:actype-get actype))
	(hattr:set 'hbut:current 'action nil)
	;; Adds instance number to in-buffer label if necessary
	(ibut:operate)
	(when (called-interactively-p 'interactive)
	  (hui:ibut-message nil))))))

(defun hui:ibut-edit (lbl-key)
  "Edit a named implicit Hyperbole button given by LBL-KEY.
Signal an error when no such button is found in the current buffer."
  (interactive (list (save-excursion
		       (hui:buf-writable-err (current-buffer) "ibut-edit")
		       (ibut:label-to-key
			(hargs:read-match "Button to edit: "
					  (ibut:alist) nil t
					  (ibut:label-p t) 'ibut)))))
  (unless (stringp lbl-key)
    (if (called-interactively-p 'interactive)
	(error "(hui:ibut-edit): No named implicit button to edit")
      (error "(hui:ibut-edit): 'lbl-key' argument must be a string, not '%s'" lbl-key)))

  (hypb:assert-same-start-and-end-buffer
    (let ((lbl (ibut:key-to-label lbl-key))
          (interactive-flag (called-interactively-p 'interactive))
	  (but-buf (current-buffer))
	  new-lbl)
      (hattr:set 'hbut:current 'loc (hui:key-src but-buf))
      (hattr:set 'hbut:current 'dir (hui:key-dir but-buf))
      (save-excursion
	(unless (called-interactively-p 'interactive)
	  (hui:buf-writable-err but-buf "ibut-edit"))

	(unless (ibut:get lbl-key but-buf)
	  (pop-to-buffer but-buf)
	  (hypb:error "(ibut-edit): Invalid button, no data for '%s'" lbl))

	(setq new-lbl
	      (hargs:read
	       "Change button name to: "
	       (lambda (lbl)
		 (and (not (string-equal lbl "")) (<= (length lbl) (hbut:max-len))))
	       lbl
	       (format "(ibut-edit): Enter a string of at most %s chars."
		       (hbut:max-len))
	       'string))

	;; Implicit buttons
	(with-current-buffer but-buf
	  (save-excursion
            (ibut:to lbl-key)
	    (if (and interactive-flag (ibut:at-p))
		(progn
                  ;; lbl-start and lbl-end mark the text of the ibut, not
                  ;; its name.
	          (when (hattr:get 'hbut:current 'lbl-end)
                    (let* ((start (hattr:get 'hbut:current 'lbl-start))
                           (end (hattr:get 'hbut:current 'lbl-end))
                           (old-text (buffer-substring start end))
                           (new-text (read-string "Edit ibut text: " old-text)))
                      (save-excursion
			(goto-char start)
			(delete-region start end)
			(insert new-text))
                      (hattr:set 'hbut:current 'lbl-key (ibut:label-to-key new-lbl))))
                  ;; Have to do name change after lbl-start/lbl-end are
                  ;; used so buffer positions do not change.
	          (ibut:rename lbl new-lbl)
                  (save-buffer)
	          (hui:ibut-message t))
              (when (and interactive-flag
			 (ibut:rename lbl new-lbl))
		(save-buffer)
		(message "Button renamed to %s%s%s"
			 ibut:label-start
			 new-lbl
			 ibut:label-end)))))))))

(defun hui:ibut-label-create ()
  "Create an implicit button label for an existing implicit button at point.
Add the label, preceding the button, and delimiters around it
plus any necessary label instance number.  Signal an error if
point is not on an implicit button or if the button already has a
label.

If the implicit button type does not specify the starting locations of
its buttons, the label is simply inserted at point."
  (interactive)
  (hui:buf-writable-err (current-buffer) "ibut-label-create")
  (let* ((ibut (ibut:at-p))
	 (ibut-start (when ibut (hattr:get 'hbut:current 'lbl-start)))
	 ;; non-nil when point is within an existing ibut label
	 (label-key-start-end (when ibut (ibut:label-p nil nil nil t t)))
	 lbl)
    (cond (label-key-start-end
	   (error "(hui:ibut-label-create): ibutton at point already has a label; try hui:ibut-rename"))
	  (ibut
	   (save-excursion
	     (when ibut-start
	       (goto-char ibut-start)
	       ;; Skip over any non-whitespace or symbol chars to move
	       ;; back past any opening delimiter
	       (skip-syntax-backward "^-_"))
	     (save-excursion
	       ;; Check if ibut has an existing preceding label
	       (skip-chars-backward "][:=<>a-zA-Z0-9#@!$%^&* -")
	       (skip-chars-forward " ")
	       (when (looking-at (concat (regexp-quote ibut:label-start) "\\s-*[:=a-zA-Z0-9#@!$%^&* -]+" (regexp-quote ibut:label-end)))
		 (error "(hui:ibut-label-create): ibutton at point already has a label; try hui:ibut-rename")))
	     (setq lbl (hui:hbut-label nil "ibut-label-create")) ; prompts for label
	     ;; !! Handle adding instance to label
	     (insert ibut:label-start lbl ibut:label-end ibut:label-separator))
	   (when (called-interactively-p 'interactive)
	     (hui:ibut-message nil)))
	  (t (error "(hui:ibut-label-create): To add a label, point must be within the text of an implicit button")))))

(defun hui:ibut-rename (lbl-key)
  "Rename a label preceding an implicit button in current buffer given by LBL-KEY.
Signal an error when no such button is found in the current buffer."
  (interactive (list (save-excursion
		       (hui:buf-writable-err (current-buffer) "ibut-rename")
		       (or (ibut:label-p)
			   (ibut:label-to-key
			    (hargs:read-match "Labeled implicit button to rename: "
					      (ibut:alist) nil t nil 'ibut))))))
  (let ((lbl (ibut:key-to-label lbl-key))
	(but-buf (current-buffer))
	new-lbl)
    (unless (called-interactively-p 'interactive)
      (hui:buf-writable-err but-buf "ibut-rename"))

    (unless (ibut:get lbl-key but-buf)
      (hypb:error "(ibut-rename): Invalid button: '%s'" lbl))

    (setq new-lbl
	  (hargs:read
	   "Change implicit button label to: "
	   (lambda (lbl)
	     (and (not (string-equal lbl "")) (<= (length lbl) (hbut:max-len))))
	   lbl
	   (format "(ibut-rename): Enter a string of at most %s chars"
		   (hbut:max-len))
	   'string))

    (save-excursion
      (ibut:rename lbl new-lbl)
      (when (and (called-interactively-p 'interactive)
		 (ibut:at-p))
	(hui:ibut-message t)))))

(defun hui:ebut-link-directly (&optional depress-window release-window)
  "Create a link ebutton at Action Key depress point, linked to release point.
If an explicit button already exists at point, replace it with the new
link button and return t; otherwise, return nil.

With optional DEPRESS-WINDOW and RELEASE-WINDOW, use the points
from those instead.  See also documentation for
`hui:link-possible-types'."
  (interactive (progn
		 ;; Clear smart key variables so this does not
		 ;; improperly reference values left over from a prior
		 ;; drag or click.
		 (action-key-clear-variables)
		 (assist-key-clear-variables)
		 (hmouse-choose-link-and-referent-windows)))

  (hattr:clear 'hbut:current)
  (unless (called-interactively-p 'any)
    ;; Clear smart key variables so this does not improperly reference
    ;; values left over from a prior drag or click.
    (action-key-clear-variables)
    (assist-key-clear-variables))
  (let (but-lbl edit-flag link-types num-types type-and-args lbl-key but-loc but-dir)
    (cl-multiple-value-bind (link-but-window referent-window)
	(if (and depress-window release-window)
	    (list depress-window release-window)
	  (hmouse-choose-link-and-referent-windows))

      (select-window referent-window)
      ;; This sets hbut:current to link-to button attributes.
      (setq link-types (hui:link-possible-types)
	    num-types (length link-types))

      (select-window link-but-window)
      ;; It is rarely possible that a *Warnings* buffer popup might have
      ;; displaced the button src buffer in the depress window, so switch
      ;; to it to be safe.
      (when (and action-key-depress-buffer
		 (not (eq (current-buffer) action-key-depress-buffer))
		 (buffer-live-p action-key-depress-buffer))
	(switch-to-buffer action-key-depress-buffer))
      (hui:buf-writable-err (current-buffer) "ebut-link-directly")
      (if (ebut:at-p)
	  (setq edit-flag t
		but-loc (hattr:get 'hbut:current 'loc)
		but-dir (hattr:get 'hbut:current 'dir)
		lbl-key (hattr:get 'hbut:current 'lbl-key))
	(setq but-loc (hui:key-src (current-buffer))
	      but-dir (hui:key-dir (current-buffer)))
	(unless lbl-key
	  (setq but-lbl (hui:hbut-label
			 (cond ((hmouse-prior-active-region)
				hkey-region)
			       ((use-region-p)
				(hui:hbut-label-default
				 (region-beginning) (region-end))))
			 "ebut-link-directly"
			 "Create ebutton named: ")
		lbl-key (hbut:label-to-key but-lbl))))

      ;; num-types is the number of possible link types to choose among
      (cond ((= num-types 0)
	     (error "(ebut-link-directly): No possible link type to create"))
	    ((= num-types 1)
	     (setq type-and-args (hui:list-remove-text-properties (car link-types)))
	     (hui:ebut-link-create edit-flag link-but-window lbl-key but-loc but-dir type-and-args))
	    (t ;; more than 1
	     (let ((item)
		   type)
	       (setq type-and-args
		     (hui:menu-choose
		      (cons '("Link to>")
			    (mapcar
			     (lambda (type-and-args)
			       (setq type (car type-and-args))
			       (list
				(capitalize
				 (if (string-match
				      "^\\(link-to\\|eval\\)-"
				      (setq item (symbol-name type)))
				     (setq item (substring
						 item (match-end 0)))
				   item))
				type-and-args
				(documentation (symtable:actype-p type))))
			     link-types)))
		     type-and-args (hui:list-remove-text-properties type-and-args))
	       (hui:ebut-link-create
		edit-flag link-but-window
		lbl-key but-loc but-dir type-and-args))))
      (with-selected-window referent-window
	(hmouse-pulse-line))
      (when (called-interactively-p 'interactive)
	(hui:ebut-message edit-flag))
      edit-flag)))

(defun hui:ibut-link-directly (&optional depress-window release-window name-arg-flag)
  "Create a link ibutton at Assist Key depress point, linked to release point.
If an ibutton already exists at point, replace it with the new
link button and return t; otherwise, return nil.

With optional DEPRESS-WINDOW and RELEASE-WINDOW, use the points
from those instead.  See also documentation for
`hui:link-possible-types'.

With optional NAME-ARG-FLAG (interactively, the prefix argument set to
anything other than a single C-u (list 4)), prompt for a name to precede
the implicit button.

An Assist Mouse Key drag between windows runs this command.
Alternatively, to swap buffers between two windows, Assist Mouse Key
drag from a window to another window's modeline."
  (interactive (progn
		 ;; Clear smart key variables so this does not
		 ;; improperly reference values left over from a prior
		 ;; drag or click.
		 (action-key-clear-variables)
		 (assist-key-clear-variables)
		 (append (hmouse-choose-link-and-referent-windows)
			 current-prefix-arg)))

  (hattr:clear 'hbut:current)
  (unless (called-interactively-p 'any)
    ;; Clear smart key variables so this does not improperly reference
    ;; values left over from a prior drag or click.
    (action-key-clear-variables)
    (assist-key-clear-variables))
  (let (but-name edit-flag link-types num-types type-and-args name-key but-loc but-dir)
    ;; edit-flag when set non-nil means are editing an existing ibut at point
    (cl-multiple-value-bind (link-but-window referent-window)
	(if (and depress-window release-window)
	    (list depress-window release-window)
	  (hmouse-choose-link-and-referent-windows))

      (select-window referent-window)
      ;; This sets hbut:current to link-to button attributes.
      (setq link-types (hui:link-possible-types)
	    num-types (length link-types))

      (select-window link-but-window)
      ;; It is rarely possible that a *Warnings* buffer popup might have
      ;; displaced the button src buffer in the depress window, so switch
      ;; to it to be safe.
      (when (and assist-key-depress-buffer
		 (not (eq (current-buffer) assist-key-depress-buffer))
		 (buffer-live-p assist-key-depress-buffer))
	(switch-to-buffer assist-key-depress-buffer))
      (hui:buf-writable-err (current-buffer) "ibut-link-directly")
      (if (ibut:at-p)
	  (setq edit-flag t
		but-loc (hattr:get 'hbut:current 'loc)
		but-dir (hattr:get 'hbut:current 'dir)
		name-key (ibut:label-to-key (hattr:get 'hbut:current 'name)))
	(setq but-loc (hui:key-src (current-buffer))
	      but-dir (hui:key-dir (current-buffer))))

      ;; Ignore single C-u prefix arg here since this may be invoked
      ;; via 'hkey-either' which runs the Assist Key when given a
      ;; single C-u prefix argument.  In such a case, don't use the
      ;; prefix argument as a flag to prompt for the ibutton name as
      ;; we want to just insert the appropriate ibut without any prompting.
<<<<<<< HEAD
      (when (and name-arg-flag (not (eq name-arg-flag '(4))) (not name-key))
=======
      (when (and name-arg-flag (not (equal name-arg-flag '(4))) (not name-key))
>>>>>>> b5d61f64
	(setq but-name (hui:hbut-label
			(cond ((hmouse-prior-active-region)
			       hkey-region)
			      ((use-region-p)
			       (hui:hbut-label-default
				(region-beginning) (region-end))))
			"ibut-link-directly"
			"Name for implicit button: ")
	      name-key (hbut:label-to-key but-name)))

      ;; num-types is the number of possible link types to choose among
      (cond ((= num-types 0)
	     (error "(ibut-link-directly): No possible link type to create"))
	    ((= num-types 1)
	     (setq type-and-args (hui:list-remove-text-properties (car link-types)))
	     (hui:ibut-link-create edit-flag link-but-window name-key but-loc but-dir type-and-args))
	    (t ;; more than 1
	     (let ((item)
		   type)
	       (setq type-and-args
		     (hui:menu-choose
		      (cons '("Link to>")
			    (mapcar
			     (lambda (type-and-args)
			       (setq type (car type-and-args))
			       (list
				(capitalize
				 (if (string-match
				      "^\\(link-to\\|eval\\)-"
				      (setq item (symbol-name type)))
				     (setq item (substring
						 item (match-end 0)))
				   item))
				type-and-args
				(documentation (symtable:actype-p type))))
			     link-types)))
		     type-and-args (hui:list-remove-text-properties type-and-args))
	       (hui:ibut-link-create
		edit-flag link-but-window name-key but-loc but-dir type-and-args))))
      (with-selected-window referent-window
	(hmouse-pulse-line))
      (when (called-interactively-p 'interactive)
	(hui:ibut-message edit-flag))
      edit-flag)))


;;; ************************************************************************
;;; Private functions - used only within Hyperbole
;;; ************************************************************************

(defun hui:action (actype &optional prompt)
  "Prompt for and return an action to override action from ACTYPE."
  (and actype
       (let* ((act) (act-str)
	      (params (actype:params actype))
	      (params-no-keywords (actype:param-list actype))
	      (params-str (and params (concat " " (prin1-to-string params)))))
	 (while (progn
		  (while (and (setq act-str
				    (hargs:read (or prompt (concat "Action" params-str ": "))
						nil nil nil 'string))
			      (not (string-equal act-str ""))
			      (condition-case ()
				  (progn (setq act (read act-str)) nil)
				(error
				 (beep) (message "Invalid action syntax.")
				 (sit-for 3) t))))
		  (and (not (symbolp act))
		       params-no-keywords
		       ;; Use the weak condition that action must
		       ;; involve at least one of actype's parameters
		       ;; or else we assume the action is invalid, tell
		       ;; the user and provide another chance for entry.
		       (not (memq t
				  (mapcar
				   (lambda (param)
				     (setq param (symbol-name param))
				     (and (string-match
					   (concat "[\( \t\n\r,']"
						   (regexp-quote param)
						   "[() \t\n\r\"]")
					   act-str)
					  t))
				   params-no-keywords)))))
	   (beep) (message "Action must use at least one parameter.")
	   (sit-for 3))
	 (let (head)
	   (while (cond ((listp act)
			 (and act (setq head (car act))
			      (not (memq head '(lambda defun defmacro defsubst defin)))
			      (setq act (list 'lambda params act))
			      nil  ;; terminate loop
			      ))
			((symbolp act)
			 (setq act (cons act params-no-keywords)))
			((stringp act)
			 (setq act (action:kbd-macro act 1)))
			;; Unrecognized form
			(t (setq act nil)))))
	 act)))

(defun hui:actype (&optional default-actype prompt)
  "Using optional DEFAULT-ACTYPE, PROMPT for and return a valid button action type.
DEFAULT-ACTYPE may be any valid, interactive command symbol or name.
Trigger an error if DEFAULT-ACTYPE is invalid."
  (when (and default-actype (symbolp default-actype))
    (setq default-actype (symbol-name default-actype)
	  default-actype (actype:def-symbol default-actype)
	  default-actype (when default-actype (symbol-name default-actype))))
  (if (or (null default-actype) (stringp default-actype))
      (let ((actype-name
	     (hargs:read-match (or prompt "Button's action type: ")
			       (nconc
				(mapcar #'list (htype:names 'actypes))
				(mapcar #'list (all-completions "" obarray
								(lambda (sym) (commandp sym t)))))
			       nil t default-actype 'actype)))
	(or (actype:def-symbol actype-name) (intern-soft actype-name)))
    (hypb:error "(actype): Default action type must be an interactive command, not: %s" default-actype)))

(defun hui:buf-writable-err (but-buf func-name)
  "If BUT-BUF is read-only, signal an error from FUNC-NAME."
  (let (err)
    ;; (unwritable (and buffer-file-name
    ;;		 (not (file-writable-p buffer-file-name))))
    ;; (if unwritable
    ;;     Commented error out since some people want to be able to create
    ;;     buttons within files which they have purposely marked read-only.
    ;;     (setq err
    ;;	     (format "(ebut-edit): Hyperbole lacks permission to write to '%s'."
    ;;		     (file-name-nondirectory buffer-file-name))))
    (with-current-buffer but-buf
      (when buffer-read-only
	(setq err
	      (format "(%s) Read-only error in Hyperbole button buffer '%s'.  Use {%s} to enable edits."
		      func-name (buffer-name but-buf) (hmouse-read-only-toggle-key)))))
    (when err
      (pop-to-buffer but-buf)
      (hypb:error err))))

(defun hui:ebut-delete-op (interactive but-key key-src)
  "INTERACTIVEly or not, delete explicit button given by BUT-KEY in KEY-SRC.
KEY-SRC may be a buffer or a pathname; when nil, the current
buffer is used.  Return t if button is deleted; signal an error
otherwise.  If called with INTERACTIVE non-nil, derive BUT-KEY
from the button that point is within."
  (let ((buf (current-buffer)) (ebut))
    (if (if interactive
	    (ebut:delete)
	  (cond ((or (null key-src) (and (bufferp key-src) (setq buf key-src)))
		 (setq ebut (ebut:get but-key nil key-src)))
		((and (stringp key-src)
		      (setq buf (find-file-noselect key-src)))
		 (setq ebut (ebut:get but-key buf)))
		(t (hypb:error "(ebut-delete): Invalid key-src: '%s'" key-src)))
	  (if ebut
	      (ebut:delete ebut)
	    (hypb:error "(ebut-delete): No valid %s button in %s"
			(ebut:key-to-label but-key) buf)))
	(with-current-buffer buf
	  (if interactive
	      (progn
		(call-interactively 'hui:ebut-unmark)
		(message "Button deleted."))
	    (hui:ebut-unmark but-key key-src))
	  (when (hmail:reader-p)
	    (hmail:msg-narrow))
	  (message "Button '%s' deleted." (ebut:key-to-label but-key))
	  t)
      (hypb:error "(ebut-delete): You may not delete buttons from this buffer"))))

(defun hui:ebut-message (but-edit-flag)
  (let ((actype (symbol-name (hattr:get 'hbut:current 'actype)))
	(args (hattr:get 'hbut:current 'args)))
    (setq actype (actype:def-symbol actype))
    (message "%s%s%s %s %S"
	     ebut:label-start
	     (hbut:key-to-label (hattr:get 'hbut:current 'lbl-key))
	     ebut:label-end
	     (if but-edit-flag "now executes" "executes")
	     (cons actype args))))

(defun hui:ebut-unmark (&optional but-key key-src directory)
  "Remove delimiters and any instance number from button.
Button is given by BUT-KEY in KEY-SRC of DIRECTORY.  All args are
optional, the current button and buffer file are the defaults.

With a prefix argument, also delete the button text between the delimiters."
  (interactive)
  (let ((form (lambda ()
		(let ((buffer-read-only) start-delim-pos end-delim-pos text-end)
		  (setq start-delim-pos (match-beginning 0)
			end-delim-pos (match-end 0))
		  (when (fboundp 'hproperty:but-clear)
		    (hproperty:but-clear start-delim-pos))
		  (goto-char (- (point) (length ebut:label-end)))
		  (skip-chars-backward " \t\n\r")
		  (setq text-end (point))
		  ;; Limit instance number removal to single digit 2-9
		  ;; in case button text contains a colon-separated
		  ;; number that is part of the text and  should not
		  ;; be removed.
		  (skip-chars-backward "2-9")
		  (skip-chars-backward hbut:instance-sep)
		  (when (looking-at (concat (regexp-quote hbut:instance-sep)
					    "[2-9]"
					    (regexp-quote ebut:label-end)))
		    (setq text-end (point)))
		  (when (search-backward ebut:label-start (- (point) (hbut:max-len)) t)
		    (if current-prefix-arg
			;; Remove button text, delimiters and preceding space, if any.
			(delete-region (max (point-min)
					    (1- (match-beginning 0)))
				       end-delim-pos)
		      ;;
		      ;; Remove button delimiters only.
		      ;;
		      ;; Remove button ending delimiter
		      (delete-region text-end end-delim-pos)
		      ;; Remove button starting delimiter
		      (delete-region (match-beginning 0) (match-end 0))))))))
    (if (called-interactively-p 'interactive)
	(save-excursion
	  (when (search-forward ebut:label-end nil t) (funcall form)))
      ;; Non-interactive invocation.
      (let (cur-flag)
	(if (and (or (null key-src) (eq key-src buffer-file-name))
		 (or (null directory) (eq directory default-directory)))
	    (setq cur-flag t)
	  (set-buffer (find-file-noselect (expand-file-name key-src directory))))
	(unless (stringp but-key)
	  (setq but-key (hbut:label-p))
	  (unless (stringp but-key)
	    (hypb:error "(ebut-unmark): No Hyperbole button at point to unmark")))
	(save-excursion
	  (goto-char (point-min))
	  (when (re-search-forward (ebut:label-regexp but-key) nil t)
	    (funcall form)
	    ;; If modified a buffer other than the current one, save it.
	    (when cur-flag
	      (save-buffer))))))))

(defun hui:file-find (file-name)
  "If FILE-NAME is readable, find it, else signal an error."
  (if (and (stringp file-name) (file-readable-p file-name))
      (find-file file-name)
    (hypb:error "(file-find): \"%s\" does not exist or is not readable"
		file-name)))

(defun hui:hbut-operate (operation operation-str &optional but)
  "Execute OPERATION func described by OPERATION-STR action on a Hyperbole button.
Either the button at point is used or if none, then one is prompted
for with completion of all labeled buttons within the current buffer."
  (unless (or but (setq but (hbut:at-p)))
    (let (lst)
      (cond ((setq lst (nconc (ebut:alist) (ibut:alist)))
	     (setq but (hbut:get (hbut:label-to-key
			          (hargs:read-match operation-str
						    lst nil t
						    (hbut:label-p 'as-label) 'hbut)))))
	    (t (hypb:error "(hbut-operate): No labeled buttons in buffer")))))
  (cond ((and (called-interactively-p 'interactive) (null but))
	 (hypb:error "(hbut-operate): No current button upon which to operate."))
	((progn (unless but (setq but 'hbut:current))
		(hbut:is-p but))
	 ;; Temporarily move point to start of the button text for flashing and activation.
	 ;; Only if the button action does not move point, restore point to it previous value.
	 (let ((opoint (point-marker))
	       (text-start (hattr:get but 'lbl-start)))
	   (if text-start
	       (goto-char text-start)
	     (ibut:to-text (hattr:get but 'lbl-key)))
	   (setq text-start (point-marker))
	   (hui:but-flash)
	   (prog1 (apply hrule:action operation `(',but))
	     ;; Restore point as it was prior to `text-start' move
	     ;; if the action switched buffers or did not move point
	     ;; within the current buffer.
	     (when (or (equal text-start (point-marker))
		       (not (eq (current-buffer) (marker-buffer opoint))))
	       (with-current-buffer (marker-buffer opoint)
		 (let ((owind (get-buffer-window nil t)))
		   (if owind
		       (set-window-point owind opoint)
		     (goto-char opoint)))))
	     (set-marker opoint nil)
	     (set-marker text-start nil))))
	((and but (symbolp but))
	 (hypb:error "(hbut-operate): Symbol, %s, has invalid Hyperbole button attributes:\n  %S" but (hattr:list but)))
	(t
	 (hypb:error "(hbut-operate): Invalid Hyperbole button: %s" but))))

(defun hui:hbut-term-highlight (start end)
  "For terminals only: Emphasize a button spanning from START to END."
  (save-excursion
    (save-restriction
      (goto-char start)
      (narrow-to-region (point-min) start)
      (sit-for 0)
      (setq inverse-video t)
      (goto-char (point-min))
      (widen)
      (narrow-to-region (point) end)
      (sit-for 0)
      (setq inverse-video nil))))

(defun hui:hbut-term-unhighlight (start _end)
  "For terminals only: Remove any emphasis from hyper-button at START to _END."
  (save-excursion
    (save-restriction
      (goto-char start)
      (narrow-to-region (point-min) start)
      (sit-for 0)
      (setq inverse-video nil))))

(defun hui:help-ebut-highlight ()
  "Highlight any explicit buttons in help buffer associated with current buffer."
  (when (fboundp 'hproperty:but-create)
    (with-current-buffer (get-buffer (hypb:help-buf-name))
      (hproperty:but-create))))

(defun hui:htype-delete (htype-sym)
  "Delete HTYPE-SYM from use in current Hyperbole session.
HTYPE-SYM must be redefined for use again."
  (and htype-sym (symbolp htype-sym)
       (let ((type
	      (intern (hargs:read-match
		       (concat "Delete from " (symbol-name htype-sym) ": ")
		       (mapcar 'list (htype:names htype-sym))
		       nil t nil htype-sym))))
	 (htype:delete type htype-sym))))

(defun hui:htype-help (htype-sym &optional no-sort)
  "Display documentation for types from HTYPE-SYM which match to a regexp.
Optional NO-SORT means display in decreasing priority order (natural order)."
  (and htype-sym (symbolp htype-sym)
       (let* ((tstr (symbol-name htype-sym))
	      (tprefix (concat tstr "::"))
	      (buf-name (hypb:help-buf-name (capitalize tstr)))
	      (temp-buffer-show-hook
	       (lambda (buf)
		 (set-buffer buf) (goto-char (point-min))
		 (while (re-search-forward "^" nil t)
		   (replace-match "  " t nil))
		 (goto-char (point-min))
		 (while (search-forward (concat "  " tprefix) nil t)
		   (replace-match "" t nil))
		 (goto-char (point-min))
		 (set-buffer-modified-p nil)
		 (display-buffer buf nil)))
	      (temp-buffer-show-function temp-buffer-show-hook)
	      (names (htype:names htype-sym))
	      (term (hargs:read-match
		     (concat (capitalize tstr)
			     (format " to describe (RET or '*' for all%s): "
				     (if (eq htype-sym 'ibtypes)
					 " in priority order"
				       "")))
		     (mapcar 'list (append '("" "*") names))
		     nil t "" htype-sym))
	      nm-list
	      doc-list)
	 (setq nm-list
	       (if (member term '("" "*"))
		   (let ((type-names
			  (mapcar (lambda (nm) (concat tprefix nm))
				  names)))
		     (if no-sort type-names
		       (sort type-names #'string<)))
		 (cons (concat tprefix term) nil))
	       doc-list (delq nil (mapcar
				   (lambda (name)
				     (let ((doc (documentation
						 (intern-soft name))))
				       (if doc (cons name doc))))
				   nm-list)))
	 (with-output-to-temp-buffer buf-name
	   (mapcar (lambda (nm-doc-cons)
		     (princ (car nm-doc-cons)) (terpri)
		     (princ (cdr nm-doc-cons)) (terpri)
		     (terpri))
		   doc-list)))))

(defun hui:htype-help-current-window (htype-sym &optional no-sort)
  "Display in the current window output from `hui:htype-help' using HTYPE-SYM.
Optional NO-SORT means display in decreasing priority order (natural order)."
  (let ((display-buffer-alist
	 '(("\\`*Help" . ((lambda (buf _alist) (switch-to-buffer buf)))))))
    (hui:htype-help htype-sym no-sort)))

(defun hui:ibut-delete-op (interactive but-key key-src)
  "INTERACTIVEly or not, delete implicit button given by BUT-KEY in KEY-SRC.
The BUT-KEY is the text key, not the name key.

KEY-SRC may be a buffer or a pathname; when nil the current buffer is used.
Return t if button is deleted, signal error otherwise.  If called
with INTERACTIVE non-nil, derive BUT-KEY from the button that point is
within."
  (let ((buf (current-buffer)) (ibut))
    (if (if interactive
	    (ibut:delete)
	  (cond ((or (null key-src) (and (bufferp key-src) (setq buf key-src)))
		 (setq ibut (ibut:get but-key nil key-src)))
		((and (stringp key-src)
		      (setq buf (find-file-noselect key-src)))
		 (setq ibut (ibut:get but-key buf)))
		(t (hypb:error "(ibut-delete): Invalid key-src: '%s'" key-src)))
	  (if ibut
	      (ibut:delete ibut)
	    (hypb:error "(ibut-delete): No valid %s button in %s"
			(ibut:key-to-label but-key) buf)))
	(progn (set-buffer buf)
	       (when (hmail:reader-p) (hmail:msg-narrow))
	       (message "Button '%s' deleted." (ibut:key-to-label but-key)))
      (hypb:error "(ibut-delete): You may not delete buttons from this buffer"))))

(defun hui:ibut-message (but-edit-flag)
  (let ((actype (symbol-name (hattr:get 'hbut:current 'actype)))
	(args (hattr:get 'hbut:current 'args)))
    (setq actype (actype:def-symbol actype))
    (message "%s%s%s %s %S"
	     ibut:label-start
	     (hbut:key-to-label (hattr:get 'hbut:current 'lbl-key))
	     ibut:label-end
	     (if but-edit-flag "now executes" "executes")
	     (cons actype args))))

(defun hui:key-dir (but-buf)
  "Return button key src directory based on BUT-BUF, a buffer."
  (if (bufferp but-buf)
      (let ((file (buffer-file-name but-buf)))
	(if file
	    (file-name-directory (hpath:symlink-referent file))
	  (buffer-local-value 'default-directory but-buf)))
    (hypb:error "(hui:key-dir): '%s' is not a valid buffer")))

(defun hui:key-src (but-buf)
  "Return button key src location based on BUT-BUF, a buffer.
This is BUT-BUF when button data is stored in the buffer and the
button's source file name when the button data is stored externally."
  (with-current-buffer but-buf
    (cond ((hmail:mode-is-p) but-buf)
	  ((hpath:symlink-referent (buffer-file-name but-buf)))
	  (t but-buf))))

(defun hui:ebut-link-create (edit-flag but-window lbl-key but-loc but-dir type-and-args)
  "Create or edit a new Hyperbole explicit link button.
If EDIT-FLAG is non-nil, edit button at point in BUT-WINDOW,
otherwise, prompt for button label and create a button.
LBL-KEY is internal form of button label.  BUT-LOC is the file or buffer
in which to create button.  BUT-DIR is the directory of BUT-LOC.
TYPE-AND-ARGS is the action type for the button followed by any
arguments it requires.  Any text properties are removed from string
arguments."
  (hattr:set 'hbut:current 'categ 'explicit)
  (hattr:set 'hbut:current 'loc but-loc)
  (hattr:set 'hbut:current 'dir but-dir)
  (hattr:set 'hbut:current 'actype (actype:elisp-symbol (car type-and-args)))
  (hattr:set 'hbut:current 'args (cdr type-and-args))
  (select-window but-window)
  ;; It is rarely possible that a *Warnings* buffer popup might have
  ;; displaced `but-loc' in the window, so switch to it to be safe.
  (unless (and but-loc (or (equal (buffer-name) but-loc)
			   (eq (current-buffer) but-loc)))
    (hbut:key-src-set-buffer but-loc))
  (let ((label (hbut:key-to-label lbl-key)))
    (ebut:operate label (when edit-flag label))))

(defun hui:ibut-link-create (edit-flag but-window name-key but-loc but-dir type-and-args)
  "Edit or create a new Hyperbole implicit link button.
With EDIT-FLAG non-nil, edit an existing ibutton at point in
BUT-WINDOW; otherwise, create a new one.

NAME-KEY is the internal form of the button name; when nil,
prompt for new button name.  BUT-LOC is the file or buffer in
which to create button.  BUT-DIR is the directory of BUT-LOC.
TYPE-AND-ARGS is the action type for the button followed by any
arguments it requires.  Any text properties are removed from
string arguments."
  
  (hattr:set 'hbut:current 'categ 'implicit)
  (hattr:set 'hbut:current 'loc but-loc)
  (hattr:set 'hbut:current 'dir but-dir)
  (hattr:set 'hbut:current 'actype (actype:elisp-symbol (car type-and-args)))
  (hattr:set 'hbut:current 'args (cdr type-and-args))
  (select-window but-window)
  ;; It is rarely possible that a *Warnings* buffer popup might have
  ;; displaced `but-loc' in the window, so switch to it to be safe.
  (unless (and but-loc (or (equal (buffer-name) but-loc)
			   (eq (current-buffer) but-loc)))
    (hbut:key-src-set-buffer but-loc))
  (if edit-flag
      (if name-key
	  (ibut:operate (ibut:key-to-label name-key) t)
	(ibut:operate nil t))
    (if name-key
	(if (hattr:get 'hbut:current 'name)
	    ;; Don't set 'name attribute here since is a rename where
	    ;; we need to use the existing name attribute before renaming to
	    ;; label version of `name-key'.
	    (ibut:operate (ibut:key-to-label name-key))
	  (hattr:set 'hbut:current 'name (ibut:key-to-label name-key))
	  (ibut:operate))
      (ibut:operate))))

(defun hui:link-possible-types ()
  "Return list of possible link action types during editing of a Hyperbole button.
Point must be on the link referent, i.e. in the Action Key release buffer.
Each list element is a list of the link type and any arguments it requires.

The link types considered are fixed; this function must be changed to alter
the contexts recognized.  Defining new link types will not alter the
possible types.

Referent Context         Possible Link Type Returned
----------------------------------------------------
Org Roam or Org Id       link-to-org-id
Global Button            link-to-gbut
Explicit Button          link-to-ebut
Implicit Button          link-to-ibut
Bookmarks List           link-to-bookmark
Info Index Item          link-to-Info-index-item
Info Node                link-to-Info-node
Texinfo Node             link-to-texinfo-node
Mail Reader Message      link-to-mail
Directory Name           link-to-directory
File Name                link-to-file
Koutline Cell            link-to-kcell
Outline Heading          link-to-string-match
Buffer attached to File  link-to-file
Buffer without File      link-to-buffer-tmp"
  ;; Elisp Buffer at Start
  ;; or End of Sexpression    eval-elisp

  (let (val
	hbut-sym
	lbl-key)
    (prog1 (delq nil
		 (list (cond ((and (featurep 'org-id)
				   (cond ((save-excursion
					    (beginning-of-line)
					    (when (looking-at "[ \t]*:ID:[ \t]+\\([^ \t\r\n\f]+\\)")
					      ;; Org ID definition
					      (list 'link-to-org-id (match-string 1)))))
					 (t (let* ((id (thing-at-point 'symbol t)) ;; Could be a uuid or some other form of id
						   (bounds (when id (bounds-of-thing-at-point 'symbol)))
						   (start (when bounds (car bounds)))
						   (case-fold-search t))
					      ;; Org ID link - must have id: prefix or is ignored.
					      (when start
						(save-excursion
						  (goto-char (max (- start 3) (point-min)))
						  (when (looking-at "\\bid:")
						    (list 'link-to-org-id id)))))))))

			     ;; Next clause forces use of any ibut name in the link
			     ;; and sets hbut:current button attributes.
			     (t (cond ((and (prog1 (setq hbut-sym (hbut:at-p))
					      (save-excursion (ibut:at-to-name-p hbut-sym)))
					    (setq lbl-key (hattr:get hbut-sym 'lbl-key))
					    (eq (current-buffer) (get-file-buffer (gbut:file))))
				       (list 'link-to-gbut lbl-key))
				      ((and hbut-sym (eq (hattr:get hbut-sym 'categ) 'explicit))
				       (list 'link-to-ebut lbl-key))
				      (hbut-sym
				       (list 'link-to-ibut lbl-key (or buffer-file-name (buffer-name))))
				      ((and (require 'bookmark)
					    (derived-mode-p 'bookmark-bmenu-mode)
					    (list 'link-to-bookmark (bookmark-bmenu-bookmark))))
				      ((let (node)
					 (cond ((derived-mode-p 'Info-mode)
						(if (and Info-current-node
							 (member Info-current-node
								 (Info-index-nodes Info-current-file))
							 (Info-menu-item-at-p))
						    (let ((hargs:reading-type 'Info-index-item))
						      (list 'link-to-Info-index-item (hargs:at-p)))
						  (let ((hargs:reading-type 'Info-node))
						    (list 'link-to-Info-node (hargs:at-p)))))
					       ((and (derived-mode-p #'texinfo-mode)
						     (save-excursion
						       (beginning-of-line)
						       (or (looking-at "@node ")
							   (re-search-backward "^@node " nil t))))
						(require 'texnfo-upd)
						(setq node (texinfo-copy-node-name))
						(list 'link-to-texinfo-node buffer-file-name node))
					       ((hmail:reader-p)
						(list 'link-to-mail
						      (list (rmail:msg-id-get) buffer-file-name))))))
				      (t (cond
					  ((let ((hargs:reading-type 'directory))
					     (setq val (hargs:at-p)))
					   (list 'link-to-directory val))
					  ((let ((hargs:reading-type 'file))
					     (setq val (hargs:at-p)))
					   (list 'link-to-file val (point)))
					  ((derived-mode-p #'kotl-mode)
					   (list 'link-to-kcell buffer-file-name (kcell-view:idstamp)))
					  ;; If link is within an outline-regexp prefix, use
					  ;; a link-to-string-match.
					  ((and (boundp 'outline-regexp)
						(stringp outline-regexp)
						(save-excursion
						  (<= (point)
						      (progn
							(beginning-of-line)
							(if (looking-at outline-regexp)
							    (match-end 0)
							  0)))))
					   (save-excursion
					     (let ((heading (string-trim
							     (buffer-substring-no-properties
							      (point)
							      (line-end-position))))
						   (occur 0))
					       (end-of-line)
					       (while (and (not (string-empty-p heading))
							   (search-backward heading nil t))
						 (setq occur (1+ occur)))
					       (list 'link-to-string-match
						     heading occur buffer-file-name))))
					  (buffer-file-name
					   (list 'link-to-file buffer-file-name (point)))
					  (t (list 'link-to-buffer-tmp (buffer-name)))))
				      ;;
				      ;; Deleted link to elisp possibility as it can embed
				      ;; long elisp functions in the button data file and
				      ;; possibly not parse them correctly.
				      ;;
				      ;; (and (fboundp 'smart-emacs-lisp-mode-p)
				      ;;      (smart-emacs-lisp-mode-p)
				      ;;      (or (eq (char-syntax (following-char)) ?\()
				      ;; 	 (eq (char-syntax (preceding-char)) ?\)))
				      ;;      (setq val (hargs:sexpression-p))
				      ;;      (list 'eval-elisp val))
				      )))))
      ;; This is a referent button to link to, not the source button,
      ;; so clear it.
      (hattr:clear 'hbut:current))))

(defun hui:list-remove-text-properties (lst)
  "Return LST, a list, with text properties removed from any string elements."
  (mapcar (lambda (elt) (if (stringp elt) (substring-no-properties elt) elt))
	  lst))

(provide 'hui)

;;; hui.el ends here<|MERGE_RESOLUTION|>--- conflicted
+++ resolved
@@ -3,11 +3,7 @@
 ;; Author:       Bob Weiner
 ;;
 ;; Orig-Date:    19-Sep-91 at 21:42:03
-<<<<<<< HEAD
-;; Last-Mod:      1-Oct-23 at 21:20:31 by Bob Weiner
-=======
 ;; Last-Mod:      4-Oct-23 at 20:07:50 by Mats Lidell
->>>>>>> b5d61f64
 ;;
 ;; SPDX-License-Identifier: GPL-3.0-or-later
 ;;
@@ -1295,11 +1291,7 @@
       ;; single C-u prefix argument.  In such a case, don't use the
       ;; prefix argument as a flag to prompt for the ibutton name as
       ;; we want to just insert the appropriate ibut without any prompting.
-<<<<<<< HEAD
-      (when (and name-arg-flag (not (eq name-arg-flag '(4))) (not name-key))
-=======
       (when (and name-arg-flag (not (equal name-arg-flag '(4))) (not name-key))
->>>>>>> b5d61f64
 	(setq but-name (hui:hbut-label
 			(cond ((hmouse-prior-active-region)
 			       hkey-region)
