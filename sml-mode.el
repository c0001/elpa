--- conflicted
+++ resolved
@@ -1432,11 +1432,8 @@
  
 (provide 'sml-mode)
-<<<<<<< HEAD
-=======
 
 (unless (and sml-use-smie (fboundp 'smie-setup))
   (require 'sml-oldindent))
 
->>>>>>> e807db86
 ;;; sml-mode.el ends here