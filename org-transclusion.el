--- conflicted
+++ resolved
@@ -111,11 +111,7 @@
   '((((class color) (min-colors 88) (background light)))
     (((class color) (min-colors 88) (background dark)))
     (t ))
-<<<<<<< HEAD
-  "Face for source region's fringe transcluded in another buffer."
-=======
   "Face for source region's fringe being transcluded in another buffer."
->>>>>>> a2f2d348
   :group 'org-transclusion)
 
 (defface org-transclusion-source
@@ -177,11 +173,7 @@
 `org-transclusion-after-save-buffer' use this variable.")
 
 (defvar-local org-transclusion-remember-transclusions nil
-<<<<<<< HEAD
-  "This variable is to remember the active transclusions before `save-buffer'.
-=======
   "Remember the active transclusions before `save-buffer'.
->>>>>>> a2f2d348
 It is meant to be used to keep the file the current buffer is
 visiting clear of the transcluded text content.  Instead of
 blindly deactivate and activate all transclusions with t flag,
@@ -193,14 +185,9 @@
 `org-transclusion-after-save-buffer' use this variable.")
 
 (defvar-local org-transclusion-remember-window-config nil
-<<<<<<< HEAD
-  "Rember window config (the arrangment of windows) for the current buffer.
-This is for live-sync.  Analogous to `org-edit-src-code'.")
-=======
   "Remember window config (the arrangment of windows) for the current buffer.
 This is for live-sync.  Analogous to
 `org-edit-src-code'.")
->>>>>>> a2f2d348
 
 (defvar org-transclusion-add-functions
   '(org-transclusion-add-org-id
