--- conflicted
+++ resolved
@@ -348,19 +348,13 @@
  ("gnugo"		:url nil)
  ("gnus-mock"		:url nil)
  ("gpastel"		:url "https://gitlab.petton.fr/DamienCassou/gpastel")
-<<<<<<< HEAD
- ;; FIXME: Waiting for copyright assignment.
- ;;("graphql"		:url "https://github.com/vermiculus/graphql.el"
- ;; :auto-sync t)
+ ("graphql"		:url "https://github.com/vermiculus/graphql.el"
+  :readme "README.md"
+  :auto-sync t)
  ("gpr-query"	:url nil
   :branch "gpr-query"
   :release-branch "gpr-query.release"
   :doc ("gpr-query.texi"))
-=======
- ("graphql"		:url "https://github.com/vermiculus/graphql.el"
-  :readme "README.md"
-  :auto-sync t)
->>>>>>> 84becd1e
  ("greader"		:url "https://gitlab.com/michelangelo-rodriguez/greader"
   :auto-sync t)
  ("greenbar"		:url nil)
