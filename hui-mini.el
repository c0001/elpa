--- conflicted
+++ resolved
@@ -4,7 +4,7 @@
 ;;
 ;; Orig-Date:    15-Oct-91 at 20:13:17
 ;;
-;; Copyright (C) 1991-2017  Free Software Foundation, Inc.
+;; Copyright (C) 1991-2019  Free Software Foundation, Inc.
 ;; See the "HY-COPY" file for license information.
 ;;
 ;; This file is part of GNU Hyperbole.
@@ -635,11 +635,7 @@
 	  ))
        '(otl
 	 . (("Kotl>")
-<<<<<<< HEAD
-	    ("All"       kotl-mode:show-all "Expand all collapsed cells.")
-=======
 	    ("All"       kotl-mode:show-all "Expand all collapsed cells.") 
->>>>>>> 751121f5
 	    ("Blanks"    kvspec:toggle-blank-lines
 	     "Toggle blank lines between cells on or off.")
 	    ("Create"    kfile:find   "Create or edit an outline file.")
@@ -663,11 +659,7 @@
 				(kotl-mode:show-tree (kcell-view:label)))
 	     "Expand tree rooted at point.")
 	    ("Top"       kotl-mode:top-cells
-<<<<<<< HEAD
-	     "Hide all but top-level cells.")
-=======
 	     "Hide all but top-level cells.") 
->>>>>>> 751121f5
 	    ("Vspec"     kvspec:activate
 	     "Prompt for and activate a view specifiction.")
 	    ))
