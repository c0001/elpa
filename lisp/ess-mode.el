;;; ess-mode.el --- Support for editing ESS source code

;; Copyright (C) 1989-1994 Doug Bates, Ed Kademan, Frank Ritter, David Smith.
;; Copyright (C) 1997--2010 A.J. Rossini, Richard M. Heiberger, Martin
;;      Maechler, Kurt Hornik, Rodney Sparapani, and Stephen Eglen.
;; Copyright (C) 2011--2012 A.J. Rossini, Richard M. Heiberger, Martin Maechler,
;;      Kurt Hornik, Rodney Sparapani, Stephen Eglen and Vitalie Spinu.

;; Author: David Smith <dsmith@stats.adelaide.edu.au>
;; Created: 7 Jan 1994
;; Maintainer: ESS-core <ESS-core@r-project.org>

;; This file is part of ESS

;; This file is free software; you can redistribute it and/or modify
;; it under the terms of the GNU General Public License as published by
;; the Free Software Foundation; either version 2, or (at your option)
;; any later version.

;; This file is distributed in the hope that it will be useful,
;; but WITHOUT ANY WARRANTY; without even the implied warranty of
;; MERCHANTABILITY or FITNESS FOR A PARTICULAR PURPOSE.  See the
;; GNU General Public License for more details.

;; A copy of the GNU General Public License is available at
;; http://www.r-project.org/Licenses/

;;; Commentary:

;; Code for editing ESS source code.

;;; Code:

 ; Requires and autoloads

;;; AJR: THIS IS GROSS AND DISGUSTING (but I wrote it).
;;; MM:  and I had to add all other 'ess-eval-*** ...
;;; >>> why not just do the obvious instead of all these ? Namely,
;;; (require 'ess-inf)
;;; ------------------ ?
;;; AJR: The reason is that we ONLY need to load ess-inf for the
;;; functions which are interactive in nature.   We don't want to load
;;; it when we are only editing.

;;; VS: ess-inf is always loaded form ess-toggle-underscore in ess-s-l.el. I am
;;; placing require ess-inf and ess-mode in ess. This cross autoloads are
;;; useless. Compiler is also silent without them. These funcs are used in mode-map
;;; only as symbols.

;; (autoload 'ess-mode-minibuffer-map      "ess-inf" "" nil 'keymap)
;; (autoload 'ess-read-object-name         "ess-inf" "" nil)
;; (autoload 'ess-list-object-completions  "ess-inf" "" nil)

;; (autoload 'ess-eval-buffer              "ess-inf" "" nil)
;; (autoload 'ess-eval-buffer-and-go       "ess-inf" "" nil)
;; (autoload 'ess-eval-function            "ess-inf" "" nil)
;; (autoload 'ess-eval-function-and-go     "ess-inf" "" nil)
;; (autoload 'ess-eval-function-or-paragraph-and-step
;;   "ess-inf" "" nil)
;; (autoload 'ess-eval-line                "ess-inf" "" nil)
;; (autoload 'ess-eval-line-and-go         "ess-inf" "" nil)
;; (autoload 'ess-eval-line-and-step       "ess-inf" "" nil)
;; (autoload 'ess-eval-linewise            "ess-inf" "" nil)
;; (autoload 'ess-eval-paragraph           "ess-inf" "" nil)
;; (autoload 'ess-eval-paragraph-and-go    "ess-inf" "" nil)
;; (autoload 'ess-eval-paragraph-and-step  "ess-inf" "" nil)
;; (autoload 'ess-eval-region              "ess-inf" "" nil)
;; (autoload 'ess-eval-region-and-go       "ess-inf" "" nil)

;; (autoload 'ess-load-file                "ess-inf" "" nil)
;; (autoload 'ess-switch-process           "ess-inf" "" nil)
;; (autoload 'ess-switch-to-ESS            "ess-inf" "" nil)
;; (autoload 'ess-request-a-process        "ess-inf" "" nil)
;; (autoload 'ess-get-process              "ess-inf" "" nil)
;; (autoload 'ess-command                  "ess-inf" "" nil)
;; (autoload 'ess-create-temp-buffer       "ess-inf" "" nil)
;; (autoload 'ess-display-temp-buffer      "ess-inf" "" nil)
;; (autoload 'ess-force-buffer-current     "ess-inf" "" nil)
;; (autoload 'ess-make-buffer-current      "ess-inf" "" nil)
;; (autoload 'ess-modtime-gt               "ess-inf" "" nil)
;; (autoload 'ess-object-modtime           "ess-inf" "" nil)
;; (autoload 'ess-quit                     "ess-inf" "" nil)

(autoload 'ess-turn-on-eldoc            "ess-r-d" "" nil)
;; (autoload 'ess-ddeclient-p              "ess-inf" "(autoload)" nil)
(autoload 'ess-dump-object-ddeclient        "ess-dde" "(autoload)" nil)
(autoload 'SAS                              "ess-sas-d.el" "(autoload)" t)

(require 'ess-utils)

(defun ess-line-end-position (&optional N)
  "return the 'point' at the end of N lines. N defaults to 1, i.e., current line."
  (save-excursion
    (end-of-line N)
    (point)))


 ; ESS mode
;;;;;;;;;;;;;;;;;;;;;;;;;;;;;;;;;;;;;;;;;;;;;;;;;;;;;;;;;;;;;;;;
;;;; In this section:
;;;;
;;;; * The major mode ess-mode
;;;; * Commands for ess-mode
;;;; * Code evaluation commands
;;;; * Indenting code and commands
;;;;;;;;;;;;;;;;;;;;;;;;;;;;;;;;;;;;;;;;;;;;;;;;;;;;;;;;;;;;;;;;

;;*;; Major mode definition


(defvar ess-mode-map
  (let ((map (make-sparse-keymap)))

    ;; By popular demand:
    (define-key map "\C-m"       'newline-and-indent); = [RETURN]
    (define-key map "\C-y"       'ess-yank)

    (define-key map "\C-c\C-r"   'ess-eval-region)
    (define-key map "\C-c\M-r"   'ess-eval-region-and-go)
    (define-key map "\C-c\C-b"   'ess-eval-buffer)
    (define-key map "\C-c\M-b"   'ess-eval-buffer-and-go)
    (define-key map (kbd "C-c C-<up>")   'ess-eval-buffer-from-beg-to-here)
    (define-key map (kbd "C-c C-<down>") 'ess-eval-buffer-from-here-to-end)
    (define-key map "\C-c\C-f"   'ess-eval-function)
    (define-key map "\C-c\M-f"   'ess-eval-function-and-go)
    (define-key map "\C-c\C-c"   'ess-eval-region-or-function-or-paragraph-and-step)
    (define-key map "\C-c\C-p"   'ess-eval-paragraph-and-step)
    (define-key map "\C-c\M-p"   'ess-eval-paragraph-and-go)
    (define-key map "\C-\M-x"    'ess-eval-region-or-function-or-paragraph)
    (define-key map "\C-c\C-n"   'ess-eval-line-and-step)
    (define-key map "\C-c\C-j"   'ess-eval-line)
    (define-key map [(control return)] 'ess-eval-region-or-line-and-step)
    (define-key map "\C-c\M-j"   'ess-eval-line-and-go)
    ;; the next three can only work in S/R - mode {FIXME}
    (define-key map "\C-\M-a"    'ess-goto-beginning-of-function-or-para)
    (define-key map "\C-\M-e"    'ess-goto-end-of-function-or-para)
    (define-key map "\C-xnd"     'ess-narrow-to-defun)
    (define-key map "\C-c\C-y"   'ess-switch-to-ESS-deprecated)
    (define-key map "\C-c\C-z"   'ess-switch-to-inferior-or-script-buffer)
    (define-key map "\C-c\C-l"   'ess-load-file)
    (define-key map "\C-c\M-l"   'ess-load-file); alias, as in 'iESS' where C-c C-l is comint-list-*
    (define-key map "\C-c\C-v"   'ess-display-help-on-object)
    ;;(define-key map "\C-c5\C-d"'ess-dump-object-into-edit-buffer-other-frame)
    (define-key map "\C-c\C-s"   'ess-switch-process) ; use a
    ;; different process for the buffer.
    ;; (define-key map "\C-c\C-t"   'ess-execute-in-tb)
    (define-key map "\C-c\t"     'ess-complete-object-name-deprecated)
    ;;M  (define-key map "\C-c\t"        'comint-dynamic-complete-filename)
    (unless (and (featurep 'emacs) (>= emacs-major-version 24))
      (define-key map "\M-\t"    'comint-dynamic-complete))
    (define-key map "\M-?"       'ess-list-object-completions)
    ;; wrong here (define-key map "\C-c\C-k" 'ess-request-a-process)
    (define-key map "\C-c\C-k"   'ess-force-buffer-current)
    (define-key map "\C-c`"      'ess-show-traceback)
    (define-key map [(control ?c) ?~] 'ess-show-call-stack)
    (define-key map "\C-c."      (lambda () (interactive) (message "ess-set-style moved to C-c C-e C-s. Sorry for the inconvenience")))
    (define-key map "{"          'ess-electric-brace)
    (define-key map "}"          'ess-electric-brace)
    (define-key map "\C-\M-q"    'ess-indent-exp)
    (define-key map "\C-\M-h"    'ess-mark-function)
    (if (featurep 'xemacs) ;; work around Xemacs bug (\C-\M-h redefines M-BS):
        (define-key map [(meta backspace)] 'backward-kill-word))
    ;;(define-key map [delete]   'backward-delete-char-untabify)
    (define-key map "\t"         'ess-indent-or-complete)
    (define-key map "\C-c\C-q"   'ess-quit)
    (define-key map "\M-\r"      'ess-use-this-dir)

    ;; smart operators; most likely will go in the future into a separate local map
    (define-key map ","          'ess-smart-comma)

    (define-key map "\C-c\C-d"   'ess-doc-map)
    (define-key map "\C-c\C-e"   'ess-extra-map)
    (define-key map "\C-c\C-t"   'ess-dev-map)
    map)
  "Keymap for `ess-mode'.")


(defvar ess-eval-map
  (let ((map (make-sparse-keymap)))
    ;; (define-key map "\C-r"    'ess-eval-region)
    ;; (define-key map "\M-r"    'ess-eval-region-and-go)
    ;; (define-key map "\C-b"    'ess-eval-buffer)
    ;; (define-key map "\M-b"    'ess-eval-buffer-and-go)
    ;; (define-key map "\C-f"    'ess-eval-function)
    ;; (define-key map "\M-f"    'ess-eval-function-and-go)
    ;; (define-key map "\C-x"    'ess-eval-function)
    ;; (define-key map "\C-n"    'ess-eval-line-and-step)
    ;; (define-key map "\C-j"    'ess-eval-line)
    ;; (define-key map "\M-j"    'ess-eval-line-and-go)
    map)
  "Keymap for ess-eval functions.")
(make-obsolete-variable 'ess-eval-map nil "ESS[12.09.1]")

(defvar ess-extra-map
  (let (ess-extra-map)
    (define-prefix-command 'ess-extra-map)
    (define-key ess-extra-map "\C-d" 'ess-dump-object-into-edit-buffer)
    (define-key ess-extra-map "d" 'ess-dump-object-into-edit-buffer)
    (define-key ess-extra-map "\C-e" 'ess-execute)
    (define-key ess-extra-map "e" 'ess-execute)
    (define-key ess-extra-map "\C-i" 'ess-install-library)
    (define-key ess-extra-map "i" 'ess-install-library)
    (define-key ess-extra-map "\C-l" 'ess-load-library)
    (define-key ess-extra-map "l" 'ess-load-library)
    (define-key ess-extra-map "\C-s" 'ess-set-style)
    (define-key ess-extra-map "s" 'ess-set-style)
    (define-key ess-extra-map "\C-t" 'ess-build-tags-for-directory)
    (define-key ess-extra-map "t" 'ess-build-tags-for-directory)
    (define-key ess-extra-map "\C-w" 'ess-execute-screen-options)
    (define-key ess-extra-map "w" 'ess-execute-screen-options)
    (define-key ess-extra-map "/" 'ess-set-working-directory)
    ess-extra-map)
  "ESS extra map")


(require 'ess-noweb-mode)

(easy-menu-define
  ess-mode-menu ess-mode-map
  "Menu for use in `ess-mode'."
  '("ESS" ; ESS-mode
    ["What is this? (beta)"    ess-mouse-me                     t]
    ["Load file"                ess-load-file t]
    ["Eval region | func | para" ess-eval-region-or-function-or-paragraph t]
    ["Eval region | func | para & step" ess-eval-region-or-function-or-paragraph-and-step t]
    ["Eval region | line" ess-eval-region-or-line-and-step t]
    ["Enter expression" ess-execute                 t]
    ;; sub menus
    "------"
    ("Process"
     ["Goto end of process buffer"  ess-switch-to-end-of-ESS        t]
     ["Switch to process buffer"    ess-switch-to-inferior-or-script-buffer t]
     ["Switch Process"   ess-switch-process              t]
     ("Start Process"
      ;; SJE - :help not yet recognised in XEmacs.
      ["R"     R   t] ;; :help "Start a new R process" :active t
      ["S"     S   t] ;; :help "Start a new S process" :active t
      ["Sqpe" Sqpe ess-microsoft-p] ;; :help "Start a new Sqpe process" :active t
      ["S+6-exisiting" S+6-existing ess-microsoft-p] ;; :help "Access an existing S process" :active t
      ["SAS"   SAS-menu t] ;;  :help "Start a new SAS process" :active t
      ;; The following menu item "Other" is a place-holder that will
      ;; be replaced with the other versions of R and Sqpe that can be run.
      ;; See `ess-r-versions-create' and ess-site.el
      ("Other"
       ["No other R or Sqpe versions" nil nil])
      ["About"
       (ess-goto-info "Starting up") t]
      ;; :help "Read about starting a new ESS process" :active t]
      )
     ("Eval visibly "
      :filter ess--generate-eval-visibly-submenu ))
    "------"
    ("ESS Eval"
     ["Eval region | func | para" ess-eval-region-or-function-or-paragraph t]
     ["Eval region | func | para & step" ess-eval-region-or-function-or-paragraph-and-step t]
     ["Eval region | line" ess-eval-region-or-line-and-step t]
     "-----"
     ["Eval buffer"     ess-eval-buffer                   t]
     ["Eval buffer till here" ess-eval-buffer-from-beg-to-here t]
     ["Eval buffer from here" ess-eval-buffer-from-here-to-end t]
     ["Eval region"     ess-eval-region                   t]
     ["Eval function"   ess-eval-function                 t]
     ["Eval line"       ess-eval-line                     t]
     ["Eval line & step" ess-eval-line-and-step            t]
     ["Eval paragraph"   ess-eval-paragraph                t]
     ["Eval paragraph & step" ess-eval-paragraph-and-step      t]
     ["Eval chunk"      ess-eval-chunk           ess-noweb-mode]
     ["Eval chunk and step"      ess-eval-chunk-and-step  ess-noweb-mode]
     ["Eval thread"     ess-eval-thread          ess-noweb-mode]
     ["About"           (ess-goto-info "Evaluating code") t]
     )
    ("Eval and Go"
     ["Eval buffer"     ess-eval-buffer-and-go            t]
     ["Eval region"     ess-eval-region-and-go            t]
     ["Eval function"   ess-eval-function-and-go          t]
     ["Eval line"       ess-eval-line-and-go              t]
     ["Eval paragraph"   ess-eval-paragraph-and-go         t]
     ["Eval chunk"      ess-eval-chunk-and-go    ess-noweb-mode]
     ["Eval thread"     ess-eval-thread-and-go   ess-noweb-mode]
     ["About"           (ess-goto-info "Evaluating code") t]
     )
    ("Motion"
     ["Beginning of function or para"   ess-goto-beginning-of-function-or-para       t]
     ["End of function or para"         ess-goto-end-of-function-or-para             t]
     "-----"
     ["Backward list"           backward-list                   t]
     ["Forward list"            forward-list                    t]
     ["Next parenthesis"                down-list                       t]
     ["Enclosing parenthesis"   backward-up-list                t]
     ["Backward sexp"           backward-sexp                   t]
     ["Forward sexp"            forward-sexp                    t]
     ["About"                   (Info-goto-node "(Emacs)Lists") t]
     )
    ("ESS Edit"
     ["Edit new object"         ess-dump-object-into-edit-buffer t]
     ["Complete Filename" comint-replace-by-expanded-filename   t]
     ["Complete File or Object"   ess-indent-or-complete        t]
     ["Kill sexp"         kill-sexp                             t]
     ["Mark function"     ess-mark-function                     t]
     ["Indent expression" ess-indent-exp                        t]
     ["Indent line"       ess-indent-command                    t]
     ["Toggle Auto-Fill Mode" auto-fill-mode                    t]
     ["Undo"              undo                                  t]
     ["About"             (ess-goto-info "Edit buffer")         t]
     )
    "------"
    ("start-dev" :visible nil)
    ("end-dev" :visible nil)
    "------"
    ("Font Lock"
     :active ess-font-lock-keywords
     :filter ess--generate-font-lock-submenu)
    "------"
    ["Describe"         describe-mode                   t]
    ["About editing" (ess-goto-info "Editing")  t]
    ["Read ESS info" (ess-goto-info "") t]
    ["Send bug report"  ess-submit-bug-report           t]
    ))



;; (defun test-gen-menu (men)
;;   '(
;;     ["About editing" (ess-goto-info "Editing")  t]
;;     ["Read ESS info" (ess-goto-info "") t]
;;     ["Send bug report"  ess-submit-bug-report           t]))

(defun SAS-menu ()
  "Start SAS from the menu."
  (interactive)
  (if ess-microsoft-p
      ;; replace with other choices for starting SAS under XEmacs?
      (error "SAS cannot be started this way in ESS on Windows.")
    (SAS)))

(defun ess-mode-xemacs-menu ()
  "Hook to install `ess-mode' menu for XEmacs (w/ easymenu)."
  (if 'ess-mode
      (easy-menu-add ess-mode-menu)
    (easy-menu-remove ess-mode-menu)))

(if (featurep 'xemacs)
    (add-hook 'ess-mode-hook 'ess-mode-xemacs-menu))

(defun ess-mode (&optional alist proc-name)
  "Major mode for editing ESS source.
Optional arg ALIST describes how to customize the editing mode.
Optional arg PROC-NAME is name of associated inferior process.

\\{ess-mode-map}

Extra binding to note:  'ESC C-\\' indent-region.

Entry to this mode runs the hooks in ess-mode-hook.

You can send text to the inferior ESS process from other buffers containing
ESS source.
    `ess-eval-region' sends the current region to the ESS process.
    `ess-eval-buffer' sends the current buffer to the ESS process.
    `ess-eval-function' sends the current function to the ESS process.
    `ess-eval-line' sends the current line to the ESS process.
    `ess-beginning-of-function' and `ess-end-of-function' move the point to
        the beginning and end of the current ESS function.
    `ess-switch-to-ESS' switches the current buffer to the ESS process buffer.
    `ess-switch-to-end-of-ESS' switches the current buffer to the ESS process
        buffer and puts point at the end of it.

    `ess-eval-region-and-go', `ess-eval-buffer-and-go',
        `ess-eval-function-and-go', and `ess-eval-line-and-go' switch to the S
        process buffer after sending their text.

    `ess-load-file' sources a file of commands to the ESS process.

\\[ess-indent-command] indents for ESS code.
\\[backward-delete-char-untabify] converts tabs to spaces as it moves back.
Comments are indented in a similar way to Emacs-lisp mode:
       `###'     beginning of line
       `##'      the same level of indentation as the code
       `#'       the same column on the right, or to the right of such a
                 column if that is not possible.(default value 40).
                 \\[indent-for-comment] command automatically inserts such a
                 `#' in the right place, or aligns such a comment if it is
                 already inserted.
\\[ess-indent-exp] command indents each line of the ESS grouping following point.

Variables controlling indentation style:
 `ess-tab-always-indent'
    Non-nil means TAB in ESS mode should always reindent the current line,
    regardless of where in the line point is when the TAB command is used.
 `ess-auto-newline'
    Non-nil means automatically newline before and after braces inserted in S
    code.
 `ess-indent-level'
    Indentation of ESS statements within surrounding block.
    The surrounding block's indentation is the indentation of the line on
    which the open-brace appears.
 `ess-first-continued-statement-offset'
    Extra indentation given to the first continued statement.
 `ess-continued-statement-offset'
    Extra indentation given to a substatement, such as the then-clause of an
    if or body of a while.
 `ess-dont-align-on-assignment'
    Whether we should align continued statements based on the position of a
    `<-` or `=` assignment operator.
 `ess-continued-brace-offset'
    Extra indentation given to a brace that starts a substatement.
    This is in addition to ess-continued-statement-offset.
 `ess-brace-offset'
    Extra indentation for line if it starts with an open brace.
 `ess-arg-function-offset'
    Extra indent for internal substatements of function `foo' that called
    in `arg=foo(...)' form.
   If not number, the statements are indented at open-parenthesis following
   `foo'.
 `ess-arg-function-offset-new-line'
   Extra indent for function arguments when ( is folowed by new line.
 `ess-expression-offset'
    Extra indent for internal substatements of `expression' that specified
    in `obj <- expression(...)' form.
    If not number, the statements are indented at open-parenthesis following
    `expression'.
 `ess-brace-imaginary-offset'
    An open brace following other text is treated as if it were
    this far to the right of the start of its line.
 `ess-else-offset'
    Extra indentation for line if it starts with `else'.
 `ess-close-brace-offset'
    Extra indentation for closing braces.
 `ess-fancy-comments'
    Non-nil means distinguish between #, ##, and ### for indentation.

Furthermore, \\[ess-set-style] command enables you to set up predefined ess-mode
indentation style. At present, predefined style are `BSD', `GNU', `K&R', `C++',
`CLB' (quoted from C language style)."
  (setq alist (or alist
		  (buffer-local-value 'ess-local-customize-alist (current-buffer))
		  (error "Customise alist is not specified, nor  ess-local-customize-alist is set.")))
  (kill-all-local-variables) ;; NOTICE THIS! *** NOTICE THIS! *** NOTICE THIS! ***
  (ess-setq-vars-local alist)
  ;; must happen here, since the mode map is set up too early:
  (if ess-r-args-electric-paren (define-key ess-mode-map "(" 'ess-r-args-auto-show))
  (ess-write-to-dribble-buffer
   (format "(ess-mode-1): ess-language=%s, ess-dialect=%s buf=%s \n"
           ess-language
           ess-dialect
           (current-buffer)))
  ;; (ess-write-to-dribble-buffer
  ;;  (format "(ess-mode-1.2): ess-process=%s \n"
  ;;   (ess-local-process-name ess-local-process-name "none")))
  (ess-write-to-dribble-buffer
   (format "(ess-mode-1.5): alist=%s \n" alist))
  (setq major-mode 'ess-mode)
  (setq mode-name (concat "ESS[" ess-language "]")) ; was ess-dialect
  ;; The following line does the next 20 or so :-).
  (ess-write-to-dribble-buffer
   (format "(ess-mode-1.6): editing-alist=%s \n"
           ess-mode-editing-alist))
  (ess-setq-vars-local ess-mode-editing-alist)

  (ess-set-style ess-style t)
  (use-local-map ess-mode-map)
  (set-syntax-table ess-mode-syntax-table)

  ;; Keep <tabs> out of the code.
  (make-local-variable 'indent-tabs-mode)
  (setq indent-tabs-mode nil)

  (put 'ess-local-process-name 'permanent-local t) ; protect from RCS
  (setq mode-line-process
        '(" ["
          (:eval (ess--get-mode-line-indicator))
          ess--local-mode-line-process-indicator
          "]"))
  ;; completion
  (if (and (featurep 'emacs)
           (>= emacs-major-version 24))
      (add-hook 'completion-at-point-functions 'ess-filename-completion nil 'local)
    (add-hook 'comint-dynamic-complete-functions 'ess-complete-filename nil 'local)
    (delq t comint-dynamic-complete-functions)
    )
  (set (make-local-variable 'comint-completion-addsuffix)
       (cons "/" ""))
  ;; timer
  (add-hook 'ess-idle-timer-functions 'ess-synchronize-dirs nil 'local)
  ;;; extras
  (ess-load-extras)
  ;; SJE Tue 28 Dec 2004: do not attempt to load object name db.
  ;; (ess-load-object-name-db-file)
  (if (> emacs-major-version 21)
      (run-mode-hooks 'ess-mode-hook)
    ;; old emacs 21.x
    (run-hooks 'ess-mode-hook))
  (ess-write-to-dribble-buffer "\nFinished setting up ESS-mode.\n"))


(defun ess--get-mode-line-indicator ()
  "Get `ess--mode-line-process-indicator' from process buffer.
Internal function to be used for dynamic mode-line dysplay in
ess-mode."
  (if ess-local-process-name
      (let* ((proc (get-process ess-local-process-name))
             (buff (when proc (process-buffer proc))))
        (if (and proc (buffer-live-p buff))
            (with-current-buffer buff (mapcar 'eval ess--mode-line-process-indicator))
          "none"))
    "none"))


;;*;; User commands in ess-mode

;;;*;;; Handy commands

(defun ess-execute-in-tb ()
  "Like `ess-execute', but always evaluates in temp buffer."
  (interactive)
  (let ((ess-execute-in-process-buffer nil))
    (call-interactively 'ess-execute)))

;;;*;;; Buffer motion/manipulation commands

(defvar ess-set-function-start
  ;; setAs, setGeneric;  setMethod, setReplaceMethod, setGroupMethod
  "^set[MGAR][Ma-z]+\\s-?("
  )

;; common R and S
;; SJE: 2007-07-16 add to quieten byte-compiler.
(defvar ess-function-pattern nil
  "Regexp to match the beginning of a function in S buffers.")

(let*
    ((Q     "\\s\"")                    ; quote
     (repl "\\(<-\\)?")                 ; replacement (function)
     (Sym-0 "\\(\\sw\\|\\s_\\)")        ; symbol
     (Symb  (concat Sym-0 "+"))
     (xSymb "[^ \t\n\"']+") ;; (concat "\\[?\\[?" Sym-0 "*")); symbol / [ / [[ / [symbol / [[symbol
     ;; FIXME: allow '%foo%' but only when quoted; don't allow [_0-9] at beg.
     (_or_  "\\)\\|\\(")                ; OR
     (space "\\(\\s-\\|\n\\)*")         ; white space

     (part-1 (concat
              "\\(" ;;--------outer Either-------
              "\\(\\("          ; EITHER
              Q xSymb Q         ; any function name between quotes
              _or_
              "\\(^\\|[ ]\\)" Symb      ; (beginning of name) + Symb
              "\\)\\)"))        ; END EITHER OR

     (set-S4-exp
      (concat
       "^set\\(As\\|Method\\|Generic\\|GroupMethod\\|ReplaceMethod\\)(" ; S4 ...
       Q xSymb Q "," space
       ;; and now often `` signature(......), : ''
       ".*" ;; <<< FIXME ???
       ))

     (part-2 (concat
              "\\|" ;;--------outer Or ---------
              set-S4-exp
              "\\)" ;;--------end outer Either/Or-------

              "\\(" space "\\s<.*\\s>\\)*"      ; whitespace, comment
              ;; FIXME: in principle we should skip 'definition *= *' here
              space "function\\s-*(" ; whitespace, function keyword, parenthesis
              ))
     )

  (defvar ess-R-function-pattern
    (concat part-1
            "\\s-*\\(<-\\|=\\)" ; whitespace, assign
            part-2)
    "The regular expression for matching the beginning of an R function.")

  (defvar ess-S-function-pattern
    (concat part-1
            "\\s-*\\(<-\\|_\\|=\\)" ; whitespace, assign (incl. "_")
            part-2)
    "The regular expression for matching the beginning of an S function.")

  ); {end let}

(defun ess-beginning-of-function (&optional no-error)
  "Leave (and return) the point at the beginning of the current ESS function.
If the optional argument NO-ERROR is non-nil, the function returns nil when
it cannot find a function beginning."

  ;; FIXME: should not throw error in accordance with beginning-of-defun and
  ;; beginning-of-defun-function specification

  (interactive)
  (let ((init-point (point))
        (in-set-S4 nil)
        beg end done)

    ;; Note that we must be sure that we are past the 'function (' text,
    ;; such that ess-function-pattern is found in BACKwards later.
    ;; In case we're sitting in a function or setMethod() header,
    ;; we need to move further.
    ;; But not too far! {wrongly getting into next function}
    (if (search-forward "("
                        (ess-line-end-position 2) t); at most end of next line
        (forward-char 1))
    ;; TODO: replace the above by hopefully more sucessful logic:
    ;; 1. If we have 'function *(' in the same line, move to end of that line
    ;; 2. if *not*, skip all comment lines (concat space comment-char .* "\n")
    ;;    and only* then do something like the
    ;;    (search-forward '(' .. (..line-end.. 2) )  above

    (setq end (point)); = init-point when nothing found

    (ess-write-to-dribble-buffer
     (format "ess-BEG-of-fun after 'search-FWD (': Ini-pt %d, (p)-Ini-pt = %d\n"
             init-point (- end init-point)))
    (if (and (> end 1)
             (re-search-backward ;; in case of setMethod() etc ..
              ess-set-function-start
              ;; at most 1 line earlier {2 is too much: finds previous sometimes}
              (+ 1 (ess-line-end-position -1)) t))

        (progn ;; yes we *have* an S4  setMethod(..)-like
          (setq in-set-S4 t
                beg (point))
          (ess-write-to-dribble-buffer
           (format " set*() function start at position %d" beg))
          ;; often need to move even further to have 'function(' to our left
          ;;        (if (search-forward "function" end t)
          ;;            (ess-write-to-dribble-buffer
          ;;             (format " -> 'function' already at pos %d\n" (point)))
          ;;          ;; else need to move further
          (goto-char end)
          ;; search 4 lines, we are pretty sure now:
          (search-forward
           "function" (ess-line-end-position 4) t)
          ;;        )
          (search-forward "(" (ess-line-end-position) t)
          )
      ;; else: regular function; no set*Method(..)
      (ess-write-to-dribble-buffer "ELSE  not in setMethod() header ...\n")
      )

    (while (not done)
      ;; Need this while loop to skip over local function definitions

      ;; In the case of non-success, it is inefficiently
      ;; going back in the buffer through all function definitions...
      (unless
          (and (re-search-backward ess-function-pattern (point-min) t)
               (not (ess-inside-string-or-comment-p (point))))
        (goto-char init-point)
        (if no-error
            (setq  done t  beg nil)
          ;; else [default]:
          (error "Point is not in a function according to 'ess-function-pattern'.")
          ))
      (unless done
        (setq beg (point))
        (ess-write-to-dribble-buffer
         (format "\tMatch,Pt:(%d,%d),%d\n"
                 (match-beginning 0) (match-end 0) beg))
        (setq in-set-S4 (looking-at ess-set-function-start))
        (forward-list 1)                ; get over arguments

        ;; The following used to bomb  "Unbalanced parentheses", n1, n2
        ;; when the above (search-forward "(" ..) wasn't delimited :
        (unless in-set-S4 (forward-sexp 1)) ; move over braces
        ;;DBG (ess-write-to-dribble-buffer "|")
        (setq end (point))
        (goto-char beg)
        ;; current function must begin and end around point
        (setq done (and (>= end init-point) (<= beg init-point)))))
    beg))

(defun ess-end-of-function (&optional beginning no-error)
  "Leave the point at the end of the current ESS function.
Optional argument for location of beginning.  Return '(beg end)."
  (interactive)
  (if beginning
      (goto-char beginning)
    (setq beginning (ess-beginning-of-function no-error)))
  (if beginning
      ;; *hack* only for S (R || S+): are we in setMethod(..) etc?
      (let ((in-set-S4 (looking-at ess-set-function-start))
            (end-pos) (npos))
        (ess-write-to-dribble-buffer
         (format "ess-END-of-fun: S4=%s, beginning = %d\n" in-set-S4 beginning))
        (forward-list 1)        ; get over arguments || whole set*(..)
        (unless in-set-S4 (forward-sexp 1)) ; move over braces
        (ess-write-to-dribble-buffer
         (format "ess-END-of-fun: found #1 : %d\n" (point)))

        ;; For one-line functions withOUT '{ .. }' body  -- added 2008-07-23 --
        ;; particularly helpful for C-c C-c (ess-eval-function-or-paragraph-and-step):
        (setq end-pos (ess-line-end-position))
        (while (< (point) end-pos) ; if not at end of line, move further forward
          (goto-char ;; careful not to move too far; e.g. *not* over empty lines:
           (min (save-excursion (forward-sexp 1) (point))
                (save-excursion (forward-paragraph 1) (point)))))
        (list beginning (point))
        )
    ;; else: 'no-error': we are not in a function
    nil))


(defun ess-goto-beginning-of-function-or-para ()
  "If inside a function go to the beginning of it, otherwise go to the beginning
  of paragraph."
  (interactive)
  (unless (ess-beginning-of-function 'no-error)
    (backward-paragraph)))

(defun ess-goto-end-of-function-or-para ()
  "If inside a function go to end of it, otherwise go to the end
  of paragraph."
  (interactive)
  (unless (ess-end-of-function nil 'no-error)
    (forward-paragraph)))

;;; Kurt's version, suggested 1997-03-06.
(defun ess-mark-function ()
  "Put mark at end of ESS function, point at beginning."
  (interactive)
  (let ((beg (ess-beginning-of-function)))
    (push-mark (point))
    (ess-end-of-function beg)
    (exchange-point-and-mark)))

;; Donated by Stephen Eglen, 2001-08-29:
;; This command is analogous to `narrow-to-defun' (elisp)
;; and `py-narrow-to-defun' (python)."
(defun ess-narrow-to-defun ()
  "Make text outside current function invisible.
If text is already narrowed, this is removed before narrowing to the
current function."
  (interactive)
  ;; if point is not in a function, ess-end-of-function catches the error.
  (save-excursion
    (widen)
    (let* ((beg-end (ess-end-of-function)))
      (narrow-to-region (nth 0 beg-end) (nth 1 beg-end)))))

;;*;; Loading files

(defun ess-check-modifications nil
  "Check whether loading this file would overwrite some ESS objects
which have been modified more recently than this file, and confirm
if this is the case."
  ;; FIXME: this should really cycle through all top-level assignments in
  ;; the buffer
  ;;VS[02-04-2012|ESS 12.03]: this is sooo ugly
  (when (> (length ess-change-sp-regexp) 0)
    (and (buffer-file-name) ess-filenames-map
	 (let ((sourcemod (nth 5 (file-attributes (buffer-file-name))))
	       (objname))
	   (save-excursion
	     (goto-char (point-min))
	     ;; Get name of assigned object, if we can find it
	     (setq objname
		   (and
		    (re-search-forward
		     "^\\s *\"?\\(\\(\\sw\\|\\s_\\)+\\)\"?\\s *[<_]"
		     nil
		     t)
		    (buffer-substring (match-beginning 1)
				      (match-end 1)))))
	   (and
	    sourcemod			; the file may have been deleted
	    objname			; may not have been able to
					; find name
	    (ess-modtime-gt (ess-object-modtime objname) sourcemod)
	    (not (y-or-n-p

		  (format
		   "The ESS object %s is newer than this file. Continue?"
		   objname)))
	    (error "Aborted"))))))

(defun ess-check-source (fname)
  "If file FNAME has an unsaved buffer, offer to save it.
Returns t if the buffer existed and was modified, but was not saved."
  (let ((buff (get-file-buffer fname)))
    ;; RMH: Corrections noted below are needed for C-c C-l to work
    ;; correctly when issued from *S* buffer.
    ;; The following barfs since
    ;; 1. `if' does not accept a buffer argument, `not' does.
    ;; 2. (buffer-file-name) is not necessarily defined for *S*
    ;;(if buff
    ;; (let ((deleted (not (file-exists-p (buffer-file-name)))))
    ;; Next 2 lines are RMH's solution:
    (if (not(not buff))
        (let ((deleted (not (file-exists-p fname))))
          (if (and deleted (not (buffer-modified-p buff)))
              ;; Buffer has been silently deleted, so silently save
              (with-current-buffer buff
                (set-buffer-modified-p t)
                (save-buffer))
            (if (and (buffer-modified-p buff)
                     (or ess-mode-silently-save
                         (y-or-n-p
                          (format "Save buffer %s first? "
                                  (buffer-name buff)))))
                (with-current-buffer buff
                  (save-buffer))))
          (buffer-modified-p buff)))))

(defvar ess-error-regexp   "^\\(Syntax error: .*\\) at line \\([0-9]*\\), file \\(.*\\)$"
  "Regexp to search for errors.")

(defun ess-parse-errors (&optional showerr reset)
  "Jump to error in last loaded ESS source file.
With prefix argument, only shows the errors ESS reported."
  ;; reset argument is for compatibility with emacs next-error (tracebug
  ;; rebinds ess-parse-errors to next-error), This silences the compiler.
  (interactive "P")
  (ess-make-buffer-current)
  (let ((errbuff (get-buffer ess-error-buffer-name)))
    (if (not errbuff)
        (error "You need to do a load first!")
      (set-buffer errbuff)
      (goto-char (point-max))
      (if
	  (re-search-backward
	   ;; FIXME: R does not give "useful" error messages -
	   ;; -----  by default: We (ESS) could try to use a more useful one, via
	   ;;   options(error=essErrorHandler)
	   ess-error-regexp
	   nil
	   t)
	  (let* ((filename (buffer-substring (match-beginning 3) (match-end 3)))
		 (fbuffer (get-file-buffer filename))
		 (linenum
		  (string-to-number
		   (buffer-substring (match-beginning 2) (match-end 2))))
		 (errmess (buffer-substring (match-beginning 1) (match-end 1))))
	    (if showerr
                (ess-display-temp-buffer errbuff)
	      (if fbuffer nil
		(setq fbuffer (find-file-noselect filename))
		(with-current-buffer fbuffer
		  (ess-mode)))
	      (pop-to-buffer fbuffer)
	      ;;(goto-line linenum) gives warning: is said to be replaced by
	      (goto-char (point-min)) (forward-line (1- linenum)))
	    (princ errmess t))
	(message "Not a syntax error.")
	(ess-display-temp-buffer errbuff)))))

;;*;; ESS code formatting/indentation

;;;*;;; User commands

(defun ess-electric-brace (arg)
  "Insert character and correct line's indentation."
  (interactive "P")
  ;; skeleton-pair takes precedence
  (if (and (boundp 'skeleton-pair) skeleton-pair (featurep 'skeleton))
      (skeleton-pair-insert-maybe "{")
    ;; else
    (let (insertpos)
      (if (and (not arg)
               (eolp)
               (or (save-excursion
                     (skip-chars-backward " \t")
                     (bolp))
                   (if ess-auto-newline (progn (ess-indent-line) (newline) t) nil)))
          (progn
            (insert (if (featurep 'xemacs) (event-to-character last-command-event) last-command-event))
            (ess-indent-line)
            (if ess-auto-newline
                (progn
                  (newline)
                  ;; (newline) may have done auto-fill
                  (setq insertpos (- (point) 2))
                  (ess-indent-line)))
            (save-excursion
              (if insertpos (goto-char (1+ insertpos)))
              (delete-char -1))))
      (if insertpos
          (save-excursion
            (goto-char insertpos)
            (self-insert-command (prefix-numeric-value arg)))
        (self-insert-command (prefix-numeric-value arg))))))

;; fixeme: move into ess-indent-or-complete, indentation functions are overly
;; scattered around
(defun ess-indent-command (&optional whole-exp)
  "Indent current line as ESS code, or in some cases insert a tab character.
If `ess-tab-always-indent' is non-nil (the default), always indent
current line.  Otherwise, indent the current line only if point is at
the left margin or in the line's indentation; otherwise insert a tab.
A numeric argument, regardless of its value, means indent rigidly all
the lines of the expression starting after point so that this line
becomes properly indented.  The relative indentation among the lines
of the expression are preserved."
  (interactive "P")
  (if whole-exp
      ;; If arg, always indent this line as S
      ;; and shift remaining lines of expression the same amount.
      (let ((shift-amt (ess-indent-line))
            beg end)
        (save-excursion
          (if ess-tab-always-indent
              (beginning-of-line))
          (setq beg (point))
          (backward-up-list 1)
          (forward-list 1)
          (setq end (point))
          (goto-char beg)
          (forward-line 1)
          (setq beg (point)))
        (if (> end beg)
            (indent-code-rigidly beg end shift-amt)))
    (if (and (not ess-tab-always-indent)
             (save-excursion
               (skip-chars-backward " \t")
               (not (bolp))))
        (insert-tab)
      ;; call ess-indent-line
      (funcall indent-line-function))))


(defun ess-indent-or-complete ()
  "When region is selected indent the region, otherwise, if
`ess-tab-complete-in-script' is non-nil, try to indent, if code
is already indented, complete instead.

The default of `ess-tab-complete-in-script' is nil.  Also see
`ess-first-tab-never-complete'."
  (interactive)
  (if (use-region-p)
      (indent-region (region-beginning) (region-end))
    (let ((shift (ess-indent-command)))
      (when (and ess-tab-complete-in-script
                 (numberp shift) ;; can be nil if ess-tab-always-indent is nil
                 (equal shift 0)
                 (or (eq last-command 'ess-indent-or-complete)
                     (null ess-first-tab-never-complete)
                     (and (eq ess-first-tab-never-complete 'unless-eol)
                          (looking-at "\\s-*$"))
                     (and (eq ess-first-tab-never-complete 'symbol)
                          (not (looking-at "\\w\\|\\s_")))
                     (and (eq ess-first-tab-never-complete 'symbol-or-paren)
                          (not (looking-at "\\w\\|\\s_\\|\\s)")))
                     (and (eq ess-first-tab-never-complete 'symbol-or-paren-or-punct)
                          (not (looking-at "\\w\\|\\s_\\|\\s)\\|\\s.")))
                     ))
        (if (and (featurep 'emacs) (>= emacs-major-version 24))
            (completion-at-point)
          (comint-dynamic-complete)
          )))))

(defun ess-indent-exp ()
  "Indent each line of the ESS grouping following point."
  (interactive)
  (let ((indent-stack (list nil))
        (contain-stack (list (point)))
        (case-fold-search nil)
        ;; restart
        outer-loop-done innerloop-done state ostate
        this-indent
        last-sexp
        last-depth
        at-else at-brace
        (opoint (point))
        (next-depth 0))
    (save-excursion
      (forward-sexp 1))
    (save-excursion
      (setq outer-loop-done nil)
      (while (and (not (eobp)) (not outer-loop-done))
        (setq last-depth next-depth)
        ;; Compute how depth changes over this line
        ;; plus enough other lines to get to one that
        ;; does not end inside a comment or string.
        ;; Meanwhile, do appropriate indentation on comment lines.
        (setq innerloop-done nil)
        (while (and (not innerloop-done)
                    (not (and (eobp) (setq outer-loop-done t))))
          (setq ostate state)
          (setq state (parse-partial-sexp (point) (progn (end-of-line) (point))
                                          nil nil state))
          (setq next-depth (car state))
          (if (and (car (cdr (cdr state)))
                   (>= (car (cdr (cdr state))) 0))
              (setq last-sexp (car (cdr (cdr state)))))
          (if (or (nth 4 ostate))
              (ess-indent-line))
          (if (nth 4 state)
              (and (ess-indent-line)
                   (setcar (nthcdr 4 state) nil)))
          (if (or (nth 3 state))
              (forward-line 1)
            (setq innerloop-done t)))
        (if (<= next-depth 0)
            (setq outer-loop-done t))
        (if outer-loop-done
            nil
          ;; If this line had ..))) (((.. in it, pop out of the levels
          ;; that ended anywhere in this line, even if the final depth
          ;; doesn't indicate that they ended.
          (while (> last-depth (nth 6 state))
            (setq indent-stack (cdr indent-stack)
                  contain-stack (cdr contain-stack)
                  last-depth (1- last-depth)))
          (if (/= last-depth next-depth)
              (setq last-sexp nil))
          ;; Add levels for any parens that were started in this line.
          (while (< last-depth next-depth)
            (setq indent-stack (cons nil indent-stack)
                  contain-stack (cons nil contain-stack)
                  last-depth (1+ last-depth)))
          (if (null (car contain-stack))
              (setcar contain-stack (or (car (cdr state))
                                        (save-excursion (forward-sexp -1)
                                                        (point)))))
          (forward-line 1)
          (skip-chars-forward " \t")
          (if (eolp)
              nil
            (if (and (car indent-stack)
                     (>= (car indent-stack) 0))
                ;; Line is on an existing nesting level.
                ;; Lines inside parens are handled specially.
                (if (/= (char-after (car contain-stack)) ?{)
                    (setq this-indent (car indent-stack))
                  ;; Line is at statement level.
                  ;; Is it a new statement?  Is it an else?
                  ;; Find last non-comment character before this line
                  (save-excursion
                    (setq at-else (looking-at "else\\W"))
                    (setq at-brace (= (following-char) ?{))
                    (ess-backward-to-noncomment opoint)
                    (if (ess--continued-statement)
                        ;; Preceding line did not end in comma or semi;
                        ;; indent this line  ess-continued-statement-offset
                        ;; more than previous.
                        (progn
                          (ess-backward-to-start-of-continued-exp (car contain-stack))
                          (setq this-indent
                                (+ ess-continued-statement-offset (current-column)
                                   (if at-brace ess-continued-brace-offset 0))))
                      ;; Preceding line ended in comma or semi;
                      ;; use the standard indent for this level.
                      (if at-else
                          (progn (ess-backward-to-start-of-if opoint)
                                 (setq this-indent (+ ess-else-offset
                                                      (current-indentation))))
                        (setq this-indent (car indent-stack))))))
              ;; Just started a new nesting level.
              ;; Compute the standard indent for this level.
              (let ((val (ess-calculate-indent
                          (if (car indent-stack)
                              (- (car indent-stack))))))
                (setcar indent-stack
                        (setq this-indent val))))
            ;; Adjust line indentation according to its contents
            (if (= (following-char) ?})
                ;;(setq this-indent (- this-indent ess-indent-level)))
                (setq this-indent (+ this-indent
                                     (- ess-close-brace-offset ess-indent-level))))
            (if (= (following-char) ?{)
                (setq this-indent (+ this-indent ess-brace-offset)))
            ;; Put chosen indentation into effect.
            (or (= (current-column) this-indent)
                (= (following-char) ?\#)
                (progn
                  (delete-region (point) (progn (beginning-of-line) (point)))
                  (indent-to this-indent)))
            ;; Indent any comment following the text.
            (or (looking-at comment-start-skip)
                (if (re-search-forward comment-start-skip
                                       (save-excursion (end-of-line)
                                                       (point)) t)
                    (progn (indent-for-comment) (beginning-of-line))))))))))
;; (message "Indenting ESS expression...done")

;;;*;;; Support functions for indentation

(defun ess-comment-indent ()
  (if (or (looking-at "###")
          (and (looking-at "#!") (= 1 (line-number-at-pos))))
      (current-column)
    (if (looking-at "##")
        (let ((tem (ess-calculate-indent)))
          (if (listp tem) (car tem) tem))
      (skip-chars-backward " \t")
      (max (if (bolp) 0 (1+ (current-column)))
           comment-column))))

(defun ess-indent-line ()
  "Indent current line as ESS code.
Return the amount the indentation changed by."
  ;; fixme: make this work with standard indent-line-function
  (if (fboundp ess-indent-line-function)
      (funcall ess-indent-line-function)
    ;; else S and R default behavior
    (let ((indent (ess-calculate-indent nil))
	  beg shift-amt
	  (case-fold-search nil)
	  (pos (- (point-max) (point))))
      (beginning-of-line)
      (setq beg (point))
      (cond ((eq indent nil)
	     (setq indent (current-indentation)))
	    (t
	     (skip-chars-forward " \t")
	     (cond ((and ess-fancy-comments ;; ### or #!
			 (or (looking-at "###")
			     (and (looking-at "#!") (= 1 (line-number-at-pos)))))
		    (setq indent 0))
		   ;; Single # comment
		   ((and ess-fancy-comments
			 (looking-at "#") (not (looking-at "##")) (not (looking-at "#'")))
		    (setq indent comment-column))
		   (t
		    (if (eq indent t) (setq indent 0))
		    (if (listp indent) (setq indent (car indent)))
		    (cond ((and (looking-at "else\\b")
				(not (looking-at "else\\s_")))
			   (setq indent (save-excursion
					  (ess-backward-to-start-of-if)
					  (+ ess-else-offset (current-column)))))
			  ((= (following-char) ?})
			   (setq indent
				 (+ indent
				    (- ess-close-brace-offset ess-indent-level))))
			  ((= (following-char) ?{)
			   (setq indent (+ indent ess-brace-offset))))))))
      (skip-chars-forward " \t")
      (setq shift-amt (- indent (current-column)))
      (if (zerop shift-amt)
	  (if (> (- (point-max) pos) (point))
	      (goto-char (- (point-max) pos)))
	(delete-region beg (point))
	(indent-to indent)
	;; If initial point was within line's indentation,
	;; position after the indentation.
	;; Else stay at same point in text.
	(if (> (- (point-max) pos) (point))
	    (goto-char (- (point-max) pos))))
      shift-amt)))


(defun ess-looking-at-last-open-paren-p ()
  (looking-at "[[:blank:]]*([[:blank:]]*\\($\\|#\\)"))

(defun ess-calculate-indent--closing-paren ()
  (search-forward ")") 
  (backward-sexp)
  (if (ess-looking-at-last-open-paren-p)
      ;; If this line ends with "("
      (current-indentation)
    ;; otherwise
    (+ (current-column) 1)))

(defun ess-calculate-indent--default (&optional parse-start)
  (let ((indent-point (point))
        (beginning-of-defun-function nil) ;; don't call ess-beginning-of-function
        (open-paren-in-column-0-is-defun-start t) ;; basically go to point-min (no better solution aparently)
        (case-fold-search nil)
        state ind
        containing-sexp)
    (if parse-start
        (goto-char parse-start)
      ;; this one is awful; with open-paren-in-column-0-is-defun-start t, it
      ;; always goes to point-min
      (beginning-of-defun))
    (while (< (point) indent-point)
      (setq parse-start (point))
      (setq state (parse-partial-sexp (point) indent-point 0))
      (setq containing-sexp (car (cdr state))))
    (cond ((or (nth 3 state) (nth 4 state))
           ;; return nil (in string) or t (in comment)
           (nth 4 state))
          ((and (null containing-sexp)
                (= (following-char) ?\{))
           0)
          ((setq ind (ess--continued-block-statement containing-sexp))
           (+ ind ess-indent-level))
          ((setq ind (ess--continued-statement containing-sexp))
           (+ ind ess-continued-statement-offset))
          ((null containing-sexp)
           0)
          ;; ;; Line is at top level.  May be data or function definition
          ;; ;; or continuation of if,for,else not folowed by {
          ;; (beginning-of-line)
          ;; (if (/= (following-char) ?\{)
          ;;     (cond ((setq ind (ess--continued-block-statement containing-sexp))
          ;;            (+ ind ess-indent-level))
          ;;           ((setq ind (ess--continued-statement containing-sexp))
          ;;            (+ ind ess-continued-statement-offset))
          ;;           (t 0))
          ;; 0))
          ((/= (char-after containing-sexp) ?{)
           ;; line is expression, not statement:
           ;; indent to just after the surrounding open.
           (goto-char containing-sexp)
           (let ((bol (line-beginning-position)))

             (cond ((and (numberp ess-expression-offset)
                         (re-search-backward "[ \t]*expression[ \t]*(" bol t))
                    ;; obj <- expression(...
                    ;; modified by shiba (forward-sexp -1)

                    (beginning-of-line)
                    (skip-chars-forward " \t")
                    ;; end{modified}
                    (+ (current-column) ess-expression-offset))
                   ((and (numberp ess-arg-function-offset)
                         (re-search-backward
                          "=[ \t]*\\s\"*\\(\\w\\|\\s_\\)+\\s\"*[ \t]*"
                          bol t))
                    (forward-sexp -1)
                    (+ (current-column) ess-arg-function-offset))
                   ;; now, distinguish between
                   ;;   a <- some.function(arg1,
                   ;;                      arg2)
                   ;; and
                   ;;   a <- some.function(
                   ;;     arg1,
                   ;;     arg2)
                   ;; 
                   ;; case 1: numeric
                   ((and (numberp ess-arg-function-offset-new-line)
                         (ess-looking-at-last-open-paren-p))
                    (forward-sexp -1)
                    (+ (current-column) ess-arg-function-offset-new-line))
                   ;; case 2: list
                   ((and (listp ess-arg-function-offset-new-line)
                         (numberp (car ess-arg-function-offset-new-line))
                         (ess-looking-at-last-open-paren-p))
                    ;; flush args to the begining of
                    (beginning-of-line)
                    (skip-chars-forward " \t")
                    (+ (current-column) (car ess-arg-function-offset-new-line)))
                   ;; End
                   (t
                    (progn (goto-char (1+ containing-sexp))
                           (current-column))))))
          (t
           ;; Statement level (containing-sexp char is "{").  Is it a continuation
           ;; or a new statement? Find previous non-comment character.
           (goto-char indent-point)
           (ess-backward-to-noncomment containing-sexp)
           ;; Back up over label lines, since they don't
           ;; affect whether our line is a continuation.
           (while (eq (preceding-char) ?\,)
             (ess-backward-to-start-of-continued-exp containing-sexp)
             (beginning-of-line)
             (ess-backward-to-noncomment containing-sexp))
           (forward-line 1)
           ;; Now we get the answer.
           (if (ess--continued-statement)
               ;; This line is continuation of preceding line's statement;
               ;; indent  ess-continued-statement-offset  more than the
               ;; previous line of the statement.
               (progn
                 (ess-backward-to-start-of-continued-exp containing-sexp)
                 (+ ess-continued-statement-offset (current-column)
                    (if (save-excursion (goto-char indent-point)
                                        (skip-chars-forward " \t")
                                        (eq (following-char) ?{))
                        ess-continued-brace-offset 0)))
             ;; This line starts a new statement.
             ;; Position following last unclosed open.
             (goto-char containing-sexp)
             ;; Is line first statement after an open-brace?
             (or
              ;; If no, find that first statement and indent like it.
              (save-excursion
                (forward-char 1)
                (while (progn (skip-chars-forward " \t\n")
                              (looking-at "#"))
                  ;; Skip over comments following openbrace.
                  (forward-line 1))
                ;; The first following code counts
                ;; if it is before the line we want to indent.
                (and (< (point) indent-point)
                     (current-column)))
              ;; If no previous statement,
              ;; indent it relative to line brace is on.
              ;; For open brace in column zero, don't let statement
              ;; start there too.  If ess-indent-level is zero,
              ;; use ess-brace-offset +
              ;; ess-continued-statement-offset instead.
              ;; For open-braces not the first thing in a line,
              ;; add in ess-brace-imaginary-offset.
              (+ (if (and (bolp) (zerop ess-indent-level))
                     (+ ess-brace-offset ess-continued-statement-offset)
                   ess-indent-level)
                 ;; Move back over whitespace before the openbrace.
                 ;; If openbrace is not first nonwhite thing on the line,
                 ;; add the ess-brace-imaginary-offset.
                 (progn (skip-chars-backward " \t")
                        (if (bolp) 0 ess-brace-imaginary-offset))
                 ;; If the openbrace is preceded by a parenthesized exp,
                 ;; move to the beginning of that;
                 ;; possibly a different line
                 (progn
                   (if (eq (preceding-char) ?\))
                       (forward-sexp -1))
                   ;; Get initial indentation of the line we are on.
                   (current-indentation)))))))))


(defun ess-calculate-indent (&optional parse-start)
  "Return appropriate indentation for current line as ESS code.
In usual case returns an integer: the column to indent to.
Returns nil if line starts inside a string, t if in a comment."
  (save-excursion
    (beginning-of-line)
    (cond

     ;; Identation for a closing parenthesis
     ((looking-at "[[:blank:]]*\)")
      (ess-calculate-indent--closing-paren))

     ;; Unindent lines that begin with ','
     ((looking-at "[[:blank:]]*\,")
      (let ((indent (save-excursion
                      (ess-calculate-indent--default parse-start)))
            (unindent (progn (skip-chars-forward " \t")
                             ;; return number of skiped chars
                             (skip-chars-forward ", \t"))))
        (- indent unindent)))
     
     ;; default indentation rules
     (t
      (ess-calculate-indent--default parse-start)))))


(defun ess--continued-block-statement (&optional containing-sexp)
  "If a continuation line of a block, return and indent of this line, otherwise nil."
  (save-excursion
    (beginning-of-line)
    (ess-backward-to-noncomment containing-sexp)
    (cond ((memq (preceding-char) '(nil ?\, ?\; ?\} ?\{ ?\] ?\())
           nil)
          ;; treat <- to avoid creating another check function
          ((looking-back "<-")
           (current-indentation))
          ((= (preceding-char) ?\)) ;; if, for, while
           (ignore-errors
             ;; if throws an error clearly not a continuation
             ;; can happen if the parenthetical statement starts a new line
             ;; (foo)  ## or
             ;; !(foo)
             (forward-sexp -2)
<<<<<<< HEAD
             (if (looking-at "if\\b[ \t]*(\\|for\\b[ \t]*(\\|while\\b[ \t]*(")
                 (current-column)
               (when (looking-at "function\\b[ \t]*(")
                 (current-indentation)))))
=======
             (cond ((looking-at "for\\b[ \t]*(\\|while\\b[ \t]*(")
                    (current-column))
                   ((looking-at "if\\b[ \t]*(")
                    (when (looking-back "\\belse[ \t]*")
                      (backward-sexp 1))
                    (current-column))
                   ((looking-at "function\\b[ \t]*(")
                    (current-indentation)))))
>>>>>>> 974349c1
          ((progn (ignore-errors (forward-sexp -1))
                  (looking-at "else\\b\\|repeat\\b\\([:blank:]*\|\\&\\)"))
           (let ((col (current-column)))
             (skip-chars-backward " \t")
             (if (or (bolp)
                     (eq (preceding-char) ?\;))
                 (- col (current-column))
               (when (eq ?} (preceding-char))
                 (- (current-column) 1)))))
          )))


(defun ess--continued-statement (&optional containing-sexp)
  "If a continuatieon line, return an indent of this line, otherwise nil."
  (save-excursion
    (beginning-of-line)
    (ess-backward-to-noncomment containing-sexp)
    (let ((eol (point)))
      (cond ((memq (preceding-char) '(nil ?\, ?\; ?\} ?\{ ?\] ?\())
             nil)
            (t
             (when
                 (progn (goto-char eol)
                        (skip-chars-backward " \t")
                        (or (and (> (current-column) 1)
                                 (and (not (looking-back "<-"))
                                      (looking-back "[-:+*/><=&|]")))
                            (and (> (current-column) 3)
                                 (progn (backward-char 3)
                                        (looking-at "%[^ \t]%")))))
               (let ((first-indent
                      (or (and (/= ess-first-continued-statement-offset 0)
                               (null (ess--continued-statement containing-sexp))
                               ess-first-continued-statement-offset)
                          0)))                 
                 (+ first-indent
                    (if containing-sexp
                        (if (> (point-at-bol) containing-sexp)
                            (current-indentation)
                          (goto-char containing-sexp)
                          (1+ (current-column)))
                      (+ (current-indentation)))))))))))

(defun ess-backward-to-noncomment (lim)
  ;; this one is bad. Use 
  (let ((lim (or lim (point-min)))
        opoint stop)
    (while (not stop)
      (skip-chars-backward " \t\n\f" lim)
      (setq opoint (point))
      (beginning-of-line)
      (search-forward "#" opoint 'move)
      (skip-chars-backward " \t#")
      (setq stop (or (/= (preceding-char) ?\n) (<= (point) lim)))
      (if stop (point)
        (beginning-of-line)))))

(defun ess-backward-to-start-of-continued-exp (lim)
  (if (= (preceding-char) ?\))
      (forward-sexp -1))
  (beginning-of-line)
  (if (<= (point) lim)
      (goto-char (1+ lim)))
  (skip-chars-forward " \t"))

(defun ess-backward-to-start-of-if (&optional limit)
  "Move to the start of the last ``unbalanced'' 'if' or 'else if'
expression."
  (let ((beginning-of-defun-function nil))
    (or limit (setq limit (save-excursion (beginning-of-defun) (point))))
    (let ((if-level 1)
          (case-fold-search nil))
      (while (not (zerop if-level))
        (backward-sexp 1)
        (cond ((looking-at "else\\b")
               (setq if-level (1+ if-level)))
              ((looking-at "if\\b")
               (when (looking-back "\\belse[[:blank:]]*")
                 (backward-sexp 1))
               (setq if-level (1- if-level)))
              ((< (point) limit)
               (setq if-level 0)
               (goto-char limit)))))))

;;;*;;; Predefined indentation styles

(defun ess-set-style (&optional style quiet)
  "Set up the `ess-mode' style variables from the `ess-style' variable
or if STYLE argument is given, use that.  It makes the ESS indentation
style variables buffer local."

  (interactive)
  (let ((ess-styles (mapcar 'symbol-name (mapcar 'car ess-style-alist))))
    (if (interactive-p)
        (setq style
              (intern (ess-completing-read "Set ESS mode indentation style"
                                           ess-styles nil t nil nil ess-default-style))))
    (setq style (or style ess-style))
    (make-local-variable 'ess-style)
    (if (memq (symbol-name style) ess-styles)
        (setq ess-style style)
      (error (format "Bad ESS style: %s" style)))
    (if (not quiet)
        (message "ESS-style: %s" ess-style))
                                        ; finally, set the indentation style variables making each one local
    (mapc (lambda (ess-style-pair)
            (make-local-variable (car ess-style-pair))
            (set (car ess-style-pair)
                 (eval (cdr ess-style-pair))))
          (cdr (assq ess-style ess-style-alist)))
    ess-style))

;;*;; Creating and manipulating dump buffers

;;;*;;; The user command

(defun ess-dump-object-into-edit-buffer (object)
  "Edit an ESS object in its own buffer.

Without a prefix argument, this simply finds the file pointed to by
`ess-source-directory'. If this file does not exist, or if a
prefix argument is given, a dump() command is sent to the ESS process to
generate the source buffer."
  (interactive
   (progn
     (ess-force-buffer-current "Process to dump from: ")
     (if (ess-ddeclient-p)
         (list (read-string "Object to edit: "))
       (ess-read-object-name "Object to edit"))))

  (let* ((dirname (file-name-as-directory
                   (if (stringp ess-source-directory)
                       ess-source-directory
                     (with-current-buffer (process-buffer (ess-get-process
                                                           ess-local-process-name))
                       (ess-setq-vars-local ess-customize-alist)
                       (apply ess-source-directory nil)))))
         (filename (concat dirname (format ess-dump-filename-template object)))
         (old-buff (get-file-buffer filename)))

    ;; If the directory doesn't exist, offer to create it
    (if (file-exists-p (directory-file-name dirname)) nil
      (if (y-or-n-p                     ; Approved
           (format "Directory %s does not exist. Create it? " dirname))
          (make-directory (directory-file-name dirname))
        (error "Directory %s does not exist." dirname)))

    ;; Three options:
    ;;  (1) Pop to an existing buffer containing the file in question
    ;;  (2) Find an existing file
    ;;  (3) Create a new file by issuing a dump() command to S
    ;; Force option (3) if there is a prefix arg

    (if current-prefix-arg
        (ess-dump-object object filename)
      (if old-buff
          (progn
            (pop-to-buffer old-buff)
            (message "Popped to edit buffer."))
        ;; No current buffer containing desired file
        (if (file-exists-p filename)
            (progn
              (ess-find-dump-file-other-window filename)
              (message "Read %s" filename))
          ;; No buffer and no file
          (ess-dump-object object filename))))))

(defun ess-dump-object (object filename)
  "Dump the ESS object OBJECT into file FILENAME."
  (let ((complete-dump-command (format inferior-ess-dump-command
                                       object filename)))
    (if (file-writable-p filename) nil
      (error "Can't dump %s as %f is not writeable." object filename))

    (if (ess-ddeclient-p)
        ;; ddeclient version
        (ess-dump-object-ddeclient object filename)

      ;; else: "normal", non-DDE behavior:

      ;; Make sure we start fresh
      (if (get-file-buffer filename)
          (kill-buffer (get-file-buffer filename)))

      (ess-command complete-dump-command)
      (message "Dumped in %s" filename)

      (ess-find-dump-file-other-window filename)

      ;; PD, 1Apr97
      ;;This ensures that the object gets indented according to ess-mode,
      ;;not as the R/S deparser does it. At the same time, it gets rid
      ;;of the mess generated by sending TAB characters to the readline
      ;;functions in R when you eval-buffer-*.
      (indent-region (point-min-marker) (point-max-marker) nil)
      (set-buffer-modified-p nil) ; no need to safe just because of indenting

      ;; Don't make backups for temporary files; it only causes clutter.
      ;; The ESS object itself is a kind of backup, anyway.
      (unless ess-keep-dump-files
        (make-local-variable 'make-backup-files)
        (setq make-backup-files nil))

      ;; Don't get confirmation to delete dumped files when loading
      (if (eq ess-keep-dump-files 'check)
          (setq ess-keep-dump-files nil))

      ;; Delete the file if necessary
      (if ess-delete-dump-files
          (delete-file (buffer-file-name))))))

(defun ess-find-dump-file-other-window (filename)
  "Find ESS source file FILENAME in another window."

  (if (file-exists-p filename) nil
    (ess-write-to-dribble-buffer
     (format "%s does not exist. Bad dump, starting fresh." filename)))

  ;; Generate a buffer with the dumped data
  (find-file-other-window filename)
  (ess-mode ess-customize-alist)

  (auto-save-mode 1)            ; Auto save in this buffer
  (setq ess-local-process-name ess-current-process-name)

  (if ess-function-template
      (progn
        (goto-char (point-max))
        (if (re-search-backward ess-dumped-missing-re nil t)
            (progn
              (replace-match ess-function-template t t)
              (set-buffer-modified-p nil) ; Don't offer to save if killed now
              (goto-char (point-min))
              (condition-case nil
                  ;; This may fail if there are no opens
                  (down-list 1)
                (error nil)))))))

;; AJR: XEmacs, makes sense to dump into "other frame".
(defun ess-dump-object-into-edit-buffer-other-frame (object)
  "Edit an ESS object in its own frame."
  (switch-to-buffer-other-frame (ess-dump-object-into-edit-buffer object)))

(provide 'ess-mode)

 ; Local variables section

;;; This file is automatically placed in Outline minor mode.
;;; The file is structured as follows:
;;; Chapters:     ^L ;
;;; Sections:    ;;*;;
;;; Subsections: ;;;*;;;
;;; Components:  defuns, defvars, defconsts
;;;              Random code beginning with a ;;;;* comment

;;; Local variables:
;;; mode: emacs-lisp
;;; outline-minor-mode: nil
;;; mode: outline-minor
;;; outline-regexp: "\^L\\|\\`;\\|;;\\*\\|;;;\\*\\|(def[cvu]\\|(setq\\|;;;;\\*"
;;; End:

;;; ess-mode.el ends here<|MERGE_RESOLUTION|>--- conflicted
+++ resolved
@@ -1347,12 +1347,6 @@
              ;; (foo)  ## or
              ;; !(foo)
              (forward-sexp -2)
-<<<<<<< HEAD
-             (if (looking-at "if\\b[ \t]*(\\|for\\b[ \t]*(\\|while\\b[ \t]*(")
-                 (current-column)
-               (when (looking-at "function\\b[ \t]*(")
-                 (current-indentation)))))
-=======
              (cond ((looking-at "for\\b[ \t]*(\\|while\\b[ \t]*(")
                     (current-column))
                    ((looking-at "if\\b[ \t]*(")
@@ -1361,7 +1355,6 @@
                     (current-column))
                    ((looking-at "function\\b[ \t]*(")
                     (current-indentation)))))
->>>>>>> 974349c1
           ((progn (ignore-errors (forward-sexp -1))
                   (looking-at "else\\b\\|repeat\\b\\([:blank:]*\|\\&\\)"))
            (let ((col (current-column)))
