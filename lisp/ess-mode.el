;;; ess-mode.el --- Support for editing ESS source code

;; Copyright (C) 1989-1994 Doug Bates, Ed Kademan, Frank Ritter, David Smith.
;; Copyright (C) 1997--2010 A.J. Rossini, Rich M. Heiberger, Martin
;;      Maechler, Kurt Hornik, Rodney Sparapani, and Stephen Eglen.
;; Copyright (C) 2011--2012 A.J. Rossini, Richard M. Heiberger, Martin Maechler,
;;      Kurt Hornik, Rodney Sparapani, Stephen Eglen and Vitalie Spinu.

;; Author: David Smith <dsmith@stats.adelaide.edu.au>
;; Created: 7 Jan 1994
;; Maintainer: ESS-core <ESS-core@r-project.org>

;; This file is part of ESS

;; This file is free software; you can redistribute it and/or modify
;; it under the terms of the GNU General Public License as published by
;; the Free Software Foundation; either version 2, or (at your option)
;; any later version.

;; This file is distributed in the hope that it will be useful,
;; but WITHOUT ANY WARRANTY; without even the implied warranty of
;; MERCHANTABILITY or FITNESS FOR A PARTICULAR PURPOSE.  See the
;; GNU General Public License for more details.

;; You should have received a copy of the GNU General Public License
;; along with GNU Emacs; see the file COPYING.  If not, write to
;; the Free Software Foundation, 675 Mass Ave, Cambridge, MA 02139, USA.

;;; Commentary:

;; Code for editing ESS source code.

;;; Code:

 ; Requires and autoloads

;;; AJR: THIS IS GROSS AND DISGUSTING (but I wrote it).
;;; MM:  and I had to add all other 'ess-eval-*** ...
;;; >>> why not just do the obvious instead of all these ? Namely,
;;; (require 'ess-inf)
;;; ------------------ ?
;;; AJR: The reason is that we ONLY need to load ess-inf for the
;;; functions which are interactive in nature.   We don't want to load
;;; it when we are only editing.

;;; VS: ess-inf is always loaded form ess-toggle-underscore in ess-s-l.el. I am
;;; placing require ess-inf and ess-mode in ess. This cross autoloads are
;;; useless. It's time to clean up a bit.

;;; VS: I also don't really get why all of these? Compiler is silent without
;;; them. These funcs are used in mode-map only as symbols. 

;; (autoload 'ess-mode-minibuffer-map      "ess-inf" "" nil 'keymap)
;; (autoload 'ess-read-object-name         "ess-inf" "" nil)
;; (autoload 'ess-list-object-completions  "ess-inf" "" nil)

;; (autoload 'ess-eval-buffer              "ess-inf" "" nil)
;; (autoload 'ess-eval-buffer-and-go       "ess-inf" "" nil)
;; (autoload 'ess-eval-function            "ess-inf" "" nil)
;; (autoload 'ess-eval-function-and-go     "ess-inf" "" nil)
;; (autoload 'ess-eval-function-or-paragraph-and-step
;;   "ess-inf" "" nil)
;; (autoload 'ess-eval-line                "ess-inf" "" nil)
;; (autoload 'ess-eval-line-and-go         "ess-inf" "" nil)
;; (autoload 'ess-eval-line-and-step       "ess-inf" "" nil)
;; (autoload 'ess-eval-linewise            "ess-inf" "" nil)
;; (autoload 'ess-eval-paragraph           "ess-inf" "" nil)
;; (autoload 'ess-eval-paragraph-and-go    "ess-inf" "" nil)
;; (autoload 'ess-eval-paragraph-and-step  "ess-inf" "" nil)
;; (autoload 'ess-eval-region              "ess-inf" "" nil)
;; (autoload 'ess-eval-region-and-go       "ess-inf" "" nil)

;; (autoload 'ess-load-file                "ess-inf" "" nil)
;; (autoload 'ess-switch-process           "ess-inf" "" nil)
;; (autoload 'ess-switch-to-ESS            "ess-inf" "" nil)
;; (autoload 'ess-request-a-process        "ess-inf" "" nil)
;; (autoload 'get-ess-process              "ess-inf" "" nil)
;; (autoload 'ess-command                  "ess-inf" "" nil)
;; (autoload 'ess-create-temp-buffer       "ess-inf" "" nil)
;; (autoload 'ess-display-temp-buffer      "ess-inf" "" nil)
;; (autoload 'ess-force-buffer-current     "ess-inf" "" nil)
;; (autoload 'ess-make-buffer-current      "ess-inf" "" nil)
;; (autoload 'ess-modtime-gt               "ess-inf" "" nil)
;; (autoload 'ess-object-modtime           "ess-inf" "" nil)
;; (autoload 'ess-quit                     "ess-inf" "" nil)

(autoload 'ess-turn-on-eldoc            "ess-r-d" "" nil)
;; (autoload 'ess-ddeclient-p              "ess-inf" "(autoload)" nil)
(autoload 'ess-dump-object-ddeclient        "ess-dde" "(autoload)" nil)
(autoload 'SAS                              "ess-sas-d.el" "(autoload)" t)


(defun ess-line-end-position (&optional N)
  "return the 'point' at the end of N lines. N defaults to 1, i.e., current line."
  (save-excursion
    (end-of-line N)
    (point)))


 ; ESS mode
;;;;;;;;;;;;;;;;;;;;;;;;;;;;;;;;;;;;;;;;;;;;;;;;;;;;;;;;;;;;;;;;
;;;; In this section:
;;;;
;;;; * The major mode ess-mode
;;;; * Commands for ess-mode
;;;; * Code evaluation commands
;;;; * Indenting code and commands
;;;;;;;;;;;;;;;;;;;;;;;;;;;;;;;;;;;;;;;;;;;;;;;;;;;;;;;;;;;;;;;;

;;*;; Major mode definition

  
(defvar ess-eval-map
  (let ((map (make-sparse-keymap)))
    (define-key map "\C-r"    'ess-eval-region)
    (define-key map "\M-r"    'ess-eval-region-and-go)
    (define-key map "\C-b"    'ess-eval-buffer)
    (define-key map "\M-b"    'ess-eval-buffer-and-go)
    (define-key map "\C-f"    'ess-eval-function)
    (define-key map "\M-f"    'ess-eval-function-and-go)
    (define-key map "\C-x"    'ess-eval-function)
    (define-key map "\C-n"    'ess-eval-line-and-step)
    (define-key map "\C-j"    'ess-eval-line)
    (define-key map "\M-j"    'ess-eval-line-and-go)
    map)
  "Keymap for ess-eval functions.")


(defvar ess-mode-map
  (let ((map (make-sparse-keymap)))

    ;; By popular demand:
    (define-key map "\C-m"       'newline-and-indent); = [RETURN]
    (define-key map "\C-y"       'ess-yank)

    (define-key map "\C-c\C-r"   'ess-eval-region)
    (define-key map "\C-c\M-r"   'ess-eval-region-and-go)
    (define-key map "\C-c\C-b"   'ess-eval-buffer)
    (define-key map "\C-c\M-b"   'ess-eval-buffer-and-go)
    (define-key map (kbd "C-c C-<up>")   'ess-eval-buffer-from-beg-to-here)
    (define-key map (kbd "C-c C-<down>") 'ess-eval-buffer-from-here-to-end)
    (define-key map "\C-c\C-f"   'ess-eval-function)
    (define-key map "\C-c\M-f"   'ess-eval-function-and-go)
    (define-key map "\C-c\C-c"   'ess-eval-function-or-paragraph-and-step)
    (define-key map "\C-c\C-p"   'ess-eval-paragraph-and-step)
    (define-key map "\C-c\M-p"   'ess-eval-paragraph-and-go)
    (define-key map "\C-\M-x"    'ess-eval-function)
    (define-key map "\C-c\C-n"   'ess-eval-line-and-step)
    (define-key map "\C-c\C-j"   'ess-eval-line)
    (define-key map "\C-c\M-j"   'ess-eval-line-and-go)
    ;; the next three can only work in S/R - mode {FIXME}
    (define-key map "\C-\M-a"    'ess-beginning-of-function)
    (define-key map "\C-\M-e"    'ess-end-of-function)
    (define-key map "\C-xnd"     'ess-narrow-to-defun)
    (define-key map "\C-c\C-y"   'ess-switch-to-ESS)
    (define-key map "\C-c\C-z"   'ess-switch-to-end-of-ESS)
    (define-key map "\C-c\C-l"   'ess-load-file)
    (define-key map "\C-c\C-v"   'ess-display-help-on-object)
    (define-key map "\C-c\C-d"   'ess-dump-object-into-edit-buffer)
    ;;(define-key map "\C-c5\C-d"'ess-dump-object-into-edit-buffer-other-frame)
    (define-key map "\C-c\C-s"   'ess-switch-process) ; use a
    ;; different process for the buffer.
    (define-key map "\C-c\C-t"   'ess-execute-in-tb)
    (define-key map "\C-c\t"     'ess-complete-object-name-deprecated)
    ;;M  (define-key map "\C-c\t"        'comint-dynamic-complete-filename)
    (unless (and (featurep 'emacs) (>= emacs-major-version 24))
      (define-key map "\M-\t"    'comint-dynamic-complete))
    (define-key map "\M-?"       'ess-list-object-completions)
    ;; wrong here (define-key map "\C-c\C-k" 'ess-request-a-process)
    (define-key map "\C-c\C-k"   'ess-force-buffer-current)
    (define-key map "\C-c`"      'ess-parse-errors) ; \C-x reserved!
    (define-key map "\C-c."      'ess-set-style); analogous to binding in C-mode
    (define-key map "{"          'ess-electric-brace)
    (define-key map "}"          'ess-electric-brace)
    (define-key map "\C-\M-q"    'ess-indent-exp)
    (define-key map "\C-\M-h"    'ess-mark-function)
    (if (featurep 'xemacs) ;; work around Xemacs bug (\C-\M-h redefines M-BS):
        (define-key map [(meta backspace)] 'backward-kill-word))
    ;;(define-key map [delete]   'backward-delete-char-untabify)
    (define-key map "\t"         'ess-indent-or-complete)
    (define-key map "\C-c\C-q"   'ess-quit)
    ;; smart operators; most likely will go in the future into a separate local map
    (define-key map ","          'ess-smart-comma)
    (define-key map "\C-c\C-e"   ess-eval-map)
    (define-key map "\C-ch"        'ess-handy-commands)
    (define-key map "\C-cd"        'ess-dev-map)
    map)
  "Keymap for `ess-mode'.")

(require 'noweb-mode)
(easy-menu-define
  ess-mode-menu ess-mode-map
  "Menu for use in `ess-mode'."
  '("ESS" ; ESS-mode
    ["What is this? (beta)"    ess-mouse-me                     t]
    ["Load file"                ess-load-file t]
    ["Eval func/para & step" ess-eval-function-or-paragraph-and-step t]
    ["Enter expression" ess-execute-in-tb                 t]
    ;; sub menus
    ("Eval and Go"
     ["Eval buffer"     ess-eval-buffer-and-go            t]
     ["Eval region"     ess-eval-region-and-go            t]
     ["Eval function"   ess-eval-function-and-go          t]
     ["Eval line"       ess-eval-line-and-go              t]
     ["Eval paragraph"   ess-eval-paragraph-and-go         t]
     ["Eval chunk"      ess-eval-chunk-and-go    noweb-mode]
     ["Eval thread"     ess-eval-thread-and-go   noweb-mode]
     ["About"           (ess-goto-info "Evaluating code") t]
     )
    ("ESS Eval"
     ["Eval buffer"     ess-eval-buffer                   t]
     ["Eval buffer till here" ess-eval-buffer-from-beg-to-here t]
     ["Eval buffer from here" ess-eval-buffer-from-here-to-end t]
     ["Eval region"     ess-eval-region                   t]
     ["Eval function"   ess-eval-function                 t]
     ["Eval func/para & step" ess-eval-function-or-paragraph-and-step t]
     ["Eval line"       ess-eval-line                     t]
     ["Eval line & step" ess-eval-line-and-step            t]
     ["Eval paragraph"   ess-eval-paragraph                t]
     ["Eval para. & step" ess-eval-paragraph-and-step      t]
     ["Eval chunk"      ess-eval-chunk           noweb-mode]
     ["Eval thread"     ess-eval-thread          noweb-mode]
     ["About"           (ess-goto-info "Evaluating code") t]
     )
    ("Motion..."
     ["Edit new object"         ess-dump-object-into-edit-buffer t]
     ["Goto end of ESS buffer"  ess-switch-to-end-of-ESS        t]
     ["Switch to ESS buffer"    ess-switch-to-ESS               t]
     ["Beginning of function"   ess-beginning-of-function       t]
     ["End of function"         ess-end-of-function             t]
     )
    ("ESS list..."
     ["Backward list"           backward-list                   t]
     ["Forward list"            forward-list                    t]
     ["Next parenthesis"                down-list                       t]
     ["Enclosing parenthesis"   backward-up-list                t]
     ["Backward sexp"           backward-sexp                   t]
     ["Forward sexp"            forward-sexp                    t]
     ["About"                   (Info-goto-node "(Emacs)Lists") t]
     )
    ("ESS Edit"
     ["Complete Filename" comint-replace-by-expanded-filename   t]
     ["Complete File or Object"   ess-indent-or-complete                t]
     ["Kill sexp"         kill-sexp                             t]
     ["Mark function"     ess-mark-function                     t]
     ["Indent expression" ess-indent-exp                                t]
     ["Indent line"       ess-indent-command                    t]
     ["Toggle Auto-Fill Mode" auto-fill-mode                    t]
     ["Undo"              undo                                  t]
     ["About"             (ess-goto-info "Edit buffer")         t]
     )
    ("Roxygen"
     ["Update/Generate Template" ess-roxy-update-entry           t]
     ["Preview Rd"        ess-roxy-preview-Rd                    t]
     ["Preview HTML"      ess-roxy-preview-HTML                  t]
     ["Preview text"      ess-roxy-preview-text                  t]
     ["Hide all"          ess-roxy-hide-all                     t]
     ["Toggle Roxygen Prefix"     ess-roxy-toggle-roxy-region    t]
     )
    ("Start Process"
     ;; SJE - :help not yet recognised in XEmacs.
     ["R"     R   t] ;; :help "Start a new R process" :active t
     ["S"     S   t] ;; :help "Start a new S process" :active t
     ["Sqpe" Sqpe ess-microsoft-p] ;; :help "Start a new Sqpe process" :active t
     ["S+6-exisiting" S+6-existing ess-microsoft-p] ;; :help "Access an existing S process" :active t
     ["SAS"   SAS-menu t] ;;  :help "Start a new SAS process" :active t
     ;; The following menu item "Other" is a place-holder that will
     ;; be replaced with the other versions of R and Sqpe that can be run.
     ;; See `ess-r-versions-create' and ess-site.el
     ("Other"
      ["No other R or Sqpe versions" nil nil])
     ["About"
      (ess-goto-info "Starting up") t]
     ;; :help "Read about starting a new ESS process" :active t]
     )
    ["Switch Process"   ess-switch-process              t]
    "------"
    ["Describe"         describe-mode                   t]
    ["About editing" (ess-goto-info "Editing")  t]
    ["Read ESS info" (ess-goto-info "") t]
    ["Send bug report"  ess-submit-bug-report           t]
    ))

(defun SAS-menu ()
  "Start SAS from the menu."
  (interactive)
  (if ess-microsoft-p
      ;; replace with other choices for starting SAS under XEmacs?
      (error "SAS cannot be started this way in ESS on Windows.")
    (SAS)))

(defun ess-mode-xemacs-menu ()
  "Hook to install `ess-mode' menu for XEmacs (w/ easymenu)."
  (if 'ess-mode
      (easy-menu-add ess-mode-menu)
    (easy-menu-remove ess-mode-menu)))

(if (featurep 'xemacs)
    (add-hook 'ess-mode-hook 'ess-mode-xemacs-menu))

(defun ess-mode (&optional alist proc-name)
  "Major mode for editing ESS source.
Optional arg ALIST describes how to customize the editing mode.
Optional arg PROC-NAME is name of associated inferior process.

\\{ess-mode-map}

Extra binding to note:  'ESC C-\\' indent-region.

Entry to this mode runs the hooks in ess-mode-hook.

You can send text to the inferior ESS process from other buffers containing
ESS source.
    `ess-eval-region' sends the current region to the ESS process.
    `ess-eval-buffer' sends the current buffer to the ESS process.
    `ess-eval-function' sends the current function to the ESS process.
    `ess-eval-line' sends the current line to the ESS process.
    `ess-beginning-of-function' and `ess-end-of-function' move the point to
        the beginning and end of the current ESS function.
    `ess-switch-to-ESS' switches the current buffer to the ESS process buffer.
    `ess-switch-to-end-of-ESS' switches the current buffer to the ESS process
        buffer and puts point at the end of it.

    `ess-eval-region-and-go', `ess-eval-buffer-and-go',
        `ess-eval-function-and-go', and `ess-eval-line-and-go' switch to the S
        process buffer after sending their text.

    `ess-load-file' sources a file of commands to the ESS process.

\\[ess-indent-command] indents for ESS code.
\\[backward-delete-char-untabify] converts tabs to spaces as it moves back.
Comments are indented in a similar way to Emacs-lisp mode:
       `###'     beginning of line
       `##'      the same level of indentation as the code
       `#'       the same column on the right, or to the right of such a
                 column if that is not possible.(default value 40).
                 \\[indent-for-comment] command automatically inserts such a
                 `#' in the right place, or aligns such a comment if it is
                 already inserted.
\\[ess-indent-exp] command indents each line of the ESS grouping following point.

Variables controlling indentation style:
 `ess-tab-always-indent'
    Non-nil means TAB in ESS mode should always reindent the current line,
    regardless of where in the line point is when the TAB command is used.
 `ess-auto-newline'
    Non-nil means automatically newline before and after braces inserted in S
    code.
 `ess-indent-level'
    Indentation of ESS statements within surrounding block.
    The surrounding block's indentation is the indentation of the line on
    which the open-brace appears.
 `ess-continued-statement-offset'
    Extra indentation given to a substatement, such as the then-clause of an
    if or body of a while.
 `ess-continued-brace-offset'
    Extra indentation given to a brace that starts a substatement.
    This is in addition to ess-continued-statement-offset.
 `ess-brace-offset'
    Extra indentation for line if it starts with an open brace.
 `ess-arg-function-offset'
    Extra indent for internal substatements of function `foo' that called
    in `arg=foo(...)' form.
   If not number, the statements are indented at open-parenthesis following
   `foo'.
 `ess-arg-function-offset-new-line'
   Extra indent for function arguments when ( is folowed by new line.
 `ess-expression-offset'
    Extra indent for internal substatements of `expression' that specified
    in `obj <- expression(...)' form.
    If not number, the statements are indented at open-parenthesis following
    `expression'.
 `ess-brace-imaginary-offset'
    An open brace following other text is treated as if it were
    this far to the right of the start of its line.
 `ess-else-offset'
    Extra indentation for line if it starts with `else'.
 `ess-close-brace-offset'
    Extra indentation for closing braces.
 `ess-fancy-comments'
    Non-nil means distinguish between #, ##, and ### for indentation.

Furthermore, \\[ess-set-style] command enables you to set up predefined ess-mode
indentation style. At present, predefined style are `BSD', `GNU', `K&R', `C++',
`CLB' (quoted from C language style)."
  (setq alist (or alist
		  (buffer-local-value 'ess-local-customize-alist (current-buffer))
		  (error "Customise alist is not specified, nor  ess-local-customize-alist is set.")))
  (kill-all-local-variables) ;; NOTICE THIS! *** NOTICE THIS! *** NOTICE THIS! ***
  (ess-setq-vars-local alist)
  ;; must happen here, since the mode map is set up too early:
  ;;this is bass-ackwards
  ;;  (define-key ess-mode-map "("  ;; allow to toggle after customization:
  ;;    (if ess-r-args-electric-paren 'ess-r-args-auto-show 'self-insert-command))
  (if ess-r-args-electric-paren (define-key ess-mode-map "(" 'ess-r-args-auto-show))
  (ess-write-to-dribble-buffer
   (format "(ess-mode-1): ess-language=%s, ess-dialect=%s buf=%s \n"
           ess-language
           ess-dialect
           (current-buffer)))
  ;; (ess-write-to-dribble-buffer
  ;;  (format "(ess-mode-1.2): ess-process= %s \n"
  ;;   (ess-local-process-name ess-local-process-name "none")))
  (ess-write-to-dribble-buffer
   (format "(ess-mode-1.5): alist=%s \n" alist))
  (setq major-mode 'ess-mode)
  (setq mode-name (concat "ESS[" ess-language "]")) ; was ess-dialect
  ;; The following line does the next 20 or so :-).
  (ess-write-to-dribble-buffer
   (format "(ess-mode-1.6): editing-alist=%s \n"
           ess-mode-editing-alist))
  (ess-setq-vars-local ess-mode-editing-alist)

  (ess-set-style ess-style t)
  (use-local-map ess-mode-map)
  (set-syntax-table ess-mode-syntax-table)

  ;; Keep <tabs> out of the code.
  (make-local-variable 'indent-tabs-mode)
  (setq indent-tabs-mode nil)

  ;;  (make-local-variable 'paragraph-start)
  ;;  (setq paragraph-start (concat "^$\\|" page-delimiter))
  ;;  (make-local-variable 'paragraph-separate)
  ;;  (setq paragraph-separate paragraph-start)
  ;;  (make-local-variable 'paragraph-ignore-fill-prefix)
  ;;  (setq paragraph-ignore-fill-prefix t)
  ;;  (make-local-variable 'indent-line-function)
  ;;  (setq indent-line-function 'ess-indent-line)
  ;;  (make-local-variable 'require-final-newline)
  ;;  (setq require-final-newline t)
  ;;  (make-local-variable 'comment-start)
  ;;  (setq comment-start "#")
  ;;  (make-local-variable 'comment-start-skip)
  ;;  (setq comment-start-skip "#+ *")
  ;;  (make-local-variable 'comment-column)
  ;;  (setq comment-column 40)
  ;;  (make-local-variable 'comment-indent-function)
  ;;  (setq comment-indent-function 'ess-comment-indent)
  ;;  (make-local-variable 'parse-sexp-ignore-comments)
  ;;  (setq parse-sexp-ignore-comments t)
  ;;  (ess-set-style ess-default-style)
  ;;  (make-local-variable 'ess-local-process-name)
  ;;  (make-local-variable 'ess-keep-dump-files)

  (put 'ess-local-process-name 'permanent-local t) ; protect from RCS
  (if (featurep 'xemacs)
      (setq mode-line-process ;; AJR: in future, XEmacs will use modeline-process.
            '(" [" ess-local-process-name  "]")) ;; xemacs does not support :eval
    (setq mode-line-process
          '(" [" (:eval (ess--get-mode-line-indicator))  "]")))
  ;; completion
  (if (and (featurep 'emacs)
           (>= emacs-major-version 24))
      (add-hook 'completion-at-point-functions 'ess-filename-completion nil 'local)
    (add-hook 'comint-dynamic-complete-functions 'ess-complete-filename nil 'local)
    (delq t comint-dynamic-complete-functions)
    )
  (set (make-local-variable 'comint-completion-addsuffix)
       (cons "/" ""))
  ;;; extras
  (ess-load-extras)
  ;; SJE Tue 28 Dec 2004: do not attempt to load object name db.
  ;; (ess-load-object-name-db-file)
  (if (> emacs-major-version 21)
      (run-mode-hooks 'ess-mode-hook)
    ;; old emacs 21.x
    (run-hooks 'ess-mode-hook))
  (ess-write-to-dribble-buffer "\nFinished setting up ESS-mode.\n"))


(defun ess--get-mode-line-indicator ()
  "Get `ess-mode-line-indicator' from process buffer.
Internal function to be used for dynamic mode-line dysplay in
ess-mode."
  (if ess-local-process-name
      (let* ((proc (get-process ess-local-process-name))
             (buff (if proc (process-buffer proc))))
        (if (and proc (buffer-live-p buff))
            (with-current-buffer buff (mapcar 'eval ess-mode-line-indicator))
          "none"))
    "none"))

;;*;; User commands in ess-mode

;;;*;;; Handy commands

(defun ess-execute-in-tb ()
  "Like `ess-execute', but always evaluates in temp buffer."
  (interactive)
  (let ((ess-execute-in-process-buffer nil))
    (call-interactively 'ess-execute)))

;;;*;;; Buffer motion/manipulation commands

(defvar ess-set-function-start
  ;; setAs, setGeneric;  setMethod, setReplaceMethod, setGroupMethod
  "^set[MGAR][Ma-z]+\\s-?("
  )

;; common R and S
;; SJE: 2007-07-16 add to quieten byte-compiler.
(defvar ess-function-pattern nil
  "Regexp to match the beginning of a function in S buffers.")

(let*
    ((Q     "\\s\"")                    ; quote
     (repl "\\(<-\\)?")                 ; replacement (function)
     (Sym-0 "\\(\\sw\\|\\s_\\)")        ; symbol
     (Symb  (concat Sym-0 "+"))
     (xSymb (concat "\\[?\\[?" Sym-0 "*")); symbol / [ / [[ / [symbol / [[symbol
     ;; FIXME: allow '%foo%' but only when quoted; don't allow [_0-9] at beg.
     (_or_  "\\)\\|\\(")                ; OR
     (space "\\(\\s-\\|\n\\)*")         ; white space

     (part-1 (concat
              "\\(" ;;--------outer Either-------
              "\\(\\("          ; EITHER
              ;; Q xSymb repl Sym-0 "*" Q  ; quote ([) (replacement) symbol quote
              Q "[^ \t\n\"']+" Q ;; any function name between quotes
              _or_
              "\\(^\\|[ ]\\)" Symb      ; (beginning of name) + Symb
              "\\)\\)"))        ; END EITHER OR

     (set-S4-exp
      (concat
       "^set\\(As\\|Method\\|Generic\\|GroupMethod\\|ReplaceMethod\\)(" ; S4 ...
       Q xSymb Q "," space
       ;; and now often `` signature(......), : ''
       ".*" ;; <<< FIXME ???
       ))

     (part-2 (concat
              "\\|" ;;--------outer Or ---------
              set-S4-exp
              "\\)" ;;--------end outer Either/Or-------

              "\\(" space "\\s<.*\\s>\\)*"      ; whitespace, comment
              ;; FIXME: in principle we should skip 'definition *= *' here
              space "function\\s-*(" ; whitespace, function keyword, parenthesis
              ))
     )
  (defvar ess-R-function-pattern
    (concat part-1
            "\\s-*\\(<-\\|=\\)" ; whitespace, assign
            part-2)
    "The regular expression for matching the beginning of an R function.")

  (defvar ess-S-function-pattern
    (concat part-1
            "\\s-*\\(<-\\|_\\|=\\)" ; whitespace, assign (incl. "_")
            part-2)
    "The regular expression for matching the beginning of an S function.")

  ); {end let}

(defun ess-beginning-of-function (&optional no-error)
  "Leave (and return) the point at the beginning of the current ESS function.
If the optional argument NO-ERROR is non-nil, the function returns nil when
it cannot find a function beginning."
  (interactive)
  (let ((init-point (point))
        (in-set-S4 nil)
        beg end done)


    ;; Note that we must be sure that we are past the 'function (' text,
    ;; such that ess-function-pattern is found in BACKwards later.
    ;; In case we're sitting in a function or setMethod() header,
    ;; we need to move further.
    ;; But not too far! {wrongly getting into next function}
    (if (search-forward "("
                        (ess-line-end-position 2) t); at most end of next line
        (forward-char 1))

    (setq end (point)); = init-point when nothing found

    (ess-write-to-dribble-buffer
     (format "ess-BEG-of-fun after 'search-FWD (': Ini-pt %d, (p)-Ini-pt = %d\n"
             init-point (- end init-point)))
    (if (and (> end 1)
             (re-search-backward ;; in case of setMethod() etc ..
              ess-set-function-start
              ;; at most 1 line earlier {2 is too much: finds previous sometimes}
              (+ 1 (ess-line-end-position -1)) t))

        (progn ;; yes we *have* an S4  setMethod(..)-like
          (setq in-set-S4 t
                beg (point))
          (ess-write-to-dribble-buffer
           (format " set*() function start at position %d" beg))
          ;; often need to move even further to have 'function(' to our left
          ;;        (if (search-forward "function" end t)
          ;;            (ess-write-to-dribble-buffer
          ;;             (format " -> 'function' already at pos %d\n" (point)))
          ;;          ;; else need to move further
          (goto-char end)
          ;; search 4 lines, we are pretty sure now:
          (search-forward
           "function" (ess-line-end-position 4) t)
          ;;        )
          (search-forward "(" (ess-line-end-position) t)
          )
      ;; else: regular function; no set*Method(..)
      (ess-write-to-dribble-buffer "ELSE  not in setMethod() header ...\n")
      )

    (while (not done)
      ;; Need this while loop to skip over local function definitions

      ;; In the case of non-success, it is inefficiently
      ;; going back in the buffer through all function definitions...
      (unless
          (and (re-search-backward ess-function-pattern (point-min) t)
               (not (ess-inside-string-or-comment-p (point))))
        (goto-char init-point)
        (if no-error
            (setq  done t  beg nil)
          ;; else [default]:
          (error "Point is not in a function according to 'ess-function-pattern'.")
          ))
      (unless done
        (setq beg (point))
        (ess-write-to-dribble-buffer
         (format "\tMatch,Pt:(%d,%d),%d\n"
                 (match-beginning 0) (match-end 0) beg))
        (setq in-set-S4 (looking-at ess-set-function-start))
        (forward-list 1)                ; get over arguments

        ;; The following used to bomb  "Unbalanced parentheses", n1, n2
        ;; when the above (search-forward "(" ..) wasn't delimited :
        (unless in-set-S4 (forward-sexp 1)) ; move over braces
        ;;DBG (ess-write-to-dribble-buffer "|")
        (setq end (point))
        (goto-char beg)
        ;; current function must begin and end around point
        (setq done (and (>= end init-point) (<= beg init-point)))))
    beg))

(defun ess-end-of-function (&optional beginning no-error)
  "Leave the point at the end of the current ESS function.
Optional argument for location of beginning.  Return '(beg end)."
  (interactive)
  (if beginning
      (goto-char beginning)
    (setq beginning (ess-beginning-of-function no-error)))
  (if beginning
      ;; *hack* only for S (R || S+): are we in setMethod(..) etc?
      (let ((in-set-S4 (looking-at ess-set-function-start))
            (end-pos) (npos))
        (ess-write-to-dribble-buffer
         (format "ess-END-of-fun: S4=%s, beginning = %d\n" in-set-S4 beginning))
        (forward-list 1)        ; get over arguments || whole set*(..)
        (unless in-set-S4 (forward-sexp 1)) ; move over braces
        (ess-write-to-dribble-buffer
         (format "ess-END-of-fun: found #1 : %d\n" (point)))

        ;; For one-line functions withOUT '{ .. }' body  -- added 2008-07-23 --
        ;; particularly helpful for C-c C-c (ess-eval-function-or-paragraph-and-step):
        (setq end-pos (ess-line-end-position))
        (while (< (point) end-pos) ; if not at end of line, move further forward
          (goto-char ;; careful not to move too far; e.g. *not* over empty lines:
           (min (save-excursion (forward-sexp 1) (point))
                (save-excursion (forward-paragraph 1) (point)))))
        (list beginning (point))
        )
    ;; else: 'no-error': we are not in a function
    nil))

;;; Kurt's version, suggested 1997-03-06.
(defun ess-mark-function ()
  "Put mark at end of ESS function, point at beginning."
  (interactive)
  (let ((beg (ess-beginning-of-function)))
    (push-mark (point))
    (ess-end-of-function beg)
    (exchange-point-and-mark)))

;; Donated by Stephen Eglen, 2001-08-29:
;; This command is analogous to `narrow-to-defun' (elisp)
;; and `py-narrow-to-defun' (python)."
(defun ess-narrow-to-defun ()
  "Make text outside current function invisible.
If text is already narrowed, this is removed before narrowing to the
current function."
  (interactive)
  ;; if point is not in a function, ess-end-of-function catches the error.
  (save-excursion
    (widen)
    (let* ((beg-end (ess-end-of-function)))
      (narrow-to-region (nth 0 beg-end) (nth 1 beg-end)))))

;;*;; Loading files

(defun ess-check-modifications nil
  "Check whether loading this file would overwrite some ESS objects
which have been modified more recently than this file, and confirm
if this is the case."
  ;; FIXME: this should really cycle through all top-level assignments in
  ;; the buffer
  ;;VS[02-04-2012|ESS 12.03]: this is sooo ugly
  (when (> (length ess-change-sp-regexp) 0)
    (and (buffer-file-name) ess-filenames-map
	 (let ((sourcemod (nth 5 (file-attributes (buffer-file-name))))
	       (objname))
	   (save-excursion
	     (goto-char (point-min))
	     ;; Get name of assigned object, if we can find it
	     (setq objname
		   (and
		    (re-search-forward
		     "^\\s *\"?\\(\\(\\sw\\|\\s_\\)+\\)\"?\\s *[<_]"
		     nil
		     t)
		    (buffer-substring (match-beginning 1)
				      (match-end 1)))))
	   (and
	    sourcemod			; the file may have been deleted
	    objname			; may not have been able to
					; find name
	    (ess-modtime-gt (ess-object-modtime objname) sourcemod)
	    (not (y-or-n-p

		  (format
		   "The ESS object %s is newer than this file. Continue?"
		   objname)))
	    (error "Aborted"))))))

(defun ess-check-source (fname)
  "If file FNAME has an unsaved buffer, offer to save it.
Returns t if the buffer existed and was modified, but was not saved."
  (let ((buff (get-file-buffer fname)))
    ;; RMH: Corrections noted below are needed for C-c C-l to work
    ;; correctly when issued from *S* buffer.
    ;; The following barfs since
    ;; 1. `if' does not accept a buffer argument, `not' does.
    ;; 2. (buffer-file-name) is not necessarily defined for *S*
    ;;(if buff
    ;; (let ((deleted (not (file-exists-p (buffer-file-name)))))
    ;; Next 2 lines are RMH's solution:
    (if (not(not buff))
        (let ((deleted (not (file-exists-p fname))))
          (if (and deleted (not (buffer-modified-p buff)))
              ;; Buffer has been silently deleted, so silently save
              (with-current-buffer buff
                (set-buffer-modified-p t)
                (save-buffer))
            (if (and (buffer-modified-p buff)
                     (or ess-mode-silently-save
                         (y-or-n-p
                          (format "Save buffer %s first? "
                                  (buffer-name buff)))))
                (with-current-buffer buff
                  (save-buffer))))
          (buffer-modified-p buff)))))

<<<<<<< HEAD
(defvar ess-error-regexp   "^\\(Syntax error: .*\\) at line \\([0-9]*\\), file \\(.*\\)$"
  "Regexp to search for errors.")

(defun ess-parse-errors (showerr)
=======
(defun ess-parse-errors (&optional showerr reset)
>>>>>>> f2704f04
  "Jump to error in last loaded ESS source file.
With prefix argument, only shows the errors ESS reported."
  ;; reset argument is for compatibility with emacs next-error (tracebug
  ;; rebinds ess-parse-errors to next-error), This silences the compiler.
  (interactive "P")
  (ess-make-buffer-current)
  (let ((errbuff (get-buffer ess-error-buffer-name)))
    (if (not errbuff)
        (error "You need to do a load first!")
      (set-buffer errbuff)
      (goto-char (point-max))
      (if
<<<<<<< HEAD
	  (re-search-backward
	   ;; FIXME: R does not give "useful" error messages -
	   ;; -----  by default: We (ESS) could try to use a more useful one, via
	   ;;   options(error = essErrorHandler)
	   ess-error-regexp
	   nil
	   t)
	  (let* ((filename (buffer-substring (match-beginning 3) (match-end 3)))
		 (fbuffer (get-file-buffer filename))
		 (linenum
		  (string-to-number
		   (buffer-substring (match-beginning 2) (match-end 2))))
		 (errmess (buffer-substring (match-beginning 1) (match-end 1))))
	    (if showerr
		  (ess-display-temp-buffer errbuff)
	      (if fbuffer nil
		(setq fbuffer (find-file-noselect filename))
		(save-excursion
		  (set-buffer fbuffer)
		  (ess-mode)))
	      (pop-to-buffer fbuffer)
	      ;;(goto-line linenum) gives warning: is said to be replaced by
	      (goto-char (point-min)) (forward-line (1- linenum)))
	    (princ errmess t))
	(message "Not a syntax error.")
	(ess-display-temp-buffer errbuff)))))
=======
          (re-search-backward
           ;; FIXME: R does not give "useful" error messages -
           ;; -----  by default: We (ESS) could try to use a more useful one, via
           ;;   options(error = essErrorHandler)
           "^\\(Syntax error: .*\\) at line \\([0-9]*\\), file \\(.*\\)$"
           nil
           t)
          (let* ((filename (buffer-substring (match-beginning 3) (match-end 3)))
                 (fbuffer (get-file-buffer filename))
                 (linenum
                  (string-to-number
                   (buffer-substring (match-beginning 2) (match-end 2))))
                 (errmess (buffer-substring (match-beginning 1) (match-end 1))))
            (if showerr
                (ess-display-temp-buffer errbuff)
              (if fbuffer nil
                (setq fbuffer (find-file-noselect filename))
                (with-current-buffer fbuffer
                  (ess-mode)))
              (pop-to-buffer fbuffer)
              ;;(goto-line linenum) gives warning: is said to be replaced by
              (goto-char (point-min)) (forward-line (1- linenum)))
            (princ errmess t))
        (message "Not a syntax error.")
        (ess-display-temp-buffer errbuff)))))
>>>>>>> f2704f04

;;*;; ESS code formatting/indentation

;;;*;;; User commands

(defun ess-electric-brace (arg)
  "Insert character and correct line's indentation."
  (interactive "P")
  ;; skeleton-pair takes precedence
  (if (and (boundp 'skeleton-pair) skeleton-pair (featurep 'skeleton))
      (skeleton-pair-insert-maybe "{")
    ;; else
    (let (insertpos)
      (if (and (not arg)
               (eolp)
               (or (save-excursion
                     (skip-chars-backward " \t")
                     (bolp))
                   (if ess-auto-newline (progn (ess-indent-line) (newline) t) nil)))
          (progn
            (insert (if (featurep 'xemacs) (event-to-character last-command-event) last-command-event))
            (ess-indent-line)
            (if ess-auto-newline
                (progn
                  (newline)
                  ;; (newline) may have done auto-fill
                  (setq insertpos (- (point) 2))
                  (ess-indent-line)))
            (save-excursion
              (if insertpos (goto-char (1+ insertpos)))
              (delete-char -1))))
      (if insertpos
          (save-excursion
            (goto-char insertpos)
            (self-insert-command (prefix-numeric-value arg)))
        (self-insert-command (prefix-numeric-value arg))))))

(defun ess-indent-command (&optional whole-exp)
  "Indent current line as ESS code, or in some cases insert a tab character.
If `ess-tab-always-indent' is non-nil (the default), always indent
current line.  Otherwise, indent the current line only if point is at
the left margin or in the line's indentation; otherwise insert a tab.
A numeric argument, regardless of its value, means indent rigidly all
the lines of the expression starting after point so that this line
becomes properly indented.  The relative indentation among the lines
of the expression are preserved."
  (interactive "P")
  (if whole-exp
      ;; If arg, always indent this line as S
      ;; and shift remaining lines of expression the same amount.
      (let ((shift-amt (ess-indent-line))
            beg end)
        (save-excursion
          (if ess-tab-always-indent
              (beginning-of-line))
          (setq beg (point))
          (backward-up-list 1)
          (forward-list 1)
          (setq end (point))
          (goto-char beg)
          (forward-line 1)
          (setq beg (point)))
        (if (> end beg)
            (indent-code-rigidly beg end shift-amt)))
    (if (and (not ess-tab-always-indent)
             (save-excursion
               (skip-chars-backward " \t")
               (not (bolp))))
        (insert-tab)
      (ess-indent-line))))


(defun ess-indent-or-complete ()
  "Try to indent first, if code is already properly indented, complete instead.
It calls `comint-dynamic-complete' for emacs < 24 and `completion-at-point' otherwise.

In ess-mode, only tries completion if `ess-tab-complete-in-script' is non-nil.
See also `ess-first-tab-never-complete'."
  (interactive)
  (let ((shift (ess-indent-command)))
    (when (and ess-tab-complete-in-script
               (numberp shift) ;; can be nil if ess-tab-always-indent is nil
               (equal shift 0)
               (or (eq last-command 'ess-indent-or-complete)
                   (null ess-first-tab-never-complete)
                   (and (eq ess-first-tab-never-complete 'unless-eol)
                        (looking-at "\\s-*$"))
                   (and (eq ess-first-tab-never-complete 'symbol)
                        (not (looking-at "\\w\\|\\s_")))
                   (and (eq ess-first-tab-never-complete 'symbol-or-paren)
                        (not (looking-at "\\w\\|\\s_\\|\\s)")))
                   (and (eq ess-first-tab-never-complete 'symbol-or-paren-or-punct)
                        (not (looking-at "\\w\\|\\s_\\|\\s)\\|\\s.")))
                   ))
      (if (and (featurep 'emacs) (>= emacs-major-version 24))
          (completion-at-point)
        (comint-dynamic-complete)
        ))))

(defun ess-indent-exp ()
  "Indent each line of the ESS grouping following point."
  (interactive)
  (let ((indent-stack (list nil))
        (contain-stack (list (point)))
        (case-fold-search nil)
        ;; restart
        outer-loop-done innerloop-done state ostate
        this-indent
        last-sexp
        last-depth
        at-else at-brace
        (opoint (point))
        (next-depth 0))
    (save-excursion
      (forward-sexp 1))
    (save-excursion
      (setq outer-loop-done nil)
      (while (and (not (eobp)) (not outer-loop-done))
        (setq last-depth next-depth)
        ;; Compute how depth changes over this line
        ;; plus enough other lines to get to one that
        ;; does not end inside a comment or string.
        ;; Meanwhile, do appropriate indentation on comment lines.
        (setq innerloop-done nil)
        (while (and (not innerloop-done)
                    (not (and (eobp) (setq outer-loop-done t))))
          (setq ostate state)
          (setq state (parse-partial-sexp (point) (progn (end-of-line) (point))
                                          nil nil state))
          (setq next-depth (car state))
          (if (and (car (cdr (cdr state)))
                   (>= (car (cdr (cdr state))) 0))
              (setq last-sexp (car (cdr (cdr state)))))
          (if (or (nth 4 ostate))
              (ess-indent-line))
          (if (nth 4 state)
              (and (ess-indent-line)
                   (setcar (nthcdr 4 state) nil)))
          (if (or (nth 3 state))
              (forward-line 1)
            (setq innerloop-done t)))
        (if (<= next-depth 0)
            (setq outer-loop-done t))
        (if outer-loop-done
            nil
          ;; If this line had ..))) (((.. in it, pop out of the levels
          ;; that ended anywhere in this line, even if the final depth
          ;; doesn't indicate that they ended.
          (while (> last-depth (nth 6 state))
            (setq indent-stack (cdr indent-stack)
                  contain-stack (cdr contain-stack)
                  last-depth (1- last-depth)))
          (if (/= last-depth next-depth)
              (setq last-sexp nil))
          ;; Add levels for any parens that were started in this line.
          (while (< last-depth next-depth)
            (setq indent-stack (cons nil indent-stack)
                  contain-stack (cons nil contain-stack)
                  last-depth (1+ last-depth)))
          (if (null (car contain-stack))
              (setcar contain-stack (or (car (cdr state))
                                        (save-excursion (forward-sexp -1)
                                                        (point)))))
          (forward-line 1)
          (skip-chars-forward " \t")
          (if (eolp)
              nil
            (if (and (car indent-stack)
                     (>= (car indent-stack) 0))
                ;; Line is on an existing nesting level.
                ;; Lines inside parens are handled specially.
                (if (/= (char-after (car contain-stack)) ?{)
                    (setq this-indent (car indent-stack))
                  ;; Line is at statement level.
                  ;; Is it a new statement?  Is it an else?
                  ;; Find last non-comment character before this line
                  (save-excursion
                    (setq at-else (looking-at "else\\W"))
                    (setq at-brace (= (following-char) ?{))
                    (ess-backward-to-noncomment opoint)
                    (if (ess-continued-statement-p)
                        ;; Preceding line did not end in comma or semi;
                        ;; indent this line  ess-continued-statement-offset
                        ;; more than previous.
                        (progn
                          (ess-backward-to-start-of-continued-exp (car contain-stack))
                          (setq this-indent
                                (+ ess-continued-statement-offset (current-column)
                                   (if at-brace ess-continued-brace-offset 0))))
                      ;; Preceding line ended in comma or semi;
                      ;; use the standard indent for this level.
                      (if at-else
                          (progn (ess-backward-to-start-of-if opoint)
                                 (setq this-indent (+ ess-else-offset
                                                      (current-indentation))))
                        (setq this-indent (car indent-stack))))))
              ;; Just started a new nesting level.
              ;; Compute the standard indent for this level.
              (let ((val (ess-calculate-indent
                          (if (car indent-stack)
                              (- (car indent-stack))))))
                (setcar indent-stack
                        (setq this-indent val))))
            ;; Adjust line indentation according to its contents
            (if (= (following-char) ?})
                ;;(setq this-indent (- this-indent ess-indent-level)))
                (setq this-indent (+ this-indent
                                     (- ess-close-brace-offset ess-indent-level))))
            (if (= (following-char) ?{)
                (setq this-indent (+ this-indent ess-brace-offset)))
            ;; Put chosen indentation into effect.
            (or (= (current-column) this-indent)
                (= (following-char) ?\#)
                (progn
                  (delete-region (point) (progn (beginning-of-line) (point)))
                  (indent-to this-indent)))
            ;; Indent any comment following the text.
            (or (looking-at comment-start-skip)
                (if (re-search-forward comment-start-skip
                                       (save-excursion (end-of-line)
                                                       (point)) t)
                    (progn (indent-for-comment) (beginning-of-line))))))))))
;; (message "Indenting ESS expression...done")

;;;*;;; Support functions for indentation

(defun ess-comment-indent ()
  (if (or (looking-at "###")
          (and (looking-at "#!") (= 1 (line-number-at-pos))))
      (current-column)
    (if (looking-at "##")
        (let ((tem (ess-calculate-indent)))
          (if (listp tem) (car tem) tem))
      (skip-chars-backward " \t")
      (max (if (bolp) 0 (1+ (current-column)))
           comment-column))))

(defun ess-indent-line ()
  "Indent current line as ESS code.
Return the amount the indentation changed by."
  (if (fboundp ess-indent-line-function)
      (funcall ess-indent-line-function)
    ;; else S and R default behavior
    (let ((indent (ess-calculate-indent nil))
	  beg shift-amt
	  (case-fold-search nil)
	  (pos (- (point-max) (point))))
      (beginning-of-line)
      (setq beg (point))
      (cond ((eq indent nil)
	     (setq indent (current-indentation)))
	    (t
	     (skip-chars-forward " \t")
	     (cond ((and ess-fancy-comments ;; ### or #!
			 (or (looking-at "###")
			     (and (looking-at "#!") (= 1 (line-number-at-pos)))))
		    (setq indent 0))
		   ;; Single # comment
		   ((and ess-fancy-comments
			 (looking-at "#") (not (looking-at "##")) (not (looking-at "#'")))
		    (setq indent comment-column))
		   (t
		    (if (eq indent t) (setq indent 0))
		    (if (listp indent) (setq indent (car indent)))
		    (cond ((and (looking-at "else\\b")
				(not (looking-at "else\\s_")))
			   (setq indent (save-excursion
					  (ess-backward-to-start-of-if)
					  (+ ess-else-offset (current-indentation)))))
			  ((= (following-char) ?})
			   (setq indent
				 (+ indent
				    (- ess-close-brace-offset ess-indent-level))))
			  ((= (following-char) ?{)
			   (setq indent (+ indent ess-brace-offset))))))))
      (skip-chars-forward " \t")
      (setq shift-amt (- indent (current-column)))
      (if (zerop shift-amt)
	  (if (> (- (point-max) pos) (point))
	      (goto-char (- (point-max) pos)))
	(delete-region beg (point))
	(indent-to indent)
	;; If initial point was within line's indentation,
	;; position after the indentation.
	;; Else stay at same point in text.
	(if (> (- (point-max) pos) (point))
	    (goto-char (- (point-max) pos))))
      shift-amt)))

(defun ess-calculate-indent (&optional parse-start)
  "Return appropriate indentation for current line as ESS code.
In usual case returns an integer: the column to indent to.
Returns nil if line starts inside a string, t if in a comment."
  (save-excursion
    (beginning-of-line)
    (let ((indent-point (point))
          (beginning-of-defun-function nil) ;; don't call ess-beginning-of-function
          (open-paren-in-column-0-is-defun-start t) ;; basically go to point-min (no better solution aparently)
          (case-fold-search nil)
          state
          containing-sexp)
      (if parse-start
          (goto-char parse-start)
        ;; this one is awful with open-paren-in-column-0-is-defun-start t, it always goes to point-min
        (beginning-of-defun))
      (while (< (point) indent-point)
        (setq parse-start (point))
        (setq state (parse-partial-sexp (point) indent-point 0))
        (setq containing-sexp (car (cdr state))))
      (cond ((or (nth 3 state) (nth 4 state))
             ;; return nil (in string) or t (in comment)
             (nth 4 state))
            ((null containing-sexp)
             ;; Line is at top level.  May be data or function definition
             ;; or continuation of if,for,else not folowed by {
             (beginning-of-line)
             (let (orig-indent)
               (if (and (/= (following-char) ?\{)
                        (progn  (ess-backward-to-noncomment (point-min))
                                (setq  orig-indent (ess-continued-statement-p))))
                   (+ orig-indent ess-continued-statement-offset)
                 0)))   ; Unless it starts a function body
            ((/= (char-after containing-sexp) ?{)
             ;; line is expression, not statement:
             ;; indent to just after the surrounding open.
             (goto-char containing-sexp)
             (let ((bol (line-beginning-position)))

               (cond ((and (numberp ess-expression-offset)
                           (re-search-backward "[ \t]*expression[ \t]*" bol t))
                      ;; obj <- expression(...
                      ;; modified by shiba (forward-sexp -1)
                      (beginning-of-line)
                      (skip-chars-forward " \t")
                      ;; End
                      (+ (current-column) ess-expression-offset))
                     ((and (numberp ess-arg-function-offset)
                           (re-search-backward
                            "=[ \t]*\\s\"*\\(\\w\\|\\s_\\)+\\s\"*[ \t]*"
                            bol t))
                      (forward-sexp -1)
                      (+ (current-column) ess-arg-function-offset))
                     ;; now distinguish between
                     ;;   a <- some.function(arg1,
                     ;;                      arg2)
                     ;; and
                     ;;   a <- some.function(
                     ;;     arg1,
                     ;;     arg2)
                     ;; case 1: numeric
                     ((and (numberp ess-arg-function-offset-new-line)
                           (looking-at "[ \t]*([ \t]*$"))
                      (forward-sexp -1)
                      (+ (current-column) ess-arg-function-offset-new-line))
                     ;; case 2: list
                     ((and (listp ess-arg-function-offset-new-line)
                           (numberp (car ess-arg-function-offset-new-line))
                           (looking-at "[ \t]*([ \t]*$"))
                      ;; flush args to the begining of
                      (beginning-of-line)
                      (skip-chars-forward " \t")
                      (+ (current-column) (car ess-arg-function-offset-new-line)))
                     ;; "expression" is searched before "=".
                     ;; End
                     (t
                      (progn (goto-char (1+ containing-sexp))
                             (current-column))))))
            (t
             ;; Statement level.  Is it a continuation or a new statement?
             ;; Find previous non-comment character.
             (goto-char indent-point)
             (ess-backward-to-noncomment containing-sexp)
             ;; Back up over label lines, since they don't
             ;; affect whether our line is a continuation.
             (while (eq (preceding-char) ?\,)
               (ess-backward-to-start-of-continued-exp containing-sexp)
               (beginning-of-line)
               (ess-backward-to-noncomment containing-sexp))
             ;; Now we get the answer.
             (if (ess-continued-statement-p)
                 ;; This line is continuation of preceding line's statement;
                 ;; indent  ess-continued-statement-offset  more than the
                 ;; previous line of the statement.
                 (progn
                   (ess-backward-to-start-of-continued-exp containing-sexp)
                   (+ ess-continued-statement-offset (current-column)
                      (if (save-excursion (goto-char indent-point)
                                          (skip-chars-forward " \t")
                                          (eq (following-char) ?{))
                          ess-continued-brace-offset 0)))
               ;; This line starts a new statement.
               ;; Position following last unclosed open.
               (goto-char containing-sexp)
               ;; Is line first statement after an open-brace?
               (or
                ;; If no, find that first statement and indent like it.
                (save-excursion
                  (forward-char 1)
                  (while (progn (skip-chars-forward " \t\n")
                                (looking-at "#"))
                    ;; Skip over comments following openbrace.
                    (forward-line 1))
                  ;; The first following code counts
                  ;; if it is before the line we want to indent.
                  (and (< (point) indent-point)
                       (current-column)))
                ;; If no previous statement,
                ;; indent it relative to line brace is on.
                ;; For open brace in column zero, don't let statement
                ;; start there too.  If ess-indent-level is zero,
                ;; use ess-brace-offset +
                ;; ess-continued-statement-offset instead.
                ;; For open-braces not the first thing in a line,
                ;; add in ess-brace-imaginary-offset.
                (+ (if (and (bolp) (zerop ess-indent-level))
                       (+ ess-brace-offset ess-continued-statement-offset)
                     ess-indent-level)
                   ;; Move back over whitespace before the openbrace.
                   ;; If openbrace is not first nonwhite thing on the line,
                   ;; add the ess-brace-imaginary-offset.
                   (progn (skip-chars-backward " \t")
                          (if (bolp) 0 ess-brace-imaginary-offset))
                   ;; If the openbrace is preceded by a parenthesized exp,
                   ;; move to the beginning of that;
                   ;; possibly a different line
                   (progn
                     (if (eq (preceding-char) ?\))
                         (forward-sexp -1))
                     ;; Get initial indentation of the line we are on.
                     (current-indentation))))))))))

(defun ess-continued-statement-p ()
  "If a continuatieon of a statement, return an indent to add to continuation."
  (let ((eol (point)))
    (save-excursion
      (cond ((memq (preceding-char) '(nil ?\, ?\; ?\} ?\{ ?\]))
             nil)
            ;; ((bolp))
            ((= (preceding-char) ?\))
             (ignore-errors
               ;; if throws an error clearly not a continuation
               ;; can happen if the parenthetical statement starts a new line
               ;; (foo)  ## or
               ;; !(foo)
               (forward-sexp -2)
               (if (looking-at "if\\b[ \t]*(\\|for\\b[ \t]*(\\|while\\b[ \t]*(")
                   (- (point) (point-at-bol))
                 (when (looking-at "function\\b[ \t]*(")
                   0))))
            ((progn (forward-sexp -1)
                    (and (looking-at "else\\b\\|repeat\\b")
                         (not (looking-at "else\\s_\\|repeat\\s_"))))
             (let ((pt (point)))
               (skip-chars-backward " \t")
               (if (or (bolp)
                       (eq (preceding-char) ?\;))
                   (- pt (point))
                 (when (eq ?} (preceding-char))
                   (- (point) (point-at-bol) 1)))))
            (t
             (when 
                 (progn (goto-char eol)
                        (skip-chars-backward " \t")
                        (or (and (> (current-column) 1)
                                 (save-excursion (backward-char 1)
                                                 (looking-at "[-:+*/><=&|]")))
                            (and (> (current-column) 3)
                                 (progn (backward-char 3)
                                        (looking-at "%[^ \t]%")))))
               0)
             )))))

(defun ess-backward-to-noncomment (lim)
  (let (opoint stop)
    (while (not stop)
      (skip-chars-backward " \t\n\f" lim)
      (setq opoint (point))
      (beginning-of-line)
      (search-forward "#" opoint 'move)
      (skip-chars-backward " \t#")
      (setq stop (or (/= (preceding-char) ?\n) (<= (point) lim)))
      (if stop (point)
        (beginning-of-line)))))

(defun ess-backward-to-start-of-continued-exp (lim)
  (if (= (preceding-char) ?\))
      (forward-sexp -1))
  (beginning-of-line)
  (if (<= (point) lim)
      (goto-char (1+ lim)))
  (skip-chars-forward " \t"))

(defun ess-backward-to-start-of-if (&optional limit)
  "Move to the start of the last ``unbalanced'' if."
  (let ((beginning-of-defun-function nil))
    (or limit (setq limit (save-excursion (beginning-of-defun) (point))))
    (let ((if-level 1)
          (case-fold-search nil))
      (while (not (zerop if-level))
        (backward-sexp 1)
        (cond ((looking-at "else\\b")
               (setq if-level (1+ if-level)))
              ((looking-at "if\\b")
               (setq if-level (1- if-level)))
              ((< (point) limit)
               (setq if-level 0)
               (goto-char limit)))))))

;;;*;;; Predefined indentation styles

(defun ess-set-style (&optional style quiet)
  "Set up the `ess-mode' style variables from the `ess-style' variable
or if STYLE argument is given, use that.  It makes the ESS indentation
style variables buffer local."

  (interactive)
  (let ((ess-styles (mapcar 'symbol-name (mapcar 'car ess-style-alist))))
    (if (interactive-p)
        (setq style
              (intern (ess-completing-read "Set ESS mode indentation style"
                                           ess-styles nil t nil nil ess-default-style))))
    (setq style (or style ess-style))
    (make-local-variable 'ess-style)
    (if (memq (symbol-name style) ess-styles)
        (setq ess-style style)
      (error (format "Bad ESS style: %s" style)))
    (if (not quiet)
        (message "ESS-style: %s" ess-style))
                                        ; finally, set the indentation style variables making each one local
    (mapc (function (lambda (ess-style-pair)
                      (make-local-variable (car ess-style-pair))
                      (set (car ess-style-pair)
                           (cdr ess-style-pair))))
          (cdr (assq ess-style ess-style-alist)))
    ess-style))

;;*;; Creating and manipulating dump buffers

;;;*;;; The user command

(defun ess-dump-object-into-edit-buffer (object)
  "Edit an ESS object in its own buffer.

Without a prefix argument, this simply finds the file pointed to by
`ess-source-directory'. If this file does not exist, or if a
prefix argument is given, a dump() command is sent to the ESS process to
generate the source buffer."
  (interactive
   (progn
     (ess-force-buffer-current "Process to dump from: ")
     (if (ess-ddeclient-p)
         (list (read-string "Object to edit: "))
       (ess-read-object-name "Object to edit: "))))

  (let* ((dirname (file-name-as-directory
                   (if (stringp ess-source-directory)
                       ess-source-directory
                     (with-current-buffer (process-buffer (get-ess-process
                                                           ess-local-process-name))
                       (ess-setq-vars-local ess-customize-alist)
                       (apply ess-source-directory nil)))))
         (filename (concat dirname (format ess-dump-filename-template object)))
         (old-buff (get-file-buffer filename)))

    ;; If the directory doesn't exist, offer to create it
    (if (file-exists-p (directory-file-name dirname)) nil
      (if (y-or-n-p                     ; Approved
           (format "Directory %s does not exist. Create it? " dirname))
          (make-directory (directory-file-name dirname))
        (error "Directory %s does not exist." dirname)))

    ;; Three options:
    ;;  (1) Pop to an existing buffer containing the file in question
    ;;  (2) Find an existing file
    ;;  (3) Create a new file by issuing a dump() command to S
    ;; Force option (3) if there is a prefix arg

    (if current-prefix-arg
        (ess-dump-object object filename)
      (if old-buff
          (progn
            (pop-to-buffer old-buff)
            (message "Popped to edit buffer."))
        ;; No current buffer containing desired file
        (if (file-exists-p filename)
            (progn
              (ess-find-dump-file-other-window filename)
              (message "Read %s" filename))
          ;; No buffer and no file
          (ess-dump-object object filename))))))

(defun ess-dump-object (object filename)
  "Dump the ESS object OBJECT into file FILENAME."
  (let ((complete-dump-command (format inferior-ess-dump-command
                                       object filename)))
    (if (file-writable-p filename) nil
      (error "Can't dump %s as %f is not writeable." object filename))

    (if (ess-ddeclient-p)
        ;; ddeclient version
        (ess-dump-object-ddeclient object filename)

      ;; else: "normal", non-DDE behavior:

      ;; Make sure we start fresh
      (if (get-file-buffer filename)
          (kill-buffer (get-file-buffer filename)))

      (ess-command complete-dump-command)
      (message "Dumped in %s" filename)

      (ess-find-dump-file-other-window filename)

      ;; PD, 1Apr97
      ;;This ensures that the object gets indented according to ess-mode,
      ;;not as the R/S deparser does it. At the same time, it gets rid
      ;;of the mess generated by sending TAB characters to the readline
      ;;functions in R when you eval-buffer-*.
      (indent-region (point-min-marker) (point-max-marker) nil)
      (set-buffer-modified-p nil) ; no need to safe just because of indenting

      ;; Don't make backups for temporary files; it only causes clutter.
      ;; The ESS object itself is a kind of backup, anyway.
      (unless ess-keep-dump-files
        (make-local-variable 'make-backup-files)
        (setq make-backup-files nil))

      ;; Don't get confirmation to delete dumped files when loading
      (if (eq ess-keep-dump-files 'check)
          (setq ess-keep-dump-files nil))

      ;; Delete the file if necessary
      (if ess-delete-dump-files
          (delete-file (buffer-file-name))))))

(defun ess-find-dump-file-other-window (filename)
  "Find ESS source file FILENAME in another window."

  (if (file-exists-p filename) nil
    (ess-write-to-dribble-buffer
     (format "%s does not exist. Bad dump, starting fresh." filename)))

  ;; Generate a buffer with the dumped data
  (find-file-other-window filename)
  (ess-mode ess-customize-alist)

  (auto-save-mode 1)            ; Auto save in this buffer
  (setq ess-local-process-name ess-current-process-name)

  (if ess-function-template
      (progn
        (goto-char (point-max))
        (if (re-search-backward ess-dumped-missing-re nil t)
            (progn
              (replace-match ess-function-template t t)
              (set-buffer-modified-p nil) ; Don't offer to save if killed now
              (goto-char (point-min))
              (condition-case nil
                  ;; This may fail if there are no opens
                  (down-list 1)
                (error nil)))))))

;; AJR: XEmacs, makes sense to dump into "other frame".
(defun ess-dump-object-into-edit-buffer-other-frame (object)
  "Edit an ESS object in its own frame."
  (switch-to-buffer-other-frame (ess-dump-object-into-edit-buffer object)))

(provide 'ess-mode)

 ; Local variables section

;;; This file is automatically placed in Outline minor mode.
;;; The file is structured as follows:
;;; Chapters:     ^L ;
;;; Sections:    ;;*;;
;;; Subsections: ;;;*;;;
;;; Components:  defuns, defvars, defconsts
;;;              Random code beginning with a ;;;;* comment

;;; Local variables:
;;; mode: emacs-lisp
;;; outline-minor-mode: nil
;;; mode: outline-minor
;;; outline-regexp: "\^L\\|\\`;\\|;;\\*\\|;;;\\*\\|(def[cvu]\\|(setq\\|;;;;\\*"
;;; End:

;;; ess-mode.el ends here<|MERGE_RESOLUTION|>--- conflicted
+++ resolved
@@ -756,14 +756,10 @@
                   (save-buffer))))
           (buffer-modified-p buff)))))
 
-<<<<<<< HEAD
 (defvar ess-error-regexp   "^\\(Syntax error: .*\\) at line \\([0-9]*\\), file \\(.*\\)$"
   "Regexp to search for errors.")
 
-(defun ess-parse-errors (showerr)
-=======
 (defun ess-parse-errors (&optional showerr reset)
->>>>>>> f2704f04
   "Jump to error in last loaded ESS source file.
 With prefix argument, only shows the errors ESS reported."
   ;; reset argument is for compatibility with emacs next-error (tracebug
@@ -776,7 +772,6 @@
       (set-buffer errbuff)
       (goto-char (point-max))
       (if
-<<<<<<< HEAD
 	  (re-search-backward
 	   ;; FIXME: R does not give "useful" error messages -
 	   ;; -----  by default: We (ESS) could try to use a more useful one, via
@@ -794,8 +789,7 @@
 		  (ess-display-temp-buffer errbuff)
 	      (if fbuffer nil
 		(setq fbuffer (find-file-noselect filename))
-		(save-excursion
-		  (set-buffer fbuffer)
+		(with-current-buffer fbuffer
 		  (ess-mode)))
 	      (pop-to-buffer fbuffer)
 	      ;;(goto-line linenum) gives warning: is said to be replaced by
@@ -803,33 +797,6 @@
 	    (princ errmess t))
 	(message "Not a syntax error.")
 	(ess-display-temp-buffer errbuff)))))
-=======
-          (re-search-backward
-           ;; FIXME: R does not give "useful" error messages -
-           ;; -----  by default: We (ESS) could try to use a more useful one, via
-           ;;   options(error = essErrorHandler)
-           "^\\(Syntax error: .*\\) at line \\([0-9]*\\), file \\(.*\\)$"
-           nil
-           t)
-          (let* ((filename (buffer-substring (match-beginning 3) (match-end 3)))
-                 (fbuffer (get-file-buffer filename))
-                 (linenum
-                  (string-to-number
-                   (buffer-substring (match-beginning 2) (match-end 2))))
-                 (errmess (buffer-substring (match-beginning 1) (match-end 1))))
-            (if showerr
-                (ess-display-temp-buffer errbuff)
-              (if fbuffer nil
-                (setq fbuffer (find-file-noselect filename))
-                (with-current-buffer fbuffer
-                  (ess-mode)))
-              (pop-to-buffer fbuffer)
-              ;;(goto-line linenum) gives warning: is said to be replaced by
-              (goto-char (point-min)) (forward-line (1- linenum)))
-            (princ errmess t))
-        (message "Not a syntax error.")
-        (ess-display-temp-buffer errbuff)))))
->>>>>>> f2704f04
 
 ;;*;; ESS code formatting/indentation
 
