;;; ess-r-d.el --- R customization

;; Copyright (C) 1997--2010 A.J. Rossini, Richard M. Heiberger, Martin
;;      Maechler, Kurt Hornik, Rodney Sparapani, and Stephen Eglen.
;; Copyright (C) 2011--2012 A.J. Rossini, Richard M. Heiberger, Martin Maechler,
;;      Kurt Hornik, Rodney Sparapani, Stephen Eglen and Vitalie Spinu.

;; Author: A.J. Rossini
;; Created: 12 Jun 1997
;; Maintainer: ESS-core <ESS-core@r-project.org>

;; Keywords: languages, statistics

;; This file is part of ESS.

;; This file is free software; you can redistribute it and/or modify
;; it under the terms of the GNU General Public License as published by
;; the Free Software Foundation; either version 2, or (at your option)
;; any later version.

;; This file is distributed in the hope that it will be useful,
;; but WITHOUT ANY WARRANTY; without even the implied warranty of
;; MERCHANTABILITY or FITNESS FOR A PARTICULAR PURPOSE.  See the
;; GNU General Public License for more details.

;; You should have received a copy of the GNU General Public License
;; along with GNU Emacs; see the file COPYING.  If not, write to
;; the Free Software Foundation, 675 Mass Ave, Cambridge, MA 02139, USA.

;;; Commentary:

;; This file defines all the R customizations for ESS.  See ess-s-l.el
;; for general S language customizations.

;;; Code:

;;; Autoloads and Requires

(ess-message "[ess-r-d:] (require 'ess-s-l)")
(require 'ess-s-l)
(require 'eldoc)
(require 'ess-r-args); some. ~/.emacs rely ess-r-args-show .. replace by autoload !?
(require 'ess-developer)
(require 'ess-help)
(when (featurep 'emacs)
  (require 'ess-tracebug))

(autoload 'ess-help-underline "ess-help" "(Autoload)" t)

;; modify S Syntax table:
(setq R-syntax-table S-syntax-table)

;; In R 2.x, back tick now is a quote character, so lets tell Emacs
;; that it is; the problem below for older R should no longer be a
;; serious issue.
;;R >= 1.8: back tick `string` -- unfortunately no *pair* checking:
;; breaks when things like `..' are used:
(modify-syntax-entry ?` "\"" R-syntax-table)
(modify-syntax-entry ?_  "_"  R-syntax-table) ; foo_bar is symbol in R >=1.9

(ess-message "[ess-r-d:] (autoload ..) & (def** ..)")

;; (autoload 'inferior-ess "ess-inf" "Run an ESS process.")
;; (autoload 'ess-mode     "ess-mode" "Edit an ESS process.")

(defvar R-customize-alist
  (append
   '((ess-local-customize-alist         . 'R-customize-alist)
     (ess-dialect                       . "R")
     (ess-suffix                        . "R")
     (ess-dump-filename-template        . (ess-replace-regexp-in-string
                                           "S$" ess-suffix ; in the one from custom:
                                           ess-dump-filename-template-proto))
     (ess-mode-syntax-table             . R-syntax-table)
     (ess-mode-editing-alist            . R-editing-alist)
     (ess-change-sp-regexp              . ess-R-change-sp-regexp)
     (ess-help-sec-regex                . ess-help-R-sec-regex)
     (ess-help-sec-keys-alist           . ess-help-R-sec-keys-alist)
     (ess-loop-timeout                  . ess-S-loop-timeout);fixme: dialect spec.
     (ess-cmd-delay                     . ess-R-cmd-delay)
     (ess-function-pattern              . ess-R-function-pattern)
     (ess-object-name-db-file           . "ess-r-namedb.el" )
     (ess-imenu-mode-function           . 'ess-imenu-R)
     (ess-smart-operators               . ess-R-smart-operators)
     (inferior-ess-program              . inferior-R-program-name)
     (inferior-ess-objects-command      . inferior-R-objects-command)
     (inferior-ess-font-lock-keywords   . inferior-ess-R-font-lock-keywords)
     (inferior-ess-search-list-command  . "search()\n")
     ;;(inferior-ess-help-command               . "help(\"%s\", htmlhelp=FALSE)\n")
     (inferior-ess-help-command         . inferior-ess-r-help-command)
     (inferior-ess-help-filetype        . nil)
     (inferior-ess-exit-command         . "q()")
     (inferior-ess-exit-prompt          . "Save workspace image? [y/n/c]: ")
     ;;harmful for shell-mode's C-a: -- but "necessary" for ESS-help?
     (inferior-ess-start-file		. nil) ;; "~/.ess-R"
     (inferior-ess-start-args		. "")
     (ess-error-regexp-alist		. ess-R-error-regexp-alist)
     (ess-STERM		. "iESS")
     (ess-editor	. R-editor)
     (ess-pager		. R-pager)
     )
   S-common-cust-alist)
  "Variables to customize for R -- set up later than emacs initialization.")

(defvar ess-R-error-regexp-alist '(R R3 R-recover)
  "List of symbols which are looked up in `compilation-error-regexp-alist-alist'.")

(add-to-list 'compilation-error-regexp-alist-alist
             '(R "^.* \\(at \\(.+\\)#\\([0-9]+\\)\\)"  2 3 nil 2 1))
;; (add-to-list 'compilation-error-regexp-alist-alist
;;              '(R2 "\\(?:^ +\\(.*?\\):\\([0-9]+\\):\\([0-9]+\\):\\)"  1 2 nil 2 1))
(add-to-list 'compilation-error-regexp-alist-alist
             '(R3 "\\(?:Error .*: *\n? +\\)\\(.*\\):\\([0-9]+\\):\\([0-9]+\\):"  1 2 3 2 1))
(add-to-list 'compilation-error-regexp-alist-alist
             '(R-recover " *[0-9]+: +\\([^:\n\t]+?\\)#\\([0-9]+:\\)"  1 2 nil 2 1))

(defvar ess-r-versions (if (eq system-type 'darwin)
                           '("R-1" "R-2" "R-devel" "R-patched" "R32" "R64")
                         '("R-1" "R-2" "R-devel" "R-patched"))
  "List of partial strings for versions of R to access within ESS.
Each string specifies the start of a filename.  If a filename
beginning with one of these strings is found on `exec-path', a M-x
command for that version of R is made available.  For example, if the
file \"R-1.8.1\" is found and this variable includes the string
\"R-1\", a function called `M-x R-1.8.1' will be available to run that
version of R.
If duplicate versions of the same program are found (which happens if
the same path is listed on `exec-path' more than once), they are
ignored by calling `ess-uniq-list'.
Set this variable to nil to disable searching for other versions of R.
If you set this variable, you need to restart Emacs (and set this variable
before ess-site is loaded) for it to take effect.")

;;;### autoload
(defun R (&optional start-args)
  "Call 'R', the 'GNU S' system from the R Foundation.
Optional prefix (C-u) allows to set command line arguments, such as
--vsize.  This should be OS agnostic.
If you have certain command line arguments that should always be passed
to R, put them in the variable `inferior-R-args'."
  (interactive "P")
  ;; get settings, notably inferior-R-program-name :
  (setq ess-customize-alist R-customize-alist)
  (ess-write-to-dribble-buffer   ;; for debugging only
   (format
    "\n(R): ess-dialect=%s, buf=%s, start-arg=%s\n current-prefix-arg=%s\n"
    ess-dialect (current-buffer) start-args current-prefix-arg))
  (let* ((r-always-arg
          (if (or ess-microsoft-p (eq system-type 'cygwin))
              "--ess "
            "--no-readline "))
         (r-start-args
          (concat r-always-arg
                  inferior-R-args " " ; add space just in case
                  (if start-args
                      (read-string
                       (concat "Starting Args [other than `"
                               r-always-arg
                               "'] ? "))
                    nil)))
         use-dialog-box)

    (when (or ess-microsoft-p
              (eq system-type 'cygwin))
      (setq use-dialog-box nil)
      (if ess-microsoft-p ;; default-process-coding-system would break UTF locales on Unix
          (setq default-process-coding-system '(undecided-dos . undecided-dos))))
    (inferior-ess r-start-args) ;; -> .. (ess-multi ...) -> .. (inferior-ess-mode) ..
    ;;-------------------------
    (setq comint-input-sender 'inferior-R-input-sender)
    (ess-write-to-dribble-buffer
     (format "(R): inferior-ess-language-start=%s\n"
             inferior-ess-language-start))
    ;; can test only now that R is running:
    (ess-write-to-dribble-buffer
     (format "(R): version %s\n"
             (ess-get-words-from-vector "as.character(getRversion())\n")))
    (if (ess-current-R-at-least '2.7.0)
        (progn
          (if ess-use-R-completion ;; use R's completion mechanism (pkg "rcompgen" or "utils")
              (progn ; nothing to happen here -- is all in ess-complete-object-name
                (ess-write-to-dribble-buffer "resetting completion to 'ess-R-complete-object-name")
                ))
          ;; problem with ess-help-command
          (let ((my-R-help-cmd
                 (if (ess-current-R-at-least '2.10.0)
                     "help"
                   ;; else R version <= 2.9.2
                   "function(..., help_type) help(..., htmlhelp= (help_type==\"html\"))")))

            (ess-eval-linewise
             ;; not just into .GlobalEnv where it's too easily removed..
             (concat "assignInNamespace(\".help.ESS\","
                     my-R-help-cmd ", ns = asNamespace(\"base\"))")
             nil nil nil 'wait-prompt)
            ))

      ;; else R version <= 2.4.1
      ;; for R <= 2.1.x : define baseenv() :
      (ess-eval-linewise
       "if(!exists(\"baseenv\", mode=\"function\")) baseenv <- function() NULL"
       nil nil nil 'wait-prompt);; solving "lines running together"
      )
    (if inferior-ess-language-start
        (ess-eval-linewise inferior-ess-language-start
                           nil nil nil 'wait-prompt))))


;;;### autoload
(defun R-mode  (&optional proc-name)
  "Major mode for editing R source.  See `ess-mode' for more help."
  (interactive "P")
  (setq ess-customize-alist R-customize-alist)
  ;;(setq imenu-generic-expression R-imenu-generic-expression)
  (ess-mode R-customize-alist proc-name)
  ;; for emacs < 24
  (add-hook 'comint-dynamic-complete-functions 'ess-complete-object-name t 'local)
  ;; for emacs >= 24
  (remove-hook 'completion-at-point-functions 'ess-filename-completion 'local) ;; should be first
  (add-hook 'completion-at-point-functions 'ess-object-completion nil 'local)
  (add-hook 'completion-at-point-functions 'ess-filename-completion nil 'local)

  (if (fboundp 'ess-add-toolbar) (ess-add-toolbar))
  ;; ECB needs seminatic stuff.
  ;;  (if (featurep 'semantic)
  ;;      (setq semantic-toplevel-bovine-table r-toplevel-bovine-table))
  (if ess-imenu-use-S
      (progn (require 'ess-menu)
             (ess-imenu-R)))
  ;; MM:      ^^^^^^^^^^^ should really use ess-imenu-mode-function from the
  ;;     alist above!

  ;; useful for swankr/slime:
  (set (make-local-variable 'beginning-of-defun-function)
       (lambda (&optional arg)
         (skip-chars-backward " \t\n")
         (ess-beginning-of-function)))
  (set (make-local-variable 'end-of-defun-function)
       'ess-end-of-function)

  (run-hooks 'R-mode-hook))

(fset 'r-mode 'R-mode)

(defun ess-R-arch-2-bit (arch)
  "Translate R's architecture shortcuts/directory names to 'bits',
 i.e., \"32\" or \"64\" (for now)."
  (if (string= arch "i386")  "32"
    ;; else:
    "64"))

(defun ess-rterm-arch-version (long-path &optional give-cons)
  "Find an architecture-specific name for LONG-PATH, an absolute (long name) path
 to R on Windows. Returns either Name, a string, or a (Name . Path) cons, such as
 (\"R-2.12.1-64bit\"  .  \"C:/Program Files/R/R-2.12.1/bin/x64/Rterm.exe\")

\"R-x.y.z/bin/Rterm.exe\" will return \"R-x.y.z\", for R-2.11.x and older.
\"R-x.y.z/bin/i386/Rterm.exe\" will return \"R-x.y.z-32bit\", for R-2.12.x and newer.
\"R-x.y.z/bin/x64/Rterm.exe\"  will return \"R-x.y.z-64bit\", for R-2.12.x and newer."
  (let* ((dir  (directory-file-name (file-name-directory long-path)))
         (dir2 (directory-file-name (file-name-directory dir)))
         (v-1up (file-name-nondirectory dir));; one level up
         (v-2up (file-name-nondirectory dir2));; two levels up; don't want "bin" ...
         (v-3up (file-name-nondirectory ;; three levels up; no "bin" for i386, x64 ...
                 (directory-file-name (file-name-directory dir2))))
         (val (if (string= v-2up "bin")
                  (concat v-3up "-" (ess-R-arch-2-bit v-1up) "bit")
                ;; pre R-2.12.x, or when there's no extra arch-specific sub directory:
                v-2up)))
    (if give-cons
        (cons val long-path)
      val)))


(defun ess-r-versions-create ()
  "Generate the `M-x R-x.y.z' functions for starting other versions of R.
On MS Windows, this works using `ess-rterm-version-paths'; otherwise,
see `ess-r-versions' for strings that determine which functions are created.

The result is a list of the new R defuns, if any, that were created.  The
defuns will normally be placed on the menubar and stored as
`ess-r-versions-created' upon ESS initialisation."

  (if (not ess-r-versions)
      nil                               ;nothing to return
    ;; else, if ess-r-versions is non-nil, let's try to find those R versions.
    ;; This works by creating a temp buffer where the template function is
    ;; edited so that X.Y is replaced by the version name
    (let (versions
          r-versions-created
          (eval-buf (get-buffer-create "*ess-temp-r-evals*"))
          (template
           ;; This is the template function used for creating M-x R-X.Y.
           (concat
            "(defun R-X.Y (&optional start-args)
  \"Call the R version 'R-X.Y' using ESS.
This function was generated by `ess-r-versions-create'.\"
  (interactive \"P\")
  (let ((inferior-R-version \"R-X.Y\")
        (inferior-R-program-name \""
            (if ess-microsoft-p "Rterm" "R") "-X.Y\"))
    (R start-args)))
"
            ) ))

      (with-current-buffer eval-buf
        ;; clear the buffer.
        (delete-region (point-min) (point-max))

        ;; Find which versions of R we want.  Remove the pathname, leaving just
        ;; the name of the executable.
        (setq versions
              (if ess-microsoft-p
                  (mapcar (lambda(v) (ess-rterm-arch-version v 'give-cons))
                          ess-rterm-version-paths)
                ;;        ^^^^^^^^^^^^^^^^^^^^^^^ from ./ess-site.el at start
                ;; else (non-MS):
                (ess-uniq-list
                 (mapcar 'file-name-nondirectory
                         (apply 'nconc
                                (mapcar 'ess-find-exec-completions
                                        ess-r-versions))))))
        (setq r-versions-created ; also for returning at end.
              (if ess-microsoft-p
                  (mapcar 'car versions)
                versions))
        (ess-write-to-dribble-buffer
         (format "(R): ess-r-versions-create making M-x defuns for \n %s\n"
                 (mapconcat 'identity r-versions-created "\n ")))

        ;; Iterate over each string in VERSIONS, creating a new defun each time.
        (while versions
          (let* ((version (car versions))
                 (ver (if ess-microsoft-p (car version) version))
                 (beg (point)))

            (setq versions (cdr versions))
            (insert template)
            (goto-char beg)
            (while (search-forward "R-X.Y" nil t) ;; in all cases
              (replace-match ver t t))
            (when ess-microsoft-p
              (goto-char beg)
              (while (search-forward "Rterm-X.Y" nil t)
                (replace-match (w32-short-file-name (cdr version)) t t)))
            (goto-char (point-max)))
          )
        ;; buffer has now been created with defuns, so eval them!
        (eval-buffer))
      (unless (and (boundp 'ess-debugging) ess-debugging)
        (kill-buffer eval-buf))

      r-versions-created)))

(defvar ess-newest-R nil
  "Stores the newest version of R that has been found.  Used as a cache,
within ess-find-newest-R.  Do not use this value directly, but
instead call the function \\[ess-find-newest-R].")

(defun ess-find-newest-R ()
  "Find the newest version of R on the system.  Once the value is found,
cache it in the variable `ess-newest-R' for future use as finding the
newest version of R can be potentially time-consuming."
  (or ess-newest-R
      (progn (message "Finding all versions of R on your system...")
             ;;(sleep-for 3)
             nil)
      (setq ess-newest-R
            (ess-newest-r
             (if ess-microsoft-p
                 ess-rterm-version-paths
               (add-to-list 'ess-r-versions-created
                            inferior-R-program-name))))))

(defun ess-check-R-program-name ()
  "Check if `inferior-R-program-name' points to an executable version of R.
If not, try to find the newest version of R elsewhere on the system, and
update `inferior-R-program-name' accordingly."
  (unless (executable-find inferior-R-program-name)
    ;; need to check if we can find another name.
    (let ((newest (ess-find-newest-R)))
      (if newest
          (setq inferior-R-program-name newest)
        (message "Sorry, no version of R could be found on your system.")))))

(defun R-newest (&optional start-args)
  "Find the newest version of R available, and run it.
Subsequent calls to R-newest will run that version, rather than searching
again for the newest version.  Providing an optional prefix arg (C-u) will
prompt for command line arguments."
  (interactive "P")
  (let ((rnewest (ess-find-newest-R)))
    (if (not rnewest)
        (error "No version of R could be found.")
      ;; Else: we have a working version of R.
      ;; Have to be careful to avoid recursion...
      (message (concat "Newest version of R is " rnewest))
      (fset 'R-newest
            (intern
             (if ess-microsoft-p
                 (ess-rterm-arch-version rnewest)
               rnewest)))
      ;;(fset 'R-newest (intern rnewest))
      (R-newest start-args))))

;; (ess-r-version-date "R-2.5.1") (ess-r-version-date "R-patched")
;; (ess-r-version-date "R-1.2.1") (ess-r-version-date "R-1.8.1")
;; Windows:
;;  (ess-r-version-date "C:/Program Files (x86)/R/R-2.11.1/bin/Rterm.exe")
;; Note that for R-devel, ver-string is something like
;; R version 2.6.0 Under development (unstable) (2007-07-14 r42234)
;; Antique examples are 'R 1.0.1  (April 14, 2000)' or 'R 1.5.1 (2002-06-17).'
(defun ess-r-version-date (rver)
  "Return the date of the version of R named RVER.
The date is returned as a date string.  If the version of R could
not be found from the output of the RVER program, \"-1\" is
returned."
  (let ((date "-1")
        (ver-string (shell-command-to-string
                     ;; here, MS Windows (shell-command) needs a short name:
                     (concat (if ess-microsoft-p (w32-short-file-name rver) rver)
                             " --version"))))
    (when (string-match
           "R \\(version \\)?[1-9][^\n]+ (\\(2[0-9-]+\\)\\( r[0-9]+\\)?)"
           ver-string)
      (setq date (match-string 2 ver-string)))
    (cons date rver)))

(defun ess-current-R-version ()
  "Get the version of R currently running in the ESS buffer as a string"
  (ess-make-buffer-current)
  (car (ess-get-words-from-vector "as.character(getRversion())\n")))

(defun ess-current-R-at-least (version)
  "Is the version of R (in the ESS buffer) at least (\">=\") VERSION ?
Examples: (ess-current-R-at-least '2.7.0)
      or  (ess-current-R-at-least \"2.5.1\")"
  (ess-make-buffer-current)
  (string= "TRUE"
           (car (ess-get-words-from-vector
                 (format "as.character(getRversion() >= \"%s\")\n" version)))))

(defvar ess-temp-newest nil)

(defun ess-newest-r (rvers)
  "Check all the versions of RVERS to see which is the newest.
Return the name of the newest version of R."
  (let ((rtimes (mapcar 'ess-r-version-date rvers)))
    ;; SJE: 2007-07-13 -- following line is a temp var to check that
    ;; the newest version of R is found correctly.
    ;; (nowadays gives a compile warning)
    (setq ess-temp-newest rtimes)
    (ess-find-newest-date rtimes)))

;; Test case for following defun:
;; (setq a '( ("2003-10-04" . "R-1.7")
;;         ("2006-11-19" . "R-2.2")
;;         ("2007-07-01" . "R-dev")
;;         ("-1" . "R-broken")
;;         ("2005-12-30" . "R-2.0")))
;; (ess-find-newest-date a)
(defun ess-find-newest-date (rvers)
  "Find the newest version of R given in the a-list RVERS.
Each element of RVERS is a dotted pair (date . R-version), where
date is given as e.g.\"2007-11-30\" so that we can compare dates
as strings.  If a date is listed as \"-1\", that version of R
could not be found.

If the value returned is nil, no valid newest version of R could be found."
  (let (new-r this-r
              (new-time "0"))
    (while rvers
      (setq this-r (car rvers)
            rvers (cdr rvers))
      (when (string< new-time (car this-r))
        (setq new-time (car this-r)
              new-r    (cdr this-r))))
    new-r))


(defun ess-find-rterm (&optional ess-R-root-dir bin-Rterm-exe)
  "Find the full path of all occurences of Rterm.exe under the ESS-R-ROOT-DIR.
If ESS-R-ROOT-DIR is nil, construct it by looking for an occurence of Rterm.exe
in the exec-path.  If there are no occurences of Rterm.exe in the exec-path,
then use `ess-program-files' (which evaluates to something like \"c:/progra~1/R/\"
in English locales) which is the default location for the R distribution.
If BIN-RTERM-EXE is nil, then use \"bin/Rterm.exe\"."
  (if (not ess-R-root-dir)
      (let ((Rpath (executable-find "Rterm")))
        (setq ess-R-root-dir
              (expand-file-name
               (if Rpath
                   (concat (file-name-directory Rpath) "../../")
                 (concat ess-program-files "/R/"))))
        (ess-write-to-dribble-buffer
         (format "(ess-find-rterm): ess-R-root-dir = '%s'\n" ess-R-root-dir))
        ))

  (if (not bin-Rterm-exe) (setq bin-Rterm-exe "bin/Rterm.exe"))

  (when (file-directory-p ess-R-root-dir) ; otherwise file-name-all-.. errors
    (setq ess-R-root-dir
          (ess-replace-regexp-in-string "[\\]" "/" ess-R-root-dir))
    (let ((R-ver
           (ess-drop-non-directories
            (ess-flatten-list
             (mapcar (lambda (r-prefix)
                       (file-name-all-completions r-prefix ess-R-root-dir))
                     (append '("rw") ess-r-versions))))))
      (mapcar (lambda (dir)
                (let ((R-path
                       (concat ess-R-root-dir
                               (ess-replace-regexp-in-string "[\\]" "/" dir)
                               bin-Rterm-exe)))
                  (if (file-exists-p R-path) R-path)))
              R-ver))))


;;; eldoc

(defun ess-eldoc-function ()
  "Return the doc string, or nil.
If an ESS process is not associated with the buffer, do not try
to look up any doc strings."
  (interactive)
  (ess-make-buffer-current)
  (when (and ess-current-process-name
             (get-process ess-current-process-name)
             (not (ess-process-get 'busy)))
    (let* ((funname (or (and ess-eldoc-show-on-symbol ;; aggressive completion
                             (ess-get-object-at-point))
                        (car (ess--funname.start))))
           (doc (cadr (ess-function-arguments funname))))
      ;; (comint-preinput-scroll-to-bottom)
      (when doc
        (ess-eldoc-docstring-format funname doc))
      )))

(defun ess-eldoc-docstring-format (funname doc)
  (save-match-data
    (let* (;; (name (symbol-name sym))
           (truncate (or (null eldoc-echo-area-use-multiline-p)
                         (eq ess-eldoc-abbreviation-style 'aggressive)))
           ;; Subtract 1 from window width since will cause a wraparound and
           ;; resize of the echo area.
           (W (1- (- (window-width (minibuffer-window))
                     (+ 2 (length funname)))))
           newdoc
           )
      (setq doc
	    (if (or (<= (length doc) W)
		    (null ess-eldoc-abbreviation-style)
		    (eq 'none ess-eldoc-abbreviation-style))
		doc
	      ;;MILD filter
	      (setq doc (replace-regexp-in-string "TRUE" "T" doc))
	      (setq doc (replace-regexp-in-string "FALSE" "F" doc))
	      (if (or (<= (length doc) W)
		      (eq 'mild ess-eldoc-abbreviation-style))
		  doc
		;;NORMAL filter (deal with long defaults)
		(setq doc (replace-regexp-in-string
			   ;; function calls inside default docs foo(xxxx{..})
			   "([^)]\\{8\\}\\([^)]\\{4,\\}\\))"
			   "{.}" doc nil nil 1))
		(if (<= (length doc) W)
		    doc
		  (setq doc (replace-regexp-in-string
			     " +[^ \t=,\"\]+=[^ \t]\\{10\\}\\([^ \t]\\{4,\\}\\)\\(,\\|\\'\\)"
			     "{.}," doc nil nil 1))
		  (if (<= (length doc) W)
		      doc
		    (setq doc (replace-regexp-in-string
			       " +[^ \t=,\"]+=\\([^ \t]\\{10,\\}\\)\\(,\\|\\'\\)"
			       "{.}," doc nil nil 1))
		    (if (or (<= (length doc) W)
			    (eq 'normal ess-eldoc-abbreviation-style))
			doc
		      ;;STRONG filter (replace defaults)
		      (setq doc (replace-regexp-in-string
				 " *[^ \t=,\"\\]* = \\([^ \t]\\{4,\\}\\)\\(,\\|\\'\\)"
				 "{.}," doc nil nil 1))
		      (if (<= (length doc) W)
			  doc
			(setq doc (replace-regexp-in-string
				   "\\(=[^FT0-9].+?\\)\\(, [^ =,\"\\]+=\\|\\'\\)"
				   "" doc nil nil 1))
			(setq doc (replace-regexp-in-string
				   "\\(=[^FT0-9].+?\\)\\(, [^ =,\"\\]+,\\|\\'\\)"
				   "" doc nil nil 1))
			(if (or (<= (length doc) W)
				(eq 'strong ess-eldoc-abbreviation-style))
			    doc
			  ;;AGGRESSIVE filter (truncate what is left)
			  (concat (substring doc 0 (- W 4)) "{--}")
			  ))))))))
      (when (and (null eldoc-echo-area-use-multiline-p)
                 (> (length doc) W))
        (setq doc (concat (substring doc 0 (- W 4)) "{--}")))
      (format "%s: %s" funname doc)
      )))

;;; function argument completions
(defvar ess--funargs-cache (make-hash-table :test 'equal)
  "Chache for R functions' arguments")

(defvar ess--funargs-command  "local({
    if(version$minor > '14.1'){
        comp <- compiler::enableJIT(0L)
        on.exit(compiler::enableJIT(comp))
    }
    olderr <- options(error = NULL)
    on.exit(options(olderr))
    fun <- tryCatch(%s, error = function(e) NULL) ## works for special objects also
    .ess_funname<- '%s'
    if(is.null(fun) || !is.function(fun)){
        NULL
    }else{
        special <- grepl('[:$@[]', .ess_funname)
        args<-if(!special){
                fundef<-paste(.ess_funname, '.default',sep='')
                if(exists(fundef, mode = 'function')) args(fundef) else args(fun)
        }else args(fun)
        args <- gsub('^function \\\\(|\\\\) +NULL$','', paste(format(args), collapse = ''))
        args <- gsub(' = ', '=', gsub('[ \\t]{2,}', ' ',args), fixed = TRUE)
        allargs <-
                if(special) paste(names(formals(fun)), '=', sep='')
                else tryCatch(utils:::functionArgs(.ess_funname, ''), error = function(e) NULL)
        envname <- environmentName(environment(fun))
        c(envname,args,allargs)
     }
})
")

;; (defconst ess--funname-ignore '("else"))
(defvar ess-objects-never-recache '("print" "plot")
  "List of functions of whose arguments to be cashed only once per session.")

(defun ess-function-arguments (funname)
  "Get FUNARGS from cache or ask R for it.

Return FUNARGS - a list with the first element being a
cons (package_name . time_stamp_of_request), second element is a
string giving arguments of the function as they appear in
documentation, third element is a list of arguments of all S3
methods as returned by utils:::functionArgs utility.

If package_name is R_GlobalEnv or \"\", and time_stamp is less
recent than the time of the last user interaction to the process,
then update the entry.

Package_name is \"\" if funname was not found or is a special name,n
i.e. contains :,$ or @.
"
  (when funname ;; might be nil as returned by ess--funname.start
    (let* ((args (gethash funname ess--funargs-cache))
           (pack (caar args))
           (ts   (cdar args)))
      (when (and args
                 (and (or (null pack)
                          (and (equal pack "")
                               (not (member funname ess-objects-never-recache)))
                          (equal pack "R_GlobalEnv"))
                      (time-less-p ts (ess-process-get 'last-eval))))
        (setq args nil))
      (or args
          (when (and ess-current-process-name (get-process ess-current-process-name))
            (let ((args (ess-get-words-from-vector
                         (format ess--funargs-command funname funname) nil .01)))
              (setq args (list (cons (car args) (current-time))
                               (when (stringp (cadr args)) ;; error occured
                                 (replace-regexp-in-string  "\\\\" "" (cadr args)))
                               (cddr args)))
              ;; push even if nil
              (puthash funname args ess--funargs-cache))
            )))))

(defun ess-get-object-at-point ()
  "A very permissive version of symbol-at-point.
Suitable for R object's names."
  (let ((delim "[-+ ,\"\t\n\\*/()%{}]"))
    (unless (and (looking-back delim)
                 (looking-at   delim))
      (save-excursion
        (let ((beg (re-search-backward delim nil t)))
          (setq beg (or (and beg (goto-char (1+ beg)))
                        (goto-char (point-min))))
          (unless (re-search-forward delim nil t)
            (goto-char (point-max)))
          (buffer-substring-no-properties beg (1- (point))))
        ))))


(defvar ess--funname.start nil)
(defun ess--funname.start (&optional look-back)
  "If inside a function call, return (FUNNAMME . BEG) where
FUNNAME is a function name found before ( and beg is where
FUNNAME starts.

LOOK-BACK is a number of characters to look back; defaults to
2000. As the search might get quite slow for files with thousands
of lines.

Also store the cons in 'ess--funname.start for potential use
later."
  (when (not (ess-inside-string-p))
    (setq ess--funname.start
          (save-restriction
            (let* ((proc (get-buffer-process (current-buffer)))
                   (mark (and proc (process-mark proc))))
              (if (and mark (>= (point) mark))
                  (narrow-to-region mark (point))
                (narrow-to-region (max (- (point) (or look-back 2000)) (point-min))
                                  (point))
                ))
            (condition-case nil ;; check if it is inside a functon call
                (save-excursion
                  (up-list -1)
                  (while (not (looking-at "("))
                    (up-list -1))
                  ;; (skip-chars-backward " \t") ;; bad R style, so not providding help
                  (let ((funname (ess-get-object-at-point)))
                    (when (and funname
                               (not (member funname ess-S-non-functions)))
                      (cons funname (- (point) (length funname))))
                    ))
              (error nil))))))

(defun ess-R-get-rcompletions (&optional start end)
  "Call R internal completion utilities (rcomp) for possible completions.
Needs version of R>2.7.0

Optional START and END delimit the entity to complete, default to bol and point.

First element of a returned list is the completion token.
"
  (let* ((start (or start
                    (save-excursion (comint-bol nil) (point))))
         (end (or end (point)))
         ;; (opts1 (if no-args "op<-rc.options(args=FALSE)" ""))
         ;; (opts2 (if no-args "rc.options(op)" ""))
         (comm (format
                "local({
olderr <- options(error = NULL)
on.exit(options(olderr))
if(version$minor > '14.1'){
    comp <- compiler::enableJIT(0L)
    on.exit(compiler::enableJIT(comp))
}
utils:::.assignLinebuffer(\"%s\")
utils:::.assignEnd(%d)
utils:::.guessTokenFromLine()
utils:::.completeToken()
c(get('token', envir = utils:::.CompletionEnv),
  utils:::.retrieveCompletions())
})\n"
                (ess-quote-special-chars (buffer-substring start end))
                (- end start)))
         )
    (ess-get-words-from-vector comm)
    ))



(defun ess-R-complete-object-name ()
  "Completion in R via R's completion utilities (formerly 'rcompgen').
To be used instead of ESS' completion engine for R versions >= 2.7.0."
  (interactive)
  (let ((possible-completions (ess-R-get-rcompletions))
        token-string)
    ;; If there are no possible-completions, should return nil, so
    ;; that when this function is called from
    ;; comint-dynamic-complete-functions, other functions can then be
    ;; tried.
    (when possible-completions
      (setq token-string (pop possible-completions))
      (or (comint-dynamic-simple-complete token-string
                                          possible-completions)
          'none)))
  )

;;; auto-complete integration http://cx4a.org/software/auto-complete/index.html
(defvar  ac-source-R
  '((prefix     . ess-ac-start)
    ;; (requires   . 0) ::)
    (candidates . ess-ac-candidates)
    (document   . ess-ac-help)
    ;; (action  . ess-ac-action-args) ;; interfere with ac-fallback mechanism on RET (which is extremely annoing in inferior buffers)
    )
  "Combidned ad-completion source for R function arguments and R objects"
  )

(defun ess-ac-start ()
  (or (ess-ac-start-args)
      (ess-ac-start-objects)))

(defun ess-ac-candidates ()
  "OBJECTS + ARGS"
  (let ((args (ess-ac-args)))
    ;; sort of intrusive but right
    (if (< (length ac-prefix) ac-auto-start)
        args
      (if args
          (append args (ess-ac-objects t))
        (ess-ac-objects)))))

(defun ess-ac-help (sym)
  (if (string-match-p "=\\'" sym)
      (ess-ac-help-arg sym)
    (ess-ac-help-object sym)))

;; OBJECTS
(defvar  ac-source-R-objects
  '((prefix     . ess-ac-start-objects)
    ;; (requires   . 2)
    (candidates . ess-ac-objects)
    (document   . ess-ac-help-object))
  "Auto-completion source for R objects"
  )

(defun ess-ac-objects (&optional no-kill)
  "Get all cached objects"
  (when ac-prefix
    (unless no-kill ;; workaround
      (kill-local-variable 'ac-use-comphist))
    (if (string-match-p "[]:$@[]" ac-prefix)
<<<<<<< HEAD
	(cdr (ess-R-get-rcompletions ac-point))
      (with-ess-process-buffer 'no-error
	(unless (process-get *proc* 'busy)
	  (let ((le (process-get *proc* 'last-eval))
		(lobu (process-get *proc* 'last-objlist-update)))
	    (when (or  (null lobu) (null le) (time-less-p lobu le))
	      ;;re-read .GlobalEnv
	      (if (and ess-sl-modtime-alist
		       (not  ess-sp-change))
		  (ess-extract-onames-from-alist ess-sl-modtime-alist 1 'force)
		(ess-get-modtime-list)
		(setq ess-sp-change nil) ;; not treated exactly, rdas are not treated
		))
	    (process-put *proc* 'last-objlist-update (current-time))
	    (apply 'append (mapcar 'cddr ess-sl-modtime-alist))
	    ))))))
=======
        (cdr (ess-R-get-rcompletions ac-point))
      (with-current-ess-process-buffer 'no-error
        (unless (process-get *proc* 'busy)
          (let ((le (process-get *proc* 'last-eval))
                (lobu (process-get *proc* 'last-objlist-update)))
            (when (or  (null lobu) (null le) (time-less-p lobu le))
              ;;re-read .GlobalEnv
              (if (and ess-sl-modtime-alist
                       (not  ess-sp-change))
                  (ess-extract-onames-from-alist ess-sl-modtime-alist 1 'force)
                (ess-get-modtime-list)
                (setq ess-sp-change nil) ;; not treated exactly, rdas are not treated
                ))
            (process-put *proc* 'last-objlist-update (current-time))
            (apply 'append (mapcar 'cddr ess-sl-modtime-alist))
            ))))))
>>>>>>> f2704f04

(defun ess-ac-start-objects ()
  "Get initial position for objects completion."
  (let ((chars "]A-Za-z0-9.$@_:[")
        (bad-start-regexp "/\\|.[0-9]") ;; don't use this source if this is the starting string
        )
    (when (string-match-p  (format "[%s]" chars) (char-to-string (char-before)))
      (save-excursion
        (when (re-search-backward (format "[^%s]" chars) nil t)
          (unless (looking-at bad-start-regexp)
            (1+ (point)))
          )))))

(defun ess-ac-help-object (sym)
  "Help string for ac."
  (with-current-buffer (get-buffer-create " *ess-command-output*")
    (when (string-match ":+\\(.*\\)" sym)
      (setq sym (match-string 1 sym)))
    (ess-command (format inferior-ess-help-command sym) (current-buffer))
    (ess-help-underline)
    (goto-char (point-min))
    (buffer-string)))

;; ARGS
(defvar  ac-source-R-args
  '((prefix     . ess-ac-start-args)
    ;; (requires   . 0)
    (candidates . ess-ac-args)
    (document   . ess-ac-help-arg)
    (action     . ess-ac-action-args))
  "Auto-completion source for R function arguments"
  )

(defun ess-ac-start-args ()
  "Get initial position for args completion"
  (when (and ess-local-process-name
             (not (eq (get-text-property (point) 'face) 'font-lock-string-face)))
    (when (ess--funname.start)
      (if (looking-back "[(,]+[ \t\n]*")
          (point)
        (ess-ac-start-objects)))))

(defun ess-ac-args ()
  "Get the args of the function when inside parentheses."
  (when  ess--funname.start ;; stored by a coll to ess-ac-start-args
    (let ((args (nth 2 (ess-function-arguments (car ess--funname.start))))
          (len (length ac-prefix)))
      (if args
          (set (make-local-variable 'ac-use-comphist) nil)
        (kill-local-variable 'ac-use-comphist))
      (delete "...=" args))))

(defun ess-ac-action-args ()
  (when (looking-back "=")
    (delete-char -1)
    (insert " = ")))


(defun ess-ac-help-arg (sym)
  "Help string for ac."
  (setq sym (substring sym 0 -1)) ;; get rid of =
  (let ((buff (get-buffer-create " *ess-command-output*"))
        (fun (car ess--funname.start))
        doc)
    (ess-command (format ess--ac-help-arg-command sym fun) buff)
    (with-current-buffer buff
      (goto-char (point-min))
      (forward-line)
      (setq doc (buffer-substring-no-properties (point) (point-max))))))


(defvar ess--ac-help-arg-command
  "
getArgHelp <- function(arg, func = NULL){
    olderr <- options(error = NULL)
    on.exit(options(olderr))
    fguess <-
        if(is.null(func)) get('fguess', envir = utils:::.CompletionEnv)
        else func
    findArgHelp <- function(fun, arg){
        file <- help(fun, try.all.packages=FALSE)[[1]]
        hlp <- utils:::.getHelpFile(file)
        id <- grep('arguments', tools:::RdTags(hlp), fixed=TRUE)
        if(length(id)){
            arg_section <- hlp[[id[[1L]]]]
            items <- grep('item', tools:::RdTags(arg_section), fixed=TRUE)
            ## cat('items:', items,fill = T)
            if(length(items)){
                arg_section <- arg_section[items]
                args <- unlist(lapply(arg_section,
                                      function(el) paste(unlist(el[[1]][[1]], T,F),collapse='')))
                fits <- grep(arg, args, fixed= T)
                ## cat('args', args, 'fits',fill=T)
                if(length(fits))
                    paste(unlist(arg_section[[fits[1L]]][[2]],T,F),collapse='')
             }
        }
    }
    funcs <- c(fguess, tryCatch(methods(fguess),
                                warning = function(w) {NULL},
                                error = function(e) {NULL}))
    if(length(funcs) > 1 && length(pos <- grep('default', funcs))){
        funcs <- c(funcs[[pos[[1L]]]], funcs[-pos[[1L]]])
    }
    i <- 1L; found <- FALSE
    out <- 'No help found'
    while(i <= length(funcs) && is.null(out <-
            tryCatch(findArgHelp(funcs[[i]], arg),
                     warning = function(w) {NULL},
                     error = function(e) {NULL})
            ))
        i <- i + 1L
    cat(' \n\n', as.character(out), '\n\n')
}; getArgHelp('%s','%s')
")


;;;### autoload
(defun Rnw-mode ()
  "Major mode for editing Sweave(R) source.
See `noweb-mode' and `R-mode' for more help."
  (interactive)
  (require 'ess-noweb);; << probably someplace else
  (noweb-mode 1); turn it on
  (noweb-set-doc-mode 'latex-mode)
  (noweb-set-code-mode 'R-mode)
  (run-hooks 'Rnw-mode-hook))

(fset 'Snw-mode 'Rnw-mode); just a synonym (for now or ever)


(autoload 'ess-transcript-mode "ess-trns"
  "Major mode for editing S transcript files." t)

(defun R-transcript-mode ()
  "Does the right thing."
  (interactive)
  (ess-transcript-mode R-customize-alist))

(fset 'r-transcript-mode 'R-transcript-mode)

(defun R-fix-T-F (&optional from quietly)
  "Fix T/F into TRUE and FALSE *cautiously*, i.e. not in comments and strings;
 starting from the current position (point)."
  (interactive "d\nP"); point and prefix (C-u)
  (save-excursion
    (goto-char from)
    (ess-rep-regexp "\\(\\([][=,()]\\|<-\\) *\\)T\\>" "\\1TRUE"
                    'fixcase nil (not quietly))
    (goto-char from)
    (ess-rep-regexp "\\(\\([][=,()]\\|<-\\) *\\)F\\>" "\\1FALSE"
                    'fixcase nil (not quietly))))

;; From: Sebastian Luque <spluque@gmail.com>
;; To: ess-help@stat.math.ethz.ch
;; Date: Mon, 01 May 2006 19:17:49 -0500

;; Without knowing how to tell R to use w3m from within Emacs, and after
;; switching to Konqueror's window for the millionth time, I wrote the
;; following function:

;; This emulates some of the functionality of RSiteSearch() and tests ok in
;; my system GNU Emacs 22.0.50.1 (i486-pc-linux-gnu, X toolkit, Xaw3d scroll
;; bars) of 2006-04-27 on pacem, modified by Debian.  This has the benefit of
;; displaying results with whatever you've told browse-url to use; in my
;; case, w3m with the emacs-w3m package.

;; My elisp skills are rather poor, so comments and suggestions for
;; improvement are welcome.
;; --
;; Seb


;; MM _FIXME_: This only works correctly for  Emacs 22.0.50 (alpha)
;;             for 21.x it has problems in the (completing-read-multiple .)
;;             at the end
(defun R-site-search (string)
  "Search the R archives for STRING, using default criteria.  If
called with a prefix, options are available for
  1) matches per page,
  2) sections of the archives to search (separated by value of `crm-default-separator'),
  3) for displaying results in long or short formats, and
  4) for sorting by any given field.
Completion is available for supplying options."
  (interactive "sSearch string: ")
  (let ((site "http://search.r-project.org/cgi-bin/namazu.cgi?query=")
        (okstring (replace-regexp-in-string " +" "+" string)))
    (if current-prefix-arg
        (let ((mpp (concat
                    "&max="
                    (completing-read
                     "Matches per page: "
                     '(("20" 1) ("30" 2) ("40" 3) ("50" 4) ("100" 5)))))
              (format (concat
                       "&result="
                       (completing-read
                        "Format: " '("normal" "short")
                        nil t "normal" nil "normal")))
              (sortby (concat
                       "&sort="
                       (completing-read
                        "Sort by: "
                        '(("score" 1) ("date:late" 2) ("date:early" 3)
                          ("field:subject:ascending" 4)
                          ("field:subject:decending" 5)
                          ("field:from:ascending" 6) ("field:from:decending" 7)
                          ("field:size:ascending" 8) ("field:size:decending" 9))
                        nil t "score" nil "score")))
              (restrict (concat
                         "&idxname="
                         (mapconcat
                          'identity
                          (completing-read-multiple
                           "Limit search to: "
                           '(("Rhelp02a" 1) ("functions" 2) ("docs" 3)
                             ("Rhelp01" 4))
                           nil t "Rhelp02a,functions,docs" nil
                           "Rhelp02a,functions,docs") "&idxname="))))
          (browse-url (concat site okstring mpp format sortby restrict)))
      ;; else: without prefix use defaults:
      (browse-url (concat site okstring "&max=20&result=normal&sort=score"
                          "&idxname=Rhelp02a&idxname=functions&idxname=docs")))))

(defvar ess--packages-cache nil
  "Cache var to store package names. Used by
  `ess-install.packages'.")

(defun ess-install.packages (&optional update)
  "Prompt and install R package. With argument, update cached packages list."
  (interactive "P")
  (if (not (string-match "^R" ess-dialect))
      (message "Sorry, not available for %s" ess-dialect)
    (when (equal "@CRAN@" (car (ess-get-words-from-vector "getOption('repos')[['CRAN']]\n")))
      (ess-setCRANMiror)
      (ess-wait-for-process (get-process ess-current-process-name))
      (setq update t))
    (when (or update
              (not ess--packages-cache))
      (message "Fetching R packages ... ")
      (setq ess--packages-cache
            (ess-get-words-from-vector "print(rownames(available.packages()), max=1e6)\n")))
    (let ((ess-eval-visibly-p t)
          pack)
      (setq pack (ess-completing-read "Package to install" ess--packages-cache))
      (process-send-string (get-process ess-current-process-name)
                           (format "install.packages('%s')\n" pack))
      (display-buffer (buffer-name (process-buffer (get-process ess-current-process-name))))
      )))


(defun ess-setRepositories ()
  "Call setRepositories()"
  (interactive)
  (if (not (string-match "^R" ess-dialect))
      (message "Sorry, not available for %s" ess-dialect)
    (ess-eval-linewise "setRepositories(FALSE)\n")
    ))

(defun ess-setCRANMiror ()
  "Set cran mirror"
  (interactive)
  (let* ((M1 (ess-get-words-from-vector "local({out <- getCRANmirrors();print(paste(out$Name,'[',out$URL,']',sep = ''))})\n"))
         (M2 (mapcar (lambda (el)
                       (string-match "\\(.*\\)\\[\\(.*\\)\\]$" el)
                       (propertize (match-string 1 el) 'URL (match-string 2 el)))
                     M1))
         (opt  (ess-completing-read "Choose CRAN mirror" M2 nil t)))
    (when opt
      (setq opt (get-text-property 0 'URL opt))
      (ess-command
       (format "local({r <- getOption('repos'); r['CRAN'] <- '%s';options(repos=r)})\n" opt))
      (message "New CHRAN mirror: %s" (car (ess-get-words-from-vector "getOption('repos')[['CRAN']]\n")))
      )))

(defun ess-sos (cmd)
  "Interface to findFn in the library sos."
                                        ;(interactive (list (read-from-minibuffer "Web search for:" nil nil t nil (current-word))))
  (interactive  "sfindFn: ")
  (unless (equal "TRUE" (car (ess-get-words-from-vector "as.character(require(sos))\n")))
    (if (y-or-n-p "Library 'sos' is not installed. Install? ")
        (progn (ess-eval-linewise "install.packages('sos')\n")
               (ess-eval-linewise "library(sos)\n"))
      (signal 'quit nil)))
  (message nil)
  (ess-eval-linewise (format "findFn(\"%s\", maxPages=10)" cmd))
  )

(defun ess-library ()
  "Prompt and install R package. With argument, update cached packages list."
  (interactive)
  (if (not (string-match "^R" ess-dialect))
      (message "Sorry, not available for %s" ess-dialect)
    (let ((ess-eval-visibly-p t)
          (packs (ess-get-words-from-vector "print(.packages(T), max=1e6)\n"))
          pack)
      (setq pack (ess-completing-read "Load package" packs))
      (ess-eval-linewise (format "library('%s')\n" pack))
      (ess-set-process-variable ess-current-process-name 'ess-sp-change t)
      (display-buffer (buffer-name (process-buffer (get-process ess-current-process-name))))
      )))

(defun ess-dirs ()
  "Set Emacs' current directory to be the same as the *R* process.
If you change directory within *R* using setwd(), run this command so that
Emacs can update its `default-directory' variable for the *R* buffer.

Currently this function has been tested only for *R*, but should also work for
*S* buffers."
  (interactive)
  (let ((dir (car (ess-get-words-from-vector "getwd()\n"))))
    (message "new (ESS / default) directory: %s" dir)
    (setq default-directory (file-name-as-directory dir))))


 ; provides

(provide 'ess-r-d)

 ; Local variables section

;;; This file is automatically placed in Outline minor mode.
;;; The file is structured as follows:
;;; Chapters:     ^L ;
;;; Sections:    ;;*;;
;;; Subsections: ;;;*;;;
;;; Components:  defuns, defvars, defconsts
;;;              Random code beginning with a ;;;;* comment

;;; Local variables:
;;; mode: emacs-lisp
;;; outline-minor-mode: nil
;;; mode: outline-minor
;;; outline-regexp: "\^L\\|\\`;\\|;;\\*\\|;;;\\*\\|(def[cvu]\\|(setq\\|;;;;\\*"
;;; End:

;;; ess-r-d.el ends here<|MERGE_RESOLUTION|>--- conflicted
+++ resolved
@@ -824,7 +824,6 @@
     (unless no-kill ;; workaround
       (kill-local-variable 'ac-use-comphist))
     (if (string-match-p "[]:$@[]" ac-prefix)
-<<<<<<< HEAD
 	(cdr (ess-R-get-rcompletions ac-point))
       (with-ess-process-buffer 'no-error
 	(unless (process-get *proc* 'busy)
@@ -841,24 +840,6 @@
 	    (process-put *proc* 'last-objlist-update (current-time))
 	    (apply 'append (mapcar 'cddr ess-sl-modtime-alist))
 	    ))))))
-=======
-        (cdr (ess-R-get-rcompletions ac-point))
-      (with-current-ess-process-buffer 'no-error
-        (unless (process-get *proc* 'busy)
-          (let ((le (process-get *proc* 'last-eval))
-                (lobu (process-get *proc* 'last-objlist-update)))
-            (when (or  (null lobu) (null le) (time-less-p lobu le))
-              ;;re-read .GlobalEnv
-              (if (and ess-sl-modtime-alist
-                       (not  ess-sp-change))
-                  (ess-extract-onames-from-alist ess-sl-modtime-alist 1 'force)
-                (ess-get-modtime-list)
-                (setq ess-sp-change nil) ;; not treated exactly, rdas are not treated
-                ))
-            (process-put *proc* 'last-objlist-update (current-time))
-            (apply 'append (mapcar 'cddr ess-sl-modtime-alist))
-            ))))))
->>>>>>> f2704f04
 
 (defun ess-ac-start-objects ()
   "Get initial position for objects completion."
