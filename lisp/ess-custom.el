--- conflicted
+++ resolved
@@ -2492,13 +2492,10 @@
   ;; a "typical unix-alike installation"
   "Path to julia-release-basic executable"
   :group 'ess-Julia)
-<<<<<<< HEAD
-=======
 
 (defvar julia-basic-offset 4
   "Offset for julia code editing")
 
->>>>>>> 2194ec73
 
 
 