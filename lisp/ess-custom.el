;;; ess-custom.el --- Customize variables for ESS

;; Copyright (C) 1997--2010 A.J. Rossini, Rich M. Heiberger, Martin
;;      Maechler, Kurt Hornik, Rodney Sparapani, and Stephen Eglen.
;; Copyright (C) 2011--2012 A.J. Rossini, Richard M. Heiberger, Martin Maechler,
;;      Kurt Hornik, Rodney Sparapani, Stephen Eglen and Vitalie Spinu.

;; Author: A.J. Rossini <blindglobe@gmail.com>
;; Created: 05 June 2000
;; Maintainer: ESS-core <ESS-core@r-project.org>

;; Keywords: languages

;; This file is part of ESS

;; This file is free software; you can redistribute it and/or modify
;; it under the terms of the GNU General Public License as published by
;; the Free Software Foundation; either version 2, or (at your option)
;; any later version.
;;
;; This file is distributed in the hope that it will be useful,
;; but WITHOUT ANY WARRANTY; without even the implied warranty of
;; MERCHANTABILITY or FITNESS FOR A PARTICULAR PURPOSE.  See the
;; GNU General Public License for more details.
;;
;; You should have received a copy of the GNU General Public License
;; along with GNU Emacs; see the file COPYING.  If not, write to
;; the Free Software Foundation, 675 Mass Ave, Cambridge, MA 02139, USA.

;;; Code:

(require 'custom)
(require 'executable)

;; Customization Groups

(defgroup ess nil
  "ESS: Emacs Speaks Statistics."
  :group 'local)

(defgroup ess-edit nil
  "ESS: editing behavior, including coments/indentation."
  :group 'ess
  :prefix "ess-")

(defgroup ess-proc nil
  "ESS: process control."
  :group 'ess
  :prefix "ess-")

(defgroup ess-command nil
  "ESS: Commands for various things."
  :group 'ess
  :prefix "ess-")

(defgroup ess-help nil
  "ESS: help functions."
  :group 'ess
  :prefix "ess-")

(defgroup ess-hooks nil
  "ESS: hooks for customization."
  :group 'ess
  :prefix "ess-")

(defgroup ess-S nil
  "ESS: S Languages."
  :group 'ess
  :prefix "ess-")

(defgroup ess-origS nil
  "ESS: Original S Dialect from Bell Labs/AT&T."
  :group 'ess-S
  :prefix "ess-")

(defgroup ess-SPLUS nil
  "ESS: S-PLUS Dialect of S."
  :group 'ess-S
  :prefix "ess-")

(defgroup ess-R nil
  "ESS: R Dialect of S."
  :group 'ess-S
  :prefix "ess-")

(defgroup ess-sas nil
  "ESS: SAS."
  :group 'ess
  :prefix "ess-")

(defgroup ess-Stata nil
  "ESS: Stata."
  :group 'ess
  :prefix "ess-")

(defgroup ess-XLS nil
  "ESS: XLispStat."
  :group 'ess
  :prefix "ess-")

(defgroup ess-OMG nil
  "ESS: Omegahat."
  :group 'ess
  :prefix "ess-")

(defgroup ess-mouse nil ;; FIXME: this is not used yet <--> ./ess-mous.el
  "ESS: Mouse."
  :group 'ess
  :prefix "ess-")

(defgroup ess-roxy nil
  "Mode for editing in-code Roxygen documentation."
  :group 'ess
  :group 'convenience
  :group 'ess-extras
  :prefix "ess-" ;; << -- added for ESS integration  FIXME??
  :group 'tools)

(defgroup ess-sweave nil
  "Mode for editing Sweave (*.[SR]nw) files."
  :group 'ess-S
  :prefix "ess-")

(defgroup ess-extras nil
  "Extra utilities for ESS"
  :group 'ess
  :prefix "ess-")
;; Variables (not user-changeable)

(defvar ess-version "12.04" ;; updated by 'make'
  "Version of ESS currently loaded.")

(defvar ess-revision nil ;; set
  "The subversion revision and date of ESS.
Is set  by \\[ess-version-string].")


(defvar no-doc
  "This function is part of ESS, but has not yet been loaded.
Full documentation will be available after autoloading the function."
  "Documentation for autoload functions.")


 ; User changeable variables

;;; Common user changeable variable are described and documented in
;;; ess-site.el.  Please check there first!
;;;=====================================================
;;; In general: Variables with document strings starting with a * are
;;; the ones you can generally change safely, and may have to upon
;;; occasion.

;;*;; Options and Initialization

;; Menus and pulldowns.

(defcustom ess-funcmenu-use-p (fboundp 'func-menu)
  "Non-nil means use func-menu."
  :group 'ess
  :type  'boolean)

(defcustom ess-speedbar-use-p (fboundp 'speedbar)
  "Non-nil means use speedbar."
  :group 'ess
  :type  'boolean)

(defcustom ess-imenu-use-p (fboundp 'imenu)
  "Non-nil means use imenu facility.
This value can be overridden by mode-specific variables, such
as `ess-imenu-use-S'."
  :group 'ess
  :type  'boolean)

;;

(defcustom ess-handy-commands '(("change-directory"     . ess-change-directory)
                                ("install.packages"     . ess-install.packages)
                                ("library"              . ess-library)
                                ("objects[ls]"          . ess-execute-objects)
                                ("help-index"           . ess-display-index)
                                ("help-object"          . ess-display-help-on-object)
                                ("search"               . ess-execute-search)
                                ("set-width"            . ess-execute-screen-options)
                                ("setRepos"             . ess-setRepositories)
                                ("sos"                  . ess-sos)
                                ("vignettes"            . ess-display-vignettes)
                                )
  "An alist of custom ESS commands available for call by `ess-smart-comma' function."
  :group 'ess
  :type (if (featurep 'emacs) 'alist 'list))

(defcustom ess-user-full-name (user-full-name)
  "The full name of the user."
  :group 'ess
  :type 'string)

(defcustom ess-ask-for-ess-directory t
  "Non-nil means request the process directory each time S is run."
  :group 'ess
  :type 'boolean)

(defcustom ess-ask-about-transfile nil
  "Non-nil means ask about a transcript file before running ESS."
  :group 'ess
  :type 'boolean)

(defcustom ess-display-buffer-reuse-frames t
  "Non-nil means \\[display-buffer] reuses existing frames; see
`display-buffer-reuse-frames'."
  :group 'ess
  :type 'boolean)

(defcustom ess-language nil
  "Prefix of all ESS processes, and defines the dialect in use.
Currently acceptable values are `S',  `XLS', `SAS'.
Can be changed, e.g., to `R'.  Use `setq-default' if setting it in
.emacs (also see ess-site.el)."
  :group 'ess
  :type '(choice (const :tag "Initial" :value "Initial")
                 (const :tag "S"       :value "S")
                 (const :tag "XLS"     :value "XLS")
                 (const :tag "SAS"     :value "SAS")
                 (const :tag "R"       :value "R")))

(make-variable-buffer-local 'ess-language)
(setq-default ess-language "Initial")

(defvar ess-dialect nil
  "String version of the dialect being run for the inferior process.
This, plus `ess-language', should be able to determine the exact
version of the statistical package being executed in the particular
buffer.

Current values could include:
for `ess-dialect' = S3, S4, Sp3, Sp4, Sp5, Sp6, R, XLS, SAS, STA

Used to adjust for changes in versions of the program.")

(make-variable-buffer-local 'ess-dialect)
;;(setq-default ess-dialect "Initial-dialect")
(setq-default ess-dialect nil)
;;; SJE -- why use "Initial-dialect"?  If we use nil, it matches "None"
;;; in the custom choice.

;; (defcustom ess-etc-directory
;;   (expand-file-name (concat ess-lisp-directory "/../etc/"))
;;   "*Location of the ESS etc/ directory.
;; The ESS etc directory stores various auxillary files that are useful
;; for ESS, such as icons."
;;   :group 'ess
;;   :type 'directory)

(defcustom ess-directory-function nil
  "Function to return the directory that ESS is run from.
If nil or if the function returns nil then you get `ess-directory'."
  :group 'ess
  :type '(choice (const nil) function))

(defcustom ess-setup-directory-function nil
  "Function to setup the directory that ESS is run from.
This function can be called to set environment variables or to create
a workspace."
  :group 'ess
  :type '(choice (const nil) function))

(defcustom ess-directory nil
  "The directory ESS is run from.  It must end in a slash.
Provided as a default if `ess-ask-for-ess-directory' is non-nil.
A nil value means use the current buffer's default directory.
Buffer-local: in process buffers, this contains the directory ESS was
run from."
  :group 'ess
  :type '(choice (const nil) directory))

(defcustom ess-history-directory nil
  "Directory to pick up `ess-history-file' from.
If this is nil, the history file is relative to `ess-directory'."
  :group 'ess
  :type '(choice (const nil) directory))

(defcustom ess-history-file t
  "File to pick up history from.  nil means *no* history is read or written.
t means something like \".Rhistory\".
If this is a relative file name, it is relative to `ess-history-directory'.
Consequently, if that is set explicitly, you will have one history file
for all projects."
  :group 'ess
  :type '(choice (const :tag "Off" nil)
                 (const :tag "On" t)
                 file))

(defcustom ess-plain-first-buffername t
  "No fancy process buffname for the first process of each type (novice mode)."
  :group 'ess
  :type 'boolean)


(defcustom ess-use-inferior-program-name-in-buffer-name nil
  "For R, use e.g., 'R-2.1.0' or 'R-devel' (the program name) for buffer name.
Avoids the plain dialect name."
  :group 'ess
  :type 'boolean)

(defcustom  ess-use-ido t
  "If t ess will try to use ido completion whenever possible.

By default ESS uses enables IDO flex matching. See
`ido-enable-flex-matching' for details on flex matching and
`ess-ido-flex-matching' on how to disable it for ESS, if you
don't want it.

Some useful keys for IDO completion:

 - C-s (next) or C-r (previous) to move through the list.
 - C-SPC   to restrict the list to currently matched items.
 - TAB     to display possible completion in a buffer
 - C-t     `ido-toggle-regexp'
"
  :group 'ess
  :type 'boolean)

(defcustom ess-tab-complete-in-script nil
  "If non-nil, TAB in script buffers tries to complete if there is nothing to indent.
See also `ess-first-tab-never-complete' and `ess-first-tab-never-complete-in-word'")

(defcustom ess-first-tab-never-complete 'symbol
  "If t, first TAB never tries to complete in ess-mode.
If 'symbol first TAB doesn't try to complete if next char is a
valid symbol constituent.

If 'symbol-or-paren  don't complete if next char is closed paren
)}] or symbol character.

If 'symbol-or-paren-or-punct don't complete if next char is
punctuation +-=% etc, or closed paren or symbol.

If 'unless-eol - first TAB completes only at end of line.

If nil first TAB always tries to complete (this might be too
aggressive and dangerous).
"
  :group 'ess
  :type '(choice (const nil)
                 (const symbol)
                 (const symbol-or-paren)
                 (const symbol-or-paren-or-punct)
                 (const unless-eol)
                 (const t)))

(defalias 'ess-first-tab-never-completes-p  ess-first-tab-never-complete)

(defcustom ess-use-eldoc t
  "If t, activate eldoc in ess-mode and inferior-ess-mode buffers.
If 'script-only activate in ess-mode buffers only.

See also `ess-eldoc-show-on-symbol'."
  :group 'ess-extras
  :type '(choice (const t) (const script-only) (const nil)))


(defcustom ess-eldoc-show-on-symbol nil
  "If non-nil, show help string whenever the point is on a symbol.
If nil show only when the point is in a function call, i.e. after (."
  :group 'ess-extras
  :type  'boolean)


(defcustom ess-eldoc-abbreviation-style 'normal
  "How ess-eldoc string should be abbreviated when it doesn't fit into one line
A symbol which can be
nil: do nothing
mild:  Replace TRUE, FALSE with T,F
normal: Try mild + shorten the default values longer than 10 characters.
strong: Try normal + completely remove default values except =F,=T,=d where d is a digit.
aggressive: Try strong + truncate the doc string to fit into minibuffer.

The default style is 'normal.

Ess-eldoc also honors the value of `eldoc-echo-area-use-multiline-p',
which if set to nil, will cause the truncation of doc string
indifferent of the value of `ess-eldoc-abbreviation-style'. This way
you can combine different abbreviation styles with the truncation.
"
  :group 'ess
  :type '(choice (const nil) (const mild) (const normal) (const strong) (const aggressive))
  )


(defcustom ess-use-auto-complete nil
  "If t, activate auto-complete support  in ess-mode and inferior-ess-mode buffers.
If 'script-only activate in ess-mode buffers only.

If non-nil add `ac-source-R' and `ac-source-filename' to the
`ac-sources' buffer local variable.

ESS defines three AC sources `ac-source-R',`ac-source-R-objects'
and `ac-source-R-args'. See auto-complete package
documentation (http://cx4a.org/software/auto-complete/) for how
to install your custom sources.
"
  :group 'ess-extras
  :type '(choice (const t) (const script-only) (const nil)))

(defcustom ess-use-tracebug nil
  "If t, load ess-tracebug when R process starts."
  :group 'ess-extras
  :type  'boolean)

(defcustom  ess-ido-flex-matching t
  "If t, ido for ESS completion uses flex matching.
See `ido-enable-flex-matching' for details.
If you have an old computer, or you load lot of packages, you
might want to set this to nil.
"
  :group 'ess
  :type 'boolean)

(defvar ess--completing-hist nil
  "Variable to store completion history.
Used by `ess-completion-read' command.")

(defvar ess-smart-operators ()
  "List of smart operators to be used in ESS and IESS modes.
Not to be set by users. It is redefined by mode specific
settings, such as `ess-R-smart-operators'.
")
(make-variable-buffer-local 'ess-smart-operators)

(defvar ess-R-smart-operators nil
  "If nil, don't use any of smart operators.
If t, use all. If an axplicit list of operators, use only those
operators.

In current verion of ESS, it controls the behavior of
ess-smart-comma only, but will be enriched in the near future.
")


(defcustom ess-S-assign " <- "
  "String used for left assignment in all S dialects.
 Used by \\[ess-smart-underscore]."
  :group 'ess-S
  :type 'string)

;;*;; Variables concerning editing behaviour

(defcustom ess-filenames-map t
  "Declares if the filenames in an attached directory are the same
as objects in that directory (when t). This is not true for DOS and
other OS's with limited filename lengths.  Even if this is set
incorrectly, the right things will probably still happen, however."
  :group 'ess-edit
  :type 'boolean)

;;; SJE -- this is set in ess-site.el to be "always", so I changed
;;; value t to be "always", so that ess-site.el does not need editing.
;;; However, this is a bit messy, and would be nicer if ess-site.el
;;; value was t rather than "always".
(defcustom ess-keep-dump-files 'ask
  "Variable controlling whether to delete dump files after a successful load.
If nil: always delete.  If `ask', confirm to delete.  If `check', confirm
to delete, except for files created with ess-dump-object-into-edit-buffer.
Anything else, never delete.  This variable only affects the behaviour
of `ess-load-file'.  Dump files are never deleted if an error occurs
during the load. "
  :group 'ess-edit
  :type '(choice (const :tag "Check" :value  'check)
                 (const :tag "Ask"   :value  'ask)
                 (const :tag "Always keep"   :value "always")
                 (const :tag "Always delete"   :value nil)
                 ))


(defcustom ess-delete-dump-files nil
  "Non-nil means delete dump files after they are created.
This applies to dump files created with
`ess-dump-object-into-edit-buffer', only.

Boolean flag which determines what to do with the dump files
generated by \\[ess-dump-object-into-edit-buffer], as follows:

        If nil: dump files are deleted after each use, and so appear
only transiently. The one exception to this is when a loading error
occurs, in which case the file is retained until the error is
corrected and the file re-loaded.

        If non-nil: dump files are not deleted, and backups are kept
as usual.  This provides a simple method for keeping an archive of S
functions in text-file form.

Auto-save is always enabled in dump-file buffers to enable recovery
from crashes.

This is useful to prevent sources file being created for objects
you don't actually modify.  Once the buffer is modified and saved
however, the file is not subsequently unless `ess-keep-dump-files' is
nil, and the file is successfully loaded back into S."
  :group 'ess-edit
  :type 'boolean)

;;; From ess-mode:

(defcustom ess-mode-silently-save t
  "Non-nil means automatically save ESS source buffers before loading."
  :group 'ess-edit
  :type 'boolean)

;;*;; Variables controlling editing

;;;*;;; Edit buffer processing
(defcustom ess-function-template " <- function( )\n{\n\n}\n"
  "If non-nil, function template used when editing nonexistent objects.

The edit buffer will contain the object name in quotes, followed by
this string. Point will be placed after the first parenthesis or
bracket."
  :group 'ess-edit
  :type 'string)

;;; By K.Shibayama 5.14.1992
;;; Setting any of the following variables in your .emacs is equivalent
;;; to modifying the DEFAULT style.

;;;*;;; Indentation parameters

(defcustom ess-auto-newline nil
  "Non-nil means automatically newline before and after braces
inserted in S code."
  :type 'boolean
  :group 'ess-edit)

(defcustom ess-tab-always-indent t
  "Non-nil means TAB in S mode should always reindent the current line,
regardless of where in the line point is when the TAB command is used."
  :type 'boolean
  :group 'ess-edit)

(defvar ess-indent-level 2
  "Indentation of S statements with respect to containing block.")

(defvar ess-brace-imaginary-offset 0
  "Imagined indentation of an open brace following a statement.")

(defvar ess-brace-offset 0
  "Extra indentation for open braces.
Compares with other text in same context.")

(defvar ess-continued-statement-offset 2
  "Extra indent for lines not starting new statements.")

(defvar ess-continued-brace-offset 0
  "Extra indent for substatements that start with open-braces.
This is in addition to ess-continued-statement-offset.")

(defvar ess-arg-function-offset 2
  "Extra indent for internal substatements of function `foo' that called
in `arg=foo(...)' form.
If not number, the statements are indented at open-parenthesis following foo.")

(defvar ess-arg-function-offset-new-line 2
  "Extra indent for function arguments when ( is folowed by new line.

If nil, the statements are indented at open-parenthesis following foo:

  a <- some.function(other.function(
                                    arg1,
                                    arg2)

If a list of the form '(N) where N is a number, the statements
are indented at the previous line indentation + N characters:

  a <- some.function(other.function(
     arg1,
     arg2)


If a number N, the statement are alligned at the beggining of
function call + N characters:

  a <- some.function(other.function(
                       arg1,
                       arg2)


For inner function arguments the behavior is unchanged:

  some.function(arg1,
                arg2 = other.function(a,
                  b,

Set `ess-arg-function-offset' to nil if you want:

  some.function(arg1,
                arg2 = other.function(a,
                                      b,

and

some.function(arg1,
              arg2 = other.function(
                       a,
                       b,

")

;;added rmh 2Nov97 at request of Terry Therneau
(defvar ess-close-brace-offset 0
  "Extra indentation for closing braces.")

;;added rmh 2Nov97 at request of Terry Therneau
(defcustom ess-fancy-comments t
  "Non-nil means distiguish between #, ##, and ### for indentation."
  :type 'boolean
  :group 'ess-edit)


;; PeterDalgaard, 1Apr97 :
;;The default ess-else-offset should be 0, not 2 IMHO (try looking at
;;the ls() function, for instance).  Was 2.
(defvar ess-else-offset 0
  "Extra indent for `else' lines.")

(defvar ess-expression-offset 4
  "Extra indent for internal substatements of `expression' that specified
in `obj <- expression(...)' form.
If not number, the statements are indented at open-parenthesis following
`expression'.")

;;;*;;; Editing styles

(defvar ess-default-style-list
  (list 'DEFAULT
        (cons 'ess-indent-level ess-indent-level)
        (cons 'ess-continued-statement-offset ess-continued-statement-offset)
        (cons 'ess-brace-offset ess-brace-offset)
        (cons 'ess-expression-offset ess-expression-offset)
        (cons 'ess-else-offset ess-else-offset)
        (cons 'ess-brace-imaginary-offset ess-brace-imaginary-offset)
        (cons 'ess-continued-brace-offset ess-continued-brace-offset)
        (cons 'ess-arg-function-offset ess-arg-function-offset)
        (cons 'ess-arg-function-offset-new-line ess-arg-function-offset-new-line)
        (cons 'ess-close-brace-offset ess-close-brace-offset))
  "Default style constructed from initial values of indentation variables.")

(defvar ess-style-alist
  (cons ess-default-style-list
        '((GNU (ess-indent-level . 2)
               (ess-continued-statement-offset . 2)
               (ess-brace-offset . 0)
               (ess-arg-function-offset . 4)
               (ess-arg-function-offset-new-line . 4)
               (ess-expression-offset . 2)
               (ess-else-offset . 0)
               (ess-close-brace-offset . 0))
          (BSD (ess-indent-level . 8)
               (ess-continued-statement-offset . 8)
               (ess-brace-offset . -8)
               (ess-arg-function-offset . 0)
               (ess-arg-function-offset-new-line . 0)
               (ess-expression-offset . 8)
               (ess-else-offset . 0)
               (ess-close-brace-offset . 0))
          (K&R (ess-indent-level . 5)
               (ess-continued-statement-offset . 5)
               (ess-brace-offset . -5)
               (ess-arg-function-offset . 0)
               (ess-arg-function-offset-new-line . 0)
               (ess-expression-offset . 5)
               (ess-else-offset . 0)
               (ess-close-brace-offset . 0))
          (C++ (ess-indent-level . 4)
               (ess-continued-statement-offset . 4)
               (ess-brace-offset . -4)
               (ess-arg-function-offset . 0)
               (ess-arg-function-offset-new-line . 0)
               (ess-expression-offset . 4)
               (ess-else-offset . 0)
               (ess-close-brace-offset . 0))
          ;; R added ajr 17Feb04 to match "common R" use
          (RRR (ess-indent-level . 4)
               (ess-continued-statement-offset . 4)
               (ess-brace-offset . 0)
               (ess-arg-function-offset . 4)
               (ess-arg-function-offset-new-line . 2)
               (ess-expression-offset . 4)
               (ess-else-offset . 0)
               (ess-close-brace-offset . 0))
          ;; CLB added rmh 2Nov97 at request of Terry Therneau
          (CLB (ess-indent-level . 2)
               (ess-continued-statement-offset . 4)
               (ess-brace-offset . 0)
               (ess-arg-function-offset . 0)
               (ess-arg-function-offset-new-line . 0)
               (ess-expression-offset . 4)
               (ess-else-offset . 0)
               (ess-close-brace-offset . 2))))
  "Predefined formatting styles for ESS code.
Values for all groups, except OWN, are fixed.  To change the
value of variables in the OWN group, customize the variable
`ess-own-style-list'.  The default style in use is controlled by
`ess-default-style'.")

(defun ess-add-style (key entries)
  "Add a new style to `ess-style-list', with the key KEY.
Remove any existing entry with the same KEY before adding the new one.
This can be used"
  (setq ess-style-alist (assq-delete-all key ess-style-alist))
  (add-to-list 'ess-style-alist (cons key entries)))

(defcustom ess-own-style-list (cdr ess-default-style-list)
  "Indentation variables for your own style that can be changed.
Set `ess-default-style' to 'OWN to use these values.  To change
these values, use the customize interface."
  :group 'ess-edit
  :type '(repeat (cons symbol integer))
  :initialize 'custom-initialize-set
  :set (lambda (symbol value)
         (set symbol value)
         (ess-add-style 'OWN value)))

(defcustom ess-default-style 'DEFAULT
  "The default value of `ess-style'.
See the variable `ess-style-alist' for how these groups (DEFAULT,
OWN, GNU, BSD, ...) map onto different settings for variables."
  :type '(choice (const DEFAULT)
                 (const OWN)
                 (const GNU)
                 (const BSD)
                 (const K&R)
                 (const C++)
                 (const :tag "Common R" :value RRR)
                 (const CLB))
  :group 'ess-edit)

;; the real setting of this happens via <foo>-editing-alist:
(defvar ess-style ess-default-style
  "*The buffer specific ESS indentation style.")

;;*;; Variables controlling behaviour of dump files

(defcustom ess-source-directory
  (if ess-microsoft-p (getenv "TEMP")  "/tmp/")
  "Directory in which to place dump files.
This can be a string (an absolute directory name ending in a slash) or
a lambda expression of no arguments which will return a suitable string
value.  The lambda expression is evaluated with the process buffer as the
current buffer.

Possible value:

 (lambda () (file-name-as-directory
             (expand-file-name (concat (car ess-search-list) \"/.Src\"))))

This always dumps to a sub-directory (\".Src\") of the current ess
working directory (i.e. first elt of search list)."
  :group 'ess-edit
  :type 'directory)


(defcustom ess-dump-filename-template-proto (concat (user-login-name) ".%s.S")
  "Prototype template for filenames of dumped objects.
The ending `S' is replaced by the current \\[ess-suffix], to give
\\[ess-dump-filename-template] when an inferior ESS process starts.

By default, gives filenames like `user.foofun.S', so as not to clash with
other users if you are using a shared directory. Other alternatives:
\"%s.S\" ; Don't bother uniquifying if using your own directory(ies)
\"dumpdir\"; Always dump to a specific filename. This makes it impossible
to edit more than one object at a time, though.
(make-temp-name \"scr.\") ; Another way to uniquify"
;; MM: The last 3-4 lines above suck (I don't understand them) -- FIXME --

:group 'ess-edit
:type 'string)


;;*;; Hooks

(defcustom ess-mode-hook nil
  "Hook for customizing ESS each time it is entered."
  :group 'ess-hooks
  :type 'hook)

(defcustom ess-mode-load-hook nil
  "Hook to call when ess.el is loaded."
  :group 'ess-hooks
  :type 'hook)

(defcustom ess-pre-run-hook nil
  "Hook to call before starting up ESS.
Good for setting up your directory."
  :group 'ess-hooks
  :type 'hook)

(defcustom ess-post-run-hook nil
  "Hook to call just after the ESS process starts up.
Good for evaluating ESS code."
  :group 'ess-hooks
  :type 'hook)

(defcustom inferior-ess-mode-hook nil
  "Hook for customizing inferior ESS mode.  Called after
`inferior-ess-mode' is entered and variables have been initialised."
  :group 'ess-hooks
  :type 'hook)

;;; make it possible to save an inferior-ess-mode buffer without losing
;;; the connection to the running ESS process.
(put 'inferior-ess-mode 'mode-class 'special)
;; FIXME AJR: Should the above be there?  I don't think so!
;;       MM : the functionality should be, right? Move statement to ./ess.el ?
;;       AJR: No, we should move the statement to ./ess-inf.el

(defcustom ess-help-mode-hook nil
  "Functions to call when entering `ess-help-mode'."
  :group 'ess-hooks
  :type 'hook)

(defcustom ess-send-input-hook nil
  "Hook called just before line input is sent to the process."
  :group 'ess-hooks
  :type 'hook)

(defcustom ess-transcript-mode-hook nil
  "Hook for customizing ESS transcript mode."
  :group 'ess-hooks
  :type 'hook)

(defcustom R-mode-hook nil
  "Hook run when entering R mode."
  :type 'hook
  :group 'ess-R)

(defcustom Rnw-mode-hook nil
  "Hook run when entering Rnw mode."
  :type 'hook
  :group 'ess-R)


(defcustom ess-pdf-viewer-pref nil
  "External pdf viewer you like to use from ESS.
If nil, will use  getOption(\"pdfviewer\") in R, and try finding one
from a list."
  :type '(choice (const nil) string)
  :group 'ess)

(defcustom ess-ps-viewer-pref nil
  "External PostScript viewer you like to use from ESS.
If nil, ESS will try finding one from a list."
  :type '(choice (const nil) string)
  :group 'ess)

;; ---- ./ess-roxy.el : ------------

(defcustom ess-roxy-package "roxygen2"
  "The name of the R package to use for Roxygen."
  :group 'ess-roxy
  :type 'string)

(defcustom ess-roxy-tags-noparam '("export" "nord")
  "The tags used in roxygen fields that can be used alone.  Used
to decide highlighting and tag completion."
  :group 'ess-roxy
  :type '(repeat string))

(defcustom ess-roxy-tags-param '("author" "aliases" "concept"
                                 "examples" "format" "keywords"
                                 "method" "exportMethod"
                                 "name" "note" "param"
                                 "include" "references" "return"
                                 "seealso" "source" "docType"
                                 "title" "TODO" "usage" "import"
                                 "exportClass" "exportPattern" "S3method"
                                 "importFrom" "importClassesFrom"
                                 "importMethodsFrom" "useDynLib"
                                 "rdname" "slot")
  "The tags used in roxygen fields that require a parameter.
Used to decide highlighting and tag completion."
  :group 'ess-roxy
  :type '(repeat string))

(defcustom ess-roxy-template-alist
  (list (cons "description"  ".. content for \\description{} (no empty lines) ..")
        (cons "details" ".. content for \\details{} ..")
        (cons "title" "")
        (cons "param"  "")
        (cons "return" "")
        (cons "author" ess-user-full-name))
  "The tags and defaults to insert when creating empty templates.
Param is a place holder for where to enter
parameters. Description and details do not use @ tags, but are
instead placed at the beginning of the entry (and should
therefore also be at the beginning of this template to give
syntactically correct roxygen entries)"
  :group 'ess-roxy
  :type '(alist :value-type (group string)))

(defcustom ess-roxy-fill-param-p nil
  "Non-nil causes parameter descriptions to be filled (word-wrapped) upon `ess-roxy-update-entry'."
  :group 'ess-roxy
  :type '(choice (const :tag "Off" nil)
                 (const :tag "On" t)))

(defcustom ess-roxy-hide-show-p nil
  "Non-nil means ess-roxy uses hs-minor-mode for block hiding with TAB."
  :group 'ess-roxy
  :type '(choice (const :tag "Off" nil)
                 (const :tag "On" t)))

(defcustom ess-roxy-start-hidden-p nil
  "Non-nil means all blocks should be hidden from start."
  :group 'ess-roxy
  :type '(choice (const :tag "Off" nil)
                 (const :tag "On" t)))

(defcustom ess-roxy-str "##'"
  "Prefix string to insert before each line in a roxygen block."
  :group 'ess-roxy
  :type 'string)

(defcustom ess-swv-pdflatex-commands '("texi2pdf" "pdflatex" "make")
  "Commands to run a version of pdflatex in  \\[ess-swv-PDF];
the first entry is the default command."
  :group 'ess-sweave
  :type 'list)

(defcustom ess-swv-plug-into-AUCTeX-p nil
  "Non-nil means add commands to AUCTeX's \\[TeX-command-list]
to sweave the current noweb file and latex the result."
  :group 'ess-sweave
  :type '(choice (const :tag "Off" nil)
                 (const :tag "On" t)))


 ; System variables

;; SJE -- this should not be defcustom - user does not set it.
(defvar ess-local-process-name nil
  "The name of the ESS process associated with the current buffer.")
(put 'ess-local-process-name 'risky-local-variable t)
(make-variable-buffer-local 'ess-local-process-name)


(defcustom ess-kermit-command "gkermit -T"
  "Kermit command invoked by `ess-kermit-get' and `ess-kermit-send'."
  :group 'ess
  :type  'string)

(defcustom ess-kermit-prefix "#"
  "String files must begin with to use kermit file transfer."
  :group 'ess
  :type  'string)

(defcustom ess-kermit-remote-directory "."
  "Buffer local variable that designates remote directory of file."
  :group 'ess
  :type  'string)
(make-variable-buffer-local 'ess-kermit-remote-directory)

;;*;; Regular expressions

;; -- Note: Some variables not-to-customize moved to ./ess-mode.el :
;; ess-set-function-start

;; Fixme: the following is just for S dialects :
(defcustom ess-dumped-missing-re
  "\\(<-\nDumped\n\\'\\)\\|\\(<-\\(\\s \\|\n\\)*\\'\\)"
  "If a dumped object's buffer matches this re, then it is replaced
by `ess-function-template'."
  :group 'ess
  :type 'regexp)

(defcustom ess-dump-error-re
  (if (string= ess-language "S") "\nDumped\n\\'"
    "[Ee]rror")
  "Regexp used to detect an error when loading a file."
  :group 'ess
  :type 'regexp)

;;;; This is tested for S dialects (actually only for R) -- be careful with it!
(defvar ess-help-arg-regexp "\\(['\"]?\\)\\([^,=)'\"]*\\)\\1"
  "Reg(ular) Ex(pression) of help(.) arguments.  MUST: 2nd \\(.\\) = arg.")

 ; ess-inf: variables for inferior-ess.

;;*;; System dependent variables

;; If you need to change the *-program-name variables, do so in
;; ess-site.el.  Do NOT make the changes here!!
;; Keep a copy of your revised ess-site.el to use as a starting point
;; for upgrades of ESS.

(defcustom inferior-ess-own-frame nil
  "Non-nil means that inferior ESS buffers should start in their own frame.
The parameters of this frame are stored in `inferior-ess-frame-alist'."
  :group 'ess-proc
  :type 'boolean)

(defcustom inferior-ess-frame-alist default-frame-alist
  "Alist of frame parameters used to create new frames for iESS buffers.
This defaults to `default-frame-alist' and is used only when
the variable `inferior-ess-own-frame' is non-nil."
  :group 'ess-proc
  :type 'alist)

(defcustom inferior-ess-same-window t
  "Non-nil indicates new inferior ESS process appears in current window.
Otherwise, the new inferior ESS buffer is shown in another window in the
current frame.  This variable is ignored if `inferior-ess-own-frame' is
non-nil."
  :group 'ess-proc
  :type 'boolean)


(defcustom inferior-R-program-name
  (if ess-microsoft-p "Rterm"  "R")
  "Program name for invoking an inferior ESS with \\[R]."
  :group 'ess-R
  :type 'string)

(defcustom inferior-R-args ""
  "String of arguments (see 'R --help') used when starting R.
These arguments are currently not passed to other versions of R that have
been created using the variable `ess-r-versions'."
  :group 'ess-R
  :type 'string)


(defcustom inferior-STA-args ""
  "String of arguments used when starting stata.
Due to technical limitations this list should include the program name
See `inferior-STA-program-name'" 
  :group 'ess-Stata
  :type 'string)

(defcustom inferior-R-objects-command "print(objects(pos=%d, all.names=TRUE), max = 1e6)\n"
  "Format string for R command to get a list of objects at position %d.
Used in e.g., \\[ess-execute-objects] or \\[ess-display-help-on-object]."
  :group 'ess-command
  :type 'string)



(defcustom ess-program-files ;; 32 bit version
  (if ess-microsoft-p
      (if (getenv "ProgramW6432")
          (w32-short-file-name (getenv "ProgramFiles(x86)"));; always 32 on 64 bit OS
        (w32-short-file-name (getenv "ProgramFiles")))      ;; always 32 on 32 bit OS
    nil)
  "Safe (no embedded blanks) 8.3 name for 32-bit programs that works across internationalization."
  :group 'ess
  :type 'string)

(defcustom ess-program-files-64 ;; 64 bit version
  (if (and ess-microsoft-p (getenv "ProgramW6432"))
      (w32-short-file-name (getenv "ProgramW6432"))
    nil)
  "Safe (no embedded blanks) 8.3 name for 64-bit programs that works across internationalization."
  :group 'ess
  :type 'string)

(defcustom ess-rterm-version-paths nil
  "Stores the full path file names of Rterm versions, computed via
\\[ess-find-rterm].  If you have versions of R in locations other than
in ../../R-*/bin/Rterm.exe or ../../rw*/bin/Rterm.exe, relative to the
directory in the `exec-path' variable containing your default location
of Rterm, you will need to redefine this variable with a
`custom-set-variables' statement in your site-start.el or .emacs
file."
  :group 'ess-R
  :type '(repeat string))

(defcustom ess-SHOME-versions
  ;;   ess-program-files  ~= "c:/progra~1"  for typical locales/languages
  (mapcar
   (lambda (ch) (concat ess-program-files ch))
   '("/Insightful/splus62"
     "/Insightful/splus61"
     "/MathSoft/splus6"
     "/spls45se"
     "/Insightful/splus62netclient"
     "/Insightful/splus62net/server"
     "/Insightful/splus61netclient"
     "/Insightful/splus61net/server"
     "/Insightful/splus6se"
     "/Insightful/splus61se"
     "/Insightful/splus62se"
     "/Insightful/splus70"
     "/Insightful/splus71"
     "/Insightful/splus8.0.1"
     "/Insightful/splus8.0.4"
     "/Insightful/splus80"
     "/TIBCO/splus81"
     "/TIBCO/splus82"
     ))
  "List of possible values of the environment variable SHOME for recent
releases of S-Plus.  These are the default locations for several
current and recent releases of S-Plus.  If any of these pathnames
correspond to a directory on your machine, running the function
`ess-sqpe-versions-create' will create a function, for example,
\\[splus70], that will start the corresponding version Sqpe inside an
emacs buffer in iESS[S] mode.  If you have versions of S-Plus in
locations other than these default values, redefine this variable with
a `custom-set-variables' statement in your site-start.el or .emacs
file.  The list of functions actually created appears in the *ESS*
buffer and should appear in the \"ESS / Start Process / Other\"
menu."
  :group 'ess-SPLUS
  :type '(repeat string))

(defcustom ess-SHOME-versions-64
  ;;   ess-program-files-64  ~= "c:/progra~1"  for typical locales/languages
  (mapcar
   (lambda (ch) (concat ess-program-files-64 ch))
   '("/TIBCO/splus82"
     ))
  "List of possible values of the environment variable SHOME for recent
releases of 64-bit S-Plus.  These are the default locations for several
current and recent releases of S-Plus.  If any of these pathnames
correspond to a directory on your machine, running the function
`ess-sqpe-versions-create' will create a function, for example,
\\[splus70], that will start the corresponding version Sqpe inside an
emacs buffer in iESS[S] mode.  If you have versions of 64-bit S-Plus in
locations other than these default values, redefine this variable with
a `custom-set-variables' statement in your site-start.el or .emacs
file.  The list of functions actually created appears in the *ESS*
buffer and should appear in the \"ESS / Start Process / Other\"
menu."
  :group 'ess-SPLUS
  :type '(repeat string))

(defcustom inferior-S3-program-name "/disk05/s/S"
  "Program name for invoking an inferior ESS with S3()."
  :group 'ess-S
  :type 'string)

(defcustom inferior-S+3-program-name "Splus"
  "Program name for invoking an inferior ESS with S+3()."
  :group 'ess-SPLUS
  :type 'string)

(defcustom inferior-S+4-program-name
  (concat ess-program-files "/spls45se/cmd/Splus.exe")
  "Program name for invoking an external GUI S+4.
The default value is correct for a default installation of
S-Plus 4.5 Student Edition and with bash as the shell.
For any other version or location, change this value in ess-site.el or
site-start.el.  Use the 8.3 version of the pathname.
Use double backslashes if you use the msdos shell."
  :group 'ess-SPLUS
  :type 'string)

(defcustom inferior-S+4-print-command "S_PRINT_COMMAND=gnuclientw.exe"
  "Destination of print icon in S+4 Commands window."
  :group 'ess-SPLUS
  :type 'string)

(defcustom inferior-S+4-editor-pager-command
  "options(editor='gnuclient.exe', pager='gnuclientw.exe')"
  "Programs called by the editor() and pager() functions
in S+4 Commands window and in Sqpe+4 buffer."
  :group 'ess-S
  :type 'string)

(defcustom inferior-Sqpe+4-program-name
  (concat ess-program-files "/spls45se/cmd/Sqpe.exe")
  "Program name for invoking an inferior ESS with Sqpe+4()."
  :group 'ess-SPLUS
  :type 'string)

(defcustom inferior-Sqpe+4-SHOME-name
  (if ess-microsoft-p (concat ess-program-files "/spls45se" ""))
  "SHOME name for invoking an inferior ESS with Sqpe+4().
The default value is correct for a default installation of
S-Plus 4.5 Student Edition.  For any other version or location,
change this value in ess-site.el or site-start.el.  Use the 8.3
version of the pathname."
  :group 'ess-SPLUS
  :type 'string)
;;(if ess-microsoft-p
;;    (let* ((SHOME (getenv "SHOME"))
;;         (PATH (getenv "PATH"))
;;         (split-PATH (split-string PATH ";")) ;; Unix uses ":"
;;         (num 0)
;;         pathname)
;;      (if (not SHOME)
;;        (while (< num (length split-PATH))
;;          (setq pathname (concat (nth num split-PATH) "/Sqpe.exe"))
;;          (if (not (file-exists-p pathname))
;;              (setq num (1+ num))
;;            (progn
;;              (setq num (length split-PATH))
;;              (setq SHOME (expand-file-name (concat pathname "/../..")))))))
;;      (setq-default inferior-Sqpe+4-SHOME-name SHOME)))


(defcustom inferior-S-elsewhere-program-name "sh"
  "Program name to invoke an inferior ESS with S on a different computer."
  :group 'ess-proc
  :type 'string)

(defcustom inferior-ESS-elsewhere-program-name "sh"
  "Program name to invoke an inferior ESS with program on a
different computer."
  :group 'ess-proc
  :type 'string)

(defcustom inferior-S4-program-name "S4"
  "Program name to invoke an inferior ESS with S4()."
  :group 'ess-S
  :type 'string)

(defcustom inferior-S+5-program-name "Splus5"
  "Program name to invoke an inferior ESS with S+5()."
  :group 'ess-SPLUS
  :type 'string)

(if ess-microsoft-p
    (defcustom inferior-S+6-program-name
      (concat ess-program-files "/TIBCO/splus82/cmd/Splus.exe")
      "Program name to invoke an external GUI S+6 for Windows.
The default value is correct for a default installation of
S-Plus 8.1 and with bash as the shell.
For any other version or location, change this value in ess-site.el or
site-start.el.  Use the 8.3 version of the pathname.
Use double backslashes if you use the msdos shell."
      :group 'ess-SPLUS
      :type 'string)
  (defcustom inferior-S+6-program-name "Splus8"
    "Program name to invoke an inferior ESS with S+6() for Unix."
    :group 'ess-SPLUS
    :type 'string))

(defcustom inferior-Splus-args ""
  "String of arguments used when starting S.
These arguments are currently passed only to S+6."
  :group 'ess-SPLUS
  :type 'string)

(defcustom inferior-Splus-objects-command "objects(where=%d)\n"
  "Format string for R command to get a list of objects at position %d.
Used in e.g., \\[ess-execute-objects] or \\[ess-display-help-on-object]."
  :group 'ess-command
  :type 'string)

(defcustom inferior-S+6-print-command "S_PRINT_COMMAND=gnuclientw.exe"
  "Destination of print icon in S+6 for Windows Commands window."
  :group 'ess-SPLUS
  :type 'string)

(defcustom inferior-S+6-editor-pager-command
  "options(editor='gnuclient.exe', pager='gnuclientw.exe')"
  "Programs called by the editor() and pager() functions
in S+6 for Windows Commands window and in Sqpe+6 for Windows buffer."
  :group 'ess-SPLUS
  :type 'string)

(defcustom inferior-Sqpe+6-program-name
  (concat ess-program-files "/TIBCO/splus82/cmd/Sqpe.exe")
  "Program name for invoking an inferior ESS with Sqpe+6() for Windows."
  :group 'ess-S
  :type 'string)

(defcustom inferior-Sqpe+6-SHOME-name
  (if ess-microsoft-p (concat ess-program-files "/TIBCO/splus82" ""))
  "SHOME name for invoking an inferior ESS with Sqpe+6() for Windows.
The default value is correct for a default installation of
S-Plus 8.1.  For any other version or location,
change this value in ess-site.el or site-start.el.  Use the 8.3
version of the pathname."
  :group 'ess-SPLUS
  :type 'string)
;;(if ess-microsoft-p
;;    (let* ((SHOME (getenv "SHOME"))
;;         (PATH (getenv "PATH"))
;;         (split-PATH (split-string PATH ";")) ;; Unix uses ":"
;;         (num 0)
;;         pathname)
;;      (if (not SHOME)
;;        (while (< num (length split-PATH))
;;          (setq pathname (concat (nth num split-PATH) "/Sqpe.exe"))
;;          (if (not (file-exists-p pathname))
;;              (setq num (1+ num))
;;            (progn
;;              (setq num (length split-PATH))
;;              (setq SHOME (expand-file-name (concat pathname "/../..")))))))
;;      (setq-default inferior-Sqpe+6-SHOME-name SHOME)))

(defcustom ess-S-quit-kill-buffers-p nil
  "Controls whether S buffers should also be killed once a process is killed.
This is used only when an iESS process is killed using C-c C-q.
Possible values:
nil - do not kill any S buffers associated with the process.
t - kill S buffers associated with the process.
ask - ask the user whether the S buffers should be killed."
  :group 'ess-S
  :type '(choice (const nil) (const t) (const ask)))

(defcustom inferior-XLS-program-name "xlispstat"
  "Program name for invoking an inferior ESS with \\[XLS]."
  :group 'ess-XLS
  :type 'string)

(defcustom inferior-VST-program-name "vista"
  "Program name for invoking an inferior ESS with \\[ViSta]."
  :group 'ess-XLS
  :type 'string)

(defcustom inferior-ARC-program-name "arc"
  "Program name for invoking an inferior ESS with \\[ARC]."
  :group 'ess-XLS
  :type 'string)

(defcustom inferior-SAS-program-name "sas"
  "Program name for invoking an inferior ESS with SAS()."
  :group 'ess-sas
  :type 'string)

(defcustom inferior-STA-program-name "stata"
  "Program name for invoking an inferior ESS with stata().
This is NOT Stata, because we need to call stata with TERM=emacs in
order for it to work right.  And Emacs is too smart for it."
  :group 'ess-Stata
  :type 'string)

(defcustom ess-sta-delimiter-friendly nil
  "Non-nil means convert embedded semi-colons to newlines for Stata processing."
  :group 'ess-Stata
  :type 'string)

(defcustom inferior-OMG-program-name "omegahat"
  "Program name for invoking an inferior ESS with omegahat()."
  :group 'ess-OMG
  :type 'string)


;;;;; names for setting the pager and editor options of the
;;;;; inferior-ess-process
;;;
;;; S-editor and S-pager,
;;; R-editor and R-pager,
;;; ess-editor and ess-pager,
;;; and inferior-ess-language-start
;;; apply in principle to the 15 files essd[s-]*.el
;;; Several of the files (ess-sp4-d.el and ess-sp6w-d.el) have more
;;; than one *-customize-alist.
;;; These variables are currently used only with the S language files for
;;; S S-Plus R.

(defcustom R-editor
  (if ess-microsoft-p "gnuclient.exe"
    (if (equal system-type 'Apple-Macintosh) nil
      (if (featurep 'xemacs) "gnuclient" "emacsclient"))) ;; unix
  "Editor called by R process with 'edit()' command."
  :group 'ess
  :type 'string)

(defcustom R-pager 'nil ; Usually nil is correct as ESS and page() cooperate.
  "Pager called by R process with 'page()' command."
  :group 'ess
  :type '(choice (const nil) string))


;; FIXME:  For GNU emacs, "emacsclient" (without ".exe") also works on Windoze
;;   (if (>= emacs-major-version 22) "emacsclient" ; for all platforms
(defcustom S-editor
  (if ess-microsoft-p "gnuclient.exe"
    (if (equal system-type 'Apple-Macintosh) nil
      ;; unix:
      (if (featurep 'xemacs) "gnuclient" "emacsclient")))
  "Editor called by S process with 'edit()' command."
  :group 'ess
  :type 'string)

(defcustom S-pager
  (if ess-microsoft-p "gnuclientw.exe"
    (if (equal system-type 'Apple-Macintosh) nil
      (if (featurep 'xemacs) "gnuclient" "emacsclient")))
  "Pager called by S process with 'page()' command."
  ;; Change made to provide a better help(function) experience with
  ;; S+6 and xemacs
  ;; gnuclient -q will open a buffer with an HTML help file
  ;; you can view it with M-x browse-url-of-buffer
  :group 'ess
  :type 'string)

(defvar ess-editor nil
  "*Editor by which the process sends information to an emacs buffer
for editing and then to be returned to the process.")

(defvar ess-pager nil
  "*Pager by which the process sends information to an emacs buffer.")

(defvar inferior-ess-language-start nil
  "*Initialization commands sent to the ESS process.")

(make-variable-buffer-local 'ess-editor)
(make-variable-buffer-local 'ess-pager)
(make-variable-buffer-local 'inferior-ess-language-start)



;;;;; names for S-Plus help files on MS-Windows

(defcustom inferior-ess-help-filetype nil
  "S-Plus and Sqpe for Windows use the \"chm\" (compiled html) filetype
for help files.  The default value is nil for other systems."
  :group 'ess-proc
  :type 'string)
(make-variable-buffer-local 'inferior-ess-help-filetype)
(setq-default inferior-ess-help-filetype nil)


;;;;; names for communication using MS-Windows 9x/NT ddeclient mechanism

(defcustom inferior-ess-ddeclient nil
  "ddeclient is the intermediary between emacs and the stat program."
  :group 'ess-proc
  :type 'string)

(make-variable-buffer-local 'inferior-ess-ddeclient)

(defcustom inferior-ess-client-name nil
  "Name of ESS program ddeclient talks to."
  :group 'ess-proc
  :type 'string)

(make-variable-buffer-local 'inferior-ess-client-name)

(defcustom inferior-ess-client-command nil
  "ddeclient command sent to the ESS program."
  :group 'ess-proc
  :type '(choice (const nil) string))

(make-variable-buffer-local 'inferior-ess-client-command)

;;;;; user settable defaults
(defvar inferior-S-program-name  inferior-S+3-program-name
  "*Program name for invoking an inferior ESS with S().")
;;- (setq inferior-S-program
;;-       (cond ((string= S-proc-prefix "S") "Splus")
;;-         ((string= S-proc-prefix "R") "R")
;;-         (t "S")
;;-         ))
;;(make-local-variable 'inferior-S-program)

(defvar inferior-ess-program nil ;inferior-S-program-name
  "*Default program name for invoking inferior-ess().
The other variables ...-program-name should be changed, for the
corresponding program.")

(make-variable-buffer-local 'inferior-ess-program)
(setq-default inferior-ess-program inferior-S-program-name)


(defvar inferior-R-version "R (newest)"
  "A (short) name of the current R version.  A global variable for
ESS internal communication.")

(defvar inferior-ess-start-args ""
  "String of arguments passed to the ESS process.
If you wish to pass arguments to a process, see e.g. `inferior-R-args'.")

(defcustom inferior-ess-start-file nil
  "File dumped into process, if non-nil."
  :group 'ess-proc
  :type '(choice (const nil) file))

(defcustom inferior-ess-pager "cat"
  "Pager to use for reporting help files and similar things."
  :group 'ess-proc
  :type 'string)

;; does it make sense to customize here, as we currently set this *directly*
;; in the FOO-BAR-cust-alist's ???
;; VS: Right. It only confuses users. It should be set in post-run-hook if
;; desired;  inferior-ess-S-prompt should be customized instead.
(defvar inferior-ess-primary-prompt "> "
  "Regular expression used by `ess-mode' to detect the primary prompt.")

(make-variable-buffer-local 'inferior-ess-primary-prompt)
;; (setq-default inferior-ess-primary-prompt "> ")

(defvar inferior-ess-secondary-prompt nil
  "Regular expression used by ess-mode to detect the secondary prompt.
<<<<<<< HEAD
 (This is issued by S to continue an incomplete expression).")
=======
(This is issued by S to continue an incomplete expression).
Set to nil if language doesn't support secondary prompt.")
>>>>>>> b843c7c2
;; :group 'ess-proc
;; :type 'string)

(make-variable-buffer-local 'inferior-ess-secondary-prompt)
;; (setq-default inferior-ess-secondary-prompt "+ ")

;; need to recognise  + + + > > >
;; and "+ . + " in tracebug prompt
(defcustom inferior-ess-S-prompt "[]a-zA-Z0-9.[]*\\([>+.] \\)+"
  "Regexp used in S and R inferior and transcript buffers for prompt navigation.

You can set it to \"[]a-zA-Z0-9.[]*\\(> \\)+\" if you want to
skip secondary prompt during navigation.
 "
  :group 'ess-proc
  :type 'string)

;;*;; Variables controlling interaction with the ESS process

(defcustom ess-execute-in-process-buffer nil
  "Non-nil means the ess-execute- commands output to the process buffer.
Otherwise, they get their own temporary buffer."
  :group 'ess-proc
  :type 'boolean)

(defcustom ess-eval-empty nil
  "Non-nil means `ess-eval-line*' will send empty lines to the ESS process."
  :group 'ess-proc
  :type 'boolean)

(defcustom ess-eval-visibly-p t
  "Non-nil means ess-eval- commands display commands in the process buffer.
Experienced users often change / customize it to 'nil'."
  :group 'ess-proc
  :type 'boolean)

(defcustom ess-eval-deactivate-mark (fboundp 'deactivate-mark); was nil till 2010-03-22
  "Non-nil means that after ess-eval- commands the mark is deactivated,
 (see \\[deactivate-mark]).  The default is true since ESS version 5.9,
 except on XEmacs which doesn't have \\[deactivate-mark] and friends:
 only affects the situation where `transient-mark-mode' is non-nil."
  :group 'ess-proc
  :type 'boolean)

(defcustom ess-synchronize-evals nil
  "Non-nil means all evaluations will synchronize with the ESS process.
This means ess-mode will wait for S to dent a prompt before sending the next
line of code. This allows users of Emacs version 18.57 or less to
evaluate large regions of code without causing an error.  Users of newer
Emacsen usually do not want this feature, since it locks up use
of Emacs until the code has been successfully evaluated."
  :group 'ess-proc
  :type 'boolean)

(defcustom ess-eval-visibly-at-end t
  "Non-nil means ess-eval- commands display output at end of process buffer."
  :group 'ess-proc
  :type 'boolean)

(defcustom ess-use-R-completion t
  "Non-nil means use R-builtin completion mechanism when available."
  :group 'ess-proc
  :type 'boolean)

(defcustom ess-eval-ddeclient-sleep 0.06
  "If non-nil, a number specifying *seconds* to wait after certain
\\[ess-eval-linewise-ddeclient] calls, such as those at startup."
  ;; i.e this currently only applies to (if microsoft-p ...) !
  :group 'ess-proc
  :type '(choice (const nil) number))

(defcustom ess-sleep-for-shell (if ess-microsoft-p 5 1)
  "*Pause before sending output to the shell."
  :group 'ess-proc
  :type  'number)

 ; System variables

;;*;; Variables relating to multiple processes

;; SJE -- this shouldn't be customixed by user.
(defvar ess-current-process-name nil
  "Name of the current S process.")

(defvar ess-mode-line-indicator '("" ess-local-process-name)
  "List of ESS mode-line indicators.
Local in process buffers and must start with a string. Changes of
this variable are automatically reflected in mode-lines of the
process and all associated with it buffers.

Each symbol must evaluate ot one of the standard mode line
objecst. See info node `(elisp)Mode Line Data').  Add a symbol
with `add-to-list' and remove with `delq'. Note that the symbols
which are part of this list should better have
'risky-local-variable property set to t, otherwise the text
properties are not displayed.

External utilities such as `ess-tracebug' and `ess-developer'
customize this variable to indicate changes in the process
status.
")
(put 'ess-mode-line-indicator 'risky-local-variable t)
(make-variable-buffer-local 'ess-mode-line-indicator)

(defvar ess-process-name-list nil
  "Alist of active ESS processes.")

;;*;; Inferior ESS commands

(defcustom inferior-ess-load-command "source(\"%s\")\n"
  "Format-string for building the ess command to load a file.

This format string should use %s to substitute a file name and should
result in an ESS expression that will command the inferior ESS to load
that file."
  :group 'ess-command
  :type 'string)

(defcustom inferior-ess-dump-command "dump(\"%s\",file=\"%s\")\n"
  "Format-string for building the ess command to dump an object into a file.

Use first %s to substitute an object name
Use second %s to substitute the dump file name."
  :group 'ess-command
  :type 'string)

(defcustom inferior-ess-help-command "help(\"%s\")\n"
  "Format-string for building the ESS command to ask for help on an object.

This format string should use %s to substitute an object name."
  :group 'ess-command
  :type 'string)

(make-variable-buffer-local 'inferior-ess-help-command)
(setq-default inferior-ess-help-command "help(\"%s\")\n")


(defcustom inferior-ess-r-help-command ".help.ESS(\"%s\", help_type=\"text\")\n"
  "Format-string for building the R command to ask for help on an object.

This format string should use %s to substitute an object name.
If set, changes will take effect when next R session is started."
  :group 'ess-command
  :type 'string)

(defvar ess-get-help-topics-function nil
  "Dialect specific help topics retrival"
  )
(make-variable-buffer-local 'ess-get-help-topics-function)

(defcustom inferior-ess-exit-command "q()\n"
  "Format-string for building the ess command to exit.

This format string should use %s to substitute an object name."
  :group 'ess-command
  :type 'string)

(make-variable-buffer-local 'inferior-ess-exit-command)
(setq-default inferior-ess-exit-command "q()\n")

(defvar inferior-ess-search-list-command nil
  "`ess-language' command that prints out the search list;
i.e. the list of directories and (recursive) objects that `ess-language' uses
when it searches for objects.

Really set in <ess-lang>-customize-alist in ess[dl]-*.el")
(make-variable-buffer-local 'inferior-ess-search-list-command)

;; and hence made buffer-local via that scheme...

;; ;; FIXME: this is nowhere used :
;; (defcustom inferior-ess-names-command "names(%s)\n"
;;   "Format string for ESS command to extract names from an object.

;; %s is replaced by the object name -- usually a list or data frame."
;;   :group 'ess-command
;;   :type 'string)

(defcustom inferior-ess-safe-names-command "try(print(names(%s), max=1e6), silent=TRUE)\n"
  "Format string for ESS command to extract names from an object *safely*.

%s is replaced by an \"object name\" -- usually a list or data frame, but in R also
 e.g., 'package:stats'."

  :group 'ess-command
  :type 'string)

(defcustom inferior-ess-get-prompt-command "options()$prompt\n"
  "Command to find the value of the current S prompt."
  :group 'ess-command
  :type 'string)

(defvar ess-cmd-delay nil
  "*Set to a positive number if ESS will include delays proportional to
`ess-cmd-delay'  in some places. These delays are introduced to
prevent timeouts in certain processes, such as completion.")
(make-variable-buffer-local 'ess-cmd-delay)

(defcustom ess-R-cmd-delay nil
  "Used to initialize `ess-cmd-delay'."
  :group 'ess-command
  :type '(choice (const nil) number))

(defcustom ess-S+-cmd-delay 1.0
  "Used to initialize `ess-cmd-delay'."
  :group 'ess-command
  :type '(choice (const nil) number))

;;*;; Regular expressions
(defvar inferior-ess-prompt nil
  "The regular expression  used for recognizing prompts.

It is always used in transcript mode.  In inferior ess mode it is
used only if `comint-use-prompt-regexp' is t.

If not set in language's customise-alist it is constructed at run time
from `inferior-ess-primary-prompt' and
`inferior-ess-secondary-prompt' within `ess-multi'.")

(make-variable-buffer-local 'inferior-ess-prompt)

(defvar ess-change-sp-regexp ""
  "The regexp for matching the S/R/.. commands that change the search path.")
(make-variable-buffer-local 'ess-change-sp-regexp)

(defcustom ess-S+-change-sp-regexp
  "\\(attach(\\([^)]\\|$\\)\\|detach(\\|collection(\\|library(\\|module(\\|source(\\)"
  "The regexp for matching the S-plus commands that change the search path."
  :group 'ess-proc
  :type 'regexp)

(defcustom ess-S-change-sp-regexp
  "\\(attach(\\([^)]\\|$\\)\\|detach(\\|library(\\|source(\\)"
  "The regexp for matching the S commands that change the search path."
  :group 'ess-proc
  :type 'regexp)

(defcustom ess-R-change-sp-regexp
  "\\(attach(\\([^)]\\|$\\)\\|detach(\\|library(\\|require(\\|source(\\)"
  "The regexp for matching the R commands that change the search path."
  :group 'ess-proc
  :type 'regexp)


;;*;; Process-dependent variables

(defvar ess-search-list nil
  "Cache of list of directories and objects to search for ESS objects.")

(make-variable-buffer-local 'ess-search-list)

(defvar ess-sl-modtime-alist nil
  "Alist of modification times for all ess directories accessed this
session.")

(make-variable-buffer-local 'ess-sl-modtime-alist)

(defvar ess-sp-change nil
  "This symbol flags a change in the ess search path.")

(make-variable-buffer-local 'ess-sp-change)

(defvar ess-prev-load-dir/file nil
  "This symbol saves the (directory . file) pair used in the last
`ess-load-file' command.  Used for determining the default in the next one.")

(make-variable-buffer-local 'ess-prev-load-dir/file)

(defvar ess-object-list nil
  ;; This is a list of the currently known object names.  It is
  ;; current only for one command entry; it exists under the
  ;; assumption that the list of objects doesn't change while entering
  ;; a command.
  "Cache of object names")

(make-variable-buffer-local 'ess-object-list)

(defvar ess-help-topics-list nil
  ;; List of currently known help topics.
  "Cache of help topics")

(make-variable-buffer-local 'ess-help-topics-list)

;;*;; Miscellaneous system variables

(defvar ess-temp-point nil
  "Variable used to retain a buffer position past let or let*.")

(defvar ess-mode-map nil
  "Keymap for `ess-mode'.")

(defvar ess-eval-map nil
  "Keymap for ess-eval functions.")

(defvar inferior-ess-mode-map nil
  "Keymap for `inferior-ess' mode.")

(defvar ess-mode-minibuffer-map nil)

;; SJE: Wed 29 Dec 2004 - following 3 ess-object* variables can be removed
;; soon if no-one needs the completion code.
(defvar ess-object-name-db-file "ess-namedb"
  "File containing definitions for `ess-object-name-db'.")

(defvar ess-object-name-db-file-loaded '()
  "List of programs whose name-db file has been loaded.")

(defvar ess-object-name-db nil
  "Alist of lists of object names, with directory names as keys.
The file ess-namedb.el is loaded (if it exists) to define this variable.
See also function `ess-create-object-name-db'.")

(make-variable-buffer-local 'ess-object-name-db)
(setq-default ess-object-name-db nil)

;; SJE: 2007-07-16 -- add to quieten byte compile.
(defvar ess-loop-timeout nil
  "Number ofloops ess-mode will wait for prompt before signalling an error.")

(defcustom ess-S-loop-timeout 2000000
  "Integer specifying how many loops ess-mode will wait for the prompt
before signaling an error. Will be set to `ess-loop-timeout' in the S dialects'
alists.  Increase this, if you have a fast(er) machine."
  :group 'ess-proc
  :type 'integer)

(defcustom ess-XLS-loop-timeout 50000
  "Integer specifying how many loops ess-mode will wait for the prompt
before signaling an error. Will be set to `ess-loop-timeout' in the XLispStat
dialects' alists.  Increase this, if you have a fast(er) machine."
  :group 'ess-proc
  :type 'integer)

;; NOTA BENE: Other languages/dialect currently set `ess-loop-timeout'
;;            **directly** in their ess-*-d.el alist !!

;;;*;;; Font-lock support

;;; for programming, transcript, and inferior process modes.

(defcustom ess-font-lock-mode
  (if  (ess-running-emacs-version-or-newer 22 1)
      global-font-lock-mode
    ;; else for emacs 21.x and earlier
    t)
  "Non-nil means we use font lock support for ESS buffers.
Default is t, to use font lock support.
If you change the value of this variable, restart Emacs for it to take effect."
  :group 'ess
  :type 'boolean)

(defcustom inferior-ess-font-lock-input t
  "Non-nil means input is syntactically font-locked.
If nil, input is in the `font-lock-variable-name-face'."
  :group 'ess
  :type 'boolean)

;; "Reserved Words" -- part 1 --
(defvar ess-RS-constants
  '("TRUE" "FALSE" "NA" "NULL" "Inf" "NaN"))
(defvar ess-R-constants
  (append ess-RS-constants
          '("NA_integer_" "NA_real_" "NA_complex_" "NA_character_")))
(defvar ess-S-constants
  (append ess-RS-constants
          '("T" "F")))

(defvar ess-R-keywords
  ;; "Reserved Words" -- part 2 --
  '("while" "for" "in" "repeat" "if" "else" "switch" "break" "next" "function"
    ;; note that these are *NOT* reserved words in R:
    "return" "message" "warning" "stop"))
(defvar ess-S-keywords
  (append ess-R-keywords '("terminate")))

;; only some of these keywords "look like functions but are not":
(defvar ess-S-non-functions
  '("if" "for" "function" "while"))

;; first the common ones
(defvar ess-S-modifyiers
  '("library" "attach" "detach" "source" "module"))
(defvar ess-R-modifyiers
  '("library" "attach" "detach" "source" "require"))


(defvar ess-R-message-prefixes
  '("Error:" "Error in"
    "Warning:" "Warning in"
    "Warning messages"))
(defvar ess-S-message-prefixes
  (append ess-R-message-prefixes
          '("Syntax error:" "Dumped")))

;;
(defvar ess-R-assign-ops
  '("<<-" "<-" "->") ; don't want "=" here which is not only for assign
  )
(defvar ess-S-assign-ops
  '("<<-" "<-" "_" "->") ; don't want "=" here which is not only for assign
  )

;; Note: \\s\" is really \s" which means match a char belonging to the
;; "quote character" syntax class.
(defvar ess-R-function-name-regexp
  (concat "\\s\"?\\(\\(\\sw\\|\\s_\\)+"
          "\\(<-\\)?\\)\\s\"?\\s-*\\(<-\\)"
          "\\(\\s-\\|\n\\)*function")
  )
(defvar ess-S-function-name-regexp
  ess-R-function-name-regexp ; since "_" is deprecated for S-plus as well
  )

(defvar ess-R-common-font-lock-keywords
  (list
   (cons (regexp-opt ess-R-assign-ops)
         'font-lock-reference-face)     ; assign
   (cons (concat "\\<" (regexp-opt ess-R-constants 'enc-paren) "\\>")
         'font-lock-type-face)          ; constants
   (cons (concat "\\<" (regexp-opt ess-R-modifyiers 'enc-paren) "\\>")
         'font-lock-reference-face)     ; modify search list or source
                                        ; new definitions
   (cons ess-R-function-name-regexp
         '(1 font-lock-function-name-face t))
                                        ; function name
   )
  "Font-lock patterns used in `R-mode' and R-output buffers.")

(defvar ess-R-mode-font-lock-keywords
  (append ess-R-common-font-lock-keywords
          (list (cons (concat "\\<" (regexp-opt ess-R-keywords 'enc-paren) "\\>")
                      'font-lock-keyword-face))) ; keywords
  "Font-lock patterns used in `R-mode' buffers.")

(defvar ess-S-common-font-lock-keywords
  (list
   (cons (regexp-opt ess-S-assign-ops)
         'font-lock-reference-face)     ; assign
   (cons (concat "\\<" (regexp-opt ess-S-constants 'enc-paren) "\\>")
         'font-lock-type-face)          ; constants
   (cons (concat "\\<" (regexp-opt ess-S-modifyiers 'enc-paren) "\\>")
         'font-lock-reference-face)     ; modify search list or source
                                        ; new definitions
   (cons ess-S-function-name-regexp
         '(1 font-lock-function-name-face t))
                                        ; function name
   )
  "Font-lock patterns used in `S-mode' and S-output buffers.")

(defvar ess-S-mode-font-lock-keywords
  (append ess-S-common-font-lock-keywords
          (list (cons (concat "\\<" (regexp-opt ess-S-keywords 'enc-paren) "\\>")
                      'font-lock-keyword-face)))        ; keywords
  "Font-lock patterns used in `S-mode' buffers.")



(defvar inferior-ess-R-font-lock-keywords
  (append
   '(("^[a-zA-Z0-9 ]*[>+]" . font-lock-keyword-face)) ; "prompt" must be first

   (if (not inferior-ess-font-lock-input) ;; don't font-lock input :
       (list (cons "^[a-zA-Z0-9 ]*[>+]\\(.*$\\)"
                   '(1 font-lock-variable-name-face keep t))) )

   ess-R-common-font-lock-keywords

   (list
    (cons "^\\*\\*\\*.*\\*\\*\\*\\s *$" 'font-lock-comment-face); ess-mode msg
    (cons "\\[,?[1-9][0-9]*,?\\]" 'font-lock-reference-face);Vector/matrix labels
    (cons (concat "^" (regexp-opt ess-R-message-prefixes 'enc-paren))
          'font-lock-reference-face) ; inferior-ess problems or errors
    (cons "#" 'font-lock-comment-face) ; comment
    (cons "^[^#]*#\\(.*$\\)" '(1 font-lock-comment-face keep t)) ; comments
    ))
  "Font-lock patterns used in inferior-R-mode buffers.")

(defvar inferior-ess-S-font-lock-keywords
  (append
   '(("^[a-zA-Z0-9 ]*[>+]" . font-lock-keyword-face)) ; "prompt" must be first

   (if (not inferior-ess-font-lock-input) ;; don't font-lock input :
       (list (cons "^[a-zA-Z0-9 ]*[>+]\\(.*$\\)"
                   '(1 font-lock-variable-name-face keep t))) )

   ess-S-common-font-lock-keywords

   (list
    (cons "^\\*\\*\\*.*\\*\\*\\*\\s *$" 'font-lock-comment-face) ; ess-mode msg
    (cons "\\[,?[1-9][0-9]*,?\\]" 'font-lock-reference-face);Vector/matrix labels
    (cons (concat "^" (regexp-opt ess-S-message-prefixes 'enc-paren))
          'font-lock-reference-face) ; inferior-ess problems or errors
    (cons "#" 'font-lock-comment-face)  ; comment
    (cons "^[^#]*#\\(.*$\\)" '(1 font-lock-comment-face keep t)) ; comments
    ))
  "Font-lock patterns used in inferior-S-mode buffers.")

;; use the inferior-* ones directly in ess-trns.el
;; (defvar ess-trans-font-lock-keywords
;;   inferior-ess-font-lock-keywords
;;   "Font-lock patterns used in `ess-transcript-mode' buffers.")


;;;*;;; ess-help variables

 ; ess-help-mode
;; This will never need to be loaded independently of any of the other
;; modules, but they can all call it so we may as well put it here.

;;*;; Variables relating to ess-help-mode


(defcustom ess-help-pop-to-buffer t
  "If non-nil ess-help buffers are given focus during the display.
The default is t.
"
  :group 'ess-help
  :type 'boolean)

(defcustom ess-help-own-frame nil
  "Controls whether ESS help buffers should start in a different frame.

Possible values are:
   nil: Display help in current frame.
  'one: All help buffers are shown in one dedicated frame.
     t: Each help buffer gets its own frame.

The parameters of this frame are stored in `ess-help-frame-alist'.
See also `inferior-ess-own-frame'."
  :group 'ess-help
  :type '(choice (const nil) (const one) (const t)))

(defcustom ess-help-frame-alist special-display-frame-alist
  "Alist of frame parameters used to create help frames.
This defaults to `special-display-frame-alist' and is used only when
the variable `ess-help-own-frame' is non-nil."
  :group 'ess-help
  :type 'alist)


 ; User changeable variables
;;;=====================================================
;;; Users note: Variables with document strings starting
;;; with a * are the ones you can generally change safely, and
;;; may have to upon occasion.

(defcustom ess-help-kill-bogus-buffers t
  "Non-nil means kill ESS help buffers immediately if they are \"bogus\"."
  :group 'ess-help
  :type 'boolean)

(defvar ess-help-form 'separate-buffer
  "*Place to show help.   NOT IMPLEMENTED YET.
Choices are `separate-buffer', `s-process', `www'.  The latter uses
`browse-url' to find the location.")

;; WWW Help NOT included yet.  Be patient.
(defvar ess-help-w3-url-prefix "http://pyrite.cfas.washington.edu/ESS/R/"
  "*Head URL for finding function help.")

(defvar ess-help-w3-url-funs "funs/"
  "Place to find functions.")

(defcustom ess-r-args-noargsmsg "No args found."
  "Message returned if \\[ess-r-args-get] cannot find a list of arguments."
  :group 'ess-R
  :type 'string)

(defcustom ess-r-args-show-prefix "ARGS: "
  "A prefix string that is shown before the arguments list."
  :group 'ess-R
  :type 'string)

(defcustom ess-r-args-show-as 'message
  "How ess-r-args-show should show the argument list. Possible values
are: 'message' (the default) or 'tooltip'."
  :group 'ess-R
  :type '(choice
          (const :tag "message" :value 'message)
          (const :tag "tooltip" :value 'tooltip)))

(defcustom ess-r-args-keep-silent ess-S-non-functions
  "List of functions names which should *not* trigger \\[ess-r-args-show];
Defaults to `ess-S-non-functions'."
  :group 'ess-R
  :type '(repeat string))

(defcustom ess-r-args-electric-paren nil
  "Non-nil means re-assign \"(\" to \\[ess-r-args-auto-show]."
  :group 'ess-R
  :type 'boolean)


 ; System variables
;;;=====================================================
;;; Users note: You will rarely have to change these
;;; variables.

;;*;; Variables relating to ess-help-mode

;;-- ess-help-S-.. and  ess-help-R-.. : in  ess-s-l.el (are used in ess-inf).

(defvar ess-help-sec-keys-alist nil
  "Alist of (key . string) pairs for use in section searching.")

(defvar ess-help-sec-regex nil
  "Reg(ular) Ex(pression) of section headers in help file")

(make-variable-buffer-local 'ess-help-sec-keys-alist)
(make-variable-buffer-local 'ess-help-sec-regex)


 ; ess-mode: editing S source

;;; This syntax table is required by ess-mode.el, ess-inf.el and
;;; ess-trns.el, so we provide it here.
(defvar ess-mode-syntax-table nil "Syntax table for `ess-mode'.")
(make-variable-buffer-local 'ess-mode-syntax-table)


 ; Buffer local customization stuff

(defvar ess-source-modes '(ess-mode)
  "A list of modes used to determine if a buffer contains ess source code.")
;;; If a file is loaded into a buffer that is in one of these major modes, it
;;; is considered an ess source file.  The function ess-load-file uses this to
;;; determine defaults.

(defcustom ess-error-buffer-name "*ESS-errors*"
  "Name of buffer to keep process error messages in.
Created for each process."
  :group 'ess-proc
  :type 'string)

(defcustom ess-verbose nil
  "Non-nil means write more information to `ess-dribble-buffer' than usual."
  :group 'ess-proc
  :type 'boolean)

(defvar ess-dribble-buffer (generate-new-buffer "*ESS*")
  "Buffer for temporary use for setting default variable values.
Used for recording status of the program, mainly for debugging.")

(defvar ess-customize-alist nil
  "Variable settings to use for proper behavior.
Not buffer local!")

(defvar ess-local-customize-alist nil
  "Buffer local settings for proper behavior.
Used to store the values for passing on to newly created buffers.")

(make-variable-buffer-local 'ess-local-customize-alist)

(defvar ess-mode-editing-alist nil
  "Variable settings for ess-mode.")

(defvar ess-transcript-minor-mode nil
  "Non-nil if using `ess-transcript-mode' as a minor mode of some other mode.")

(make-variable-buffer-local 'ess-transcript-minor-mode)

(defvar ess-listing-minor-mode nil
  "Non-nil if using ess-listing-minor-mode.")

(make-variable-buffer-local 'ess-listing-minor-mode)

(provide 'ess-custom)

 ; Local variables section

;;; This file is automatically placed in Outline minor mode.
;;; The file is structured as follows:
;;; Chapters:     ^L ;
;;; Sections:    ;;*;;
;;; Subsections: ;;;*;;;
;;; Components:  defuns, defvars, defconsts
;;;              Random code beginning with a ;;;;* comment

;;; Local variables:
;;; mode: emacs-lisp
;;; mode: outline-minor
;;; outline-regexp: "\^L\\|\\`;\\|;;\\*\\|;;;\\*\\|(def[cvu]\\|(setq\\|;;;;\\*"
;;; End:

;;; ess-custom.el ends here<|MERGE_RESOLUTION|>--- conflicted
+++ resolved
@@ -1486,12 +1486,8 @@
 
 (defvar inferior-ess-secondary-prompt nil
   "Regular expression used by ess-mode to detect the secondary prompt.
-<<<<<<< HEAD
- (This is issued by S to continue an incomplete expression).")
-=======
 (This is issued by S to continue an incomplete expression).
 Set to nil if language doesn't support secondary prompt.")
->>>>>>> b843c7c2
 ;; :group 'ess-proc
 ;; :type 'string)
 
