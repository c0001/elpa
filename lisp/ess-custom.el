--- conflicted
+++ resolved
@@ -2574,19 +2574,11 @@
 
   ; julia-mode
-<<<<<<< HEAD
 (defcustom inferior-julia-program-name (if (executable-find "julia-basic")
                                            "julia-basic"
                                          "julia")
   "julia' executable.
 Need to be a full path if julia executable is not in the `exec-path'"
-=======
-(defcustom inferior-julia-program-name "julia-basic"
-  ;; the default assumes it is on the PATH ... which is typically the case after
-  ;; a "typical unix-alike installation"
-  "Path to julia(-basic) executable.
- Must *change* this to \"julia\" for releases >= 0.3"
->>>>>>> b22631c9
   :group 'ess-Julia)
 
 (defvar julia-basic-offset 4
