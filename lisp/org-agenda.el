--- conflicted
+++ resolved
@@ -6023,10 +6023,7 @@
 		    (setq txt org-agenda-no-heading-message)
 		  (goto-char (match-end 0))
 		  (setq pos1 (match-beginning 0))
-<<<<<<< HEAD
 		  (setq level (make-string (org-reduced-level (org-outline-level)) ? ))
-		  (setq tags (org-get-tags-at pos1 t))
-=======
 		  (setq inherited-tags
 			(or (eq org-agenda-show-inherited-tags 'always)
 			    (and (listp org-agenda-show-inherited-tags)
@@ -6035,7 +6032,6 @@
 				 (or (eq org-agenda-use-tag-inheritance t)
 				     (memq 'agenda org-agenda-use-tag-inheritance))))
 			tags (org-get-tags-at pos1 (not inherited-tags)))
->>>>>>> 62c3107e
 		  (setq head (buffer-substring-no-properties
 			      (point)
 			      (progn (skip-chars-forward "^\r\n")
