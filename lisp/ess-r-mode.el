;;; ess-r-mode.el --- R customization

;; Copyright (C) 1997--2010 A.J. Rossini, Richard M. Heiberger, Martin
;;      Maechler, Kurt Hornik, Rodney Sparapani, and Stephen Eglen.
;; Copyright (C) 2011--2017 A.J. Rossini, Richard M. Heiberger, Martin Maechler,
;;      Kurt Hornik, Rodney Sparapani, Stephen Eglen and Vitalie Spinu.

;; Author: A.J. Rossini
;; Created: 12 Jun 1997
;; Maintainer: ESS-core <ESS-core@r-project.org>

;; Keywords: languages, statistics

;; This file is part of ESS.

;; This file is free software; you can redistribute it and/or modify
;; it under the terms of the GNU General Public License as published by
;; the Free Software Foundation; either version 2, or (at your option)
;; any later version.

;; This file is distributed in the hope that it will be useful,
;; but WITHOUT ANY WARRANTY; without even the implied warranty of
;; MERCHANTABILITY or FITNESS FOR A PARTICULAR PURPOSE.  See the
;; GNU General Public License for more details.

;; A copy of the GNU General Public License is available at
;; https://www.r-project.org/Licenses/

;;; Commentary:

;; This file defines all the R customizations for ESS.  See ess-s-lang.el
;; for general S language customizations.

;;; Code:

(eval-when-compile
  (require 'subr-x))
(require 'cl-lib)
(require 'compile)
(require 'easymenu)
(require 'eldoc)
<<<<<<< HEAD
(require 'seq)
(require 'ess)
=======
(require 'ess-mode)
>>>>>>> 70f7a4a6
(require 'ess-help)
(require 'ess-s-lang)
(require 'ess-roxy)
(require 'ess-r-completion)
(require 'ess-r-syntax)
(require 'ess-r-package)
(require 'ess-trns)
(require 'ess-r-xref)
(when (>= emacs-major-version 26) (require 'ess-r-flymake)) ; Flymake rewrite in Emacs 26

;; TODO: Refactor so as to not rely on dynamic scoping.  After that
;; refactor, also remove the file-local-variable byte-compile-warnings
;; (not lexical) at the bottom.
(defvar block)
(defvar containing-sexp)
(defvar indent-point)
(defvar infinite)
(defvar last-newline)
(defvar last-pos)
(defvar offset)
(defvar prefix-break)
(defvar prev-containing-sexp)
(defvar start)
(defvar start-pos)
(defvar style)
(defvar type)



;;*;; Mode definition

;;;*;;; UI (Keymaps / Menus)
;;;###autoload
(defvar ess-dev-map
  (let (ess-dev-map)
    (define-prefix-command 'ess-dev-map)
    (define-key ess-dev-map "\C-s" 'ess-r-set-evaluation-env)
    (define-key ess-dev-map "s" 'ess-r-set-evaluation-env)
    (define-key ess-dev-map "T" 'ess-toggle-tracebug)
    (define-key ess-dev-map "\C-l" 'ess-r-devtools-load-package)
    (define-key ess-dev-map "l" 'ess-r-devtools-load-package)
    (define-key ess-dev-map "`" 'ess-show-traceback)
    (define-key ess-dev-map "~" 'ess-show-call-stack)
    (define-key ess-dev-map "\C-w" 'ess-watch)
    (define-key ess-dev-map "w" 'ess-watch)
    (define-key ess-dev-map "\C-d" 'ess-debug-flag-for-debugging)
    (define-key ess-dev-map "d" 'ess-debug-flag-for-debugging)
    (define-key ess-dev-map "\C-u" 'ess-debug-unflag-for-debugging)
    (define-key ess-dev-map "u" 'ess-debug-unflag-for-debugging)
    (define-key ess-dev-map [(control ?D)] 'ess-debug-unflag-for-debugging)
    (define-key ess-dev-map "\C-b" 'ess-bp-set)
    (define-key ess-dev-map "b" 'ess-bp-set)
    (define-key ess-dev-map [(control ?B)] 'ess-bp-set-conditional)
    (define-key ess-dev-map "B" 'ess-bp-set-conditional)
    (define-key ess-dev-map "\C-L" 'ess-bp-set-logger)
    (define-key ess-dev-map "L" 'ess-bp-set-logger)
    (define-key ess-dev-map "\C-o" 'ess-bp-toggle-state)
    (define-key ess-dev-map "o" 'ess-bp-toggle-state)
    (define-key ess-dev-map "\C-k" 'ess-bp-kill)
    (define-key ess-dev-map "k" 'ess-bp-kill)
    (define-key ess-dev-map "\C-K" 'ess-bp-kill-all)
    (define-key ess-dev-map "K" 'ess-bp-kill-all)
    (define-key ess-dev-map "\C-n" 'ess-bp-next)
    (define-key ess-dev-map "n" 'ess-bp-next)
    (define-key ess-dev-map "i" 'ess-debug-goto-input-event-marker)
    (define-key ess-dev-map "I" 'ess-debug-goto-input-event-marker)
    (define-key ess-dev-map "\C-p" 'ess-bp-previous)
    (define-key ess-dev-map "p" 'ess-bp-previous)
    (define-key ess-dev-map "\C-e" 'ess-debug-toggle-error-action)
    (define-key ess-dev-map "e" 'ess-debug-toggle-error-action)
    (define-key ess-dev-map "0" 'ess-electric-selection)
    (define-key ess-dev-map "1" 'ess-electric-selection)
    (define-key ess-dev-map "2" 'ess-electric-selection)
    (define-key ess-dev-map "3" 'ess-electric-selection)
    (define-key ess-dev-map "4" 'ess-electric-selection)
    (define-key ess-dev-map "5" 'ess-electric-selection)
    (define-key ess-dev-map "6" 'ess-electric-selection)
    (define-key ess-dev-map "7" 'ess-electric-selection)
    (define-key ess-dev-map "8" 'ess-electric-selection)
    (define-key ess-dev-map "9" 'ess-electric-selection)
    (define-key ess-dev-map "?" 'ess-tracebug-show-help)
    ess-dev-map)
  "Keymap for commands related to development and debugging.")

(defvar ess-r-package-check-map
  (let (ess-r-package-check-map)
    (define-prefix-command 'ess-r-package-check-map)
    (define-key ess-r-package-check-map "\C-c" 'ess-r-devtools-check-package)
    (define-key ess-r-package-check-map "c" 'ess-r-devtools-check-package)
    (define-key ess-r-package-check-map "\C-w" 'ess-r-devtools-check-with-winbuilder)
    (define-key ess-r-package-check-map "w" 'ess-r-devtools-check-with-winbuilder)
    (define-key ess-r-package-check-map "h" 'ess-r-rhub-check-package)
    ess-r-package-check-map)
  "Keymap for R package checks.")

(defvar ess-r-package-dev-map
  (let (ess-r-package-dev-map)
    (define-prefix-command 'ess-r-package-dev-map)
    (define-key ess-r-package-dev-map "\C-s" 'ess-r-package-set-package)
    (define-key ess-r-package-dev-map "s"    'ess-r-package-set-package)
    (define-key ess-r-package-dev-map "\C-a" 'ess-r-devtools-ask)
    (define-key ess-r-package-dev-map "a"    'ess-r-devtools-ask)
    (define-key ess-r-package-dev-map "\C-e" 'ess-r-devtools-execute-command)
    (define-key ess-r-package-dev-map "e"    'ess-r-devtools-execute-command)
    (define-key ess-r-package-dev-map "\C-b" 'ess-r-devtools-build)
    (define-key ess-r-package-dev-map "b"    'ess-r-devtools-build)
    (define-key ess-r-package-dev-map "\C-c" 'ess-r-package-check-map)
    (define-key ess-r-package-dev-map "c" 'ess-r-package-check-map)
    (define-key ess-r-package-dev-map "\C-d" 'ess-r-devtools-document-package)
    (define-key ess-r-package-dev-map "d"    'ess-r-devtools-document-package)
    (define-key ess-r-package-dev-map "g"    'ess-r-devtools-install-github)
    (define-key ess-r-package-dev-map "\C-i" 'ess-r-devtools-install-package)
    (define-key ess-r-package-dev-map "i"    'ess-r-devtools-install-package)
    (define-key ess-r-package-dev-map "\C-l" 'ess-r-devtools-load-package)
    (define-key ess-r-package-dev-map "l"    'ess-r-devtools-load-package)
    (define-key ess-r-package-dev-map "\C-t" 'ess-r-devtools-test-package)
    (define-key ess-r-package-dev-map "t"    'ess-r-devtools-test-package)
    (define-key ess-r-package-dev-map "\C-u" 'ess-r-devtools-unload-package)
    (define-key ess-r-package-dev-map "u"    'ess-r-devtools-unload-package)
    ess-r-package-dev-map))

(easy-menu-define ess-roxygen-menu nil
  "Roxygen submenu."
  '("Roxygen"
    :visible (and ess-dialect (string-match "^R" ess-dialect))
    ["Update/Generate Template" ess-roxy-update-entry           t]
    ["Preview Rd"        ess-roxy-preview-Rd                    t]
    ["Preview HTML"      ess-roxy-preview-HTML                  t]
    ["Preview text"      ess-roxy-preview-text                  t]
    ["Hide all"          ess-roxy-hide-all                      t]
    ["Toggle Roxygen Prefix"     ess-roxy-toggle-roxy-region    t]))

(easy-menu-define ess-tracebug-menu nil
  "Tracebug submenu."
  '("Tracebug"
    :visible (and ess-dialect (string-match "^R" ess-dialect))
    ;; :enable ess-local-process-name
    ["Active?"  ess-toggle-tracebug
     :style toggle
     :selected (or (and (ess-process-live-p)
                        (ess-process-get 'tracebug))
                   ess-use-tracebug)]
    ["Show traceback" ess-show-traceback (ess-process-live-p)]
    ["Show call stack" ess-show-call-stack (ess-process-live-p)]
    ["Watch" ess-watch  (and (ess-process-live-p)
                             (ess-process-get 'tracebug))]
    ["Error action cycle" ess-debug-toggle-error-action (and (ess-process-live-p)
                                                             (ess-process-get 'tracebug))]
    "----"
    ["Flag for debugging" ess-debug-flag-for-debugging ess-local-process-name]
    ["Unflag for debugging" ess-debug-unflag-for-debugging ess-local-process-name]
    "----"
    ["Set BP" ess-bp-set t]
    ["Set conditional BP" ess-bp-set-conditional t]
    ["Set logger BP" ess-bp-set-logger t]
    ["Kill BP" ess-bp-kill t]
    ["Kill all BPs" ess-bp-kill-all t]
    ["Next BP" ess-bp-next t]
    ["Previous BP" ess-bp-previous t]
    "-----"
    ["About" ess-tracebug-show-help t]))

(easy-menu-define ess-r-package-menu nil
  "Package Development submenu."
  '("Package development"
    :visible (and ess-dialect (string-match "^R" ess-dialect))
    ["Active?" ess-r-package-mode
     :style toggle
     :selected ess-r-package-mode]
    ["Select package for evaluation" ess-r-set-evaluation-env t]))

(easy-menu-add-item ess-mode-menu nil ess-roxygen-menu "end-dev")
(easy-menu-add-item ess-mode-menu nil ess-r-package-menu "end-dev")
(easy-menu-add-item ess-mode-menu nil ess-tracebug-menu "end-dev")
(easy-menu-add-item inferior-ess-mode-menu nil ess-r-package-menu "end-dev")
(easy-menu-add-item inferior-ess-mode-menu nil ess-tracebug-menu "end-dev")


;; Inherit from the S syntax table:
(defvar ess-r-syntax-table (copy-syntax-table S-syntax-table))

;; Letting Emacs treat backquoted names and %ops% as strings solves
;; many problems with regard to nested strings and quotes
(modify-syntax-entry ?` "\"" ess-r-syntax-table)
(modify-syntax-entry ?% "\"" ess-r-syntax-table)

;; Underscore is valid in R symbols
(modify-syntax-entry ?_ "_" ess-r-syntax-table)
(modify-syntax-entry ?: "." ess-r-syntax-table)
(modify-syntax-entry ?@ "." ess-r-syntax-table)
(modify-syntax-entry ?$ "." ess-r-syntax-table)

;; TOTHINK: Prevent string delimiting characters from messing up output in the
;; inferior buffer
(defvar inferior-ess-r-syntax-table (copy-syntax-table ess-r-syntax-table))
(modify-syntax-entry ?\' "." inferior-ess-r-syntax-table)
;; (modify-syntax-entry ?\" "." inferior-ess-r-syntax-table)
;; (modify-syntax-entry ?` "." inferior-ess-r-syntax-table)
(modify-syntax-entry ?% "." inferior-ess-r-syntax-table)

(defvar ess-r-completion-syntax-table
  (let ((table (make-syntax-table ess-r-syntax-table)))
    (modify-syntax-entry ?. "_" table)
    (modify-syntax-entry ?: "_" table)
    (modify-syntax-entry ?$ "_" table)
    (modify-syntax-entry ?@ "_" table)
    table)
  "Syntax table used for completion and help symbol lookup.
It makes underscores and dots word constituent chars.")

(defvar ess-r-namespaced-load-verbose t
  "Whether to display information on namespaced loading.
When t, loading a file into a namespaced will output information
about which objects are exported and which stay hidden in the
namespace.")

(defun ess-r-font-lock-syntactic-face-function (state)
  (let ((string-end (save-excursion
                      (and (nth 3 state)
                           (ess-goto-char (nth 8 state))
                           (ess-forward-sexp)
                           (point)))))
    (when (eq (nth 3 state) ?`)
      (put-text-property (nth 8 state) string-end 'ess-r-backquoted t))
    (cond
     ((eq (nth 3 state) ?%)
      (if (eq (point) (1- string-end))
          (when (cdr (assq 'ess-fl-keyword:operators ess-R-font-lock-keywords))
            'ess-operator-face)
        (if (cdr (assq 'ess-R-fl-keyword:%op% ess-R-font-lock-keywords))
            'ess-%op%-face
          'default)))
     ((save-excursion
        (and (cdr (assq 'ess-R-fl-keyword:fun-defs ess-R-font-lock-keywords))
             (ess-goto-char string-end)
             (ess-looking-at "<-")
             (ess-goto-char (match-end 0))
             (ess-looking-at "function\\b" t)))
      font-lock-function-name-face)
     ((save-excursion
        (and (cdr (assq 'ess-fl-keyword:fun-calls ess-R-font-lock-keywords))
             (ess-goto-char string-end)
             (ess-looking-at "(")))
      ess-function-call-face)
     ((eq (nth 3 state) ?`)
      'default)
     ((nth 3 state)
      font-lock-string-face)
     (t
      font-lock-comment-face))))

(defvar ess-r--non-fn-kwds
  '("in" "else" "break" "next" "repeat"))

(defvar-local ess-r--keyword-regexp nil)
(defun ess-r--find-fl-keyword (limit)
  "Search for R keyword and set the match data.
To be used as part of `font-lock-defaults' keywords."
  (unless ess-r--keyword-regexp
    (let (fn-kwds non-fn-kwds)
      (dolist (kw ess-R-keywords)
        (if (member kw ess-r--non-fn-kwds)
            (push kw non-fn-kwds)
          (push kw fn-kwds)))
      (setq ess-r--keyword-regexp
            (concat "\\("
                    (regexp-opt non-fn-kwds 'words)
                    "\\)\\|\\("
                    (regexp-opt fn-kwds 'words)
                    "\\)"))))
  (let (out)
    (while (and (not out)
                (re-search-forward ess-r--keyword-regexp limit t))
      (save-match-data
        (setq out (if (match-beginning 1)
                      ;; Non-function-like keywords: Always fontified
                      ;; except for `in` for which we check it's part
                      ;; of a `for` construct. Ideally we'd check that
                      ;; other keywords like `break` or `next` are
                      ;; part of the right syntactic construct but
                      ;; that requires robust and efficient detection
                      ;; of complete expressions.
                      (if (string= (match-string 1) "in")
                          (save-excursion
                            (goto-char (match-beginning 1))
                            (and (ess-backward-up-list)
                                 (forward-word -1)
                                 (looking-at "for\\s-*(")))
                        t)
                    ;; Function-like keywords: check if they are
                    ;; followed by an open paren
                    (looking-at "\\s-*(")))))
    out))

(define-obsolete-variable-alias 'R-customize-alist 'ess-r-customize-alist "ESS 18.10.2")
(defvar ess-r-customize-alist
  (append
   '((ess-local-customize-alist             . 'ess-r-customize-alist)
     (ess-dialect                           . "R")
     (ess-suffix                            . "R")
     (ess-ac-sources                        . ess-r-ac-sources)
     (ess-company-backends                  . ess-r-company-backends)
     (ess-build-tags-command                . ess-r-build-tags-command)
     (ess-traceback-command                 . ess-r-traceback-command)
     (ess-call-stack-command                . ess-r-call-stack-command)
     (ess-mode-completion-syntax-table      . ess-r-completion-syntax-table)
     (ess-build-eval-message-function       . #'ess-r-build-eval-message)
     (ess-format-eval-command-function      . #'ess-r-format-eval-command)
     (ess-format-load-command-function      . #'ess-r-format-load-command)
     (ess-send-region-function              . #'ess-r-send-region)
     (ess-load-file-function                . #'ess-r-load-file)
     (ess-make-source-refd-command-function . #'ess-r-make-source-refd-command)
     (ess-format-eval-message-function      . #'ess-r-format-eval-message)
     (ess-install-library-function          . #'ess-r-install-library)
     (ess-eldoc-function                    . #'ess-r-eldoc-function)
     (ess-help-web-search-command           . #'ess-r-sos)
     (ess-build-help-command-function       . #'ess-r-build-help-command)
     (ess-dump-filename-template            . ess-r-dump-filename-template)
     (ess-mode-editing-alist                . ess-r-editing-alist)
     (ess-change-sp-regexp                  . ess-r-change-sp-regexp)
     (ess-help-sec-regex                    . ess-help-r-sec-regex)
     (ess-help-sec-keys-alist               . ess-help-r-sec-keys-alist)
     (ess-function-pattern                  . ess-r-function-pattern)
     (ess-object-name-db-file               . "ess-r-namedb.el")
     (ess-smart-operators                   . ess-r-smart-operators)
     (inferior-ess-program                  . inferior-ess-r-program)
     (inferior-ess-objects-command          . inferior-ess-r-objects-command)
     (inferior-ess-search-list-command      . "search()\n")
     (inferior-ess-help-command             . inferior-ess-r-help-command)
     (inferior-ess-help-filetype            . nil)
     (inferior-ess-exit-command             . "q()")
     (inferior-ess-exit-prompt              . "Save workspace image? [y/n/c]: ")
     (inferior-ess-start-file               . nil)
     (inferior-ess-start-args               . "")
     (inferior-ess-mode-syntax-table        . inferior-ess-r-syntax-table)
     (ess-error-regexp-alist                . ess-r-error-regexp-alist)
     (ess-describe-object-at-point-commands . 'ess-r-describe-object-at-point-commands)
     (ess-STERM                             . "iESS")
     (ess-editor                            . ess-r-editor)
     (ess-pager                             . ess-r-pager)
     (ess-mode-syntax-table                 . ess-r-syntax-table)
     (font-lock-syntactic-face-function     . #'ess-r-font-lock-syntactic-face-function)
     (prettify-symbols-alist                . ess-r-prettify-symbols))
   S-common-cust-alist)
  "Variables to customize for R -- set up later than Emacs initialization.")

;; VS[24-08-2018]: FIXME: make initialization of custom-alist tail-to-top and
;; put this into the above alist
(setcdr (assoc 'ess-font-lock-keywords ess-r-customize-alist)
        (quote 'ess-R-font-lock-keywords))
(setcdr (assoc 'inferior-ess-font-lock-keywords ess-r-customize-alist)
        (quote 'inferior-ess-r-font-lock-keywords))

(defvar ess-r-build-tags-command
  "rtags('%s', recursive = TRUE, pattern = '\\\\.[RrSs](rw)?$',ofile = '%s')")

(defvar ess-r-traceback-command
  "local({cat(geterrmessage(), \
'---------------------------------- \n', \
fill=TRUE); try(traceback(), silent=TRUE)})\n")

(defvar ess-r-call-stack-command "traceback(1)\n")

(defvar ess-r-dump-filename-template
  (replace-regexp-in-string
   "S$" "R" ess-dump-filename-template-proto))

(defvar ess-r-ac-sources
  '(ac-source-R))

(defvar ess-r-company-backends
  '((company-R-library company-R-args company-R-objects :separate)))

(defvar ess-r-editing-alist
  ;; copy the S-alist and modify :
  (let ((S-alist (copy-alist S-editing-alist)))
    (setcdr (assoc 'ess-mode-syntax-table S-alist)
            (quote ess-r-syntax-table))
    S-alist)
  "General options for editing R source files.")

(defconst ess-help-r-sec-regex "^[A-Z][A-Za-z].+:$"
  "Reg(ular) Ex(pression) of section headers in help file.")

(defconst ess-help-r-sec-keys-alist
  '((?a . "\\s *Arguments:")
    (?d . "\\s *Description:")
    (?D . "\\s *Details:")
    (?t . "\\s *Details:")
    (?e . "\\s *Examples:")
    (?n . "\\s *Note:")
    (?r . "\\s *References:")
    (?s . "\\s *See Also:")
    (?u . "\\s *Usage:")
    (?v . "\\s *Value[s]?")     ;
    )
  "Alist of (key . string) pairs for use in help section searching.")

(defvar ess-r-error-regexp-alist '(R R1 R2 R3 R4 R-recover)
  "List of symbols which are looked up in `compilation-error-regexp-alist-alist'.")

;; Takes precidence over R1 below in english locales, and allows spaces in file path
(add-to-list 'compilation-error-regexp-alist-alist
             '(R "\\(\\(?: at \\|(@\\)\\([^#()\n]+\\)[#:]\\([0-9]+\\)\\)"  2 3 nil 2 1))

(add-to-list 'compilation-error-regexp-alist-alist
             ;; valgrind style (stl_numeric.h:183)
             '(R1 "(\\([^ ):\n]+\\):\\([0-9]+\\)?)" 1 2 nil 2))

(add-to-list 'compilation-error-regexp-alist-alist
             '(R2 "(\\(\\w+ \\([^())\n]+\\)#\\([0-9]+\\)\\))"  2 3 nil 2 1))

;; Precedes R4 and allows spaces in file path
(add-to-list 'compilation-error-regexp-alist-alist
             ;; Starts at bol or with ": " (patterns 3,4,5,6,9)
             '(R3 "\\(?:^ *\\|: ?\\)\\([^-+[:digit:] \t\n]:?[^: \t\n]*\\):\\([0-9]+\\):\\(?:\\([0-9]+\\):\\)?"  1 2 3 2 1))

(add-to-list 'compilation-error-regexp-alist-alist
             ;; Don't start with digit; no spaces
             '(R4 "\\([^-+ [:digit:]][^: \t\n]+\\):\\([0-9]+\\):\\([0-9]+\\):"  1 2 3 2 1))

(add-to-list 'compilation-error-regexp-alist-alist
             '(R-recover " *[0-9]+: +\\([^:\n\t]+?\\)#\\([0-9]+:\\)"  1 2 nil 2 1))

;; gnu C errors
;; (add-to-list 'compilation-error-regexp-alist-alist
;;              '(R_C "^\\([^-+ [:digit:]][^: \t\n]+\\):\\([0-9]+\\):\\([0-9]+\\):"  2 3 nil 2 1))


(defvar ess-r-versions
  (let ((r-ver '("R-1" "R-2" "R-3" "R-devel" "R-patched")))
    (if (eq system-type 'darwin) (append r-ver '("R32" "R64")) r-ver))
  "List of partial strings for versions of R to access within ESS.
Each string specifies the start of a filename.  If a filename
beginning with one of these strings is found on `exec-path', a
command for that version of R is made available.  For example, if the
file \"R-1.8.1\" is found and this variable includes the string
\"R-1\", a function called `M-x R-1.8.1' will be available to run that
version of R.
If duplicate versions of the same program are found (which happens if
the same path is listed on `exec-path' more than once), they are
ignored by calling `ess-uniq-list'.
Set this variable to nil to disable searching for other versions of R.
If you set this variable, you need to restart Emacs (and set this variable
before ess-site is loaded) for it to take effect.")

(define-obsolete-variable-alias 'ess-r-versions-created 'ess-r-created-runners "ESS 18.10")
(defvar ess-r-created-runners nil
  "List of R-versions found from `ess-r-versions' on the system.")


;;;*;;; Mode init

(define-obsolete-variable-alias 'ess-R-post-run-hook 'ess-r-post-run-hook "ESS 18.10.2")
(defvar ess-r-post-run-hook nil
  "Functions run in process buffer after the initialization of R process.")

(defun ess-r-mode-p ()
  "Check whether we have a buffer running in R mode.

This is to get around the lack of proper derived modes in ESS."
  (and (eq major-mode 'ess-mode)
       (string= ess-dialect "R")))

;;;###autoload
(defun run-ess-r (&optional start-args)
  "Call 'R', the 'GNU S' system from the R Foundation.
Optional prefix (\\[universal-argument]) allows to set command line arguments, such as
--vsize.  This should be OS agnostic.
If you have certain command line arguments that should always be passed
to R, put them in the variable `inferior-R-args'.

START-ARGS can be a string representing an argument, a list of
such strings, or any other non-nil value.  In the latter case, you
will be prompted to enter arguments interactively."
  (interactive "P")
  (ess-write-to-dribble-buffer   ;; for debugging only
   (format
    "\n(R): ess-dialect=%s, buf=%s, start-arg=%s\n current-prefix-arg=%s\n"
    ess-dialect (current-buffer) start-args current-prefix-arg))
  (let* ((r-always-arg
          (if (or ess-microsoft-p (eq system-type 'cygwin))
              "--ess "
            ;; else: "unix alike"
            (if (not ess-R-readline) "--no-readline ")))
         (start-args
          (cond ((stringp start-args)
                 start-args)
                ((and start-args
                      (listp start-args)
                      (cl-every 'stringp start-args))
                 (mapconcat 'identity start-args " "))
                (start-args
                 (read-string
                  (concat "Starting Args"
                          (if r-always-arg
                              (concat " [other than '" r-always-arg "']"))
                          " ? ")))))
         (r-start-args
          (concat r-always-arg
                  inferior-R-args " "   ; add space just in case
                  start-args))
         (cust-alist (copy-alist ess-r-customize-alist))
         (gdbp (string-match-p "gdb" r-start-args))
         use-dialog-box)

    (when gdbp
      (setcdr (assoc 'inferior-ess-secondary-prompt cust-alist)
              (format "\\(%s\\)\\|\\((gdb) \\)"
                      (cdr (assoc 'inferior-ess-secondary-prompt cust-alist)))))

    (when (or ess-microsoft-p
              (eq system-type 'cygwin))
      (setq use-dialog-box nil)
      (when ess-microsoft-p ;; default-process-coding-system would break UTF locales on Unix
        (setq default-process-coding-system '(undecided-dos . undecided-dos))))

    (inferior-ess r-start-args cust-alist gdbp)

    (ess-process-put 'funargs-pre-cache ess-r--funargs-pre-cache)

    (remove-hook 'completion-at-point-functions 'ess-filename-completion 'local) ;; should be first
    (add-hook 'completion-at-point-functions 'ess-r-object-completion nil 'local)
    (add-hook 'completion-at-point-functions 'ess-filename-completion nil 'local)
    (add-hook 'xref-backend-functions #'ess-r-xref-backend nil 'local)
    (setq comint-input-sender 'inferior-ess-r-input-sender)

    (if gdbp
        (progn
          ;; We need to use callback, because R might start with a gdb process
          (ess-process-put 'callbacks '(R-initialize-on-start))
          ;; trigger the callback
          (process-send-string (get-process ess-local-process-name) "\n"))
      (ess-wait-for-process)
      (R-initialize-on-start)
      (comint-goto-process-mark))

    (ess-write-to-dribble-buffer
     (format "(R): inferior-ess-language-start=%s\n"
             inferior-ess-language-start))))

;;;###autoload
(defalias 'R #'run-ess-r)

(defun inferior-ess-r--adjust-startup-directory (dir dialect)
  "Adjust startup directory DIR if DIALECT is R.
If in a package project, prefer the tests directory but only if
the package directory was selected in the first place."
  (if (string= dialect "R")
      (let* ((project-dir (cdr (ess-r-package-project)))
             (tests-dir (expand-file-name (file-name-as-directory "tests")
                                          project-dir)))
        (if (and project-dir
                 (string= project-dir dir)
                 (string= default-directory tests-dir))
            tests-dir
          dir))
    dir))

(defun R-initialize-on-start (&optional proc string)
  "This function is run after the first R prompt.
Executed in process buffer."
  (interactive)
  ;; sometimes needed (MM w/ Emacs 25.1, on F24 where PAGER is 'more'):
  ;; carefully set "pager" option  "when needed":
  (let ((pager-cmd (format
                    "if(identical(getOption('pager'),
                                  file.path(R.home(), 'bin', 'pager')))
                        options(pager='%s')\n"
                    inferior-ess-pager)))
    (ess-command pager-cmd))
  (inferior-ess-r-load-ESSR)
  (when inferior-ess-language-start
    (ess-command (concat inferior-ess-language-start "\n")))
  (with-ess-process-buffer nil
    (add-hook 'ess-presend-filter-functions 'ess-R-scan-for-library-call nil 'local)
    (run-mode-hooks 'ess-r-post-run-hook)))

;;;###autoload
(defun R-mode  (&optional proc-name)
  "Major mode for editing R source.  See `ess-mode' for more help."
  (interactive "P")
  (setq ess-customize-alist ess-r-customize-alist)
  ;;(setq imenu-generic-expression R-imenu-generic-expression)
  (ess-mode ess-r-customize-alist proc-name)
  (remove-hook 'completion-at-point-functions 'ess-filename-completion 'local) ;; should be first
  (add-hook 'completion-at-point-functions 'ess-r-object-completion nil 'local)
  (add-hook 'completion-at-point-functions 'ess-filename-completion nil 'local)
  (add-hook 'xref-backend-functions #'ess-r-xref-backend nil 'local)

  (if (fboundp 'ess-add-toolbar) (ess-add-toolbar))
  (when ess-imenu-use-S
    (setq imenu-generic-expression ess-imenu-S-generic-expression)
    (imenu-add-to-menubar "Imenu-R"))

  ;; useful for swankr/slime:
  (set (make-local-variable 'beginning-of-defun-function)
       (lambda (&optional arg)
         (skip-chars-backward " \t\n")
         (ess-beginning-of-function 'no-error)))
  (set (make-local-variable 'end-of-defun-function)
       'ess-end-of-function)

  (ess-roxy-mode t)
  (ad-activate 'fill-paragraph)
  (run-mode-hooks 'R-mode-hook))
;;;###autoload
(defalias 'r-mode #'R-mode)
;;;###autoload
(defalias 'ess-r-mode #'R-mode)

;;;###autoload
(add-to-list 'auto-mode-alist '("/R/.*\\.q\\'" . R-mode))
;;;###autoload
(add-to-list 'auto-mode-alist '("\\.[rR]\\'" . R-mode))
;;;###autoload
(add-to-list 'auto-mode-alist '("\\.[rR]profile\\'" . R-mode))
;;;###autoload
(add-to-list 'auto-mode-alist '("NAMESPACE\\'" . R-mode))
;;;###autoload
(add-to-list 'auto-mode-alist '("CITATION\\'"       . R-mode))


;;*;; Miscellaneous

(defun ess-R-arch-2-bit (arch)
  "Translate R's architecture shortcuts/directory names to 'bits'.
ARCH \"32\" or \"64\" (for now)."
  (if (string= arch "i386")  "32"
    ;; else:
    "64"))

(defun ess-rterm-arch-version (long-path &optional give-cons)
  "Find a name for LONG-PATH, an absolute path to R on Windows.
Returns either Name, a string, or a (Name . Path) cons, such as

(\"R-2.12.1-64bit\"  .  \"C:/Program Files/R/R-2.12.1/bin/x64/Rterm.exe\")

\"R-x.y.z/bin/Rterm.exe\" will return \"R-x.y.z\", for R-2.11.x and older.
\"R-x.y.z/bin/i386/Rterm.exe\" will return \"R-x.y.z-32bit\", for R-2.12.x and newer.
\"R-x.y.z/bin/x64/Rterm.exe\"  will return \"R-x.y.z-64bit\", for R-2.12.x and newer."
  (let* ((dir  (directory-file-name (file-name-directory long-path)))
         (dir2 (directory-file-name (file-name-directory dir)))
         (v-1up (file-name-nondirectory dir));; one level up
         (v-2up (file-name-nondirectory dir2));; two levels up; don't want "bin" ...
         (v-3up (file-name-nondirectory ;; three levels up; no "bin" for i386, x64 ...
                 (directory-file-name (file-name-directory dir2))))
         (val (if (string= v-2up "bin")
                  (concat v-3up "-" (ess-R-arch-2-bit v-1up) "bit")
                ;; pre R-2.12.x, or when there's no extra arch-specific sub directory:
                v-2up)))
    (if give-cons
        (cons val long-path)
      val)))

(defun ess-r-define-runners ()
  "Generate functions for starting other versions of R.
See `ess-r-versions' for strings that determine which functions
are created.  On MS Windows, this works using
`ess-rterm-version-paths' instead.

The functions will normally be placed on the menubar and stored
as `ess-r-created-runners' upon ESS initialization."
  (when ess-r-versions
    ;; try to find R versions in ess-r-versions.
    (let ((versions
           ;; Find which versions of R we want.  Remove the pathname, leaving just
           ;; the name of the executable.
           (if ess-microsoft-p
               (mapcar (lambda (v) (car (ess-rterm-arch-version v 'give-cons)))
                       ess-rterm-version-paths)
             (ess-uniq-list
              (mapcar #'file-name-nondirectory
                      (apply #'nconc
                             (mapcar #'ess-find-exec-completions
                                     ess-r-versions)))))))
      ;; Iterate over each string in VERSIONS, creating a new defun each time.
      (setq ess-r-created-runners versions)
    (if ess-microsoft-p
        (cl-mapcar (lambda (v p) (ess-define-runner v "R" p)) versions ess-rterm-version-paths)
      (mapc (lambda (v) (ess-define-runner v "R")) versions))
    ;; Add to menu
    (when ess-r-created-runners
      ;; new-menu will be a list of 3-vectors, of the form:
      ;; ["R-1.8.1" R-1.8.1 t]
      (let ((new-menu (mapcar (lambda(x) (vector x (intern x) t))
                              ess-r-created-runners)))
        (easy-menu-add-item ess-mode-menu '("Start Process")
                            (cons "Other" new-menu)))))))
(define-obsolete-function-alias
  'ess-r-versions-create 'ess-r-define-runners "ESS 18.10")

(defvar ess-newest-R nil
  "Stores the newest version of R that has been found.
Used as a cache, within `ess-find-newest-R'. Do not use this value
directly, but instead call the function \\[ess-find-newest-R].")


(defcustom ess-prefer-higher-bit t
  "Non-nil means prefer higher bit architectures of R.
e.g. prefer 64 bit over 32 bit.  This is currently used only
by the code on Windows for finding the newest version of R."
  :group 'ess-R
  :type 'boolean)

(defun ess-rterm-prefer-higher-bit ()
  "Optionally remove 32bit Rterms from being candidate for `R-newest'.
Return the list of candidates for being `R-newest'. Filtering is
done iff `ess-prefer-higher-bit' is non-nil. This is used only by
Windows when running `ess-find-newest-R'."
  (if ess-prefer-higher-bit
    ;; filter out 32 bit elements
    (let ((filtered
           (delq nil
            (mapcar (lambda (x) (unless (string-match "/i386/Rterm.exe" x) x))
                    ess-rterm-version-paths))))
      (if (null filtered)
          ;; if none survived filtering, keep the original list
          ess-rterm-version-paths
        filtered))
    ess-rterm-version-paths))


(defun ess-find-newest-R ()
  "Find the newest version of R on the system.
Once the value is found, cache it in the variable `ess-newest-R'
for future use as finding the newest version of R can be
potentially time-consuming."
  (or ess-newest-R
      (progn (message "Finding all versions of R on your system...")
             ;;(sleep-for 3)
             nil)
      (setq ess-newest-R
            (ess-newest-r
             (if ess-microsoft-p
                 (ess-rterm-prefer-higher-bit)
               (add-to-list 'ess-r-created-runners
                            inferior-ess-r-program))))))

(defun ess-check-R-program ()
  "Check if `inferior-ess-r-program' points to an executable version of R.
If not, try to find the newest version of R elsewhere on the system, and
update `inferior-ess-r-program' accordingly."
  (unless (executable-find inferior-ess-r-program)
    ;; need to check if we can find another name.
    (let ((newest (ess-find-newest-R)))
      (if newest
          (setq inferior-ess-r-program newest)
        (message "Sorry, no version of R could be found on your system.")))))

(defun R-newest (&optional start-args)
  "Find the newest version of R available, and run it.
Subsequent calls to `R-newest' will run that version, rather than searching
again for the newest version.  Providing an optional prefix START-ARGS (\\[universal-argument]) will
prompt for command line arguments."
  (interactive "P")
  (let ((rnewest (ess-find-newest-R)))
    (if (not rnewest)
        (error "No version of R could be found")
      ;; Else: we have a working version of R.
      ;; Have to be careful to avoid recursion...
      (message "%s" (concat "Newest version of R is " rnewest))
      (fset 'R-newest
            (intern
             (if ess-microsoft-p
                 (ess-rterm-arch-version rnewest)
               rnewest)))
      ;;(fset 'R-newest (intern rnewest))
      (R-newest start-args))))

;; (ess-r-version-date "R-2.5.1") (ess-r-version-date "R-patched")
;; (ess-r-version-date "R-1.2.1") (ess-r-version-date "R-1.8.1")
;; Windows:
;;  (ess-r-version-date "C:/Program Files (x86)/R/R-2.11.1/bin/Rterm.exe")
;; Note that for R-devel, ver-string is something like
;; R version 2.6.0 Under development (unstable) (2007-07-14 r42234)
;; Antique examples are 'R 1.0.1  (April 14, 2000)' or 'R 1.5.1 (2002-06-17).'
(defun ess-r-version-date (rver)
  "Return the date of the version of R named RVER.
The date is returned as a date string.  If the version of R could
not be found from the output of the RVER program, \"-1\" is
returned."
  (let ((date "-1")
        (ver-string (shell-command-to-string
                     ;; here, MS Windows (shell-command) needs a short name:
                     (concat (if (and ess-microsoft-p
                                      ;; silence byte compiler warns about w32-fns
                                      (fboundp 'w32-short-file-name))
                                 (w32-short-file-name rver)
                               rver)
                             " --version"))))
    (when (string-match
           "R \\(version \\)?[1-9][^\n]+ (\\(2[0-9-]+\\)\\( r[0-9]+\\)?)"
           ver-string)
      (setq date (match-string 2 ver-string)))
    (cons date rver)))

(defun ess-current-R-version ()
  "Get the version of R currently running in the ESS buffer as a string."
  (ess-make-buffer-current)
  (car (ess-get-words-from-vector "as.character(.ess.Rversion)\n")))

(defun ess-current-R-at-least (version)
  "Is the version of R (in the ESS buffer) at least (\">=\") VERSION ?
Examples: (ess-current-R-at-least '2.7.0)
      or  (ess-current-R-at-least \"2.5.1\")"
  (ess-make-buffer-current)
  (string= "TRUE"
           (car (ess-get-words-from-vector
                 (format "as.character(.ess.Rversion >= \"%s\")\n" version)))))

(defvar ess-temp-newest nil)

(defun ess-newest-r (rvers)
  "Check all the versions of RVERS to see which is the newest.
Return the name of the newest version of R."
  (let ((rtimes (mapcar 'ess-r-version-date rvers)))
    ;; SJE: 2007-07-13 -- following line is a temp var to check that
    ;; the newest version of R is found correctly.
    ;; (nowadays gives a compile warning)
    (setq ess-temp-newest rtimes)
    (ess-find-newest-date rtimes)))

(defun ess-find-newest-date (rvers)
  "Find the newest version of R given in the a-list RVERS.
Each element of RVERS is a dotted pair (date . R-version), where
date is given as e.g.\"2007-11-30\" so that we can compare dates
as strings.  If a date is listed as \"-1\", that version of R
could not be found.

If the value returned is nil, no valid newest version of R could be found."
  (let (new-r this-r
              (new-time "0"))
    (while rvers
      (setq this-r (car rvers)
            rvers (cdr rvers))
      (when (string< new-time (car this-r))
        (setq new-time (car this-r)
              new-r    (cdr this-r))))
    new-r))

(defun ess-find-rterm (&optional ess-R-root-dir bin-Rterm-exe)
  "Find the full path of all occurences of Rterm.exe under the ESS-R-ROOT-DIR.
If ESS-R-ROOT-DIR is nil, construct it by looking for an
occurence of Rterm.exe in the `exec-path'. If there are no
occurences of Rterm.exe in the `exec-path', then use
`ess-program-files' (which evaluates to something like
\"c:/progra~1/R/\" in English locales) which is the default
location for the R distribution. If BIN-RTERM-EXE is nil, then
use \"bin/Rterm.exe\"."
  (if (not ess-R-root-dir)
      (let ((Rpath (executable-find "Rterm")))
        (setq ess-R-root-dir
              (expand-file-name
               (if Rpath
                   (concat (file-name-directory Rpath) "../../")
                 (concat ess-program-files "/R/"))))
        (ess-write-to-dribble-buffer
         (format "(ess-find-rterm): ess-R-root-dir = '%s'\n" ess-R-root-dir))))

  (if (not bin-Rterm-exe) (setq bin-Rterm-exe "bin/Rterm.exe"))

  (when (file-directory-p ess-R-root-dir) ; otherwise file-name-all-.. errors
    (setq ess-R-root-dir
          (replace-regexp-in-string "[\\]" "/" ess-R-root-dir))
    (let ((R-ver
           (ess-drop-non-directories
            (ess-flatten-list
             (mapcar (lambda (r-prefix)
                       (file-name-all-completions r-prefix ess-R-root-dir))
                     (append '("rw") ess-r-versions))))))
      (mapcar (lambda (dir)
                (let ((R-path
                       (concat ess-R-root-dir
                               (replace-regexp-in-string "[\\]" "/" dir)
                               bin-Rterm-exe)))
                  (if (file-exists-p R-path) R-path)))
              R-ver))))

;;;###autoload
(defun Rnw-mode ()
  "Major mode for editing Sweave(R) source.
See `ess-noweb-mode' and `R-mode' for more help."
  (interactive)
  (require 'ess-noweb);; << probably someplace else
  (setq ess--make-local-vars-permanent t)
  (ess-noweb-mode 1); turn it on
  (ess-noweb-set-doc-mode 'latex-mode)
  (ess-noweb-set-code-mode 'R-mode)
  (setq ess--local-handy-commands
        (append '(("weave"      . ess-swv-weave)
                  ("tangle"     . ess-swv-tangle))
                ess-handy-commands)
        ess-dialect "R"
        ess-language "S")
  (put 'ess--local-handy-commands 'permanent-local t)
  (run-mode-hooks 'Rnw-mode-hook))

(fset 'Snw-mode 'Rnw-mode); just a synonym (for now or ever)

;;;###autoload
(add-to-list 'auto-mode-alist '("\\.[rR]nw\\'" . Rnw-mode))
;;;###autoload
(add-to-list 'auto-mode-alist '("\\.[sS]nw\\'" . Snw-mode))

;;;###autoload
(defun R-transcript-mode ()
  "Does the right thing."
  (interactive)
  (ess-transcript-mode ess-r-customize-alist))

(fset 'r-transcript-mode 'R-transcript-mode)

;;;###autoload
(add-to-list 'auto-mode-alist '("\\.[Rr]out" . R-transcript-mode))
;;;###autoload
(add-to-list 'interpreter-mode-alist '("Rscript" . R-mode))
;;;###autoload
(add-to-list 'interpreter-mode-alist '("r" . R-mode))

(defun ess-r-fix-T-F (&optional from quietly)
  "Change T/F into TRUE and FALSE cautiously.
Do not change in comments and strings. Start at FROM, which
defaults to point, and change to end of buffer. When QUIETLY, do
not issue messages."
  (interactive "d\nP"); point and prefix (C-u)
  (save-excursion
    (goto-char from)
    (ess-rep-regexp "\\(\\([][=,()]\\|<-\\) *\\)T\\>" "\\1TRUE"
                    'fixcase nil (not quietly))
    (goto-char from)
    (ess-rep-regexp "\\(\\([][=,()]\\|<-\\) *\\)F\\>" "\\1FALSE"
                    'fixcase nil (not quietly))))
(define-obsolete-function-alias 'R-fix-T-F 'ess-r-fix-T-F
  "ESS 18.10")

(defvar ess--packages-cache nil
  "Cache var to store package names.
Used by `ess-r-install-library'.")

(defvar ess--CRAN-mirror nil
  "CRAN mirror name cache.")

(defun ess-r-install-library (&optional update pack)
  "Prompt and install R package PACK.
With argument UPDATE, update cached packages list."
  (interactive "P")
  (inferior-ess-r-force)
  (when (equal "@CRAN@" (car (ess-get-words-from-vector "getOption('repos')[['CRAN']]\n")))
    (ess-set-CRAN-mirror ess--CRAN-mirror)
    (ess-wait-for-process (get-process ess-current-process-name))
    (unless pack (setq update t)))
  (when (or update
            (not ess--packages-cache))
    (message "Fetching R packages ... ")
    (setq ess--packages-cache
          (ess-get-words-from-vector "print(rownames(available.packages()), max=1e6)\n")))
  (let* ((ess-eval-visibly-p t)
         (pack (or pack
                   (ess-completing-read "Package to install" ess--packages-cache))))
    (process-send-string (get-process ess-current-process-name)
                         (format "install.packages('%s')\n" pack))
    (display-buffer (buffer-name (process-buffer (get-process ess-current-process-name))))))

(defun ess-setRepositories ()
  "Call setRepositories()."
  (interactive)
  (if (not (string-match "^R" ess-dialect))
      (message "Sorry, not available for %s" ess-dialect)
    (ess-eval-linewise "setRepositories(FALSE)\n")))

(defun ess-set-CRAN-mirror (&optional mirror)
  "Set cran MIRROR."
  (interactive)
  (let ((mirror-cmd "local({r <- getOption('repos'); r['CRAN'] <- '%s';options(repos=r)})\n"))
    (if mirror
        (ess-command (format mirror-cmd mirror))
      (when-let ((M1 (ess-get-words-from-vector "local({out <- getCRANmirrors(local.only=TRUE); print(paste(out$Name,'[',out$URL,']', sep=''))})\n"))
                 (mirror (ess-completing-read "Choose CRAN mirror" M1 nil t))
                 (url (seq-contains M1 mirror #'string=)))
        (setq ess--CRAN-mirror (progn (string-match "\\(.*\\)\\[\\(.*\\)\\]$" url)
                                      (match-string 2 url)))
        (ess-command (format mirror-cmd ess--CRAN-mirror)))))
  (message "CRAN mirror: %s" (car (ess-get-words-from-vector "getOption('repos')[['CRAN']]\n"))))
(define-obsolete-function-alias 'ess-setCRANMiror 'ess-set-CRAN-mirror "ESS 18.10")

(defun ess-r-check-install-package (pkg)
  "Check if package PKG is installed and offer to install if not."
  (unless (ess-boolean-command (format "print(requireNamespace('%s', quietly = TRUE))\n" pkg))
    (if (y-or-n-p (format "Package '%s' is not installed. Install? " pkg))
        (ess-eval-linewise (format "install.packages('%s')\n" pkg))
      (signal 'quit nil))))

(defun ess-r-sos (cmd)
  "Interface to findFn in the library sos."
  (interactive  "sfindFn: ")
  (ess-r-check-install-package "sos")
  (ess-eval-linewise (format "sos::findFn(\"%s\", maxPages=10)" cmd)))

(defun ess-R-scan-for-library-call (string)
  "Detect `library/require' call in STRING and update tracking vars.
Placed into `ess-presend-filter-functions' for R dialects."
  (when (string-match-p "\\blibrary(\\|\\brequire(" string)
    (ess--mark-search-list-as-changed))
  string)

(defun ess-load-library ()
  "Prompt and load dialect specific library/package/module.

Note that add-ons in R are called 'packages' and the name of this
function has nothing to do with R package mechanism, but it
rather serves a generic, dialect independent purpose. It is also
similar to `load-library' Emacs function."
  (interactive)
  (if (not (string-match "^R" ess-dialect))
      (message "Sorry, not available for %s" ess-dialect)
    (let ((ess-eval-visibly-p t)
;;; FIXME? .packages() does not cache; installed.packages() does but is slower first time
          (packs (ess-get-words-from-vector "print(.packages(T), max=1e6)\n"))
          pack)
      (setq pack (ess-completing-read "Load" packs))
      (ess-eval-linewise (format "library('%s')\n" pack))
      (ess--mark-search-list-as-changed)
      (display-buffer (buffer-name (process-buffer (get-process ess-current-process-name)))))))

(define-obsolete-function-alias 'ess-library 'ess-load-library "ESS[12.09-1]")

;;; smart-comma was a bad idea
(eval-after-load "eldoc"
  '(eldoc-add-command "ess-smart-comma"))


;;*;; Interaction with R

;;;*;;; Evaluation

(defun ess-r-arg (param value &optional wrap)
  (let ((value (if wrap
                   (concat "'" value "'")
                 value)))
    (concat ", " param " = " value)))

(defun ess-r-build-args (visibly output namespace)
  (let ((visibly (ess-r-arg "visibly" (if visibly "TRUE" "FALSE")))
        (output (ess-r-arg "output" (if output "TRUE" "FALSE")))
        (pkg (when namespace (ess-r-arg "package" namespace t)))
        (verbose (when (and namespace
                            ess-r-namespaced-load-verbose)
                   (ess-r-arg "verbose" "TRUE"))))
    (concat visibly output pkg verbose)))

(ess-defmethod R ess-build-eval-command (string &optional visibly output file namespace)
  (let* ((namespace (unless ess-debug-minor-mode
                      (or namespace (ess-r-get-evaluation-env))))
         (cmd (if namespace ".ess.ns_eval" ".ess.eval"))
         (file (when file (ess-r-arg "file" file t)))
         (args (ess-r-build-args visibly output namespace)))
    (concat cmd "(\"" string "\"" args file ")\n")))

(ess-defmethod R ess-build-load-command (file &optional visibly output namespace)
  (let* ((namespace (or namespace (ess-r-get-evaluation-env)))
         (cmd (if namespace ".ess.ns_source" ".ess.source"))
         (args (ess-r-build-args visibly output namespace)))
    (concat cmd "('" file "'" args ")\n")))

(defun ess-r-build-eval-message (message)
  (let ((env (cond (ess-debug-minor-mode
                    (substring-no-properties ess-debug-indicator 1))
                   ((ess-r-get-evaluation-env)))))
    (if env
        (format "[%s] %s" env message)
      message)))

(defvar-local ess-r-evaluation-env nil
  "Environment into which code should be evaluated.
When this variable is nil, code is evaluated in the current
environment. Currently only packages can be set as evaluation
environments. Use `ess-r-set-evaluation-env' to set this
variable.")

(defun ess-r-get-evaluation-env ()
  "Get current evaluation env."
  (or ess-r-evaluation-env
      (and ess-current-process-name
           (ess-get-process-variable 'ess-r-evaluation-env))))

(defun ess-r-set-evaluation-env (&optional arg)
  "Select a package namespace for evaluation of R code.

Call interactively with a prefix argument to disable evaluation
in a namespace.  When calling from a function, ARG can be a
string giving the package to select, any other non-nil value to
disable, or nil to prompt for a package.

If `ess-r-prompt-for-attached-pkgs-only' is non-nil, prompt only for
attached packages."
  (interactive "P")
  (let ((env (cond ((stringp arg) arg)
                   ((null arg) (ess-r--select-package-name))
                   (t "*none*"))))
    (if (equal env "*none*")
        (let ((cur-env (ess-r-get-evaluation-env)))
          ;; fixme: does not work if env is set at process level
          (setq ess-r-evaluation-env nil)
          (delq 'ess-r--evaluation-env-mode-line ess--local-mode-line-process-indicator)
          (message (format "Evaluation in %s disabled" (propertize cur-env 'face font-lock-function-name-face))))
      (setq ess-r-evaluation-env env)
      (add-to-list 'ess--local-mode-line-process-indicator 'ess-r--evaluation-env-mode-line t)
      (message (format "Evaluating in %s" (propertize env 'face font-lock-function-name-face))))
    (force-mode-line-update)))

(defvar-local ess-r--evaluation-env-mode-line
  '(:eval (let ((env (ess-r-get-evaluation-env)))
            (if env
                (format " %s"
                        (propertize  (if (equal env (ess-r-package-name))
                                         "pkg"
                                       env)
                                     'face 'mode-line-emphasis))
              ""))))
(put 'ess-r--evaluation-env-mode-line 'risky-local-variable t)

(defvar ess-r-namespaced-load-only-existing t
  "Whether to load only objects already existing in a namespace.")

(ess-defmethod R ess-load-file (file)
  (cond
   ;; Namespaced evaluation
   ((ess-r-get-evaluation-env)
    (ess-r-load-file-namespaced file))
   ;; Evaluation into current env via .ess.source()
   (t
    (let ((command (ess-build-load-command file nil t)))
      (ess-send-string (ess-get-process) command)))))

(defun ess-r-load-file-namespaced (&optional file)
  "Load FILE into a package namespace.

This prompts for a package when no package is currently
selected (see `ess-r-set-evaluation-env')."
  (interactive)
  (ess-force-buffer-current "R process to use: ")
  (let* ((pkg-name (ess-r-get-evaluation-env))
         (command (ess-build-load-command file nil t pkg-name)))
    (ess-send-string (ess-get-process) command)))

(ess-defmethod R ess-send-region (proc start end visibly message type)
  (cond
   ;; Namespaced evaluation
   ((ess-r-get-evaluation-env)
    (ess-r-send-region-namespaced proc start end visibly message))
   ;; Evaluation into current env
   (t
    (ess-send-string proc (buffer-substring start end) visibly message type))))

(defun ess-r-send-region-namespaced (proc beg end &optional visibly message)
  "Ask for for the package and devSource region into it."
  (let* ((pkg-name (or (ess-r-get-evaluation-env)
                       (ess-r-set-evaluation-env))))
    (message (ess-r-build-eval-message (or message "Eval region"))))
  (ess-send-string proc (buffer-substring start end) visibly message))


;;;*;;; Help

(defun ess-r-namespaced-object-p (object)
  (string-match "^[[:alnum:].]+::" object))

(defun ess-r-build-help-command--qualified (object)
  (when (ess-r-namespaced-object-p object)
    (let* ((pkg-name (substring object (match-beginning 0) (- (match-end 0) 2)))
           (object (concat "'" (substring object (match-end 0)) "'"))
           (pkg (ess-r-arg "package" pkg-name t)))
      (concat ".ess.help(" object pkg ")\n"))))

(defun ess-r-build-help-command--get-package-dir (object dont-ask)
  ;; Ugly hack to avoid tcl/tk dialogues
  (let ((pkgs (ess-get-words-from-vector
               (format "as.character(utils::help('%s'))\n" object))))
    (when (> (length pkgs) 1)
      (if dont-ask
          (car pkgs)
        (ess-completing-read "Choose location" pkgs nil t)))))

(defun ess-r-build-help-command--unqualified (object dont-ask)
  (if (eq ess-help-type 'index)
      ;; we are in index page, qualify with namespace
      (ess-r-build-help-command--qualified (format "%s::%s" ess-help-object object))
    (let ((pkg-dir (ess-r-build-help-command--get-package-dir object dont-ask))
          (command (format inferior-ess-r-help-command object)))
      (if pkg-dir
          ;; Invoking `print.help_files_with_topic'
          (format "do.call(structure, c('%s', attributes(%s)))\n" pkg-dir command)
        command))))

(defun ess-r-build-help-command (object &optional dont-ask)
  (or (ess-r-build-help-command--qualified object)
      (ess-r-build-help-command--unqualified object dont-ask)))

(defconst inferior-ess-r--input-help (format "^ *help *(%s)" ess-help-arg-regexp))
(defconst inferior-ess-r--input-?-help-regexp "^ *\\(?:\\(?1:[a-zA-Z ]*?\\?\\{1,2\\}\\) *\\(?2:.+\\)\\)")
(defconst inferior-ess-r--page-regexp (format "^ *page *(%s)" ess-help-arg-regexp))

(defvar ess-help-r--last-help-type nil
  "Variable holding the last known help type.
If it changes, we flush the cache.")

(defun ess-help-r--check-last-help-type ()
  (let ((help-type (ess-string-command "getOption('help_type')\n")))
    (when (not (string= help-type ess-help-r--last-help-type))
      (let ((help-buffers (ess-help-get-local-help-buffers)))
        (mapc #'kill-buffer help-buffers))
      (setq ess-help-r--last-help-type help-type))))

(defun ess-help-r--process-help-input (proc string)
  (let ((help-match (and (string-match inferior-ess-r--input-help string)
                         (match-string 2 string)))
        (help-?-match (and (string-match inferior-ess-r--input-?-help-regexp string)
                           string))
        (page-match   (and (string-match inferior-ess-r--page-regexp string)
                           (match-string 2 string))))
    (when (or help-match help-?-match page-match)
      (ess-help-r--check-last-help-type)
      (cond (help-match
             (ess-display-help-on-object help-match)
             (process-send-string proc "\n"))
            (help-?-match
             (ess-help-r--display-help-? proc string help-?-match)
             (process-send-string proc "\n"))
            (page-match
             (switch-to-buffer-other-window
              (ess-command (concat page-match "\n")
                           (get-buffer-create (concat page-match ".rt"))))
             (R-transcript-mode)
             (process-send-string proc "\n")))
      t)))

(defun ess-help-r--display-help-? (proc string help-?-match)
  (cond ((string-match "\\?\\?\\(.+\\)" help-?-match)
         (ess--display-indexed-help-page (concat help-?-match "\n")
                                         "^\\([^ \t\n]+::[^ \t\n]+\\)[ \t\n]+"
                                         (format "*ess-apropos[%s](%s)*"
                                                 ess-current-process-name (match-string 1 help-?-match))
                                         'appropos))
        ((string-match "^ *\\? *\\([^ \t]+\\)$" help-?-match)
         (ess-display-help-on-object (match-string 1 help-?-match)))
        ;; Anything else we send to process almost unchanged
        (t
         (let ((help-?-match (and (string-match inferior-ess-r--input-?-help-regexp string)
                                  (format "%s%s" (match-string 1 string)
                                          (ess-help-r--sanitize-topic (match-string 2 string))))))
           (ess-display-help-on-object help-?-match "%s\n")))))

(defun ess-help-r--sanitize-topic (string)
  "Enclose help topic STRING into `` to avoid ?while ?if etc hangs."
  (if (string-match "\\([^:]*:+\\)\\(.*\\)$" string) ; treat foo::bar corectly
      (format "%s`%s`" (match-string 1 string) (match-string 2 string))
    (format "`%s`" string)))


;;;*;;; Utils for inferior R process

(defun inferior-ess-r-input-sender (proc string)
  (save-current-buffer
    (or (ess-help-r--process-help-input proc string)
        (inferior-ess-input-sender proc string))))

(defun inferior-ess-r-load-ESSR ()
  "Load/INSTALL/Update ESSR."
  (let* ((pkg-dir (expand-file-name "ESSR" ess-etc-directory))
         (src-dir (expand-file-name "R" pkg-dir)))
    (if (not (or (and (boundp 'ess-remote) ess-remote)
                 (file-remote-p (ess-get-process-variable 'default-directory))))
        (inferior-ess-r-load-ESSR--local pkg-dir src-dir)
      (inferior-ess-r-load-ESSR--remote pkg-dir src-dir))))

(defun inferior-ess-r-load-ESSR--local (pkg-dir src-dir)
  (let ((cmd (format "local({
                          source('%s/.load.R', local=TRUE) #define load.ESSR
                          load.ESSR('%s')
                      })\n"
                     src-dir src-dir)))
    (ess-write-to-dribble-buffer (format "load-ESSR cmd:\n%s\n" cmd))
    (with-current-buffer (ess-command cmd)
      (let ((msg (buffer-string)))
        (when (> (length msg) 1)
          (message (format "load ESSR: %s" msg)))))))

(defun inferior-ess-r-load-ESSR--remote (pkg-dir src-dir)
  (let* ((verfile (expand-file-name "VERSION" pkg-dir))
         (loadremote (expand-file-name "LOADREMOTE" pkg-dir))
         (version (if (file-exists-p verfile)
                      (with-temp-buffer
                        (insert-file-contents verfile)
                        (buffer-string))
                    (error "Cannot find ESSR source code")))
         (r-load-code (with-temp-buffer
                        (insert-file-contents loadremote)
                        (buffer-string))))
    (ess-write-to-dribble-buffer (format "version file: %s\nloadremote file: %s\n"
                                         verfile loadremote))
    (unless (ess-boolean-command (format r-load-code version) nil 0.1)
      (let ((errmsg (with-current-buffer " *ess-command-output*" (buffer-string)))
            (files (directory-files src-dir t "\\.R$")))
        (ess-write-to-dribble-buffer (format "error loading ESSR.rda: \n%s\n" errmsg))
        ;; should not happen, unless extrem conditions (ancient R or failed download))
        (message "Failed to download ESSR.rda (see *ESS* buffer). Injecting ESSR code from local machine")
        (ess-command (format ".ess.ESSRversion <- '%s'\n" version)) ; cannot do this at R level
        (mapc #'ess--inject-code-from-file files)))))

(ess-defmethod R ess-quit (&optional no-save)
  (let (cmd
        (sprocess (ess-get-process ess-current-process-name)))
    (when (not sprocess) (error "No ESS process running"))
    (ess-cleanup)
    (setq cmd (format "base::q('%s')\n" (if no-save "no" "default")))
    (goto-char (marker-position (process-mark sprocess)))
    (process-send-string sprocess cmd)))

(defcustom inferior-ess-r-reload-hook nil
  "Hook run when reloading the R inferior buffer."
  :type 'hook
  :group 'ess-R)

(ess-defmethod R inferior-ess-reload (&optional start-args)
  (run-ess-r start-args)
  (run-hooks 'inferior-ess-r-reload-hook))

(defun inferior-ess-r-force (&optional prompt force no-autostart ask-if-1)
  (setq ess-dialect "R")
  (ess-force-buffer-current prompt force no-autostart ask-if-1))


;;*;; Editing Tools

;;;*;;; Indentation Engine

;; Written by Lionel Henry in mid 2015

(defun ess-r-indent-line ()
  "Indent current line as ESS R code.
Return the amount the indentation changed by."
  (let ((indent (ess-calculate-indent nil))
        beg shift-amt
        (case-fold-search nil)
        (pos (- (point-max) (point))))
    (beginning-of-line)
    (setq beg (point))
    (skip-chars-forward " \t")
    (setq shift-amt (- indent (current-column)))
    (if (zerop shift-amt)
        (if (> (- (point-max) pos) (point))
            (goto-char (- (point-max) pos)))
      (delete-region beg (point))
      (indent-to indent)
      ;; If initial point was within line's indentation,
      ;; position after the indentation.
      ;; Else stay at same point in text.
      (when (> (- (point-max) pos) (point))
        (goto-char (- (point-max) pos))))
    shift-amt))

(defun ess-r-indent-exp ()
  (save-excursion
    (when current-prefix-arg
      (ess-climb-to-top-level))
    (let* ((bounds (ess-continuations-bounds))
           (end (cadr bounds))
           (beg (if current-prefix-arg
                    (car bounds)
                  (forward-line)
                  (point))))
      (indent-region beg end))))

(defun ess-indent-call (&optional start)
  (save-excursion
    (when (ess-escape-calls)
      (setq start (or start (point)))
      (skip-chars-forward "^[(")
      (forward-char)
      (ess-up-list)
      (indent-region start (point)))))

(defun ess-offset (offset)
  (setq offset (eval (intern (concat "ess-offset-" (symbol-name offset)))))
  (when (and (not (eq offset nil))
             (listp offset)
             (or (numberp (cadr offset))
                 (eq (cadr offset) t)
                 (error "Malformed offset")))
    (setq offset (cadr offset)))
  (cond ((numberp offset)
         offset)
        ((null offset)
         0)
        (t
         ess-indent-offset)))

(defun ess-offset-type (offset)
  (setq offset (eval (intern (concat "ess-offset-" (symbol-name offset)))))
  (if (listp offset)
      (car offset)
    offset))

(defun ess-overridden-blocks ()
  (append (when (memq 'fun-decl ess-align-blocks)
            (list (car ess-prefixed-block-patterns)))
          (when (memq 'control-flow ess-align-blocks)
            (append (cdr ess-prefixed-block-patterns)
                    '("}?[ \t]*else")))))

(defun ess-calculate-indent (&optional parse-start)
  "Return appropriate indentation for current line as ESS code.
In usual case returns an integer: the column to indent to.
Returns nil if line starts inside a string, t if in a comment."
  (save-excursion
    (beginning-of-line)
    (let* ((indent-point (point))
           (state (syntax-ppss))
           (containing-sexp (cadr state))
           (prev-containing-sexp (car (last (butlast (nth 9 state))))))
      (back-to-indentation)
      (cond
       ;; Strings
       ((ess-inside-string-p)
        (current-indentation))
       ;; Comments
       ((ess-calculate-indent--comments))
       ;; Indentation of commas
       ((looking-at ",")
        (ess-calculate-indent--comma))
       ;; Arguments: Closing
       ((ess-call-closing-p)
        (ess-calculate-indent--call-closing-delim))
       ;; Block: Contents (easy cases)
       ((ess-calculate-indent--block-relatively))
       ;; Block: Prefixed block
       ((ess-calculate-indent--prefixed-block-curly))
       ;; Continuations
       ((ess-calculate-indent--continued))
       ;; Block: Overridden contents
       ((ess-calculate-indent--aligned-block))
       ;; Block: Opening
       ((ess-block-opening-p)
        (ess-calculate-indent--block-opening))
       ;; Bare line
       ((and (null containing-sexp)
             (not (ess-unbraced-block-p)))
        0)
       ;; Block: Closing
       ((ess-block-closing-p)
        (ess-calculate-indent--block 0))
       ;; Block: Contents
       ((ess-block-p)
        (ess-calculate-indent--block))
       ;; Arguments: Nested calls override
       ((ess-calculate-indent--nested-calls))
       ;; Arguments: Contents
       (t
        (ess-calculate-indent--args))))))

(defun ess-calculate-indent--comments ()
  (when ess-indent-with-fancy-comments
    (cond
     ;; ### or #!
     ((or (looking-at "###")
          (and (looking-at "#!")
               (= 1 (line-number-at-pos))))
      0)
     ;; Single # comment
     ((looking-at "#[^#']")
      comment-column))))

(defun ess-calculate-indent--comma ()
  (when (ess-inside-call-p)
    (let ((indent (save-excursion
                    (ess-calculate-indent--args)))
          (unindent (progn (skip-chars-forward " \t")
                           ;; return number of skiped chars
                           (skip-chars-forward ", \t"))))
      (- indent unindent))))

(defun ess-calculate-indent--call-closing-delim ()
  (cond ((save-excursion
           (ess-skip-blanks-backward t)
           (eq (char-before) ?,))
         (ess-calculate-indent--args nil))
        ((save-excursion
           (and (ess-ahead-operator-p)
                (or (ess-ahead-definition-op-p)
                    (not ess-align-continuations-in-calls))))
         (ess-calculate-indent--continued))
        (t
         (ess-calculate-indent--args 0))))

(defun ess-calculate-indent--block-opening ()
  (cond
   ;; Block is an argument in a function call
   ((when containing-sexp
      (ess-at-containing-sexp
        (ess-behind-call-opening-p "[[(]")))
    (ess-calculate-indent--block 0))
   ;; Top-level block
   ((null containing-sexp) 0)
   ;; Block is embedded in another block
   ((ess-at-containing-sexp
      (+ (current-indentation)
         (ess-offset 'block))))))

(defun ess-calculate-indent--aligned-block ()
  ;; Check for `else' opening
  (if (and (memq 'control-flow ess-align-blocks)
           (looking-at "else\\b")
           (ess-climb-if-else))
      (progn
        (when (looking-at "else\\b")
          (ess-skip-curly-backward))
        (current-column))
    ;; Check for braced and unbraced blocks
    (ess-save-excursion-when-nil
      (let ((offset (if (looking-at "[{})]")
                        0 (ess-offset 'block))))
        (when (and (cond
                    ;; Unbraced blocks
                    ((ess-climb-block-prefix))
                    ;; Braced blocks
                    (containing-sexp
                     (when (ess-at-containing-sexp
                             (looking-at "{"))
                       (ess-escape-prefixed-block))))
                   (cl-some 'looking-at
                            (ess-overridden-blocks)))
          (+ (current-column) offset))))))

(defun ess-calculate-indent--block-relatively ()
  (ess-save-excursion-when-nil
    (let ((offset (if (looking-at "[})]") 0 (ess-offset 'block)))
          (start-line (line-number-at-pos)))
      (cond
       ;; Braceless block continuations: only when not in a call
       ((ess-save-excursion-when-nil
          (and (not (looking-at "{"))
               (ess-goto-char (ess-unbraced-block-p))
               (not (looking-at "function\\b"))
               (or (null containing-sexp)
                   (ess-at-containing-sexp
                     (not (looking-at "("))))))
        (ess-maybe-climb-broken-else 'same-line)
        (ess-skip-curly-backward)
        (+ (current-column)
           (ess-offset 'block)))
       ;; Don't indent relatively other continuations
       ((ess-ahead-continuation-p)
        nil)
       ;; If a block already contains an indented line, we can indent
       ;; relatively from that first line
       ((ess-save-excursion-when-nil
          (and (not (looking-at "}"))
               containing-sexp
               (goto-char containing-sexp)
               (looking-at "{")
               (progn
                 (forward-line)
                 (back-to-indentation)
                 (/= (line-number-at-pos) start-line))
               (not (looking-at "[ \t]*\\(#\\|$\\)"))
               (save-excursion
                 (or (ess-jump-expression)
                     (ess-jump-continuations))
                 (< (line-number-at-pos) start-line))))
        (current-column))
       ;; If a block is not part of a call, we can indent relatively
       ;; from the opening {. First check that enclosing { is first
       ;; thing on line
       ((and containing-sexp
             (not (ess-unbraced-block-p))
             (goto-char containing-sexp)
             (ess-block-opening-p)
             (equal (point) (save-excursion
                              (back-to-indentation)
                              (point))))
        (+ (current-column) offset))))))

(defun ess-arg-block-p ()
  (unless (or (null containing-sexp)
              ;; Unbraced blocks in a { block are not arg blocks
              (and (ess-unbraced-block-p)
                   (ess-at-containing-sexp
                     (looking-at "{"))))
    (cond
     ;; Unbraced body
     ((ess-at-indent-point
        (and (ess-unbraced-block-p)
             (goto-char containing-sexp)
             (ess-behind-call-opening-p "[[(]")))
      'body)
     ;; Indentation of opening brace as argument
     ((ess-at-containing-sexp
        (ess-behind-call-opening-p "[[(]"))
      'opening)
     ;; Indentation of body or closing brace as argument
     ((ess-at-containing-sexp
        (and (or (looking-at "{")
                 (ess-behind-block-paren-p))
             prev-containing-sexp
             (goto-char prev-containing-sexp)
             (ess-behind-call-opening-p "[[(]")))
      'body))))

(defun ess-calculate-indent--block (&optional offset)
  (let ((arg-block (ess-arg-block-p)))
    (cond (arg-block
           (ess-calculate-indent--arg-block offset arg-block))
          (t
           ;; Block is not part of an arguments list. Climb over any
           ;; block opening (function declaration, etc) to indent from
           ;; starting indentation.
           (or (ess-climb-block-prefix)
               (and (goto-char containing-sexp)
                    (ess-climb-block-prefix)))
           (+ (current-indentation) (or offset (ess-offset 'block)))))))

(defun ess-calculate-indent--arg-block (offset arg-block)
  (let* ((block-type (cond ((or (ess-at-containing-sexp
                                  (and (eq arg-block 'body)
                                       (ess-climb-block-prefix "function")))
                                (ess-at-indent-point
                                  (and (eq arg-block 'opening)
                                       (ess-backward-sexp 2)
                                       (looking-at "function\\b"))))
                            'fun-decl)
                           ((ess-at-indent-point
                              (ess-unbraced-block-p))
                            'unbraced)
                           ((ess-at-containing-sexp
                              (not (ess-ahead-attached-name-p)))
                            'bare-block)
                           (t)))
         (call-pos (if (and (not (eq block-type 'unbraced))
                            (not (eq arg-block 'opening)))
                       (goto-char prev-containing-sexp)
                     (prog1 containing-sexp
                       (goto-char indent-point)))))
    (ess-calculate-indent--args offset (ess-offset-type 'block)
                                call-pos indent-point block-type)))

;; This function is currently the speed bottleneck of the indentation
;; engine. This is due to the need to call (ess-maximum-args-indent)
;; to check if some previous arguments have been pushed off from their
;; natural indentation: we need to check the whole call. This is very
;; inefficient especially when indenting a region containing a large
;; function call (e.g. some dplyr's data cleaning code). Should be
;; solved by implementing a cache as in (syntax-ppss), though it's
;; probably not worth the work.
(defun ess-calculate-indent--args (&optional offset type call-pos to block)
  (let* ((call-pos (or call-pos containing-sexp))
         (max-col (prog1 (unless (eq type 'prev-line)
                           (ess-maximum-args-indent call-pos to))
                    (goto-char call-pos)))
         (override (and ess-align-arguments-in-calls
                        (save-excursion
                          (ess-climb-object)
                          (cl-some 'looking-at
                                   ess-align-arguments-in-calls))))
         (type-sym (cond (block 'block)
                         ((looking-at "[[:blank:]]*[([][[:blank:]]*\\($\\|#\\)")
                          'arguments-newline)
                         (t 'arguments)))
         (type (or type
                   (and override 'open-delim)
                   (ess-offset-type type-sym)))
         (offset (or offset
                     (and (not block) (eq type 'open-delim) 0)
                     (ess-offset type-sym)))
         (indent
          (cond
           ;; Indent from opening delimiter
           ((eq type 'open-delim)
            (ess-calculate-indent--args-open-delim))
           ;; Indent from attached name
           ((eq type 'prev-call)
            (ess-calculate-indent--args-prev-call))
           ;; Indent from previous line indentation
           ((eq type 'prev-line)
            (ess-calculate-indent--args-prev-line))
           (t
            (error "Malformed offset")))))
    (if max-col
        (ess-adjust-argument-indent indent offset max-col block)
      (+ indent offset))))

(defun ess-calculate-indent--args-open-delim ()
  (forward-char)
  (current-column))

(defun ess-calculate-indent--args-prev-call ()
  ;; Handle brackets chains such as ][ (cf data.table)
  (ess-climb-chained-delims)
  ;; Handle call chains
  (if ess-indent-from-chain-start
      (while (and (ess-backward-sexp)
                  (when (looking-back "[[(][ \t,]*" (line-beginning-position))
                    (goto-char (match-beginning 0)))))
    (ess-backward-sexp))
  (when ess-indent-from-lhs
    (ess-climb-lhs))
  (if (and nil
           (eq block 'fun-decl)
           (not (eq arg-block 'opening))
           (not (eq (ess-offset-type type-sym) 'open-delim)))
      (+ (ess-offset 'block) (current-column))
    (current-column)))

(defun ess-calculate-indent--args-prev-line ()
  (ess-at-indent-point
    (cond
     ;; Closing delimiters are actually not indented at
     ;; prev-line, but at opening-line
     ((looking-at "[]})]")
      (ess-up-list -1)
      (when (looking-at "{")
        (ess-climb-block-prefix))
      (current-indentation))
     ;; Function blocks need special treatment
     ((and (eq type 'prev-line)
           (eq block 'fun-decl))
      (goto-char containing-sexp)
      (ess-climb-block-prefix)
      (current-indentation))
     ;; Regular case
     (t
      ;; Find next non-empty line to indent from
      (while (and (= (forward-line -1) 0)
                  (looking-at "[ \t]*\\($\\|#\\)")))
      (goto-char (ess-code-end-position))
      ;; Climb relevant structures
      (unless (ess-climb-block-prefix)
        (when (eq (char-before) ?,)
          (forward-char -1))
        (ess-climb-expression)
        (ess-climb-continuations))
      ;; The following ensures that only the first line
      ;; counts. Otherwise consecutive statements would get
      ;; increasingly more indented.
      (when (and block
                 containing-sexp
                 (not (eq block 'unbraced))
                 (save-excursion
                   (/= (line-number-at-pos)
                       (progn (goto-char containing-sexp)
                              (line-number-at-pos)))))
        (setq offset 0))
      (current-indentation)))))

;; Indentation of arguments needs to keep track of how previous
;; arguments are indented. If one of those has a smaller indentation,
;; we push off the current line from its natural indentation. For
;; block arguments, we still need to push off this column so we ignore
;; it.
(defun ess-adjust-argument-indent (base offset max-col push)
  (if push
      (+ (min base max-col) offset)
    (min (+ base offset) max-col)))

;; When previous arguments are shifted to the left (can happen in
;; several situations) compared to their natural indentation, the
;; following lines should not get indented past them. The following
;; function checks the minimum indentation for all arguments of the
;; current function call or bracket indexing.
(defun ess-maximum-args-indent (&optional from to)
  (let* ((to (or to (point)))
         (to-line (line-number-at-pos to))
         (from-line (progn
                      (goto-char (1+ (or from containing-sexp)))
                      (line-number-at-pos)))
         (prev-pos (1- (point)))
         max-col)
    (while (< (line-number-at-pos) to-line)
      (forward-line)
      (back-to-indentation)
      ;; Ignore the line with the function call, the line to be
      ;; indented, and empty lines.
      (unless (or (>= (line-number-at-pos) to-line)
                  (looking-at "[ \t]*\\($\\|#\\)"))
        (let ((indent (cond
                       ;; First line: minimum indent is right after (
                       ((= (line-number-at-pos) from-line)
                        (save-excursion
                          (goto-char (1+ containing-sexp))
                          (current-column)))
                       ;; Handle lines starting with a comma
                       ((save-excursion
                          (looking-at ","))
                        (+ (current-indentation) 2))
                       (t
                        (current-indentation)))))
          (setq max-col (min indent (or max-col indent))))))
    max-col))

;; Move to leftmost side of a call (either the first letter of its
;; name or its closing delim)
(defun ess-move-to-leftmost-side ()
  (when (or (looking-at "[({]")
            (ess-behind-call-p))
    (ess-save-excursion-when-nil
      (let ((start-col (current-column)))
        (skip-chars-forward "^{[(")
        (forward-char)
        (ess-up-list)
        (forward-char -1)
        (< (current-column) start-col)))))

(defun ess-max-col ()
  (let ((max-col (point)))
    (save-excursion
      (while (< (point) indent-point)
        (unless (and ess-indent-with-fancy-comments
                     (looking-at "### "))
          (setq max-col (min max-col (current-column))))
        (forward-line)
        (back-to-indentation)))
    max-col))

(defun ess-calculate-indent--prefixed-block-curly ()
  (when (looking-at "{")
    (ess-save-excursion-when-nil
      (let ((block-type (ess-climb-block-prefix)))
        (cond ((ess-save-excursion-when-nil
                 (and (memq 'fun-decl-opening ess-indent-from-lhs)
                      (string= block-type "function")
                      (ess-climb-operator)
                      (ess-behind-assignment-op-p)
                      (ess-climb-expression)))
               (current-column))
              ((= (save-excursion
                    (back-to-indentation)
                    (point))
                  (point))
               (ess-calculate-indent--continued)))))))

(defun ess-calculate-indent--continued ()
  "If a continuation line, return an indent of this line, otherwise nil."
  (save-excursion
    (let* ((start-line (line-number-at-pos))
           (prev-pos 0)
           (cascade (eq (ess-offset-type 'continued) 'cascade))
           (climbed (ess-climb-continuations cascade))
           max-col)
      (when climbed
        (cond
         ;; Overridden calls
         ((and ess-align-continuations-in-calls
               (not (eq climbed 'def-op))
               containing-sexp
               (save-excursion
                 (goto-char containing-sexp)
                 (looking-at "[[(]")))
          (setq max-col (ess-max-col))
          (ess-move-to-leftmost-side)
          (+ (min (current-column) max-col)
             (if (eq climbed 'def-op)
                 (ess-offset 'continued)
               0)))
         ;; Regular case
         (t
          (let ((first-indent (or (eq climbed 'def-op)
                                  (save-excursion
                                    (when (ess-ahead-closing-p)
                                      (ess-climb-expression))
                                    (not (ess-climb-continuations cascade))))))
            ;; Record all indentation levels between indent-point and
            ;; the line we climbed. Some lines may have been pushed off
            ;; their natural indentation. These become the new
            ;; reference.
            (setq max-col (ess-max-col))
            ;; Indenting continuations from the front of closing
            ;; delimiters looks better
            (when
                (ess-ahead-closing-p)
              (backward-char))
            (+ (min (current-column) max-col)
               (cond
                ((eq (ess-offset-type 'continued) 'cascade)
                 (ess-offset 'continued))
                (first-indent
                 (ess-offset 'continued))
                (t
                 0))))))))))

(defun ess-calculate-indent--nested-calls ()
  (when ess-align-nested-calls
    (let ((calls (mapconcat 'identity ess-align-nested-calls "\\|"))
          match)
      (save-excursion
        (and containing-sexp
             (looking-at (concat "\\(" calls "\\)("))
             (setq match (match-string 1))
             (goto-char containing-sexp)
             (looking-at "(")
             (ess-backward-sexp)
             (looking-at (concat match "("))
             (current-column))))))


;;;*;;; Call filling engine

;; Unroll arguments to a single line until closing marker is found.
(defun ess-fill--unroll-lines (bounds &optional jump-cont)
  (let* ((last-pos (point-min))
         (containing-sexp (ess-containing-sexp-position))
         prefix-break)
    (goto-char (car bounds))
    (goto-char (ess-code-end-position))
    (while (and (/= (point) last-pos)
                (< (line-end-position)
                   (cadr bounds))
                (not prefix-break))
      (setq last-pos (point))
      ;; Check whether we ended up in a sub call. In this case, jump
      ;; over it, otherwise, join lines.
      (let ((contained-sexp (ess-containing-sexp-position)))
        (cond ((and contained-sexp
                    containing-sexp
                    (not (= containing-sexp contained-sexp)))
               (goto-char (1+ contained-sexp))
               (ess-up-list))
              ;; Jump over continued statements
              ((and jump-cont (ess-ahead-operator-p 'strict))
               (ess-climb-token)
               (ess-jump-continuations))
              ;; Jump over comments
              ((looking-at "#")
               (forward-line)
               (ess-indent-line))
              (t
               (join-line 1))))
      (goto-char (ess-code-end-position)))
    (goto-char (car bounds))))

(defvar ess-fill--orig-pos nil
  "Original position of cursor.")

(defvar ess-fill--orig-state nil
  "Backup of original code to cycle back to original state.")

(defvar ess-fill--second-state nil
  "Backup of code produce by very first cycling.
If this is equal to orig-state, no need to cycle back to original
state.")

(defvar ess-fill--style-level nil
  "Filling style used in last cycle.")

(defun ess-fill--substring (bounds)
  (buffer-substring (car bounds) (marker-position (cadr bounds))))

;; Detect repeated commands
(defun ess-fill-style (type bounds)
  (let ((max-level
         ;; This part will be simpler once we have the style alist
         (cond ((eq type 'calls)
                ;; No third style either when ess-offset-arguments is
                ;; set to 'open-delim, or when ess-fill-calls-newlines
                ;; is nil and no numeric prefix is given
                (if (and (not (eq (ess-offset-type 'arguments)
                                  'open-delim))
                         (or ess-fill-calls-newlines
                             (numberp current-prefix-arg)))
                    3
                  2))
               ((eq type 'continuations)
                2))))
    (if (not (memq last-command '(fill-paragraph-or-region
                                  fill-paragraph)))
        (progn
          ;; Record original state on first cycling
          (setq ess-fill--orig-state (ess-fill--substring bounds))
          (setq ess-fill--orig-pos (point))
          (setq ess-fill--second-state nil)
          (setq ess-fill--style-level 1))
      ;; Also record state on second cycling
      (when (and (= ess-fill--style-level 1)
                 (null ess-fill--second-state))
        (setq ess-fill--second-state (ess-fill--substring bounds)))
      (cond ((>= ess-fill--style-level max-level)
             (let ((same-last-and-orig (string= (ess-fill--substring bounds)
                                                ess-fill--orig-state))
                   (same-2nd-and-orig (string= ess-fill--orig-state
                                               ess-fill--second-state)))
               ;; Avoid cycling to the same state twice
               (cond ((and same-last-and-orig
                           same-2nd-and-orig)
                      (setq ess-fill--style-level 2))
                     ((or same-last-and-orig
                          same-2nd-and-orig)
                      (setq ess-fill--style-level 1))
                     (t
                      (setq ess-fill--style-level 0)))))
            (ess-fill--style-level
             (setq ess-fill--style-level (1+ ess-fill--style-level))))))
  ess-fill--style-level)

(defun ess-fill-args (&optional style)
  (let ((start-pos (point-min))
        (orig-col (current-column))
        (orig-line (line-number-at-pos))
        (bounds (ess-args-bounds 'marker))
        ;; Set undo boundaries manually
        (undo-inhibit-record-point t)
        last-pos last-newline prefix-break
        infinite)
    (when (not bounds)
      (error "Could not find function bounds"))
    (setq style (or style (ess-fill-style 'calls bounds)))
    (if (= style 0)
        (progn
          (delete-region (car bounds) (marker-position (cadr bounds)))
          (insert ess-fill--orig-state)
          ;; Restore the point manually. (save-excursion) wouldn't
          ;; work here because we delete the text rather than just
          ;; modifying it.
          (goto-char ess-fill--orig-pos)
          (message "Back to original formatting"))
      (when ess-blink-refilling
        (ess-blink-region (nth 2 bounds)
                          (1+ (marker-position (cadr bounds)))))
      (undo-boundary)
      (save-excursion
        (ess-fill--unroll-lines bounds t)
        (cond
         ;; Some styles start with first argument on a newline
         ((and (memq style '(2 4))
               ess-fill-calls-newlines
               (not (looking-at "[ \t]*#")))
          (newline-and-indent))
         ;; Third level, start a newline after N arguments
         ((and (= style 3)
               (not (looking-at "[ \t]*#")))
          (let ((i (if (numberp current-prefix-arg)
                       current-prefix-arg
                     1)))
            (while (and (> i 0)
                        (ess-jump-arg)
                        (ess-jump-char ","))
              (setq i (1- i))))
          (newline-and-indent)))
        (ess-fill-args--roll-lines)
        ;; Reindent surrounding context
        (ess-indent-call (car bounds)))
      ;; Signal marker for garbage collection
      (set-marker (cadr bounds) nil)
      (undo-boundary))))

(defun ess-fill-args--roll-lines ()
  (while (and (not (looking-at "[])]"))
              (/= (point) (or last-pos 1))
              (not infinite))
    (setq prefix-break nil)
    ;; Record start-pos as future breaking point to avoid breaking
    ;; at `=' sign
    (while (looking-at "[ \t]*[\n#]")
      (forward-line)
      (back-to-indentation))
    (setq start-pos (point))
    (while (and (< (current-column) fill-column)
                (not (looking-at "[])]"))
                (/= (point) (or last-pos 1))
                ;; Break after one pass if prefix is active
                (not prefix-break))
      (when (memq style '(2 3))
        (setq prefix-break t))
      (ess-jump-token ",")
      (setq last-pos (point))
      ;; Jump expression and any continuations. Reindent all lines
      ;; that were jumped over
      (let ((cur-line (line-number-at-pos))
            end-line)
        (cond ((ess-jump-arg)
               (setq last-newline nil))
              ((ess-token-after= ",")
               (setq last-newline nil)
               (setq last-pos (1- (point)))))
        (save-excursion
          (when (< cur-line (line-number-at-pos))
            (setq end-line (line-number-at-pos))
            (ess-goto-line (1+ cur-line))
            (while (and (<= (line-number-at-pos) end-line)
                        (/= (point) (point-max)))
              (ess-indent-line)
              (forward-line))))))
    (when (or (>= (current-column) fill-column)
              prefix-break
              ;; Ensures closing delim on a newline
              (and (= style 4)
                   (looking-at "[ \t]*[])]")
                   (setq last-pos (point))))
      (if (and last-pos (/= last-pos start-pos))
          (goto-char last-pos)
        (ess-jump-char ","))
      (cond ((looking-at "[ \t]*[#\n]")
             (forward-line)
             (ess-indent-line)
             (setq last-newline nil))
            ;; With levels 2 and 3, closing delim goes on a newline
            ((looking-at "[ \t]*[])]")
             (when (and (memq style '(2 3 4))
                        ess-fill-calls-newlines
                        (not last-newline))
               (newline-and-indent)
               ;; Prevent indenting infinitely
               (setq last-newline t)))
            ((not last-newline)
             (newline-and-indent)
             (setq last-newline t))
            (t
             (setq infinite t))))))

(defun ess-fill-continuations (&optional style)
  (let ((bounds (ess-continuations-bounds 'marker))
        (undo-inhibit-record-point t)
        (last-pos (point-min))
        last-newline infinite)
    (when (not bounds)
      (error "Could not find statements bounds"))
    (setq style (or style (ess-fill-style 'continuations bounds)))
    (if (= style 0)
        (progn
          (delete-region (car bounds) (marker-position (cadr bounds)))
          (insert ess-fill--orig-state)
          (goto-char ess-fill--orig-pos)
          (message "Back to original formatting"))
      (when ess-blink-refilling
        (ess-blink-region (car bounds) (marker-position (cadr bounds))))
      (undo-boundary)
      (save-excursion
        (ess-fill--unroll-lines bounds)
        (while (and (< (point) (cadr bounds))
                    (/= (point) (or last-pos 1))
                    (not infinite))
          (setq last-pos (point))
          (when (and (ess-jump-expression)
                     (indent-according-to-mode)
                     (not (> (current-column) fill-column)))
            (setq last-newline nil))
          (ess-jump-operator)
          (if (or (and (> (current-column) fill-column)
                       (goto-char last-pos))
                  (= style 2))
              (progn
                (ess-jump-operator)
                (unless (= (point) (cadr bounds))
                  (when last-newline
                    (setq infinite t))
                  (newline-and-indent)
                  (setq last-newline t)))
            (setq last-newline nil)))
        (ess-indent-call (car bounds)))
      (set-marker (cadr bounds) nil)
      (undo-boundary))))



;; Create functions that can be called for running different versions
;; of R.
;; FIXME: Should be set in ess-custom
(setq ess-rterm-version-paths
      (ess-flatten-list
       (ess-uniq-list
        (if (not ess-directory-containing-R)
            (if (getenv "ProgramW6432")
                (let ((P-1 (getenv "ProgramFiles(x86)"))
                      (P-2 (getenv "ProgramW6432")))
                  (nconc
                   ;; Always 32 on 64 bit OS, nil on 32 bit OS
                   (ess-find-rterm (concat P-1 "/R/") "bin/Rterm.exe")
                   (ess-find-rterm (concat P-1 "/R/") "bin/i386/Rterm.exe")

                   ;; Keep this both for symmetry and because it can happen:
                   (ess-find-rterm (concat P-1 "/R/") "bin/x64/Rterm.exe")

                   ;; Always 64 on 64 bit OS, nil on 32 bit OS
                   (ess-find-rterm (concat P-2 "/R/") "bin/Rterm.exe")
                   (ess-find-rterm (concat P-2 "/R/") "bin/i386/Rterm.exe")
                   (ess-find-rterm (concat P-2 "/R/") "bin/x64/Rterm.exe")))
              (let ((PF (getenv "ProgramFiles")))
                (nconc
                 ;; Always 32 on 32 bit OS, depends on 32 or 64 process on 64 bit OS
                 (ess-find-rterm (concat PF "/R/") "bin/Rterm.exe")
                 (ess-find-rterm (concat PF "/R/") "bin/i386/Rterm.exe")
                 (ess-find-rterm (concat PF "/R/") "bin/x64/Rterm.exe"))))
          (let ((PF ess-directory-containing-R))
            (nconc
             (ess-find-rterm (concat PF "/R/") "bin/Rterm.exe")
             (ess-find-rterm (concat PF "/R/") "bin/i386/Rterm.exe")
             (ess-find-rterm (concat PF "/R/") "bin/x64/Rterm.exe")))))))
(ess-r-define-runners)

;;*;; Provide and auto-loads

;;;###autoload
(add-to-list 'auto-mode-alist '("/Makevars\\(\\.win\\)?$" . makefile-mode))

(provide 'ess-r-mode)

;;; Local variables:
;;; mode: emacs-lisp
;;; byte-compile-warnings: (not lexical)
;;; End:

;;; ess-r-mode.el ends here<|MERGE_RESOLUTION|>--- conflicted
+++ resolved
@@ -39,12 +39,8 @@
 (require 'compile)
 (require 'easymenu)
 (require 'eldoc)
-<<<<<<< HEAD
 (require 'seq)
-(require 'ess)
-=======
 (require 'ess-mode)
->>>>>>> 70f7a4a6
 (require 'ess-help)
 (require 'ess-s-lang)
 (require 'ess-roxy)
