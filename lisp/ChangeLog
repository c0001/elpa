--- conflicted
+++ resolved
@@ -1,4 +1,8 @@
-<<<<<<< HEAD
+2012-05-07  Martin Maechler  <maechler@stat.math.ethz.ch>
+
+	* ess-rd.el (Rd-mode): set ess-language "S" and ess-dialect "R", so
+	R may be autostarted, when desired.
+
 2012-05-06  Sam Steingold  <sds@gnu.org>
 
 	* ess-site.el: Do not quote lambda expressions.
@@ -6,13 +10,6 @@
 	Use `syntax-begin-function' when available instead of
 	`font-lock-beginning-of-syntax-function' (obsolete in Emacs 23.3).
 	Avoid `progn' in `cond' and some other minor code cleanup.
-=======
-2012-05-07  Martin Maechler  <maechler@stat.math.ethz.ch>
-
-	* ess-rd.el (Rd-mode): set ess-language "S" and ess-dialect "R", so
-	R may be autostarted, when desired.
-
->>>>>>> 7abc704b
 
 2012-05-05  Vitalie Spinu  <spinuvit@gmail.com>
 
