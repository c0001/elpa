2009-05-20  Carsten Dominik  <carsten.dominik@gmail.com>

<<<<<<< HEAD
	* org-exp.el (org-export-plist-vars): Add :xml-declaration.

	* org-html.el (org-export-html-xml-declaration): New option.
	(org-export-as-html): Use `org-export-html-xml-declaration'.
=======
	* org-list.el (org-update-checkbox-count): Make property
	dependent.

	* org.el (org-hierarchical-todo-statistics): New option.
	(org-update-parent-todo-statistics): Modified to handle recursive
	statistics.
>>>>>>> f54ff074

2009-05-19  Carsten Dominik  <carsten.dominik@gmail.com>

	* org-publish.el (org-publish): Make this function behave
	correctly in interactive use when called with a prefix argument.

	* org.el (org-todo-statistics-hook): New hook.
	(org-update-parent-todo-statistics): Use new hook.
	(org-log-into-drawer): New function.
	(org-add-log-setup): Use the new `org-log-into-drawer' function to
	determine if we should be logging into a drawer.
	(org-log-into-drawer): Update docstring.
	(org-default-properties): Add LOG_INTO_DRAWER as a property.

	* org-list.el (org-checkbox-statistics-hook): New hook.
	(org-update-checkbox-count-maybe): Use new hook.

	* org-ascii.el (org-export-ascii-copy-to-kill): New option.
	(org-export-as-ascii): Hide export buffer, and copy exported ASCII
	to kill ring.

2009-05-17  Carsten Dominik  <carsten.dominik@gmail.com>

	* org-ascii.el (org-export-as-ascii): Fix bug with match string in
	a line.

2009-05-16  Carsten Dominik  <carsten.dominik@gmail.com>

	* org.el (org-edit-src-code, org-edit-fixed-width-region): Use a
	better bufer-generating mechanism.
	(org-edit-src-find-buffer): New function.

	* org-icalendar.el (org-print-icalendar-entries): Don't check for
	archive tag, this is already done by `org-agenda-skip'.
	data while constructing lost of tags.

2009-05-15  Carsten Dominik  <carsten.dominik@gmail.com>

	* org-exp.el (org-export-preprocess-apply-macros): Use semicolon
	as argument separator in macros.

	* org-html.el (org-export-as-html): Add xml declaration.

2009-05-14  Carsten Dominik  <carsten.dominik@gmail.com>

	* org.el (org-after-sorting-entries-or-items-hook): New hook.
	(org-sort-entries-or-items): Run the new hook.
	(org-after-refile-insert-hook): New hook.
	(org-refile): Run `org-after-refile-insert-hook'.

	* org-agenda.el (org-agenda-get-progress): Never take time of day
	from headline when displaying progress.

	* org-latex.el (org-export-latex-complex-heading-re): New variable.
	(org-export-as-latex): Force the correct regexp in the
	preprocessor buffer.
	(org-export-latex-set-initial-vars): Set
	`org-export-latex-complex-heading-re'.

	* org-agenda.el (org-agenda-start-with-log-mode): New option.
	(org-agenda-mode): Use `org-agenda-start-with-log-mode'.

2009-05-13  Carsten Dominik  <carsten.dominik@gmail.com>

	* org-latex.el (org-export-latex-tables-centered): New option.
	(org-export-latex-tables): Use `org-export-latex-tables-centered'.

	* org-exp.el (org-export-as-org): New command.
	(org-export-as-org): New command.

	* org-publish.el (org-publish-org-to-org): New function.

2009-05-12  Carsten Dominik  <carsten.dominik@gmail.com>

	* org.el (org-yank): Just call `org-yank-generic'.
	(org-yank-generic): New function, containing the formaer
	functionality of `org-yank'.

	* org-latex.el (org-export-latex-not-done-keywords)
	(org-export-latex-done-keywords): New variables.
	(org-export-latex-todo-keyword-markup): New option.
	(org-export-latex-set-initial-vars): Remember the TODO keywords.
	(org-export-latex-keywords-maybe): Apply the TODO markup.

2009-05-11  Carsten Dominik  <carsten.dominik@gmail.com>

	* org-exp.el (org-infile-export-plist): Add more default macros.
	(org-export-preprocess-apply-macros): Process macro arguments.

2009-05-10  Carsten Dominik  <carsten.dominik@gmail.com>

	* org-icalendar.el (org-icalendar-include-todo): New allowedvalue
	`unblocked'.
	(org-print-icalendar-entries): Respect the new value of
	`org-icalendar-include-todo'.

	* org.el (org-link-try-special-completion)
	(org-file-complete-link): New functions.
	(org-insert-link): Add special completion support for some link
	types.

	* org-bbdb.el (org-bbdb-complete-link): New function.

2009-05-08  Carsten Dominik  <carsten.dominik@gmail.com>

	* org-list.el (org-update-checkbox-count): Allow recursive
	statistics.
	(org-hierarchical-checkbox-statistics): New option.

	* org.el (org-cycle): Remove erraneous space character.

	* org-icalendar.el (org-icalendar-timezone): Initialize from
	environment.

	* org-html.el (org-format-org-table-html): Specify the scope.
	(org-format-table-table-html): Specify the scope.
	(org-export-table-header-tags): Prepare the scope parameter.

2009-05-07  Carsten Dominik  <carsten.dominik@gmail.com>

	* org-html.el
	(org-export-html-table-use-header-tags-for-first-column): New
	option.

	* org.el (org-autoload): Fix autoloading of ascii export
	functions.
	(org-modules): Add org-special-blocks.

2009-05-06  Carsten Dominik  <carsten.dominik@gmail.com>

	* org-icalendar.el (org-start-icalendar-file): Use the new option.
	(org-ical-timezone): New option.

	* org-exp.el (org-export-get-coderef-format): Use the description
	is present.

	* org.el (org-sort-entries-or-items): Improve docstring, and make
	better implementation for time sorting.

2009-05-05  Carsten Dominik  <carsten.dominik@gmail.com>

	* org.el (org-edit-src-persistent-message): New option.
	(org-edit-src-code, org-edit-fixed-width-region): Use the new
	option.

	* org-clock.el (org-clock-insert-selection-line): Fix prefious
	patch.

	* org.el (org-edit-src-code, org-edit-fixed-width-region): Use
	separate buffer instead of indirect buffer to edit source code.
	(org-edit-src-exit): Make this function work with the new setup.

	* org-clock.el (org-clock-insert-selection-line): Make sure tasks
	are properly fontified before shown in the selection menu.

	* org.el (org-fontify-like-in-org-mode): New function.

	* org-latex.el (org-export-latex-links): Use the property list to
	retrieve the default image attributes.

	* org-exp.el (org-export-plist-vars): Add a new option.

2009-05-04  Carsten Dominik  <carsten.dominik@gmail.com>

	* org-exp.el (org-export, org-export-visible): Support ASCII
	export to buffer
	(org-export-normalize-links): Do not protect the description if it
	is explicitly given.

	* org-ascii.el (org-export-as-ascii-to-buffer)
	(org-replace-region-by-ascii, org-export-region-as-ascii): New
	commands.
	(org-export-as-ascii): Add all the same parameters that are also
	supported by the other export functions.

	* org-list.el (org-reset-checkbox-state-subtree): Moved here from
	org-checklist.el.
	(org-reset-checkbox-state-subtree): Call
	`org-reset-checkbox-state-subtree'.

	* org-remember.el (org-select-remember-template): For the
	selection of a valid template.

	* org-latex.el (org-export-region-as-latex): Supply the
	force-no-subtree argument.
	(org-export-as-latex): Provide better limits when exporting the
	first line.  When exporting to string, we still want the first
	lines.
	(org-export-latex-first-lines): New argument END, to force the end
	of the region.
	(org-export-region-as-latex): Use the property list.
	(org-export-as-latex):

	* org-colview-xemacs.el (org-columns-remove-overlays)
	(org-columns): Fix call to `local-variable-p'.

2009-05-02  Carsten Dominik  <carsten.dominik@gmail.com>

	* org-html.el (org-export-html-after-blockquotes-hook): New hook.
	(org-export-as-html): Run the new hook.

	* org-latex.el (org-export-latex-after-blockquotes-hook): New hook.
	(org-export-latex-preprocess): Run the new hook.

	* org-exp.el (org-export-preprocess-after-blockquote-hook): New hook.
	(org-export-preprocess-string): Run the new hook.

2009-04-30  Carsten Dominik  <carsten.dominik@gmail.com>

	* org-macs.el (org-check-external-command): New defsubst.

	* org.el (org-mode-map): New key for reload.
	(org-format-latex): Better error message when external programs
	are not available.

	* org-agenda.el (org-agenda-mode-map): Bind `org-reload'.

	* org.el (org-sort-entries-or-items): Explicit sorting function
	for priorities, needed for XEmacs compatibility.

	* org-remember.el (org-remember-apply-template): Improve auto-save
	behavior.

2009-04-29  Carsten Dominik  <carsten.dominik@gmail.com>

	* org-latex.el (org-export-latex-preprocess): Also protect
	environments ending in a star.

	* org-list.el (org-at-item-p): Fix regular expression.

2009-04-24  Carsten Dominik  <carsten.dominik@gmail.com>

	* org.el (org-end-of-subtree): Improve speed.

	* org-agenda.el (org-agenda-get-timestamps)
	(org-agenda-get-progress, org-agenda-get-deadlines)
	(org-agenda-get-scheduled, org-agenda-get-blocks): Optimizations,
	in particular, wait as long as possible to collect the tags.
	(org-stuck-projects): Improve docstring.

	* org.el (org-store-link): No errors when getting custom id before
	first headline.
	(org-get-tags-at): Use `org-up-heading-safe' when getting tags.

2009-04-23  Carsten Dominik  <carsten.dominik@gmail.com>

	* org.el (org-prepare-agenda-buffers): Catch a throw to nextfile.

	* org-protocol.el: Remove dependency on url.el.
	(org-protocol-unhex-compound, org-protocol-open-source): Remove
	dependency on url.el.

	* org-latex.el (org-export-as-pdf): Use
	`org-latex-to-pdf-process'.

2009-04-22  Carsten Dominik  <carsten.dominik@gmail.com>

	* org-latex.el (org-latex-to-pdf-process): New option.

	* org-agenda.el (org-agenda-skip-additional-timestamps-same-entry):
	New option.
	(org-agenda-get-timestamps): Honor
	`org-agenda-skip-additional-timestamps-same-entry'.

	* org-clock.el (org-clock-goto-may-find-recent-task): New option.
	(org-clock-goto): Find recent task only if
	`org-clock-goto-may-find-recent-task' allows it.

	* org-exp.el (org-export-remove-or-extract-drawers): Handle empty
	drawers, and drawers that are missing the :END: line.

2009-04-21  Carsten Dominik  <carsten.dominik@gmail.com>

	* org-clock.el (org-clock-goto): Go to recently clocked task if no
	clock is running.

2009-04-21  Carsten Dominik  <carsten.dominik@gmail.com>

	* org.el (org-update-parent-todo-statistics): Check for
	STATISTICS_FROM property.

	* org-list.el (org-update-checkbox-count): Check for
	STATISTICS_FROM property.

	* org.el (org-tab-first-hook)
	(org-tab-after-check-for-table-hook)
	(org-tab-after-check-for-cycling-hook): New hooks.
	(org-cycle-internal-global, org-cycle-internal-local): New
	functions, split out from `org-cycle'.
	(org-cycle): Call the new hooks.

2009-04-19  Carsten Dominik  <carsten.dominik@gmail.com>

	* org-exp.el (org-export-preprocess-string): Reset the list of
	preferred targets for each run of the preprocessor.

	* org.el (org-refile-target-verify-function): Improve
	documentation.
	(org-get-refile-targets): Respect point being moved by the
	verification function.

	* org-latex.el (org-export-latex-timestamp-keyword-markup): New
	option.
	(org-export-latex-keywords): Use new option.

	* org.el (org-rear-nonsticky-at): New defsubst.
	(org-activate-plain-links, org-activate-angle-links)
	(org-activate-footnote-links, org-activate-bracket-links)
	(org-activate-dates, org-activate-target-links)
	(org-activate-tags): Place the rear-nonsticky properties at the
	correct location.

2009-04-18  Carsten Dominik  <carsten.dominik@gmail.com>

	* org-protocol.el (server-edit): Declare `server-edit'.
	(org-protocol-unhex-string, org-protocol-unhex-compound): New
	functions.
	(org-protocol-check-filename-for-protocol): Call `server-edit'.

	* org.el (org-default-properties): New default properteis for
	completion.

	* org-exp.el (org-export-add-subtree-options): Add new properties
	for subtree export.

	* org-docbook.el (org-export-docbook-keywords-markup)
	(org-export-docbook-timestamp-markup): New options.
	(org-export-docbook-protect-tags): New function.

2009-04-17  Carsten Dominik  <carsten.dominik@gmail.com>

	* org-id.el (org-id-get-with-outline-path-completion): Turn off
	org-refile-target-verify-function for the duration of the command.

	* org.el (org-link-to-org-use-id): New possible value
	`create-if-interactive-and-no-custom-id'.
	(org-store-link): Use custom IDs.
	(org-link-search): Find custom ID properties from #link.
	(org-default-properties): Add CUSTOM_ID for property completion.
	(org-refile-target-verify-function): New option.
	(org-goto): Turn off org-refile-target-verify-function
	for the duration of the command.

2009-04-16  Carsten Dominik  <carsten.dominik@gmail.com>

	* org-html.el (org-export-as-html): Use custom IDs in the toc.

	* org-exp.el (org-export-preferred-target-alist): New variable.
	(org-export-define-heading-targets): Find the new CUSTOM_ID
	property.
	(org-export-target-internal-links): Target the custom ids when
	possible.

	* org-latex.el (org-export-latex-preprocess): Better regexp for
	matching latex macros with arguments.

2009-04-15  Carsten Dominik  <carsten.dominik@gmail.com>

	* org-remember.el (org-remember-handler): Allow filing to non-org
	files.

2009-04-15  Magnus Henoch <magnus.henoch@gmail.com>

	* org-feed.el (org-feed-alist): New keyword options.
	(org-feed-update): Use the new options.
	(org-feed-parse-rss-feed): Renamed from `org-feed-parse-feed'.
	(org-feed-parse-rss-entry): Renamed from `org-feed-parse-entry'.
	(org-feed-parse-atom-feed, org-feed-parse-atom-entry): New
	functions.

	* org-table.el (org-table-fix-formulas): Do not change references
	to remote tables.
	(org-table-get-remote-range): Convert standard coordinates to RC
	format.

	* org-latex.el (org-export-latex-keywords): Fix regexp bug.

2009-04-14  Carsten Dominik  <carsten.dominik@gmail.com>

	* org-compat.el (org-sha1-string): Function removed.

	* org.el (org-refile-allow-creating-parent-nodes): New option.
	(org-refile-get-location): New argument NEW-NODES.
	(org-refile): Call `org-refile-get-location' with the new
	argument.
	(org-refile-get-location): Arrange for adding a new child.
	(org-refile-new-child): New function.

	* org-html.el (org-html-handle-time-stamps): Wrap time stamps into
	an additional span element.

	* org-clock.el: Fix a number of docstrings.
	(org-clock-find-position): New argument
	FIND-UNCLOSED to make the function find an unclosed clock in the
	entry.
	(org-clock-in): Call `org-clock-find-position' with the new
	argument if we might be resuming a clock.

2009-04-13  Carsten Dominik  <carsten.dominik@gmail.com>

	* org-latex.el (org-export-latex-display-custom-times): New variable.
	(org-export-latex-timestamp-markup): New option.
	(org-export-latex-set-initial-vars): Remember the local value of
	`org-display-custom-times'.
	(org-export-latex-content): Process time stamps.
	(org-export-latex-time-stamps): New function.

	* org-macs.el (org-maybe-intangible): Add intangible property
	again to invisible text.

2009-04-12  Carsten Dominik  <carsten.dominik@gmail.com>

	* org-exp.el (org-default-export-plist): Handle undefined
	variables.

2009-04-11  Carsten Dominik  <carsten.dominik@gmail.com>

	* org.el (org-sort-entries-or-items): Match TODO keywrds
	case-sensitively, when sorting.
	(org-priority): Do not match TODO keywords with wrong case.

2009-04-09  Carsten Dominik  <carsten.dominik@gmail.com>

	* org-feed.el (org-feed-update): Bind the variable
	`new-formatted'.

	* org-html.el (org-export-as-html): Start paragraphs after literal
	examples.

	* org-docbook.el (org-export-as-docbook): Start paragraphs after
	literal examples.

2009-04-08  Carsten Dominik  <carsten.dominik@gmail.com>

	* org.el (org-todo): Honor the NOBLOCKING property.

	* org-agenda.el (org-agenda-dim-blocked-tasks): Honor the
	NOBLOCKING property.

	* org.el (org-scan-tags): Fix bug in tag scanner

2009-04-07  Carsten Dominik  <carsten.dominik@gmail.com>

	* org.el (org-modules): Mark obsolete packages.

	* org-html.el: New file, split out from org-exp.el.

	* org-icalendar.el: New file, split out from org-exp.el.

	* org-xoxo.el: New file, split out from org-exp.el.

	* org-ascii.el: New file, split out from org-exp.el.

2009-04-06  Carsten Dominik  <carsten.dominik@gmail.com>

	* org-compat.el (org-find-library-name): New function.

	* org.el (org-pre-cycle-hook): New hook.
	(org-cycle): Call the new hook in appropriate places.
	(org-reload): Only reload files that have been loaded before.

2009-04-05  Carsten Dominik  <carsten.dominik@gmail.com>

	* org.el (org-set-font-lock-defaults): Enforxe space or line end
	after todo keyword.
	(org-todo): When changing TODO state, do matching
	case-sensitively.
	(org-map-continue-from): New variable.
	(org-scan-tags): Respect values in `org-map-continue-from'.
	(org-reload): Make XEmacs compatible.

2009-04-04  Carsten Dominik  <carsten.dominik@gmail.com>

	* org-protocol.el (org-protocol-flatten-greedy): New function.
	(org-protocol-flatten): New function.

	* org.el (org-open-link-from-string): Pass reference buffer to
	`org-open-at-point'.
	(org-open-at-point): New optional argument `reference-buffer'.

2009-04-03  Carsten Dominik  <carsten.dominik@gmail.com>

	* org.el (org-scan-tags): Make tag scan find headline in first
	line, 2nd attempt.
	(org-get-refile-targets): Add the naked file name.
	(org-refile): Store as top-level entry when only file name was
	given.

	* org-agenda.el (org-agenda-get-progress): Fix regexp bug.

	* org.el (org-block-todo-from-children-or-siblings-or-parent):
	Renamed from org-block-todo-from-children-or-siblings, and
	enhanced to look for the parent's status as well.

	* org-agenda.el (org-agenda-log-mode-add-notes): New option.
	(org-agenda-get-progress): Add first notes line to log entry if so
	desired.

2009-04-02  Carsten Dominik  <carsten.dominik@gmail.com>

	* org-agenda.el (org-agenda-cleanup-fancy-diary-hook): New hook.
	(org-agenda-cleanup-fancy-diary): Call the new hook.

	* org-remember.el (org-remember-apply-template): Take the default
	for the annotation from the :annotation property.

	* org-mac-message.el (org-mac-message-get-link): Remove the
	quotes.
	(org-mac-message-get-link): Return the result.

2009-04-01  Carsten Dominik  <carsten.dominik@gmail.com>

	* org.el (org-refile-get-location): Add file name only if not
	already included in outline path.

	* org-faces.el (org-n-level-faces): Fix customization type from
	number to integer.

	* org-exp.el (org-export-headline-levels): Fix customization type
	from number to integer.

	* org-agenda.el (org-agenda-confirm-kill)
	(org-agenda-custom-commands-local-options)
	(org-timeline-show-empty-dates, org-agenda-ndays)
	(org-agenda-start-on-weekday, org-scheduled-past-days): Fix
	customization type from number to integer.

2009-03-31  Carsten Dominik  <carsten.dominik@gmail.com>

	* org-protocol.el: Declare some functions.

	* org-inlinetask.el (org-inlinetask-export-handler): Fix line
	postion before inserting modified headline.

	* org-agenda.el (org-agenda-compare-effort): Honor
	`org-sort-agenda-noeffort-is-high'.
	(org-agenda-filter-by-tag, org-agenda-filter-make-matcher)
	(org-agenda-compare-effort): Implement the "?" operator for
	finding entries without effort setting.

	* org.el (org-extract-attributes-from-string): New function.

	* org-exp.el (org-export-splice-attributes): New function.

2009-03-30  Carsten Dominik  <carsten.dominik@gmail.com>

	* org-mouse.el: XEmacs compatibility fixes

	* org-docbook.el (org-export-as-docbook): Process footnotes like
	normal text.

	* org.el (org-modules): Add org-inlinetasks.el
	(org-cycle): Implement limiting level on cycling.
	(org-move-subtree-down): Fix bug with swapping subtrees at end of
	buffer.

	* org-inlinetask.el: New file.

	* org.el (org-emphasis-regexp-components): Allow braces in
	emphasis pre and post match.

	* org-footnote.el (org-footnote-normalize): When only dorting, do
	not insert inline notes at the end.

	* org-docbook.el (org-id-find-id-file): Add function declaration.

	* org.el (org-require-autoloaded-modules): Add org-docbook.el.

	* org-docbook.el: New file.

2009-03-28  Carsten Dominik  <carsten.dominik@gmail.com>

	* org.el (org-reftex-citation): New command.

2009-03-27  Carsten Dominik  <carsten.dominik@gmail.com>

	* org-agenda.el (org-agenda-cmp-user-defined): New option.
	(org-sorting-choice, org-agenda-sorting-strategy): Add the new
	sorting options.
	(org-entries-lessp): Apply the new sorting option.

	* org.el (org-block-todo-from-children-or-siblings): Fix bug in
	blocker code, when an older sibling has children.

	* org-mac-message.el (org-mac-message-get-link): Improve getting
	links from multiple selected messages.

2009-03-26  Carsten Dominik  <carsten.dominik@gmail.com>

	* org-remember.el (org-remember-finalize): Do not set buffer file
	name to nil.
	(org-remember-handler): Mark buffer as unmodified.
	(org-remember-handler): Delete backup file and show message about
	remaining backup files.
	(org-remember-auto-remove-backup-files): New option.

	* org.el (org-store-link): Use buffer name as link description in
	w3-mode buffers.
	(org-ido-switchb): Fix argument bug for completion.

	* org-remember.el (org-remember-apply-template): Set local
	variable `auto-save-visited-file-name' instead of global one.

2009-03-25  Carsten Dominik  <carsten.dominik@gmail.com>

	* org-feed.el: Re-write.

	* org-agenda.el (org-agenda-get-todos): Fix bug with match-data.
	(org-agenda-get-todos): Mark file tags as inherited.
	(org-agenda-list): Always search diary lines for a time.

2009-03-24  Carsten Dominik  <carsten.dominik@gmail.com>

	* org-feed.el (org-feed-assume-stable): New option.
	(org-feed-before-adding-hook): New hook.

	* org-exp.el (org-export-as-html): Close local lists depending on
	indentation, also when starting a table.

	* org-remember.el (org-remember-backup-directory)
	(org-remember-backup-name): New internal variable.

2009-03-23  Carsten Dominik  <carsten.dominik@gmail.com>

	* org-clock.el (org-clock-out-if-current): Make buffer detection
	work in indirect buffers as well.

	* org.el (org-emphasis-regexp-components): Add the exxclamation
	mark to the post-emphasis characters.

2009-03-22  Carsten Dominik  <carsten.dominik@gmail.com>

	* org.el (org-read-date-minibiffer-septup-hook): New hook.
	(org-read-date): Run the new hook.

	* org-mac-message.el (org-mac-flagged-mail): New group.
	(org-mac-mail-account): New variable.
	(org-mac-create-flagged-mail, org-mac-insert-flagged-mail): New
	commands.

	* org-remember.el (org-remember-backup-directory): New variable.
	(org-remember-apply-template): Write file to backup directory.

2009-03-21  Carsten Dominik  <carsten.dominik@gmail.com>

	* org-mouse.el (org-mouse-todo-menu): New function.
	(org-mouse-todo-keywords): Function removed.
	(org-mouse-context-menu): Use `org-mouse-todo-menu'.

	* org-table.el (org-table-beginning-of-field)
	(org-table-end-of-field): New commands
	(org-table-previous-field, org-table-beginning-of-field): Better
	error messages.
	(orgtbl-setup): Include `M-a' and `M-e'.

	* org.el (org-backward-sentence, org-forward-sentence): New
	commands.

	* org-colview.el (org-colview-initial-truncate-line-value): New
	variable.
	(org-columns-remove-overlays): Restore the value of `truncate-lines'.
	(org-columns): Remember the value of `truncate-lines'.

	* org-colview-xemacs.el (org-colview-initial-truncate-line-value):
	New variable.
	(org-columns-remove-overlays): Restore the value of
	`truncate-lines'.
	(org-columns): Remember the value of `truncate-lines'.

	* org.el (org-columns-skip-arrchived-trees): New option.

	* org-agenda.el (org-agenda-export-html-style): Define color for
	org-agenda-done face.
	(org-search-view, org-agenda-get-todos, org-agenda-get-progress)
	(org-agenda-get-deadlines, org-agenda-get-scheduled): Use new face.

	* org.el (org-scan-tags): Use the new face.

	* org-faces.el (org-agenda-done): New face.

	* org.el (org-scan-tags): Test the value org
	`org-tags-match-list-sublevels'.
	(org-tags-match-list-sublevels): New allowed value: indented.

	* org-export-latex.el (org-export-latex-make-header): Apply macros
	in header.

	* org-exp.el (org-export-apply-macros-in-string): New function.

	* org-export-latex.el (org-export-latex-list-parameters): Fix bug
	with the definition of a checked box.

	* org-clock.el (org-clock-find-position): Fix drawer indentations.

	* org-export-latex.el (org-export-latex-low-levels): More options
	for how to process lower levels in LaTeX.
	(org-export-latex-subcontent): Better treatment for lists as a
	means of publishing lower levels.

2009-03-20  Carsten Dominik  <carsten.dominik@gmail.com>

	* org.el (org-set-font-lock-defaults): Use new checkbox face.

	* org-faces.el (org-checkbox): New face.

	* org-exp.el (org-export-html-preprocess): Only create LaTeX
	fragement images if there is an export file.

2009-03-19  Carsten Dominik  <carsten.dominik@gmail.com>

	* org-agenda.el (org-stuck-projects): Document that the subtree of
	projects that are not stuck will now be searched for stuck
	sub-projects.
	(org-agenda-skip-entry-when-regexp-matches)
	(org-agenda-skip-entry-when-regexp-matches-in-subtree): New functions.
	(org-agenda-list-stuck-projects): Use
	`org-agenda-skip-entry-when-regexp-matches-in-subtree'.

	* org-export-latex.el (org-export-latex-preprocess): Improve
	export of verses.

	* org-exp.el (org-export-as-html): Implement centering as a div
	rather than a paragraph.  Do a better job with line-end in verse
	environments.

2009-03-17  Carsten Dominik  <carsten.dominik@gmail.com>

	* org.el (org-open-at-point): Fix tags searches by mouse click.

2009-03-16  Carsten Dominik  <carsten.dominik@gmail.com>

	* org-export-latex.el (org-export-latex-preprocess): Implement the
	centering markup.

	* org-exp.el (org-export-mark-blockquote-verse-center): Renamed
	from `org-export-mark-blockquote-and-verse'.
	(org-export-as-html): Implement the centering markup.

	* org-export-latex.el (org-export-latex-tables): Fix vertical
	lines in tables.

2009-03-15  Carsten Dominik  <carsten.dominik@gmail.com>

	* org.el (org-read-date-history): New variable.
	(org-read-date): Use new history variable.
	(org-toggle-heading): Fix bug when used before first headline.
	(org-store-log-note): Remove drawer if empty while note is
	aborted.
	(org-remove-empty-drawer-at): New function.
	(org-check-after-date): New command.
	(org-sparse-tree): New sparse tree command "a".

	* org-exp.el (org-export-as-ascii): Improve export of plain lists.

2009-03-14  Bastien Guerry  <bzg@altern.org>

	* org.el (org-toggle-fixed-width-section): Bug fix: insert a
	column and a space, not only a column.

2009-03-14  Carsten Dominik  <carsten.dominik@gmail.com>

	* org-export-latex.el (org-export-latex-emphasis-alist): Better
	defaults for verbose emphasis.
	(org-export-latex-emph-format): New function.
	(org-export-latex-fontify): Call `org-export-latex-emph-format'.

	* org-agenda.el (org-agenda-menu): Add new commands to menu.
	(org-agenda-do-date-later, org-agenda-do-date-earlier)
	(org-agenda-date-later-minutes, org-agenda-date-earlier-minutes)
	(org-agenda-date-later-hours, org-agenda-date-earlier-hours): New
	commands.

	* org.el (org-timestamp-change): Move end-time along with start
	time.

2009-03-12  Carsten Dominik  <carsten.dominik@gmail.com>

	* org-exp.el (org-export-target-internal-links)
	(org-export-as-html): Protect links specified as #name.

2009-03-11  Carsten Dominik  <carsten.dominik@gmail.com>

	* org.el (org-clone-subtree-with-time-shift): New command.

	* org-export-latex.el (org-export-latex-special-chars)
	(org-export-latex-treat-sub-super-char): Fix subscript export.

	* org-exp.el (org-create-multibrace-regexp): Do not add
	backslashes to the class.

2009-03-10  Carsten Dominik  <carsten.dominik@gmail.com>

	* org-colview.el (org-columns-map): Better functions for moving up
	and down a row, even if `truncate-line' is nil.

	* org.el (org-insert-todo-heading): Make sure the keyword is
	inserted at the correct position.

	* org-publish.el (org-publish-project-alist)
	(org-publish-projects, org-publish-org-index): Change default anme
	for the index of file names to "sitemap.org".

	* org-export-latex.el (org-export-latex-tables): Use
	`org-split-string', for Emacs 21 compatibility.

2009-03-09  Carsten Dominik  <carsten.dominik@gmail.com>

	* org-agenda.el (org-agenda-log-mode-items): Improve docstring.

2009-03-08  Carsten Dominik  <carsten.dominik@gmail.com>

	* org-exp.el (org-export-page-description)
	(org-export-page-keywords): New variables.
	(org-export-plist-vars): Add entries for :keywords and
	:description.
	(org-infile-export-plist): Parse for new keywords.
	(org-get-current-options): Add new keywords
	(org-export-as-html): Publish description and keywords.

	* org-agenda.el (org-agenda-add-entry-text-descriptive-links): New
	option.
	(org-agenda-add-entry-text): Honor
	`org-agenda-add-entry-text-descriptive-links'.

	* org-export-latex.el (org-export-latex-preprocess): Make all
	external preprocess functions use a PARAMETER arg.

	* org-exp.el (org-export-preprocess-string)
	(org-export-select-backend-specific-text)
	(org-export-format-source-code-or-example)
	(org-format-org-table-html): Support docbook export.
	(org-export-preprocess-string): Make all external preprocess
	functions use a PARAMETER arg.

2009-03-07  Carsten Dominik  <carsten.dominik@gmail.com>

	* org-exp.el (org-export-html-style-include-scripts): New option.
	(org-export-plist-vars): Add new option
	`org-export-html-style-include-scripts'.
	(org-export-as-html): Honor new option
	`org-export-html-style-include-scripts'.
	(org-export-html-scripts, org-export-html-style-default): Fix
	xml issues with the Safari browser.

2009-03-06  Carsten Dominik  <carsten.dominik@gmail.com>

	* org-publish.el (org-publish-attachment): Only copy file when the
	directories differ.

2009-03-05  Carsten Dominik  <carsten.dominik@gmail.com>

	* org-clock.el (org-clocktable-steps): Use inactive time stamps
	for clocktable steps.

	* org.el (org-additional-option-like-keywords): Add two more
	keywords.

2009-03-04  Carsten Dominik  <carsten.dominik@gmail.com>

	* org-exp.el (org-export-format-source-code-or-example): Mark
	temporary buffer unmodified, so that it will be killed even if
	mode like message mode has decided to assign a file name.

	* org.el (org-scan-tags): Improve tag inheritance.
	(org-scan-tags, org-make-tags-matcher): Make tag comparison
	case-sensitive.
	(org-scan-tags): Use the internal tags list instead of creating it
	from scratch.
	(org-trust-scanner-tags, org-scanner-tags): New variables.
	(org-scan-tags): Set `org-scanner-tags'.
	(org-get-tags-at): Take advantage of `org-trust-scanner-tags'.
	(org-map-entries): Document the possible speedup using scanner
	tags.

2009-03-03  Carsten Dominik  <carsten.dominik@gmail.com>

	* org.el (org-add-planning-info): Fix bug with looking for keyword
	only at column 0.

	* org-agenda.el (org-agenda-custom-commands-local-options): Add
	option for tags filter preset.
	(org-prepare-agenda): Store filter preset as a property on the
	filter variable.
	(org-finalize-agenda): Call the filter, if there is a preset.
	(org-agenda-filter-by-tag): Filter again after clearing the
	filter, when there still is a preset.
	(org-agenda-filter-make-matcher, org-agenda-set-mode-name):
	Include the preset filter.
	(org-agenda-redo): Apply the filter again, also the preset filter.

	* org-exp.el (org-export-as-html): Use IDs in the correct way.

	* org.el (org-uuidgen-p): New funtion.

	* org-agenda.el (org-agenda-fontify-priorities): New default value
	`cookies'.
	(org-agenda-fontify-priorities): Renamed from
	org-fontify-priorities.

	* org.el (org-set-font-lock-defaults): Call
	`org-font-lock-add-priority-faces'.
	(org-font-lock-add-priority-faces): New function.

	* org-faces.el: (org-set-tag-faces): New option.
	(org-priority-faces): New variable.

	* org-exp.el (org-export-as-html): Add a "content" div around the
	entire content of the body tag.
	(org-export-html-get-bibliography): New function.
	(org-export-html-validation-link): New variable.
	(org-export-as-html): Add validation link to exported page.

	* org.el (org-match-sparse-tree): Renamed from
	`org-tags-sparse-tree'.
	(org-tags-sparse-tree): New alias.

2009-03-02  Carsten Dominik  <carsten.dominik@gmail.com>

	* org.el (org-get-valid-level): Catch the case where the level
	change is nil.

	* org-clock.el (org-clock-find-position): Better indentation of
	new clock drawers.

2009-03-01  Carsten Dominik  <carsten.dominik@gmail.com>

	* org-agenda.el (org-agenda-quit): Delete window only when the
	frame-setup was not `current-window'.

	* org.el (org-tag-persistent-alist): New option.
	(org-startup-options): Add keyword `noptag'.
	(org-fast-todo-selection): Handle :newline correctly.
	(org-set-tags): Handle :newline correctly.
	(org-fast-tag-selection): Handle :newline correctly.

2009-02-28  Carsten Dominik  <carsten.dominik@gmail.com>

	* org-exp.el (org-export-as-ascii): Reverse link buffer before
	outputting it.
	(org-export-ascii-push-links): Fix bug with pussing links into the
	export buffer.

2009-02-27  Carsten Dominik  <carsten.dominik@gmail.com>

	* org-archive.el (org-archive-subtree): Do not add 1 to level if
	pasting at top level.

	* org-bbdb.el: Improve documentation.

2009-02-26  Carsten Dominik  <carsten.dominik@gmail.com>

	* org-list.el (org-insert-item): Only consider insert empty lines
	is `org-empty-line-terminates-plain-lists' is not nil.

	* org.el (org-blank-before-new-entry): Mention the dependence on
	`org-empty-line-terminates-plain-lists' in the docstring.

	* org-publish.el (org-publish-get-project-from-filename): New
	optional argument UP.  Only find the top project if UP is set.
	(org-publish-current-project): Find the top encloding project.

	* org-agenda.el (org-agenda-before-write-hook)
	(org-agenda-add-entry-text-maxlines): New options.
	(org-write-agenda): Run the new hook in the temporary buffer.
	(org-agenda-add-entry-text): New function.
	(org-write-agenda): Implement PDF export, using ps2pdf.

	* org.el (org-global-properties-fixed, org-global-properties):
	Improve documentation string.

	* org-exp.el (org-export-ascii-links-to-notes): New option.
	(org-export-as-ascii): Handle links better.
	(org-export-ascii-wrap, org-export-ascii-push-links): New
	functions.

2009-02-25  Carsten Dominik  <carsten.dominik@gmail.com>

	* org-agenda.el (org-agenda): Make prefix arg optional.
	(org-agenda-search-headline-for-time): New option.
	(org-format-agenda-item): Honor
	`org-agenda-search-headline-for-time'.

	* org-table.el (orgtbl-self-insert-command): Cluster undo for 20
	characters.

	* org.el (org-self-insert-cluster-for-undo): New option.
	(org-self-insert-command): Cluster undo for 20 characters.
	(org-self-insert-command-undo-counter): New variable.

2009-02-24  Carsten Dominik  <carsten.dominik@gmail.com>

	* org-exp.el (org-export-as-html): Fix problem with closing colone
	example.

2009-02-22  Carsten Dominik  <carsten.dominik@gmail.com>

	* org-export-latex.el (org-export-as-latex)
	(org-export-latex-first-lines): Avoid modification flag when
	adding or removing text properties.
	(org-export-latex-fontify): Catch error when org-emph-alist has
	entries that are not defined for LaTeX export.

	* org.el (orgstruct++-mode): New function.
	(turn-on-orgstruct++): Call `orgstruct++-mode'.
	(org-context-p): Allow detecting item context after the first line
	of an item.
	(orgstruct-make-binding): Detect if item-body context should be
	seen.
	(orgstruct-is-++): New variable.
	(org-add-planning-info): Catch the case when there is no planning
	info yet and the call does not want to add anything, only maybe
	tries to remove something.
	(org-special-ctrl-a/e): All value to be a cons cell with separate
	settings for `C-a. and `C-e'.
	(org-beginning-of-line, org-end-of-line): Honor separate values
	for `C-a' and `C-e'.

2009-02-21  Carsten Dominik  <carsten.dominik@gmail.com>

	* org.el (org-reload): New command.

2009-02-20  Carsten Dominik  <carsten.dominik@gmail.com>

	* org-exp.el (org-export-htm-get-tag-class-name)
	(org-export-htm-get-todo-kwd-class-name): New functions.
	(org-export-html-tag-class-prefix)
	(org-export-html-todo-kwd-class-prefix): New options.
	(org-export-as-html): Call
	`org-export-html-get-todo-kwd-class-name'.
	(org-html-level-start): Wrap tags into classes.
	(org-export-html-get-tag-class-name)
	(org-export-html-get-todo-kwd-class-name): New functions.

	* org-export-latex.el (org-export-latex-collect-header-macros):
	Remove fields that are used anyway.
	(org-export-latex-make-header): Insert the options earlier.

	* org-agenda.el (org-agenda-get-progress): Fix bug with state
	matching.

	* org-list.el (org-indent-item): Allow point to be at the end of
	the region.

	* org.el (org-metaleft, org-metaright): Be more accurate about
	detecting a region where commands apply.

	* org-compat.el (org-cursor-to-region-beginning): New function.

	* org.el (org-priority): Also find invisible heading.

	* org-colview-xemacs.el (org-columns-edit-value): No special
	treatment for `org-todo' prefix.

	* org-colview.el (org-columns-edit-value): No special treatment
	for `org-todo' prefix.

	* org-remember.el (org-remember-apply-template): Use
	`org-completing-read-no-ido'.

	* org.el (org-completing-read-no-ido): New function.
	(org-make-tags-matcher, org-set-property): Use
	`org-completing-read-no-ido'.

	* org-export-latex.el (org-export-latex-import-inbuffer-stuff):
	New option.
	(org-export-as-latex): Import in-buffer settings as TeX macros.
	(org-export-latex-make-header): Additional parameter OPT-DEFS.
	(org-export-latex-collect-header-macros): New function.

	* org.el (org-refile-get-location): Turn off
	`partial-completion-mode'.

2009-02-19  Carsten Dominik  <carsten.dominik@gmail.com>

	* org.el (org-block-todo-from-checkboxes): Announce that
	checkboxes are the culprit.
	(org-block-todo-from-children-or-siblings): Call
	`org-up-heading-all instead' of `outline-up-heading'.

	* org-agenda.el (org-agenda-show-1): Renamed from
	`org-agenda-show'.
	(org-agenda-show): Re-install the old version for now.
	(org-agenda-dim-blocked-tasks): Update docstring.  Scope a
	variable into the blokker hook, so that the checkbox checker can
	anounce that it caused the blocking.

	* org.el (org-track-ordered-property-with-tag): New option.
	(org-toggle-ordered-property): Honor
	`org-track-ordered-property-with-tag'.
	(org-tag-alist): Add newline options.
	(org-set-regexps-and-options): Separate option lines imply a
	newline.
	(org-set-regexps-and-options, org-assign-fast-keys)
	(org-fast-todo-selection, org-fast-tag-selection): Handle newline
	option.
	(org-indent-line-function): Make sure this works even if there is
	not `org-drawer-regexp' defined.  This can happen when
	orgstruct-mode is used in a non-org buffer.

	* org-list.el (org-checkbox-blocked-p): New function.
	(org-toggle-checkbox): Check for blocking.

	* org.el (org-modules): Add an entry for org-R.el.

	* org-agenda.el (org-agenda-todo-ignore-with-date)
	(org-agenda-todo-ignore-scheduled)
	(org-agenda-todo-ignore-deadlines): Mention the variable
	`org-agenda-tags-todo-honor-ignore-options' in the docstring.

	* org.el (org-get-wdays): Find the warning period also if it is in
	the wrong place.
	(org-ido-completing-read): Provide the correct arguments to
	ido-completing-read and bind `ido-enter-matching-directory' to
	nil.

2009-02-17  Carsten Dominik  <carsten.dominik@gmail.com>

	* org.el (org-olpath-completing-read): Never use ido for this
	one.

	* org-exp.el (org-export-normalize-links): Use new macro.

	* org-macs.el (org-if-unprotected-at): New macro.

	* org-agenda.el (org-agenda-show): Allow numerical prefix
	arguments to specify how much context should be shown.
	(org-agenda-cycle-show): New command, could be bound to SPC in
	org-agenda-mode-map.

	* org-exp.el (org-html-level-start): Space after section number.

2009-02-16  Carsten Dominik  <carsten.dominik@gmail.com>

	* org-agenda.el (org-agenda-get-sexps): Add todo state as
	property, for sorting.
	(org-cmp-todo-state): Get the applicable TODO keywords directly
	from the buffer.
	(org-run-agenda-series, org-agenda-list, org-search-view)
	(org-todo-list, org-tags-view): Only fit agenda window when the
	whole series is done.

	* org.el (org-scan-tags): Add todo state as property, for sorting.

	* org-agenda.el (org-agenda-custom-commands-local-options): Add
	`org-agenda-overriding-header' as an option.
	(org-agenda-list): Honor org-agenda-overriding-header'.

2009-02-15  Carsten Dominik  <carsten.dominik@gmail.com>

	* org-list.el (org-toggle-checkbox): Improve cursor positioning
	after removing a checkbox.

	* org.el (org-show-entry): Make this work correctly also if it is
	the last entry in the file.
	(org-end-of-line, org-beginning-of-line): Make prefix arg work, by
	falling back to normal, default command.
	(org-ctrl-c-ctrl-c): When called with prefix arg at a non-checkbox
	item, call the checkbox toggler to get a box.

	* org-list.el (org-toggle-checkbox): Make double prefix set the
	checkbox to "[-]".
	(org-fix-bullet-type): Only replace bullet it it is changed.
	(org-renumber-ordered-list): Handle case when first item does not
	have a number.

	* org.el (org-add-log-setup): Fix positioning when
	`org-log-states-order-reversed' is nil.

	* org-clock.el (org-clock-in): Fix positioning when
	`org-log-states-order-reversed' is nil.
	(org-clock-find-position): Fix positioning when
	`org-log-states-order-reversed' is nil.

2009-02-14  Carsten Dominik  <carsten.dominik@gmail.com>

	* org-clock.el (org-clock-into-drawer): Take default from
	`org-log-into-drawer'.
	(org-clock-find-position): Look for the correct drawer.

	* org.el (org-log-into-drawer): Renamed from
	`org-log-state-notes-into-drawer'.
	(org-log-state-notes-into-drawer): New variable alias.
	(org-add-log-setup): Make drawer name default to LOGBOOK, not
	CLOCK.
	(org-insert-property-drawer): Also skip LOGBOOK drawers.

2009-02-13  Carsten Dominik  <carsten.dominik@gmail.com>

	* org-agenda.el (org-agenda): Fix docstring.

	* org.el ("org-plot"): Help loading org-plot.
	(org-metaleft-hook, org-metaright-hook, org-metaup-hook)
	(org-metadown-hook, org-shiftmetaleft-hook)
	(org-shiftmetaright-hook, org-shiftmetaup-hook)
	(org-shiftmetadown-hook, org-metareturn-hook): New hooks.
	(org-shiftmetaleft, org-shiftmetaright, org-shiftmetaup)
	(org-shiftmetadown, org-metaleft, org-metaright, org-metaup)
	(org-metadown, org-ctrl-c-ctrl-c): Call the appropriate hook.

	* org-publish.el (org-publish-get-base-files): Allow symbol `any'
	for selecting files with any (and even without) extension.

	* org.el (org-save-all-org-buffers): Also save id locations.
	(org-revert-all-org-buffers): Also load id locations.

2009-02-12  Carsten Dominik  <carsten.dominik@gmail.com>
	* org.el (org-drawers): Add LOGBOOK to the default drawers.
	(org-log-state-notes-into-drawer): New option.
	(org-add-log-setup): Place the sate note marker into the drawer,
	create drawer when necessary.
	(org-refile-targets): Document special interpretation of LEVEL
	when odd-levels are used.

2009-02-12  Carsten Dominik  <carsten.dominik@gmail.com>

	* org.el (org-store-log-note): Fix note indentation when adding
	notes to end of list.

	* org-exp.el (org-export-as-html): Add TODO keyword as extra
	class, so that each keyword can get special colors through CSS.

	* org-clock.el (org-clock-out): Add another nil for the previous
	state into the call to `org-add-log-setup'.

	* org.el (org-log-note-previous-state): New variable.
	(org-log-note-headings): New %S escape for old state.
	(org-todo): Call the note setup with the old state as an
	argument.
	(org-add-note): Add another nil for the previous state into the
	call to `org-add-log-setup'.
	(org-add-log-setup): New argument PREV-STATE.
	(org-add-log-note): Handle new %S escape.
	(org-store-log-note): Handle new %S escape.

2009-02-11  Carsten Dominik  <carsten.dominik@gmail.com>

	* org-clock.el (org-clock-find-position): Do not swallow an item
	less indented than the CLOCK line itself.
	(org-clock-in): Push markers to lin after the clock line.
	(org-clock-find-position): Handle values of
	`org-clock-into-drawer' smaller than 2.

	* org-exp.el (org-html-level-start): Add a CSS class to section
	numbers.
	(org-export-html-toplevel-hlevel): Better documentation of the
	influence of this variables on H levels and css classes in
	export.

2009-02-10  Carsten Dominik  <carsten.dominik@gmail.com>

	* org-agenda.el (org-agenda-custom-commands-local-options): Add
	timestamp and nottimestamp to the chooe menu.

	* org.el (org-save-all-org-buffers): Moved here from org-agenda.el.
	(org-revert-all-org-buffers): New command.

2009-02-09  Carsten Dominik  <carsten.dominik@gmail.com>

	* org.el (org-return): Implement `org-return-follows-link' in the
	function org-return.  This is more robust than using the mouse
	map, I think.
	(org-set-regexps-and-options): Match more general #+TODO lines.
	(org-make-options-regexp): New optional argument EXTRA, for an
	extra regexp.
	(org-tab-follows-link): Mark as deprecated.

2009-02-07  Carsten Dominik  <carsten.dominik@gmail.com>

	* org-exp.el (org-export-preprocess-string): Remove clock lines
	earlier, so that they cannot cotribute to verbatim snippets.

2009-02-06  Carsten Dominik  <carsten.dominik@gmail.com>

	* org-exp.el (org-export-remove-or-extract-drawers): Fix regexp
	for finding drawers.
	(org-export-as-ascii, org-export-as-html): Count levels relative
	to the subtree header.
	(org-get-min-level): New optional argument OFFSET.
	(org-export): Make sure point is restored after popping up that
	window.

	* org.el (org-do-sort): Also take an inactive timestamp if no
	active one is found.

	* org-colview-xemacs.el (org-columns-capture-view): Copy before
	deleting duplicates.

	* org-colview.el (org-columns-capture-view): Copy before
	deleting duplicates.

	* org-exp.el (org-export-preprocess-string): Fix bug when skipping
	text before first headline.

	* org.el (org-format-latex): Do not convert LaTeX fragments in
	protected examples.

2009-02-04  Carsten Dominik  <carsten.dominik@gmail.com>

	* org-exp.el (org-export-html-style-default): Use color values
	instead of names for XHTML validation.

	* org.el (org-get-scheduled-time, org-get-deadline-time): New
	functions.
	(org-return-follows-link): Revert making this the default untile
	issues are resolved.

	* org-agenda.el (org-agenda-skip-if): New conditions timestamp and
	nottimestamp.

2009-02-02  Carsten Dominik  <carsten.dominik@gmail.com>

	* org.el (org-mode): Make dependence stuff work more reliably.
	(org-update-parent-todo-statistics): Fix bug with updating
	statistics cookie.

	* org-export-latex.el (org-export-latex-emphasis-alist): Use = and
	~ as verbatim delimiters.

	* org-exp.el (org-export-html-format-image): New argument
	PAR-OPEN.
	(org-export-as-html): Pass par-open to
	`org-export-html-format-image'.

2009-02-01  Carsten Dominik  <carsten.dominik@gmail.com>

	* org.el (org-yank-adjusted-subtrees, org-return-follows-link)
	(org-use-fast-todo-selection, org-tags-column): New default
	setting for variables, based on a poll what typical uses use.

	* org-agenda.el (org-agenda-sorting-strategy)
	(org-agenda-tags-column): New default setting for variables, based
	on a poll what typical uses use.

2009-01-31  Carsten Dominik  <carsten.dominik@gmail.com>

	* org-agenda.el (org-agenda-dim-blocked-tasks): Keep dimming
	blocked entries from setting the blocked tag.

	* org-exp.el (org-export-html-footnotes-section): Use a more
	consistent id for footnotes.

	* org-export-latex.el (org-export-latex-classes): Remove the
	a4paper option from the default styles.

2009-01-30  Carsten Dominik  <carsten.dominik@gmail.com>

	* org.el (org-enforce-todo-checkbox-dependencies): New option.
	(org-block-todo-from-checkboxes): New function.
	(org-todo): Make tripple prefix arg circumvent blocking.

	* org-timer.el (org-timer): Provide the timer feature.

	* org.el (org-require-autoloaded-modules): Add a few more files to
	the list of autoloaded modules.

	* org-agenda.el (org-agenda-todo): Pass ARG to `org-todo'.

2009-01-29  Carsten Dominik  <carsten.dominik@gmail.com>

	* org-exp.el (org-export-remove-or-extract-drawers): Only remove
	drawers that are unprotected.
	(org-export-html-format-image): Make sure inlined LaTeX fragment
	images remain inlined.

	* org.el (org-toggle-ordered-property): New function.
	(org-mode-map): Add a key for `org-toggle-ordered-property'.
	(org-org-menu): Add menu entries for TODO dependencies.

2009-01-28  Carsten Dominik  <carsten.dominik@gmail.com>

	* org.el (org-default-properties): Add ORDERED to the default
	properties, to get completion support for it.

	* org-list.el (org-update-checkbox-count): Update more than one cookie.

	* org.el (org-update-parent-todo-statistics): Update more than one
	cookie.

	* org-agenda.el (org-agenda-get-todos): Start search from correct
	position.

	* org.el (org-fast-todo-selection): Make sure TODO selection does
	not change buffer position.

	* org-list.el (org-toggle-checkbox): Implement adding or removing
	checkboxes from line or region when called with a prefix
	argument.

	* org-rmail.el (org-rmail-store-link): Protect the call to
	`rmail-narrow-to-non-pruned-header'.

	* org-clock.el (org-clock-special-range): Fix week display in
	clock tables.

	* org-exp.el (org-get-current-options): Fix bug when in indirect
	buffer.

2009-01-27  Carsten Dominik  <carsten.dominik@gmail.com>

	* org-agenda.el (org-agenda-dim-blocked-tasks): New option.
	(org-finalize-agenda): Call `org-agenda-dim-blocked-tasks'.
	(org-agenda-dim-blocked-tasks): New function.

	* org.el (org-enforce-todo-dependencies): New option.
	(org-block-todo-from-children-or-siblings): New function.

	* org-faces.el (org-agenda-dimmed-todo-face): New face.

	* org.el (org-todo): Return correct state type even if the blocker
	throws an error.
	(org-modifier-cursor-error): Renamed from
	`org-shiftcursor-error'.
	(org-shiftmetaleft, org-shiftmetaright, org-shiftmetaup)
	(org-shiftmetadown): Call `org-modifier-cursor-error'.

	* org-agenda.el (org-agenda-todo): Call `org-todo' interactively,
	to get real errors from the blocker hook.

	* org.el (org-shiftselect-error, org-call-for-shift-select): New
	functions.
	(org-set-visibility-according-to-property): Turn off the setting
	of `org-show-entry-below', to avoid overruling a FOLDED visibility
	property.

2009-01-26  Carsten Dominik  <carsten.dominik@gmail.com>

	* org.el (org-support-shift-select): New option.
	(org-shiftup, org-shiftdown, org-shiftright, org-shiftleft)
	(org-shiftcontrolright, org-shiftcontrolleft): Support for shift
	selection outside contexts.

	* org-list.el (org-at-item-bullet-p): New function.

	* org-jsinfo.el (org-infojs-handle-options): Remove unnecessary
	variables.

	* org-footnote.el (org-footnote-normalize): Remove unnecessary
	variable.
	(org-insert-footnote-reference-near-definition): Remove
	unnecessary let form.

	* org-export-latex.el (org-export-latex-first-lines): Add
	OPT-PLIST parameter.
	(org-export-as-latex): Call `org-export-latex-first-lines' with
	opt-plits parameter.
	(org-export-latex-preprocess): Remove unnecessary variables.

	* org-exp.el (org-infile-export-plist)
	(org-export-add-options-to-plist, org-export-kill-licensed-text)
	(org-export-remove-headline-metadata)
	(org-export-get-title-from-subtree, org-get-min-level)
	(org-html-do-expand): Remove innecessary let form.

	* org-colview-xemacs.el (org-columns-display-here): Remove
	unnecessary variables.

	* org-colview.el (org-columns-display-here): Remove unnecessary
	variables.

	* org-bbdb.el (org-bbdb-anniversaries): Remove unnecessary
	variables.

	* org-id.el (org-id-alist-to-hash, org-id-find-id-in-file): Remove
	unnecessary variables.

	* org-agenda.el (org-search-view, org-agenda-get-blocks)
	(org-agenda-filter-by-tag, org-agenda-action): Remove unnecessary
	variables.

	* org.el (org-set-emph-re): Clean-up the STACKED stuff.
	(org-compact-display-after-subtree-move): Remove unnecessary
	variables.
	(org-edit-fixed-width-region): Remove unnecessary variables.
	(org-edit-src-find-region-and-lang): Remove unnecessary variables.
	(org-olpath-completing-read): Remove unnecessary variable.
	(org-auto-repeat-maybe): Remove unnecessary variable.
	(org-map-entries): Remove unnecessary variable.
	(org-buffer-property-keys, org-imenu-get-tree)
	(org-speedbar-set-agenda-restriction): Remove unnecessary variables.

-----------------------------------------------------------------

2009-01-26  Carsten Dominik  <carsten.dominik@gmail.com>
	* org-exp.el (org-export-remove-timestamps): Never remove
	timestamps from tables.

	* org-export-latex.el (org-export-latex-first-lines): Add more
	options to the preprocessing of the text before the first
	headline.

2009-01-25  Carsten Dominik  <carsten.dominik@gmail.com>

	* org-faces.el (org-clock-overlay): Make face compatible with
	XEmacs.

	* org.el (org-yank): Add property for delete-selection mode.

	* org-exp.el (org-export-as-html): Turn \par into a paragraph.

	* org.el (org-agenda-tags-todo-honor-ignore-options): Declare
	variable.

	* org-table.el (org-table-insert-hline): Fix typo in fuction call
	to `backward-char'.

	* org-exp.el (org-export-as-html): Remove the initial space from
	colon examples.

	* org.el (org-scan-tags): Call
	`org-agenda-check-for-timestamp-as-reason-to-ignore-todo-item'.

	* org-agenda.el (org-agenda-todo-list, org-agenda-match-view): New
	customization groups.
	(org-agenda-tags-todo-honor-ignore-options): New option.
	(org-agenda-check-for-timestamp-as-reason-to-ignore-todo-item):
	New function.
	(org-agenda-get-todos): Use
	`org-agenda-check-for-timestamp-as-reason-to-ignore-todo-item'.

2009-01-24  Carsten Dominik  <carsten.dominik@gmail.com>

	* org-exp.el (org-export-format-source-code-or-example): Escape
	HTML characters also in examples that anre not treated with
	htmlize.  Also, just switch to EXAMPLE processing if we do not
	have a good version of htmlize.

	* org-rmail.el: Fix copyright notice.

	* org.el (org-activate-footnote-links): Improve footnote link
	highlighting.

	* org-footnote.el (org-footnote-normalize): Fix finding the end of
	a footnote definition at the end of the file.

	* org-table.el (org-table-get-specials): Add an imagined hline at
	the end of the table.  This can be useful for references that want
	to go to the end of the table.  Also fix bug when computing last
	row constants, in tables that do not start right at the right
	margin.
	(org-table-eval-formula): Match and replace remove references.
	(org-table-formula-substitute-names): Make sure that names inside
	a "remote" call are left alone, the will be replaced later when
	the remote call is handled.
	(org-table-convert-refs-to-rc): Do not convert things that might
	look like a reference, but are really part of an ID or namei n a
	remote reference.
	(org-table-get-remote-range): New function.

2009-01-22  Carsten Dominik  <carsten.dominik@gmail.com>

	* org-faces.el (org-clock-overlay): Fix bug in face definition.

	* org-clock.el (org-clock-put-overlay): Use new face instead of
	`secondary-selection'.

	* org-faces.el (org-clock-overlay): New face.

2009-01-21  Carsten Dominik  <carsten.dominik@gmail.com>

	* org-exp.el (org-get-current-options): Include the option for
	publishing time stamps.

	* org.el (org-toggle-heading): Renamed from
	`org-toggel-region-headings'.
	No longer needs a region defined, but will use it if there is one.
	(org-ctrl-c-star): Simplified, relying more on the internal
	workings of `org-toggle-heading'.
	(org-toggle-item): Renamed from `org-toggle-region-items'.
	No longer needs a region defined, but will use it if there is one.
	(org-ctrl-c-minus): Simplified, relying more on the inernal
	workings of `org-toggle-item'.

	* org-export-latex.el (org-export-latex-preprocess): Fix bug in
	environment detection.  Also, do real changes only in unprotected
	places.

2009-01-20  Carsten Dominik  <carsten.dominik@gmail.com>

	* org-export-latex.el (org-export-latex-quotation-marks): Use
	`org-if-unprotected-1'.
	(org-export-latex-set-initial-vars): Check for class definition in
	property.

	* org-macs.el (org-if-unprotected-1): New macro.

2009-01-19  Carsten Dominik  <carsten.dominik@gmail.com>

	* org-compat.el (org-count-lines): New function.

	* org-exp.el (org-export-format-source-code-or-example): Handle
	switches related to text areas.

	* org.el (org-activate-footnote-links): Don't allow match inside a
	link.

	* org-footnote.el (org-footnote-re): Don't allow match inside a link.

	* org-export-latex.el (org-export-latex-links): Keep a relative
	path relative also after export.

	* org-exp.el (org-export-html-scripts): Fix HTML snippet.

	* org.el (org-make-tags-matcher): Never use IDO for completing the
	tags matcher match string.
	(org-completing-read): Also remove the special biding for "?".

	* org-attach.el (org-attach-allow-inheritance): New option.
	(org-attach-inherited): New variable.
	(org-attach-dir): Handle properties related to the attachment
	directory.
	(org-attach-check-absolute-path): New function.
	(org-attach-set-directory, org-attach-set-inherit): New commands.
	(org-attach): Accommodate the new commands in the dispatcher.

2009-01-18  Carsten Dominik  <carsten.dominik@gmail.com>

	* org-compat.el (org-fit-window-to-buffer): Fix bug with using
	`window-full-width-p'.

	* org-exp.el (org-export-as-html): Only check for images files
	that really can be inlined

	* org.el (org-image-file-name-regexp, org-file-image-p): Allow the
	list of extensions to be a parameter.

	* org-exp.el (org-export-html-inline-image-extensions): New
	variable.

	* org-agenda.el (org-prepare-agenda): Use
	`org-agenda-block-separator'.
	(org-agenda-block-separator): New option.

2009-01-17  Carsten Dominik  <carsten.dominik@gmail.com>

	* org-export-latex.el (org-export-latex-tables): Call
	`org-table-clean-before-export' with the new optional argument.

	* org-exp.el (org-table-clean-before-export): New optional
	parameter MAYBE-QUOTED, allows for quoted characters like \# in
	first column.

2009-01-16  Carsten Dominik  <carsten.dominik@gmail.com>

	* org-plot.el (org-plot/gnuplot): Fix text-ind parameter for
	histograms.

	* org-colview.el (org-colview-construct-allowed-dates): Better
	error catching when a date/time property does not have allowed
	values defined.

	* org-colview-xemacs.el (org-colview-construct-allowed-dates):
	Better error catching when a date/time property does not have
	allowed values defined.

2009-01-14  Carsten Dominik  <carsten.dominik@gmail.com>

	* org.el (org-map-entries): Restore point and restriction after
	`org-map-entries'.

2009-01-13  Carsten Dominik  <carsten.dominik@gmail.com>

	* org.el (org-time=, org-time<, org-time<=, org-time>)
	(org-time>=, org-time<>): Make sure both values are dates.

2009-01-11  Carsten Dominik  <carsten.dominik@gmail.com>

	* org-archive.el (org-extract-archive-heading): Allow %s for file
	name also in achive location heading.

2009-01-10  Carsten Dominik  <carsten.dominik@gmail.com>

	* org-archive.el (org-add-archive-files): Uniquify the list before
	returning it.

2009-01-09  Carsten Dominik  <carsten.dominik@gmail.com>

	* org-compat.el (org-fit-window-to-buffer): Use
	`window-full-width-p'.

	* org-export-latex.el (org-export-latex-fixed-width): Enforce the
	space after the colon in short examples.

	* org-exp.el (org-export-protect-colon-examples): Rewritten, to
	enforce a space after the colon.  However, we also allow lines
	that are *only* a colon.
	(org-export-as-html): Enforce the space after the colon in short
	examples.
	(org-export-preprocess-string): Do the colon example protection
	earlier.
	(org-export-remove-timestamps): Do not check for protection at the
	end of the line.

2009-01-08  Carsten Dominik  <carsten.dominik@gmail.com>

	* org.el (org-format-latex-options): Add new matcher for single
	letters between dollars.
	(org-get-header): Function removed.
	(org-heading-components): New function.

	* org-exp.el (org-export-define-heading-targets): Record ID's also
	as alternative targets.
	(org-export-as-html): Interpret "id:" links to other files by
	preserving the relative path.

	* org-jsinfo.el (org-infojs-handle-options): Catch the case if v
	is nil.

	* org-exp.el (org-export-normalize-links): Protect the main link,
	to avoid special character processing.

	* org-export-latex.el (org-export-latex-special-keyword-regexp):
	New variable.
	(org-export-latex-special-string-regexps): Variable removed.
	(org-export-latex-keywords): Use the new regexp.

	* org-exp.el (org-export-handle-include-files): Fetch switches and
	put them into the BEGIN statement.

	* org-timer.el (org-timer-mode-line-string): New variable.

	* org-clock.el (org-clock-mode-line-map): Renamed from
	`org-clock-mode-map'.
	(org-clock-mode-line-timer): Renamed from `org-mode-line-timer'.
	(org-clock-update-mode-line): Renamed from `org-update-mode-line'.
	(org-clock-put-overlay): Renamed from `org-put-clock-overlay'.
	(org-clock-remove-overlays): Renamed from
	`org-remove-clock-overlays'.

	* org-timer.el (org-timer-pause-or-continue): Implement stopping
	and mode line display.
	(org-timer-stop): New command.
	(org-timer-seconds): Return correct time when timer is paused.
	(org-timer-mode-line-timer): New variable.
	(org-timer-set-mode-line, org-timer-update-mode-line): New
	functions.

	* org.el (org-insert-heading):  Handle new value `auto' for
	`org-blank-before-new-entry'.
	(org-org-menu): Add new items for timer functions.

	* org-list.el (org-insert-item): Handle new value `auto' for
	`org-blank-before-new-entry'.

	* org.el (org-blank-before-new-entry): New value `auto', made
	default.

2009-01-07  Carsten Dominik  <carsten.dominik@gmail.com>

	* org-exp.el (org-export-normalize-links): If the link is also
	used as the description, protect the description.

2009-01-06  Carsten Dominik  <carsten.dominik@gmail.com>

	* org.el (org-closest-date): Fix bug with yearly repeats, in
	combination with preference of the past as it is used for deadline
	and scheduling search.

	* org-exp.el (org-html-handle-time-stamps): No longer check for
	the `org-export-with-timestamps' option, because the preprocesser
	has taken care of this already.

	* org.el (org-entry-properties): Catch the case when this is
	called in a non-org-mode file.

	* org-export-latex.el (org-export-latex-remove-from-headlines):
	Variable made obsolete, also LaTeX export now uses the standard
	variables.
	(org-export-as-latex): Add the timestamps parameter to the
	preprocessor parameter list.
	(org-export-latex-content): Export the remaining keywords without
	considering to remove them.
	(org-export-latex-keywords-maybe): Make the REMOVE-LIST optional.
	Use bold font instead of tt font for the keywords.
	(org-export-latex-fontify-headline): Format headlines, assuming
	that all keywords still present should be published.
	(org-export-latex-keywords): Remove argument TIMESTAMPS and just
	publish what ever remains of the time stamps.
	(org-export-latex-list-parameters): New option.
	(org-export-latex-lists): Pass additional parameters to the list
	converter.

	* org-exp.el (org-export-preprocess-string): Remove clock lines
	and timestamps already in the preprocesor.
	(org-export-remove-timestamps, org-export-remove-clock-lines): New
	functions.
	(org-export-as-ascii, org-export-as-html): Add the timestamps
	parameter to the preprocessor parameter list.

	* org-list.el (org-list-parse-list): Parse for checkboxes.
	(org-list-to-generic): Introduce and handle new parameters :cbon
	and :cboff.
	(org-list-to-latex, org-list-to-html, org-list-to-texinfo): Add
	optional parameter PARAMS.

	* org-export-latex.el (org-export-latex-special-chars): Fix
	problems with interpreting dollar signs.
	(org-inside-latex-math-p): New function.
	(org-export-latex-preprocess): Protect all the math fragments.

	* org.el (org-latex-regexps): Allow a dash after a dollar.

	* org-w3m.el (org-w3m-copy-for-org-mode): Always deactivate the
	mark after copying.

	* org-agenda.el (org-run-agenda-series): Have series options set
	when finalizing the agenda.

	* org-exp.el (org-export-format-source-code-or-example): Protect
	the converted examples.

	* org.el (org-set-regexps-and-options): Fix the regexp
	`org-complex-heading-regexp'.

2009-01-05  Carsten Dominik  <carsten.dominik@gmail.com>

	* org.el (org-edit-src-get-label-format): New function.
	(org-coderef-label-format): New option.
	(org-edit-src-code, org-edit-src-find-region-and-lang): Parse for
	a label format specification and make sure it is used in the edit
	buffer.
	(org-edit-src-get-label-format): New function.
	(org-store-link): Handle new coderef formats.
	(org-link-search): Handle new coderef formats.

	* org-footnote.el (org-footnote-create-definition)
	(org-footnote-goto-local-insertion-point): Make footnote insertion
	work correctly when the "Footnotes" headline is the last line in
	the buffer.

	* org.el (org-goto-marker-or-bmk): Expose context after jumping to
	the location.

2009-01-04  Carsten Dominik  <carsten.dominik@gmail.com>

	* org-w3m.el (org-w3m): New customization group.
	(org-w3m-deactivate-mark): New option.
	(org-w3m-copy-for-org-mode): Deactivate region, unless the user
	option say not to.

2009-01-02  Carsten Dominik  <carsten.dominik@gmail.com>

	* org.el (org-set-font-lock-defaults): Trigger footnote
	fontification.
	(org-activate-footnote-links): New function.
	(org-activate-links): New entry `footnote'.

	* org-faces.el (org-footnote): New face.

2009-01-01  Carsten Dominik  <carsten.dominik@gmail.com>

	* org-macs.el (org-re): Handle the [:word:] class.

	* org-exp.el (org-export-preprocess-string): Call
	`org-export-protect-colon-examples'.
	(org-export-protect-colon-examples): Renamed from
	`org-export-protect-examples', and scope limited to lines starting
	with a colon.

2008-12-31  Carsten Dominik  <carsten.dominik@gmail.com>

	* org-exp.el (org-export-preprocess-string): Move the preprocess
	hook to after turning on Org-mode.
	(org-export-preprocess-after-include-files-hook)
	(org-export-preprocess-after-tree-selection-hook)
	(org-export-preprocess-before-backend-specifics-hook)
	(org-export-preprocess-final-hook): New hooks.
	(org-export-preprocess-string): Run the new hooks.

	* org.el (org-ctrl-c-minus): Fix indentation for new items.

	* org-footnote.el: New file.

	* org.el (org-footnote): Require footnote code.
	(org-startup-options): Add new footnote options.
	(org-mode-map): New keybindig for footnotes.
	(org-ctrl-c-ctrl-c): Add function at footnotes.
	(org-org-menu): New menu entries for footnotes.

	* org-export-latex.el (org-export-as-latex): Pass footnote
	variable to preprocessor.
	(org-export-latex-preprocess): Treat multiple references to a
	footnote.

	* org-exp.el (org-export-preprocess-string): Call
	`org-footnote-normalize'.
	(org-export-as-ascii, org-export-as-html): Pass footnote variable
	to preprocessor.
	(org-export-as-html): Treat multiple references to a footnote.

2008-12-26  Carsten Dominik  <carsten.dominik@gmail.com>

	* org-export-latex.el (org-export-latex-links): Handle coderef
	links.

	* org.el (org-bracket-link-analytic-regexp++): New variable.
	(org-make-link-regexps): Initialize
	`org-bracket-link-analytic-regexp++'.
	(org-store-link): Implement special case in edit-src buffer.
	(org-insert-link): No use of ide to insert stored links.
	(org-link-search): Implement special case for coderefs.

	* org-exp.el (org-export-html-scripts): New constant.
	(org-export-html-style-default): Add a new style for highlighted
	code.
	(org-export-code-refs): New variable.
	(org-export-preprocess-string): Initialize `org-export-code-refs'.
	Call `org-export-replace-src-segments-and-examples'
	No longer call `org-export-protect-examples'.
	(org-export-target-internal-links): Take care of coderef targets.
	(org-export-last-code-line-counter-value): New variable.
	(org-export-replace-src-segments-and-examples): Renamed from
	`org-export-replace-src-segments', and modified.
	(org-export-format-source-code-or-example): Renamed from
	`org-export-format-source-code'.
	(org-export-number-lines): New function.
	(org-export-as-ascii, org-export-as-html): Handle coderef links.

--------------------------------------------------------------------------

2008-12-23  Carsten Dominik  <carsten.dominik@gmail.com>

	* org-remember.el (org-remember-handler): Safer way to get a new
	buffer accessing the target file.

	* org.el (org-refile-get-location): Handle case of current buffer
	not having a file associated with it.

2008-12-22  Carsten Dominik  <carsten.dominik@gmail.com>

	* org-table.el (org-table-get-formula): Only ask to overwrite
	field formula if there really is one.

	* org-id.el (org-id-find): Allow the ID to be a symbol or a
	number, by converting these to a string.

	* org-colview.el (org-dblock-write:columnview): Allow ID to be
	located in a different file.

	* org-colview-xemacs.el (org-dblock-write:columnview): Copy from
	org-colview.el.

2008-12-21  Carsten Dominik  <carsten.dominik@gmail.com>

	* org.el (org-completion-use-ido): Enhance docstring of
	`org-completion-use-ido'.

	* org-export-latex.el (org-export-latex-make-header): Double the %
	in the time stamp format.
	(org-export-latex-special-chars): Handle case where there is no
	match group 3.

2008-12-20  Carsten Dominik  <carsten.dominik@gmail.com>

	* org.el (org-get-refile-targets, org-refile-get-location): Use
	expanded file name to improve comparison.

2008-12-19  Carsten Dominik  <carsten.dominik@gmail.com>

	* org.el (org-scan-tags): Rescan for tags, to get the correct
	upcase/downcase stuff.  This slows things down for now, but it
	works.
	(org-mode): Make sure the tag-faces regexp is initialized.

	* org-export-latex.el (org-export-latex-links): Fix bug with
	undefined label.

	* org-table.el (org-table-get-specials): Set
	`org-table-current-last-data-line'.
	(org-table-current-last-data-line): New variable.
	(org-table-insert-column, org-table-delete-column)
	(org-table-move-column, org-table-fix-formulas): Call
	`org-table-fix-formulas' a second time to fix the $LR references.
	(org-table-get-specials): Add the $LR references to the tables.
	(org-table-get-formula): Do not offer last-row names as LHS of
	formulas.

	* org.el (org-store-link): Capture link description from
	`org-id-store-link'.

	* org-exp.el (org-export-html-format-image): Add the / to the end
	of the <img> tag.
	(org-export-format-source-code): Surround example by empty lines,
	to make sure it will not be inside a paragraph.

	* org.el (org-ido-switchb): New function.

2008-12-18  Carsten Dominik  <carsten.dominik@gmail.com>

	* org-agenda.el (org-agenda-show): New prefix argument
	FULL-ENTRY.

	* org.el (org-sort-entries-or-items): Add a COMPARE-FUNC
	argument.

	* org-agenda.el (org-agenda-set-tags): Leave getting the tags to
	`org-agenda-change-all-lines'.
	(org-agenda-change-all-lines): Removed FORCE-TAGS argument, the
	tags are now retrieved locally.

2008-12-17  Carsten Dominik  <carsten.dominik@gmail.com>

	* org.el (org-get-outline-path): Fix bug if level is not given.
	(org-org-menu): Do not quote function in menu vector.

	* org-agenda.el (org-finalize-agenda): Fix typo with variable
	name.

2008-12-16  Carsten Dominik  <carsten.dominik@gmail.com>

	* org.el (org-refile): Avoid refiling to within the region to be
	refiled.

	* org-export-latex.el (org-export-latex-special-chars): Replace
	special characters also in tables.

	* org-agenda.el (org-agenda-change-all-lines): New argument
	FORCE-TAGS.
	(org-agenda-set-tags): Cet the new tags and pass them to
	`org-format-agenda-item'.

2008-12-15  Carsten Dominik  <carsten.dominik@gmail.com>

	* org-export-latex.el (org-export-latex-classes): Add longable as
	a default package to all classes.
	(org-export-latex-tables): Handle the longtable attribute and the
	align attribute.

	* org-table.el (orgtbl-to-generic): Handle tables that start with
	a hline.

	* org-export-latex.el (org-export-latex-emphasis-alist): Switch to
	\verb for colde-like snippets.
	(org-export-as-latex): Fix issues with region export.

	* org.el (org-up-heading-safe): Speed up function by using a
	direct regexp search.
	(org-olpa): New variable.
	(org-get-outline-path): Speed-up path constructions in cases where
	this is possible because the entire hierarchy is scanned anyway.
	(org-refile-get-location): Don't compare the truenames of files,
	this is too slow.
	(org-goto-max-level): New option.
	(org-goto): Use `org-goto-max-level'.

2008-12-12  Tassilo Horn  <tassilo@member.fsf.org>

	* org-gnus.el (org-gnus-article-link, org-gnus-article-link):
	Strip angle brackets from message-ids in the former and don't do
	it in the latter.
	(org-gnus-follow-link): Open summary reliable, even if the last
	messages were deleted, and handle empty groups, too.

2008-12-12  Carsten Dominik  <carsten.dominik@gmail.com>

	* org-export-latex.el (org-export-latex-emphasis-alist): Use \verb
	instead of \texttt for the =...= and ~===~ emphasis environments.
	(org-export-as-latex): Remove any old :org-license-to-kill text
	properties.
	(org-export-as-latex): Pass RBEG to `org-export-latex-first-lines'.
	(org-export-latex-make-header): Add some hard space after the
	table of contents.
	(org-export-latex-first-lines): Accept RBEG argument.  Mark
	exported text so that it will be excuded in further steps.

	* org-table.el (org-table-get-specials): Make @0 reference the
	last line in a table.
	(org-table-recalculate): Improve docstring.

2008-12-11  Carsten Dominik  <carsten.dominik@gmail.com>

	* org.el (org-log-done): Fix docstring.

2008-12-10  Carsten Dominik  <carsten.dominik@gmail.com>

	* org-exp.el (org-export-html-format-image): Fix bugs.

	* org-export-latex.el (org-export-latex-tables)
	(org-export-latex-links): Implement attribute, label, and caption
	handling.

	* org-exp.el (org-export-html-style-default): Add style
	definitions for the figure div.
	(org-export-preprocess-string, org-export-as-html): Implement
	attribute, label, and caption handling.
	(org-export-attach-captions-and-attributes): New function.
	(org-export-html-format-image): New function.
	(org-format-org-table-html): Implement attribute, label, and
	caption handling.

	* org.el (org-find-text-property-in-string): New function.
	(org-extract-attributes): Use the property org-attr instead of
	org-attrobutes, because this property is now set with the #+ATTR
	lines.

2008-12-08  Carsten Dominik  <carsten.dominik@gmail.com>

	* org-compat.el (org-substring-no-properties): Fix for XEmacs, for
	the case that FROM is nil.

	* org.el (org-before-first-heading-p): New function.

2008-12-07  Carsten Dominik  <carsten.dominik@gmail.com>

	* org-exp.el (org-export-as-html): Do not add a space before
	enforces line breaks.
	(org-export-as-html): Close paragraph before blockquote and verse
	tags.

2008-12-06  Carsten Dominik  <carsten.dominik@gmail.com>

	* org-id.el (org-id-locations-file): Wrap file name with
	`convert-standard-filename'.
	(org-id-files): New variable.
	(org-id-use-hash): New option.
	(org-id-update-id-locations): Also search in all files current
	listed in `org-id-files'.  Convert the resulting alist to a hash
	if the user customation says so.
	(org-id-locations-save): Handle he case if `org-id-locations' is a
	hash.
	(org-id-locations-load): Convert the alist to a hash.
	(org-id-add-location): Handle the hast case.
	(kill-emacs-hook): Make sure id locations are saved when Emacs is
	exited.
	(org-id-hash-to-alist, org-id-alist-to-hash)
	(org-id-paste-tracker): New functions.

-------------------------------------------------------------------------

2008-12-05  Carsten Dominik  <carsten.dominik@gmail.com>

	* org-agenda.el (org-agenda-goto-calendar): Remove duplicate let
	bindings of calendar variables.

	* org-table.el (org-table-find-row-type): Renamed from
	`org-find-row-type'.
	(org-table-rewrite-old-row-references): Renamed from
	`org-rewrite-old-row-references'.
	(org-table-shift-refpart): Renamed from `org-shift-refpart'.
	(org-table-cleanup-narrow-column-properties): Renamed from
	`org-cleanup-narrow-column-properties'.

2008-12-05  Carsten Dominik  <carsten.dominik@gmail.com>

	* org-table.el (org-find-row-type): New arguments DESC and CLINE,
	for better error messages.
	(org-table-get-descriptor-line): Supply the new arguments to
	`org-find-row-type'.
	(org-table-error-on-row-ref-crossing-hline): New option.

	* org.el (org-target-link-regexp): Make buffer-local.
	(org-move-subtree-down): Fix bug with trees at beginning of
	buffer.

2008-12-04  Carsten Dominik  <carsten.dominik@gmail.com>

	* org-faces.el (org-set-tag-faces): New function.
	(org-tags-special-faces-re): New variable.

	* org.el (org-font-lock-add-tag-faces, org-get-tag-face): New functions.

	* org-faces.el (org-tag-faces): New option.
	(org-tag): Mention `org-tag-faces' in the docstring.

2008-12-03  Carsten Dominik  <carsten.dominik@gmail.com>

	* org-exp.el (org-export-html-style-default): Implement new
	quoting.

	* org-jsinfo.el (org-infojs-template): Implement new quoting.

	* org-w3m.el (w3m-minor-mode-hook): Also add the special copy
	command to the `w3m-minor-mode-map'.

	* org-archive.el (org-archive-to-archive-sibling): Protect
	`this-command' to avoid appending kills during archiving.

	* org-exp.el (org-export-with-priority): New variable.
	(org-export-add-options-to-plist): Use `org-export-plist-vars'
	instead of internal list of strings and properties.
	(org-print-icalendar-entries): Retrieve the location property with
	inheritance.

2008-12-02  Carsten Dominik  <carsten.dominik@gmail.com>

	* org-exp.el (org-export-with-todo-keywords): New option.
	(org-export-plist-vars): Include also the keys for the #+OPTIONS
	line.
	(org-default-export-plist, org-export-add-options-to-plist)
	(org-export-as-ascii, org-export-as-html): Use the new structure
	of `org-export-plist-vars'.

	* org.el (org-map-entries): Return all values.

2008-11-29  Carsten Dominik  <carsten.dominik@gmail.com>

	* org.el (org-matcher-time): Recognize more special values.

	* org-gnus.el (fboundp): Fix defvaralias for XEmacs.

2008-11-27  Carsten Dominik  <carsten.dominik@gmail.com>

	* org.el (org-tags-exclude-from-inheritance): New option.
	(org-tag-inherit-p, org-remove-uniherited-tags): Respect
	`org-tags-exclude-from-inheritance'.

	* org-agenda.el (org-agenda-show-inherited-tags): New option.
	(org-format-agenda-item): Add inherited tags to the agenda line
	string, and make sure that properties are kept when downcasing the
	tags list.
	(org-agenda-add-inherited-tags): New function.
	(org-downcase-keep-props): New function.

	* org.el (org-scan-tags): Mark inherited tags with a text
	property.
	(org-get-tags-at): Mark inherited tags with a text property.
	(org-add-prop-inherited): New function.

	* org-agenda.el (org-agenda-add-inherited-tags): New function.
	(org-agenda-show-inherited-tags): New option.

2008-11-26  Carsten Dominik  <carsten.dominik@gmail.com>

	* org.el (org-modules): Add org-w3m to the default modules.

	* org-table.el (orgtbl-self-insert-command): Make S-SPC work in
	orgtbl-mode.
	(orgtabl-create-or-convert-from-region): New command.

	* org-exp.el (org-export-as-ascii): Remove the handling of
	targets.
	(org-export-ascii-preprocess): Handle targets already in this
	function.

2008-11-25  Carsten Dominik  <carsten.dominik@gmail.com>

	* org-timer.el (org-timer-start-time): Define this variable.
	(org-timer-item): Make argument optional.

	* org-list.el (org-insert-item): Automatically insert a timer item
	if the current list is a timer list.

	* org-timer.el: New file.

	* org-publish.el (org-publish-org-index): Only exclude the index
	file in the main directory from being added to the site-map.
	(org-publish-get-project-from-filename): If the current project is
	a component, start publishing from the parent project.

2008-11-24  Carsten Dominik  <carsten.dominik@gmail.com>

	* org-table.el (orgtbl-ret): Fix RET at beginning-of-buffer.

	* org-publish.el (org-publish-org-index): Improve removal of
	temporary buffers.

	* org-agenda.el (org-get-closed): Re-apply changes
	accidentially overwritten by last commit to Emacs.

	* org.el (org-outline-path-complete-in-steps): New option.
	(org-refile-get-location): Honor
	`org-outline-path-complete-in-steps'.
	(org-agenda-change-all-lines, org-tags-sparse-tree)
	(org-time-string-to-absolute, org-small-year-to-year)
	(org-link-escape): Re-apply changes accidentially overwritten
	by last commit to Emacs.

2008-11-23  Carsten Dominik  <carsten.dominik@gmail.com>

	* org-clock.el (org-dblock-write:clocktable): Make sure the
	clocktable sees the first line.
	(org-clock-in): Warn if the clock cannot be resumed.

2008-11-22  Carsten Dominik  <carsten.dominik@gmail.com>

	* org.el (org-open-at-point): Fix mixup about interactive and
	non-interactive elisp links.

2008-11-21  Carsten Dominik  <carsten.dominik@gmail.com>

	* org-exp.el (org-export-preprocess-string): Allow one comment
	line before the first headline to always be included.  This is
	to not miss a commented target.

	* org-mouse.el (org-mouse-insert-item): Call
	`org-indent-to-column' instead of `indent-to', for XEmacs
	compatibility.

	* org.el (org-refile-targets): Fix customize definition so
	that it works also in XEmacs.
	(org-fixup-indentation): Call `org-indent-to-column' instead
	of `indent-to', for XEmacs compatibility.

2008-11-21  Tokuya Kameshima  <kames@fa2.so-net.ne.jp>

	* org-mew.el (org-mew-store-link): Get the correct case folder
	for refiled messages.

2008-11-21  Carsten Dominik  <carsten.dominik@gmail.com>

	* org-exp.el (org-export-as-ascii): Remove the "\\" forced
	line break indicators.

	* org.el (org-ido-completing-read): Remove the "i:" prefix for
	ido-completion propts.

2008-11-21  Carsten Dominik  <carsten.dominik@gmail.com>

	* org-remember.el (org-remember-apply-template): Use
	`org-substring-no-properties'.

	* org-compat.el (org-substring-no-properties): New function.

	* org-remember.el (org-remember-apply-template): Use
	`org-substring-no-properties' for compatibility.

	* org-list.el (org-list-two-spaces-after-bullet-regexp): New
	option.
	(org-fix-bullet-type): respect
	`org-list-two-spaces-after-bullet-regexp'.

	* org-clock.el (org-clock-load): Clean up the code.

	* org.el (org-adaptive-fill-function): Allow two spaces after
	"1." as a list bullet.

2008-11-20  Carsten Dominik  <carsten.dominik@gmail.com>

	* org-clock.el (org-clock-save, org-clock-load): Check for
	live buffers, existing files, and buffer file names to ensure
	consistent information.
	(org-clock-persist): Make `clock' a special value of this
	variable, and improve docstring.

	* org-list.el (org-cycle-list-bullet, org-fix-bullet-type)
	(org-get-string-indentation): Adapt indentation when the bullet
	width changes.

2008-11-19  Carsten Dominik  <carsten.dominik@gmail.com>

	* org-remember.el (org-remember-finalize): Make interactive.
	(org-remember-kill): New command.
	(org-remember-finish-immediately): Call `org-remember-finalize'
	directly.
	(org-remember-finalize): Make `org-remember-finalize' an interactive
	function.

2008-11-18  Carsten Dominik  <carsten.dominik@gmail.com>

	* org-remember.el (org-remember-apply-template): No ido completion
	for free prompts in remember templates.
	(org-remember-before-finalize-hook): New hook.
	(org-remember-mode): New minor mode.
	(org-remember-apply-template): Turn on `org-remember-mode'.

	* org-id.el (org-id-add-location): Avoid error when no file is
	given.

	* org-remember.el (org-remember-apply-template): Fix the way how
	the list of allowed properties is retrieved from the target file.

	* org.el (org-insert-link): Improve file link matching.

2008-11-17  Carsten Dominik  <carsten.dominik@gmail.com>

	* org-colview.el (org-columns-display-here): New argument
	DATELINE, to trigger using the new face.
	(org-agenda-colview-summarize): Call `org-columns-display-here'
	with the new argument.

	* org-faces.el (org-agenda-column-dateline): New face.

	* org-publish.el (org-publish-org-index): Use index-title at page
	title, not as section.

	* org-exp.el (org-export-html-format-desc): Respect the
	org-protect property.
	(org-export-as-html): Protect image specifiers that are in the
	description part of a link.

	* org.el (org-sort-entries-or-items, org-completing-read)
	(org-refile-get-location, org-olpath-completing-read, org-todo)
	(org-show-todo-tree, org-sparse-tree, org-make-tags-matcher)
	(org-set-tags, org-change-tag-in-region, org-fast-tag-selection)
	(org-set-property, org-delete-property)
	(org-delete-property-globally): Use `org-ido-completing-read'.

	* org-remember.el (org-remember-apply-template): Use
	`org-ido-completing-read'.

	* org-publish.el (org-publish): Use `org-ido-completing-read'.

	* org-colview.el (org-columns-edit-value, org-columns-new)
	(org-insert-columns-dblock): Use `org-ido-completing-read'.

	* org-colview-xemacs.el (org-columns-edit-value)
	(org-columns-new, org-insert-columns-dblock): Use
	`org-ido-completing-read'.

	* org-attach.el (org-attach-delete-one, org-attach-open): Use
	`org-ido-completing-read'.

	* org-agenda.el (org-todo-list, org-agenda-filter-by-tag): Use
	`org-ido-completing-read'.

	* org.el (org-time-today): New function.
	(org-matcher-time): Use `org-time-today'.  Add special treatment
	for "<tomorrow>" and "<yesterday>".
	(org-ido-completing-read): New function.
	(org-completion-use-ido): New option.

	* org-exp.el (org-export-format-source-code): Fix bug in require
	htmlize code.
	(org-export-target-internal-links): Fix bug in search for text
	property.

2008-11-16  Carsten Dominik  <carsten.dominik@gmail.com>

	* org-export-latex.el (org-export-latex-subcontent): Interprete
	target aliases as additonal labels.

	* org-exp.el (org-export-target-aliases): New variable.
	(org-export-preprocess-string)
	(org-export-handle-invisible-targets): Fill the alias alist.
	(org-export-as-html): Remove the &nbsp; from the anchor, and also
	assign an id.
	(org-html-level-start): Insert the target aliases as additonal
	anchors.

	* org.el (org-edit-fixed-width-region): Fix bug when starting a new
	picture area.

2008-11-15  Carsten Dominik  <carsten.dominik@gmail.com>

	* org.el (org-open-at-mouse): Ensure correct link abbreviations
	when following a link with the mouse from the agenda.

	* org-exp.el (org-export-as-html): Avoid lone </div> when no
	headlines are created.

2008-11-14  Carsten Dominik  <carsten.dominik@gmail.com>

	* org-exp.el (org-export-preprocess-string): Reorder so that we
	can still see ID properties when we collect targets.
	(org-export-target-internal-links): Also store targets for ID's.

	* org.el (org-link-translation-function): New option.
	(org-open-at-point): Call `org-link-translation-function' if
	non-nil.
	(org-translate-link): New function.
	(org-translate-link-from-planner): New function.
	(org-open-at-point): Allow interactive commands in elisp links.

	* org-exp.el (org-icalendar-cleanup-string): Restore the old
	iCalendar quoting.  The new one seems to caus problems with
	applications.

	* org.el (org-yank): Set `this-command' to `yank', so that
	`yank-pop' will work.

2008-11-13  Carsten Dominik  <carsten.dominik@gmail.com>

	* org-id.el (org-id-search-archives): New option.

	* org.el (org-link-to-org-use-id): New option.
	(org-store-link): Use `org-link-to-org-use-id'.
	(org-id): Make org-id.el a standard component.

2008-11-13  Carsten Dominik  <carsten.dominik@gmail.com>

	* org.el (org-link-expand-abbrev): Implement %h as an escape for a
	hexified version of the tag.

	* org-exp.el (org-icalendar-cleanup-string): Improve RFC2455
	compliance as far as quoting is concerned.

	* org-vm.el (org-vm-follow-link): Require `vm-search'.

	* org.el (org-up-heading-safe, org-forward-same-level): Always
	call `org-back-to-heading' instead of `outline-back-to-heading'.
	(org-back-to-heading): New wrapper around outline-back-to-heading,
	with a useful error message telling where the error happened.

	* org-list.el (org-update-checkbox-count): Always call
	`org-back-to-heading' instead of `outline-back-to-heading'.

	* org-exp.el (org-export-as-html): Make sure that each <img> tag
	has an `alt' attribute, to ensure XHTML validation.

2008-11-12  Carsten Dominik  <carsten.dominik@gmail.com>

	* org-publish.el (org-publish-attachment): Allow publishing to
	overwrite attachment files.

	* org-agenda.el (org-agenda-timerange-leaders): New option.
	(org-agenda-get-blocks): Use `org-agenda-timerange-leaders'.

	* org.el (org-edit-src-exit): Untabify ASCII image before
	returning.












2008-11-11  Carsten Dominik  <carsten.dominik@gmail.com>

	* org.el (org-yank): Make any prefix force normal yanking.
	Suppress folding if text would be swallowed into a folded
	subtree.
	(org-yank-folded-subtrees, org-yank): Docstring updates.

	* org-agenda.el (org-agenda-compare-effort): Treat no effort
	defined as 0.

	* org-exp.el (org-export-language-setup): Add Catalan and
	Esperanto language entries.

2008-11-10  Carsten Dominik  <carsten.dominik@gmail.com>

	* org.el (org-refile): Allow refiling of entire regions.

	* org-clock.el (org-clock-time%): New function.

	* org.el (org-entry-get, org-entry-delete): Use safer regexps to
	retrieve property values.

2008-11-09  Carsten Dominik  <carsten.dominik@gmail.com>

	* org-agenda.el (org-agenda-list): Handle the value `only' of
	org-agenda-show-log'.
	(org-agenda-log-mode): Interpret a double prefix arg.

2008-11-08  Carsten Dominik  <carsten.dominik@gmail.com>

	* org-exp.el (org-export-html-footnotes-section): New variable.
	(org-export-as-html): Use `org-export-html-footnotes-section' to
	insert the footnotes.
	(org-export-language-setup): Add "Footnotes" to language words.

2008-11-07  Carsten Dominik  <carsten.dominik@gmail.com>

	* org.el (org-yank): Fix bug when not inserting a subtree.

2008-11-06  Carsten Dominik  <carsten.dominik@gmail.com>

	* org-vm.el (org-vm-follow-link): Call `vm-preview-current-message'
	instead of `vm-beginning-of-message'.

	* org.el (org-make-link-regexps): Make sure that links to gnus can
	contain brackets.

2008-11-05  Carsten Dominik  <carsten.dominik@gmail.com>

	* org-attach.el (org-attach-dir): Remove duplicate ID creation
	code.

	* org-id.el (org-id-new): Use `org-trim' to extract the uuid from
	shell output.

	* org.el (org-link-abbrev-alist): Improve customization type.

	* org-attach.el (org-attach-expand-link, org-attach-expand): New
	functions.

	* org-agenda.el (org-agenda-get-progress): Renamed from
	`org-get-closed'.  Implement searching for state changes as well.
	(org-agenda-log-mode-items): New option.
	(org-agenda-log-mode): New option prefix argument, interpreted as
	request to show all possible progress info.
	(org-agenda-get-day-entries): Call `org-get-progress' instead of
	`org-get-closed'.
	(org-agenda-set-mode-name): Handle the more complex log mode
	settings.
	(org-get-closed): New alias, pointing to `org-get-progress'.

2008-11-05  Carsten Dominik  <dominik@science.uva.nl>

	* org.el (org-file-apps-defaults-gnu)
	(org-file-apps-defaults-macosx)
	(org-file-apps-defaults-windowsnt): Add an entry defining the
	system command.
	(org-file-apps): Allow `system' as key and value.
	(org-open-at-point): Explain the effect of a double prefix arg.
	(org-open-file): If the argument `in-emacs' is (16),
	i.e. corresponding to a double prefix argument, try to open the
	file externally.

2008-11-04  Carsten Dominik  <dominik@science.uva.nl>

	* org.el (org-insert-link): Abbreviate absolute files names in
	links.  Also, fix a bug in which the double C-u prefix would not
	be honored.

2008-11-03  Carsten Dominik  <dominik@science.uva.nl>

	* org.el (org-insert-heading): If buffer does not end with a
	newline, add one if necessary to insert headline correctly.

	* org-exp.el (org-export-as-html): Make sure that <hr/> is between
	paragraphs, not inside.

	* org.el (org-todo): Quote
	`org-agenda-headline-snapshot-before-repeat'.

	* org-exp.el (org-export-as-html): Fully process link descriptions.
	(org-export-html-format-desc): New function.
	(org-export-as-html): Collect footnotes into the correct basket.
	(org-html-protect): No longer protect quotations marks here, this
	goes wrong.

	* org-agenda.el (org-agenda-remove-marked-text): Bind variable
	BEG.

	* org-compat.el (org-fit-window-to-buffer): New function (not
	really, a preliminary and incomplete version was present earlier,
	but not used).

	* org.el (org-fast-todo-selection, org-fast-tag-selection): Use
	`org-fit-window-to-buffer'.

	* org-exp.el (org-export): Use `org-fit-window-to-buffer'.

	* org-agenda.el (org-agenda-get-restriction-and-command)
	(org-fit-agenda-window, org-agenda-convert-date): Use
	`org-fit-window-to-buffer'.

	* org-exp.el (org-export-as-html): Process href links through
	`org-export-html-format-href'.
	(org-export-html-format-href): New function.

	* org-agenda.el (org-agenda-todo): Update only the current
	headline if this is a repeated TODO, marked done for today.
	(org-agenda-change-all-lines): New argument JUST-THIS, to change
	only the current line.

	* org.el (org-todo): Take a snapshot of the headline if the
	repeater might change it.

2008-11-02  Carsten Dominik  <dominik@science.uva.nl>

	* org-publish.el (org-publish-find-title): Remove buffers visited
	only for extracting the title.

	* org-exp.el (org-export-html-style)
	(org-export-html-style-default): Mark style definitions as
	unparsed CDATA.

	* org-publish.el (org-publish-validate-link): Function
	re-introduced.

2008-11-02  Charles Sebold  <csebold@gmail.com>

	* org-plot.el (org-plot/add-options-to-plist): Supports timefmt
	property.
	(org-plot-quote-timestamp-field): New function.
	(org-plot-quote-tsv-field): Call timestamp field function when
	necessary rather than just quoting as a string.
	(org-plot/gnuplot-to-data): Pass in timefmt property.
	(org-plot/gnuplot-script): Supports timefmt property.
	(org-plot/gnuplot): Checks for timestamp column before checking
	for text index column.

2008-11-02  Carsten Dominik  <dominik@science.uva.nl>

	* org.el (org-insert-heading): Improve behavior with hidden subtrees.

	* org-publish.el (org-publish-org-index): Create a section in the
	index file.
	(org-publish-org-index): Stop linking to directories.

	* org.el (org-emphasis-alist): Use span instead of <u> to
	underline text.

	* org-exp.el (org-export-as-html): Make sure <p> is closed before
	<pre> sections.

2008-11-01  Sebastian Rose  <sebastian_rose@gmx.de>

	* org-jsinfo.el (org-infojs-template): Remove language attribute
	from script tag.

2008-11-01  Carsten Dominik  <dominik@science.uva.nl>

	* org-agenda.el (org-agenda-remove-marked-text): New function.
	(org-agenda-mark-filtered-text)
	(org-agenda-unmark-filtered-text): New functions.
	(org-write-agenda): Remove fltered text.

	* org.el (org-make-tags-matcher): Give access to TODO "property"
	without speed penalty.

2008-10-29  Carsten Dominik  <dominik@science.uva.nl>

	* org.el (org-link-frame-setup): Add `org-gnus-no-new-news' as an
	option.
	(org-store-link-props): Make sure adding to the plist works
	correctly.

	* org-gnus.el (org-gnus-no-new-news): New function.
	(org-gnus-follow-link): Allow the article ID to be a message-id,
	in addition to allowing article numbers.  Message IDs make much
	more roubust links.
	(org-gnus-store-link): Use message-id to create link.

2008-10-28  Carsten Dominik  <dominik@science.uva.nl>

	* org.el (org-emphasize): Reverse the selection array.
	(org-emphasis-alist): Set <code> tags for the verbatim
	environment.

	* org-remember.el (org-remember-handler): Fix bug with
	prefix-related changing of the note storage target.

	* org-exp.el (org-print-icalendar-entries): Make the exported
	priorities compatible with RFC 2445.

	* org-clock.el (org-clock-save): Insert time stamp without
	dependence on time-stamp.el.

2008-10-27  Carsten Dominik  <dominik@science.uva.nl>

	* org.el ("saveplace"): If saveplace puts point into an invisible
	location, make it visible.
	(org-make-tags-matcher): Allow inactive time stamps in time
	comparisons.
	(org-yank-adjusted-subtrees): New option.
	(org-yank): Incorporate adjusting trees.
	(org-paste-subtree): New argument FOR-YANK which will cause
	insertion at point without backing up over white lines, and leave
	point at the end of the inserted text.  Also if the cursor is
	at the beginning of a headline, use the same level or the inserted
	tree.

	* org-publish.el (org-publish-get-base-files-1): Deal correctly
	with broken symlinks

2008-10-26  Carsten Dominik  <dominik@science.uva.nl>

	* org-exp.el (org-export-select-tags, org-get-current-options):
	Fix typo.

2008-10-25  Carsten Dominik  <dominik@science.uva.nl>

	* org-agenda.el (org-format-agenda-item)
	(org-agenda-filter-make-matcher): Make sure tags are stored and
	compared donwcased.

2008-10-23  Carsten Dominik  <dominik@science.uva.nl>

	* org.el (org-insert-todo-heading): Fix bug with force-heading
	argument.

2008-10-23  James TD Smith  <ahktenzero@mohorovi.cc>

	* org-clock.el (org-clock-in-resume): Add a custom option to
	toggle starting the clock from an open clock line.
	(org-clock-in): When clocking in to an entry, if
	`org-clock-in-resume' is set, check if the first clock line is
	open and if so, start the clock from the time in the clock line.
	(org-clock-persist): Add a custom option to toggle clock
	persistence.
	(org-clock-persist-query-save): Add a custom option to toggle
	asking the user if they want to save the running clock when
	exiting.
	(org-clock-persist-query-resume): Add a custom option to toggle
	asking the user if they want to resume the saved clock when Emacs
	is restarted.
	(org-clock-save): Add a function to save clock data.
	This includes the contents of `org-clock-history' and the buffer
	and position of the currently clocked task, if any.
	(org-clock-load): Add a function to load clock data.
	This populates `org-clock-history', and resumes the saved clocked
	task if there is one.
	(org-clock-persistence-insinuate): Add a method to set up the
	hooks for clock persistence.

2008-10-22  Carsten Dominik  <dominik@science.uva.nl>

	* org-exp.el (org-export-as-ascii): Handle the case that we are
	publishing from an indirect buffer.

	* org-table.el (org-table-copy-down): Fix bug with time stamp
	increment.

	* org-mouse.el (org-mouse-features): New option.
	(org-mode-hook): Turn on features depending on
	`org-mouse-features'.

	* org.el (org-insert-heading-respect-content): Force heading
	creation.
	(org-insert-heading): keep the folding state of the heading before
	the inserted one.

2008-10-21  Carsten Dominik  <dominik@science.uva.nl>

	* org-archive.el (org-archive-to-archive-sibling): Handle top
	level headlines better.

2008-10-21  Bastien Guerry  <bzg@altern.org>

	* org-export-latex.el (org-export-latex-classes): Added
	\usepackage{graphicx} to the default list of packages.

2008-10-21  Carsten Dominik  <dominik@science.uva.nl>

	* org-agenda.el (org-agenda-filter): Renamed from
	`org-agenda-filter-tags'.

2008-10-20  Carsten Dominik  <dominik@science.uva.nl>

	* org.el (org-entry-properties): Add CATEGORY property, iven if it
	is not defined as a property in this entry.
	(org-add-log-note): Mask prefix argument when immediately storing
	the note.

	* org-agenda.el (org-agenda-filter-effort-default-operator): New
	option.

2008-10-19  James TD Smith  <ahktenzero@mohorovi.cc>

	* org.el (org-add-log-setup): Bugfix; code to find insertion point
	after drawers was skipping ahead one line too many, so notes were
	inserted after the first note instead of before it.

2008-10-18  Carsten Dominik  <dominik@science.uva.nl>

	* org-agenda.el (org-agenda-filter-tags,org-agenda-filter-form):
	New variables.
	(org-prepare-agenda): Reset the filter tags.
	(org-agenda-filter-by-tag, org-agenda-filter-by-tag-show-all):
	Show filter tags in mode line.

	* org-table.el (orgtbl-to-html): Bind `html-table-tag' for the
	formatter.

	* org-export-latex.el (org-latex-entities-regexp): New constant.
	(org-export-as-pdf): Use two calls to `shell-command'.

2008-10-17  Carsten Dominik  <dominik@science.uva.nl>

	* org-export-latex.el (org-export-latex-treat-sub-super-char):
	Honor the {} value of the subsuperscript setting.  Make sure that
	longer subsuperscripts are typeset in a roman font.

	* org.el (org-clock-update-time-maybe): Compute negative clock
	intervals correctly.

2008-10-16  Carsten Dominik  <dominik@science.uva.nl>

	* org.el (org-add-log-setup): Respect
	`org-log-state-notes-insert-after-drawers'.
	(org-log-state-notes-insert-after-drawers): New option.
	(org-todo-trigger-tag-changes): New function.
	(org-todo): Call `org-todo-trigger-tag-changes'.

2008-10-15  James TD Smith  <ahktenzero@mohorovi.cc>

	* org.el (org-add-log-setup): Only skip drawers if the are
	immediately after the scheduling keywords.

	* org-clock.el (org-clock-in-switch-to-state): Allow this to be a
	function
	(org-clock-in): If `org-clock-in-switch-to-state' is a function,
	call it with the current todo state to get the state to switch to
	when clocking in.
	(org-clock-in): Use org-indent-line-function to indent clock lines.
	(org-clock-find-position): Fix indentation of empty clock drawers.

2008-10-15  Carsten Dominik  <dominik@science.uva.nl>

	* org-publish.el (org-publish-org-to): Handle case when
	org-export-to-pdf does return a file name, not a buffer.
	(org-publish-org-to-pdf): New function.

	* org-export-latex.el (org-export-as-pdf)
	(org-export-as-pdf-and-open): New commands.

	* org-table.el (org-table-eval-formula): Avoid parsing Calc's HMS
	forms as ranges.

	* org-export-latex.el (org-export-latex-lists): Ignore lists-like
	things in protexted regions.

2008-10-14  Carsten Dominik  <dominik@science.uva.nl>

	* org-export-latex.el (org-export-latex-preprocess): Improve
	quoting of LaTeX environments.

2008-10-10  Carsten Dominik  <dominik@science.uva.nl>

	* org.el (org-edit-fixed-width-region): Exclude final newline from
	picture area.

	* org-export-latex.el (org-export-latex-subcontent): Add labels to
	sections, to make internal links work.
	(org-export-latex-fontify-headline): Do not remove all text
	properties, to make sure that target properties survive this
	process.

	* org-exp.el (org-export-preprocess-string): Change sequence of
	modifications, to make sure links are prepared before the LaTeX
	conversions do happen.

2008-10-09  Carsten Dominik  <dominik@science.uva.nl>

	* org-attach.el (org-attach-delete-all): Renamed from
	`org-attch-delete'.  Add a security query before deleting the
	entire directory.  New optional argument FORCE can overrule the
	security query.
	(org-attach-delete-one): New command.

2008-10-08  Carsten Dominik  <dominik@science.uva.nl>

	* org-attach.el (org-attach-file-list): Fix bug with directory.

2008-10-07  Carsten Dominik  <dominik@science.uva.nl>

	* org.el (org-apps-regexp-alist): New function.
	(org-file-apps): Add auto-mode to the default value.
	(org-open-file): Use the new structure of org-file-apps.

	* org-attach.el (org-attach): Support the new keys.
	(org-attach-method): New option.

2008-10-06  Carsten Dominik  <dominik@science.uva.nl>

	* org-bbdb.el (org-bbdb-anniversaries): Fix but with 29 Feb/1
	March.

	* org.el (org-remove-uniherited-tags): Fix reverse interpretation
	of the list value o `org-use-tag-inheritance'.

	* org-attach.el (org-attach-auto-tag): New option.
	(org-attach-tag, org-attach-untag): New functions.
	(org-attach-attach, org-attach-new, org-attach-sync): Call
	`org-attach-tag'.
	(org-attach-delete): Call `org-attach-untag'.

2008-10-04  Carsten Dominik  <dominik@science.uva.nl>

	* org-table.el (orgtbl-self-insert-command): Make this work for
	the keypad as well.

2008-10-02  Carsten Dominik  <dominik@science.uva.nl>

	* org.el (org-add-log-setup): Limit searc for drawers to entry
	text, not to subtree.

	* org-clock.el (org-clock-heading-for-remember): New variable.
	(org-clock-in): Set `org-clock-heading-for-remember'.

2008-10-01  James TD Smith  <ahktenzero@mohorovi.cc>

	* org-remember.el (org-remember-apply-template): Add new
	expansions: %k, %K for currently clocked task and a link to the
	currently clocked task, and %< to file notes in the currently
	clocked task.

2008-10-01  Carsten Dominik  <dominik@science.uva.nl>

	* org-export-latex.el (org-export-latex-make-header): Also insert
	the content of the property :latex-header-extra.

	* org-exp.el (org-infile-export-plist): Put the content of
	#+LATEX_HEADER: into the property :latex-header-extra.

	* org-colview.el (org-columns-get-format-and-top-level): Remove
	resetting the marker.

	* org-colview-xemacs.el (org-columns-get-format-and-top-level):
	Remove resetting the marker.

	* org.el (org-entry-property-inherited-from): Improve docstring.
	(org-entry-get-with-inheritance): Reset marker before starting the
	search.

	* org-exp.el (org-infile-export-plist): Allow multiple STYLE lines.

2008-09-30  Carsten Dominik  <dominik@science.uva.nl>

	* org.el (org-entry-get-multivalued-property)
	(org-entry-protect-space, org-entry-restore-space): New
	functions.
	(org-file-apps-defaults-macosx): Let postscript files be opened by
	preview.
	(org-time-stamp-inactive): Call `org-time-stamp'.
	(org-time-stamp): New argument `inactive'.  Also edit inacive
	stamps. Convert time stamp type.
	(org-open-file): Interpret the `default' value for the `command'
	in `org-file-apps'.

	* org-id.el (org-id-int-to-b36-one-digit)
	(org-id-b36-to-int-one-digit, org-id-int-to-b36)
	(org-id-b36-to-int, org-id-time-to-b36): Modified from b62 to
	b36.

2008-09-29  Carsten Dominik  <dominik@science.uva.nl>

	* org-id.el (org-id-reverse-string): New function.
	(org-id-new): Use `org-id-reverse-string' to make sure the
	beginning chars of the ID are mutating fast.  This allows to use a
	directory structure to spread things better.
	(org-id-prefix): Changed default to nil.

	* org-list.el (org-move-item-down, org-move-item-up): Remember and
	restore the column of the cursor position.

	* org-remember.el (org-remember-apply-template): Remove properties
	from `initial'.

2008-09-27  Carsten Dominik  <dominik@science.uva.nl>

	* org-wl.el (org-wl-open): Remove useless call to
	`wl-thread-open-all'.

	* org-remember.el (org-remember-handler): Fix bug with `bottom'
	location.

2008-09-26  Carsten Dominik  <dominik@science.uva.nl>

	* org-bbdb.el (org-bbdb-anniversaries): Require bbdb in
	`org-bbdb-anniversaries'.

	* org.el (org-get-next-sibling, org-forward-same-level): New
	functions, similar to the outline versions, but invisible headings
	are OK.

2008-09-25  Bastien Guerry  <bzg@altern.org>

	* org.el (org-auto-repeat-maybe): Insert a space between
	the timestamp's type and the timestamp itself.

2008-09-24  Carsten Dominik  <dominik@science.uva.nl>

	* org-table.el (org-table-sum): Do not format the result with %g,
	it does rounding when there are too many digits.

	* org.el (org-map-entries): Protect the keyword-selecting variables.

2008-09-23  Bastien Guerry  <bzg@altern.org>

	* org-agenda.el (org-agenda-to-appt): Make sure the function check
	against all agenda files.

2008-09-23  Carsten Dominik  <dominik@science.uva.nl>

	* org-list.el: New file, aggregating list functions from org.el
	and org-export-latex.el.

	* org.el (org-edit-src-region-extra): New option.

2008-09-22  Carsten Dominik  <dominik@science.uva.nl>

	* org-agenda.el (org-agenda-to-appt): Fix bug with appointment
	time before 1am.

2008-09-22  Bastien Guerry  <bzg@altern.org>

	* org-export-latex.el (org-export-latex-keywords-maybe): Bug fix.

2008-09-22  James TD Smith  <ahktenzero@mohorovi.cc>

	* org-plot.el (org-plot/gnuplot): Make tables starting with a
	hline work correctly.
	(org-plot/gnuplot-script): Put commas at the end of each script
	line.

2008-09-20  James TD Smith  <ahktenzero@mohorovi.cc>

	* org.el (org-get-refile-targets): Replace links with their
	descriptions
	(org-imenu-get-tree): Replace links with their descriptions.

	* org-remember.el (org-remember-apply-template): Add a new
	expansion for adding properties to remember items.

	* org.el (org-add-log-setup): Skip over drawers (properties,
	clocks etc) when adding notes.

	* org-agenda.el (org-agenda-get-closed): show durations of clocked
	items as well as the start and end times.

	* org-compat.el (org-get-x-clipboard-compat): Add a compat
	function for fetching the X clipboard on XEmacs and GNU Emacs 21.

	* org-remember.el (org-get-x-clipboard): Use the compat
	function to get clipboard values when x-selection-value is
	unavailable. Use substring-no-properties instead of
	set-text-properties to remove text properties from the clipboard
	value.

	* lisp/org-clock.el (org-update-mode-line): Support limiting the
	modeline clock string, and display the full todo value in the
	tooltip. Set a local keymap so mouse-3 on the clock string goes to
	the currently clocked task.
	(org-clock-string-limit): Add a custom value for the maximum
	length of the clock string in the modeline.
	(org-clock-mode-map): Add a keymap for the modeline string

2008-09-21  Carsten Dominik  <dominik@science.uva.nl>

	* org-compat.el (org-propertize): New function.

2008-09-20  Bastien Guerry  <bzg@altern.org>

	* org-export-latex.el (org-export-latex-tables): protect exported
	tables from further special chars conversion.
	(org-export-latex-preprocess): Preserve LaTeX environments.
	(org-list-parse-list): Parse descriptive lists.
	(org-list-to-generic, org-list-to-latex, org-list-to-html)
	(org-list-to-texinfo): Export descriptive lists.
	(org-quote-chars): Remove.
	(org-export-latex-keywords-maybe): Use `replace-regexp-in-string'.
	(org-export-latex-list-beginning-re): Rename to
	`org-list-beginning-re'
	(org-list-item-begin): Rename to `org-list-item-beginning'

2008-09-20  Carsten Dominik  <dominik@science.uva.nl>

	* org.el (org-refile): Allow refiling to the last entry in the
	buffer.
	(org-get-tags-at): Fix bug when inheritance is turned off.

2008-09-19  Carsten Dominik  <dominik@science.uva.nl>

	* org.el (org-indent-line-function): No longer check for src
	regions, this is too much overhead.

	* org-agenda.el (org-agenda-highlight-todo): Fix bugs with keyword
	matching.

	* org.el (org-scan-tags): Make sure that tags matching is not case
	sensitive.  TODO keyword matching is case sensitive, however, to
	avoid confusion with similar words that are not meant to be
	keywords.

2008-09-18  Carsten Dominik  <dominik@science.uva.nl>

	* org.el (org-get-local-tags-at): New function.
	(org-get-local-tags): New function.

	* org-exp.el (org-export-get-categories): New function.

	* org-agenda.el (org-sorting-choice)
	(org-agenda-sorting-strategy, org-agenda-get-todos)
	(org-agenda-get-timestamps, org-agenda-get-deadlines)
	(org-agenda-get-scheduled, org-agenda-get-blocks)
	(org-entries-lessp): Implement sorting by TODO state.
	(org-cmp-todo-state): New defsubst.

	* org-colview.el (org-colview-construct-allowed-dates): New
	function.
	(org-columns-next-allowed-value): Use
	`org-colview-construct-allowed-dates'.

	* org-colview-xemacs.el (org-colview-construct-allowed-dates): New
	function.
	(org-columns-next-allowed-value): Use
	`org-colview-construct-allowed-dates'.

2008-09-17  Carsten Dominik  <dominik@science.uva.nl>

	* org.el (org-protect-slash): New function.
	(org-get-refile-targets): Use `org-protect-slash'.

	* org-agenda.el (org-global-tags-completion-table): New variable.

	* org-exp.el (org-export-handle-export-tags): New function.
	(org-export-preprocess-string): Call
	`org-export-handle-export-tags'.

	* org-plot.el: New file.

	* org-publish.el (org-publish-expand-components): Function removed.
	(org-publish-expand-projects): Allow components to have components.

2008-09-13  Carsten Dominik  <dominik@science.uva.nl>

	* org.el (org-indent-line-function): Do not indent in regions that
	are external source code.
	(org-yank-and-fold-if-subtree): New function.

	* org-agenda.el (org-agenda-todayp): New function.
	(org-agenda-get-deadlines, org-agenda-get-scheduled): Use
	`org-agenda-todayp'.

	* org.el (org-insert-heading-respect-content)
	(org-insert-todo-heading-respect-content): New commands.
	(org-insert-heading-respect-content): New option.
	(org-insert-heading): Respect `org-insert-heading-respect-content'.

	* org-clock.el (org-clock-find-position): Make sure the note after
	the clock line gets moved into the new clock drawer.

2008-09-11  Carsten Dominik  <dominik@science.uva.nl>

	* org-id.el (org-id-new): New option.

2008-09-08  Carsten Dominik  <dominik@science.uva.nl>

	* org-table.el (org-table-copy-down): Avoid overflow during
	increment.  Use prefix argument 0 to temporarily disable the
	increment.

2008-09-07  Carsten Dominik  <dominik@science.uva.nl>

	* org-exp.el (org-export-as-html): Do not turn on the major mode
	if the buffer will be killed anyway.
	(org-get-current-options): Exclude the #+TEXT field.
	(org-export-as-html): Make sure text before the first headline is
	a paragraph.

	* org-publish.el (org-publish-org-to): Tell the exporter that this
	buffer will be killed, so it is not necessary to do major mode
	initialization.

	* org-archive.el (org-archive-to-archive-sibling): Show empty
	lines after folding the archive sibling.

	* org.el (org-log-note-extra): New variable.

2008-09-05  Bastien Guerry  <bzg@altern.org>

	* org.el (org-additional-option-like-keywords): Added keywords for
	the _QUOTE, _VERSE and _SRC environments.

	* org-export-latex.el (org-export-latex-preprocess): Fix bug when
	exporting _QUOTE and _VERSE environments.

2008-09-05  Carsten Dominik  <dominik@science.uva.nl>

	* org-agenda.el (org-agenda-filter-by-tag): New command.

	* org-exp.el (org-get-current-options): Remove angular brackets
	from the date entry.

	* org.el (org-edit-fixed-width-region): New function.
	(org-edit-fixed-width-region): Also try
	`org-edit-fixed-width-region'.
	(org-edit-fixed-width-region-mode): New option.
	(org-activate-code): Only interprete lines starting with colon
	plus a space as example lines.

	* org-remember.el (org-remember-templates): Add nil instead of
	empty strings to fix the length of remember templates.

	* org-table.el (org-calc-default-modes): Fix the time format for
	calc, from 12 hour to 24 hour clock.

2008-09-04  Carsten Dominik  <dominik@science.uva.nl>

	* org-agenda.el (org-agenda-get-deadlines)
	(org-agenda-get-scheduled): Avoid `time-of-day' extraction for
	entries that are pre-warnings of deadlines or reminders.

	* org.el (org-sort-entries-or-items): Make numeric and alpha
	comparisons ignore any TODO keyword and priority cookie.

	* org-remember.el (org-remember-handler): Reinterpretation of the
	prefix argument.

2008-09-03  Carsten Dominik  <dominik@science.uva.nl>

	* org-agenda.el (org-agenda-get-scheduled): Use new
	`org-scheduled' face.

	* org-faces.el (org-scheduled): New face.

	* org-wl.el (org-wl-open): Remove incorrect declaration.

	* org-gnus.el (org-gnus-store-link): Support for :to information
	in gnus links.

	* org-exp.el (org-export-as-html): Fixed typo in creator
	information.
	(org-export-protect-examples): New parameter indent.  Insert extra
	spaces only when this parameter is specified.
	(org-export-preprocess-string): Call `org-export-protect-examples'
	with an indentation parameter when exporting to ASCII.

	* org-remember.el (org-remember-templates)
	(org-remember-apply-template): Allow the file component to be a
	function.

	* org.el (org-goto-local-search-headings): Renamed from
	`org-goto-local-search-forward-headings'.  Added the possibility
	to search backwards.

2008-09-02  Carsten Dominik  <dominik@science.uva.nl>

	* org-export-latex.el (org-export-latex): New customization
	group.

	* org-agenda.el (org-write-agenda): Erase buffer for txt export.

2008-09-01  Carsten Dominik  <dominik@science.uva.nl>

	* org-exp.el (org-html-do-expand): Allow {} to terminate
	tex macro

2008-07-29  Carsten Dominik  <dominik@science.uva.nl>

	* org.el (org-buffer-list): Select buffers based on major mode,
	not on file name.

2008-07-26  Carsten Dominik  <dominik@science.uva.nl>

	* org-agenda.el (org-agenda-align-tags): Fix bug with malformed
	face property.

	* org-colview.el (org-columns-display-here): Use
	`org-columns-modify-value-for-display-function'.

	* org-colview-xemacs.el (org-columns-display-here): Use
	`org-columns-modify-value-for-display-function'.

2008-07-25  Carsten Dominik  <dominik@science.uva.nl>

	* org.el (org-columns-modify-value-for-display-function): New option.











	* org-publish.el (org-publish-file): Make sure the directory match
	for the publishing directory works correctly.

	* org-agenda.el (org-agenda-execute-calendar-command)
	(org-agenda-diary-entry): Additional optional argument.

2008-07-24  Carsten Dominik  <dominik@science.uva.nl>

	* org-exp.el (org-export-as-html): Add attributes also in mailto
	and ftp links.

	* org.el (org-autoload): Add `org-dblock-write:columnview'.








2008-07-23  Carsten Dominik  <dominik@science.uva.nl>

	* org-exp.el (org-export-region-as-html, org-export-as-html): Make
	sure that calls from `org-export-region-as-html' do not do the
	special check for a subtree.

2008-07-22  Carsten Dominik  <dominik@science.uva.nl>

	* org-agenda.el (org-batch-store-agenda-views): Fix parsing bug.

2008-07-20  Juri Linkov  <juri@jurta.org>

	* org.el (narrow-map): Bind `org-narrow-to-subtree' to "s" on the
	new keymap `narrow-map' instead of binding "\C-xns".

2008-07-18  Carsten Dominik  <dominik@science.uva.nl>

	* org.el (org-open-file): Use
	`org-open-directory-means-index-dot-org'.
	(org-open-directory-means-index-dot-org): New option.

2008-07-17  Carsten Dominik  <dominik@science.uva.nl>

	* org.el (org-make-link-string): Remove link attributes from
	description.
	(org-open-at-point): Remove link attributes bevore using the path.

	* org-exp.el (org-export-as-html): Handle link attributes.

	* org.el (org-extract-attributes, org-attributes-to-string): New functions.

	* org-table.el (org-table-to-lisp): New function.

	* org.el (org-narrow-to-subtree): Do not include the final newline
	into the narrowed region.

	* org-agenda.el (org-agenda-custom-commands-local-options): Fixed
	bug with user-define skipping condition.

2008-07-16  Carsten Dominik  <dominik@science.uva.nl>

	* org-agenda.el (org-agenda-get-restriction-and-command): Fixed typo.

2008-07-14  Carsten Dominik  <dominik@science.uva.nl>

	* org-exp.el (org-export-html-style-default): Automatic overflow
	handling for pre fields.
	(org-export-as-ascii, org-export-as-html): Change default format
	for time stamp.

	* org-table.el (org-table-export): Offer completion for translator
	functions, and do not require a heading above the table.

	* org.el (org-renumber-ordered-list, org-beginning-of-item-list):
	Cater for the case of a list starting in the first line of the
	buffer.

2008-07-09  Carsten Dominik  <dominik@science.uva.nl>

	* org-publish.el (org-publish-find-title): Bug fix.
	(org-publish-org-index): Implement new :index-style option.

2008-07-07  Carsten Dominik  <dominik@science.uva.nl>

	* org-publish.el (org-publish-timestamp-filename): Use
	SHA1-encoded file names in the timestamp directory.

2008-07-05  Carsten Dominik  <dominik@science.uva.nl>

	* org-publish.el (org-publish-needed-p): Be verbose about files
	published and files skipped.

	* org-exp.el (org-export-preprocess-string): Swap link
	normalization and inernal link targeting.

	* org-publish.el (org-publish-needed-p): Create timestamp
	directory when it does not exist.

2008-07-04  Bastien Guerry  <bzg@altern.org>

	* org-clock.el (org-clock-out-when-done): Doc fix.

	* org.el (org-agenda-skip-unavailable-files): Doc fix.

	* org-exp.el (org-export-remove-comment-blocks-and-subtrees):
	Ignore case when searching for the COMMENT cookie at export time.

2008-07-02  Carsten Dominik  <dominik@science.uva.nl>

	* org-exp.el (org-get-file-contents)
	(org-get-and-remove-property): New functions.
	(org-export-handle-include-files): Handle the new prefix options.
	(org-export-as-html): Fix the verse environment.

2008-07-01  Carsten Dominik  <dominik@science.uva.nl>

	* org.el (org-time=, org-time<, org-time<=, org-time>)
	(org-time>=, org-time<>, org-2ft): New functions.
	(org-op-to-function): Also provide for the time testing fucntions.

2008-06-30  Carsten Dominik  <dominik@science.uva.nl>

	* org-exp.el (org-export-html-style-default): New constant.

2008-06-29  Carsten Dominik  <dominik@science.uva.nl>

	* org-exp.el (org-export-html-style-extra): New variable.
	(org-export-splice-style): New function.

2008-06-26  Carsten Dominik  <dominik@science.uva.nl>

	* org-exp.el (org-export-plist-vars, org-export-as-html):
	Implement `org-export-creator-info'.
	(org-export-creator-info): New option.

2008-06-25  Carsten Dominik  <dominik@science.uva.nl>

	* org.el (org-clock-drawer-start-re, org-clock-drawer-end-re)
	(org-property-drawer-re, org-clock-drawer-re): New constants.

2008-06-23  Carsten Dominik  <dominik@science.uva.nl>

	* org-exp.el (org-icalendar-use-deadline)
	(org-icalendar-use-scheduled): New options.
	(org-icalendar-include-todo): Default changed to t.
	(org-print-icalendar-entries): Implement better utilization of
	scheduling and deadline time stamps.
	(org-export-target-internal-links, org-export-as-html): Allow file
	lines without the "file:" prefix if the file path is an absolute
	path or starts with ".".

	* org-clock.el (org-clocktable-shift): Also undertand yesterday,
	lastweek etc.
	(org-clock-special-range): Also undertand yesterday, lastweek etc.

2008-06-18  Glenn Morris  <rgm@gnu.org>
        * org.el (org-map-entries): Let-bind `file'.

2008-06-19  Carsten Dominik  <dominik@science.uva.nl>

	* org.el (org-agenda-skip-archived-trees): Docstring now
	discourages using this.
	(org-scan-tags): Check for org-agenda-archives-mode.
	(org-map-entries): Make sure org-agenda-archives-mode is nil.
	(org-agenda-files): Functionality of second arg changed.

	* org-agenda.el (org-agenda-archives-mode): New variable
	(org-write-agenda, org-prepare-agenda, org-agenda-list)
	(org-search-view, org-todo-list, org-tags-view)
	(org-agenda-list-stuck-projects): Call `org-agenda-files' with
	`ifmode' argument.
	(org-agenda-quit): Reset the archives mode.
	(org-agenda-archives-mode): New command.
	(org-agenda-set-mode-name): Include archives info.

2008-06-18  Carsten Dominik  <dominik@science.uva.nl>

	* org.el (org-paste-subtree): Make sure the yanked headline is
	visible if it was yanked at a visible point.
	(org-move-item-up): Fix the bug with moving white space at the end
	of the item.
	(org-show-empty-lines-in-parent): New function.

2008-06-16  Carsten Dominik  <dominik@science.uva.nl>

	* org-colview.el (org-columns-next-allowed-value): Bug fix.

	* org-colview-xemacs.el (org-columns-next-allowed-value): Bug fix.

	* org-agenda.el (org-agenda-get-closed): Get the end time into the
	agenda prefix as well.

	* org-publish.el (org-publish-org-index): Make a properly indented
	list.

	* org.el (org-calendar-agenda-action-key): New option.
	(org-get-cursor-date): New function.
	(org-mark-entry-for-agenda-action): New command.
	(org-overriding-default-time): New variable.
	(org-read-date): Respect `org-overriding-default-time'.

	* org-remember.el (org-remember-apply-template): Respect the
	ovverriding default time.

	* org-agenda.el (org-agenda-action-marker): New variable.
	(org-agenda-action): New command.
	(org-agenda-do-action): New function.

2008-06-15  Carsten Dominik  <dominik@science.uva.nl>

	* org.el (org-schedule, org-deadline): Protect scheduled and
	deadline tasks against changes that accidently remove the
	repeater.  Also show a message with the new date when done.

2008-06-15  Carsten Dominik  <dominik@science.uva.nl>

	* org.el (org-beginning-of-line): Cater for the case when there
	are tags but no headline text.
	(org-align-tags-here): Convert to tabs only when indent-tabs-mode
	it set.

2008-06-13  Carsten Dominik  <dominik@science.uva.nl>

	* org-mhe.el (org-mhe-get-message-folder-from-index): Make sure
	the return value is nil instead of "nil" when there is no match.

	* org-exp.el (org-insert-centered): Use fill-column instead of
	80.
	(org-export-as-ascii): Use string-width to measure the width of
	the heading.

	* org.el (org-diary-to-ical-string): No longer kill buffer
	FROMBUF, this is now done by the caller.

	* org-exp.el (org-print-icalendar-entries): Move the call to
	`org-diary-to-ical-string' out of the loop, and kill the buffer
	afterwords.

	* org-remember.el (org-remember-visit-immediately): Position
	cursor after moving to the note.
	(org-remember-apply-template): Use a text property to record the
	cursor position.
	(org-remember-handler): Align tags after pasting the note.

2008-06-12  Carsten Dominik  <dominik@science.uva.nl>

	* org-bbdb.el (org-bbdb-follow-anniversary-link): New function.

	* org-agenda.el (org-agenda-open-link): If there is an
	org-bbdb-name property in the current line, jump to that bbdb
	entry.

	* org-bbdb.el (org-bbdb-anniversaries): Add the bbdb-name as a
	text property, so that the agenda knows where this entry comes
	from.

	* org-agenda.el (org-agenda-clock-in): Fixed bug in the
	interaction between clocking-in from the agenda, and  automatic
	task state switching.

	* org-macs.el (org-with-point-at): Bug fix in macro defintion.

	* org.el (org-beginning-of-line, org-end-of-line): Make sure the
	zmacs-region stays after this command in XEmacs.

2008-06-11  Carsten Dominik  <dominik@science.uva.nl>

	* org.el (org-scan-tags): Allow new values for ACTION parameter.

	* org-remember.el (org-remember-templates): Fix bug in
	customization type definition.

	* org.el (org-map-entries): New function.

2008-06-11  verhuur82  <verhuur82@macbook-van-verhuur82.local>

	* org-agenda.el (org-agenda-skip-comment-trees): New option.
	(org-agenda-skip): Respect `org-agenda-skip-comment-trees'.

2008-06-10  Carsten Dominik  <dominik@science.uva.nl>

	* org-remember.el (org-jump-to-target-location): New variable.
	(org-remember-apply-template): Set
	`org-remember-apply-template' if requested by template.
	(org-remember-handler): Start an idle timer to jump to
	remember location.

	* org-exp.el (org-get-current-options): Add the FILETAGS setting.

	* org.el (org-set-regexps-and-options): Fix bug with parsing of
	file tags.
	(org-get-tags-at): Add the content of `org-file-tags'.

	* org-exp.el (org-export-handle-comments): Fix bug with several
	comment lines after each other.
	(org-number-to-roman, org-number-to-counter): New functions.
	(org-export-section-number-format): New option.

2008-06-09  Carsten Dominik  <dominik@science.uva.nl>

	* org-exp.el (org-export-protect-examples): Catch the case of a
	missing end_example line.

	* org.el (org-set-regexps-and-options): Set `org-file-properties' and
	`org-file-tags' to nil.

	* org-colview.el (org-columns-next-allowed-value): Handle next
	argument NTH to directly select a value.

	* org-colview-xemacs.el (org-columns-next-allowed-value): Handle next
	argument NTH to directly select a value.

2008-06-08  Carsten Dominik  <dominik@science.uva.nl>

	* org-agenda.el (org-agenda-scheduled-leaders): Fix docstring.

2008-05-30  Carsten Dominik  <dominik@science.uva.nl>

	* org.el (org-columns-ellipses): New option.

2008-05-29  Carsten Dominik  <dominik@science.uva.nl>

	* org-colview.el (org-columns-add-ellipses): New function.
	(org-columns-compact-links): New function.
	(org-columns-cleanup-item): Call `org-columns-compact-links'.
	(org-columns-display-here): Call `org-agenda-columns-cleanup-item'
	when in agenda.
	(org-columns-edit-value): Fixed bug with editing values from
	agenda column view.
	(org-columns-redo): Also redo the agenda itself.

2008-05-28  Carsten Dominik  <dominik@science.uva.nl>

	* org-agenda.el (org-agenda-columns-remove-prefix-from-item): New
	option.

	* org-colview.el (org-agenda-columns-cleanup-item): New function.

	* org-exp.el (org-export-ascii-preprocess): Renamed from
	`org-export-ascii-clean-string'.
	(org-export-kill-licensed-text)
	(org-export-define-heading-targets)
	(org-export-handle-invisible-targets)
	(org-export-target-internal-links)
	(org-export-remove-or-extract-drawers)
	(org-export-remove-archived-trees)
	(org-export-protect-quoted-subtrees)
	(org-export-protect-verbatim, org-export-protect-examples)
	(org-export-select-backend-specific-text)
	(org-export-mark-blockquote-and-verse)
	(org-export-remove-comment-blocks-and-subtrees)
	(org-export-handle-comments, org-export-mark-radio-links)
	(org-export-remove-special-table-lines)
	(org-export-normalize-links)
	(org-export-concatenate-multiline-links)
	(org-export-concatenate-multiline-emphasis): New functions,
	obtained from spliiting the export preprocessor.

	* org-table.el (org-table-recalculate): Improve error message if
	the row number is invalid.

2008-05-27  Carsten Dominik  <dominik@science.uva.nl>

	* org-archive.el (org-archive-save-context-info): Fix bugs in
	customization setup and docstring.

	* org-exp.el (org-export-html-style): Changed the size of in the
	<pre> element to 90%.

2008-05-26  Carsten Dominik  <dominik@science.uva.nl>

	* org.el (org-find-src-example-start): Function removed.
	(org-edit-src-find-region-and-lang): New function.

2008-05-25  Carsten Dominik  <dominik@science.uva.nl>

	* org.el (org-edit-src-exit): New function.
	(org-exit-edit-mode): New minor mode.

	* org-exp.el (org-export-preprocess-string): Fix bug with removing
	comment-like lines from protected examples.

	* org.el (org-edit-src-example, org-find-src-example-start)
	(org-protect-source-example, org-edit-special): New functions.

2008-05-24  Carsten Dominik  <dominik@science.uva.nl>

	* org-publish.el (org-publish-project-alist): Fix typo in
	docstring.
	(org-publish-project-alist): Handle :index-title property.

2008-05-21  Carsten Dominik  <dominik@science.uva.nl>

	* org-export-latex.el (org-export-as-latex): Make sure region
	bounds are correct.  Parse subtree properties relating to export.

	* org-exp.el (org-export-add-options-to-plist): New function.
	(org-infile-export-plist): Use `org-export-add-options-to-plist'.

2008-05-20  Carsten Dominik  <dominik@science.uva.nl>

	* org.el (org-default-properties): Add EXPORT_FILE_NAME and
	EXPORT_TITLE.

	* org-exp.el (org-export-get-title-from-subtree)
	(org-export-as-ascii, org-export-as-html): Make sure the original
	region-beginning and region-end are used, even after moving
	point.
	(org-export-get-title-from-subtree): Also try the EXPORT_TITLE
	property.

	* org-remember.el (org-remember-last-stored-marker): New variable.
	(org-remember-goto-last-stored): Use `org-goto-marker-or-bmk'.
	(org-remember-handler): Also use marker to remember
	last-stored position.

	* org.el (org-goto-marker-or-bmk): New function.

2008-05-19  Carsten Dominik  <dominik@science.uva.nl>

	* org.el (org-file-properties): Renamed from `org-local-properties'.
	(org-scan-tags): Take file tags into account.
	(org-tags-match-list-sublevels): Default changed to t.

	* org-exp.el (org-export-as-html): Close paragraph after a
	footnote.

	* org.el (org-update-parent-todo-statistics): New function.

	* org-exp.el (org-icalendar-store-UID): New option.
	(org-icalendar-force-UID): Option removed.
	(org-print-icalendar-entries): IMplement UIDs.

2008-05-18  Carsten Dominik  <dominik@science.uva.nl>

	* org-mhe.el (org-mhe-follow-link): Fix bug in mhe searches.

2008-05-16  Carsten Dominik  <dominik@science.uva.nl>

	* org-faces.el (org-column): Document how this face is being used
	and why sometimes the background faces shine through.

	* org-mhe.el (org-mhe-follow-link): Improve handling of searches.

	* org-publish.el (org-publish-attachment): Create publishing
	directory if it does not yet exist.

	* org-table.el (org-calc-default-modes): Change default number
	format to (float 8).

	* org.el (org-olpath-completing-read): New function.
	(org-time-clocksum-format): New option.
	(org-minutes-to-hh:mm-string): Use `org-time-clocksum-format'.

	* org-clock.el (org-clock-display, org-clock-out)
	(org-update-mode-line): Use `org-time-clocksum-format'.

	* org-colview-xemacs.el (org-columns-number-to-string): Use
	`org-time-clocksum-format'.

	* org-colview.el (org-columns-number-to-string): Use
	`org-time-clocksum-format'.

2008-05-15  Carsten Dominik  <dominik@science.uva.nl>

	* org-id.el: New file, move from contrib to core.

	* org-exp.el (org-icalendar-force-UID): New option.

2008-05-14  Carsten Dominik  <dominik@science.uva.nl>

	* org-exp.el (org-print-icalendar-entries): Make sure DTEND is
	shifted by one day if theere is a date range without an end
	time.

	* org.el (org-try-structure-completion): New function.

2008-05-13  Carsten Dominik  <dominik@science.uva.nl>

	* org.el (org-set-font-lock-defaults): Improve fontification of
	description lists.
	(org-insert-item): Handle description lists.
	(org-adaptive-fill-function): Improve auto indentation in
	description lists.

	* org-exp.el (org-export-as-html, org-export-preprocess-string):
	Implement VERSE environment.
	(org-export-preprocess-string): Implement the COMMENT
	environment.

	* org-export-latex.el (org-export-latex-preprocess): Implement
	VERSE environment.

2008-05-12  Carsten Dominik  <dominik@science.uva.nl>

	* org-jsinfo.el (org-infojs-opts-table): Add entry for FIXED_TOC
	option.

2008-05-10  Carsten Dominik  <dominik@science.uva.nl>

	* org-table.el (orgtbl-to-tsv, orgtbl-to-csv): New functions.

	* org.el (org-quote-csv-field): New functions.

	* org-table.el (org-table-export-default-format): Remove :splice
	from default format, we get the same effect by not specifying
	:tstart and :tend.
	(org-table-export): Improve setup, distinguish better between
	interactive and non-interactive use, allow specifying the format
	on the fly, better protection against wrong file names.
	(orgtbl-to-generic): Fix documentation.  Do not require :tstart
	and :tend when :splice is omitted.

2008-05-09  Bernt Hansen  <bernt@norang.ca>

	* org-clock.el (org-clock-select-task): Make sure the selection
	letters are 1-9 and A-Z, no special characters.

2008-05-09  Carsten Dominik  <dominik@science.uva.nl>

	* org-exp.el (org-export-htmlize): New group.
	(org-export-htmlize-output-type)
	(org-export-htmlize-css-font-prefix): New options.
	(org-export-htmlize-region-for-paste): New function.
	(org-export-htmlize-generate-css): New command.

2008-05-08  Juanma Barranquero  <lekktu@gmail.com>

	* org/org.el (org-modules, org-format-latex-options):
	* org/org-archive.el (org-archive-stamp-time)
	(org-archive-save-context-info):
	* org/org-faces.el (org-hide):
	* org/org-irc.el (org-irc-parse-link):
	* org/org-macs.el (org-call-with-arg, org-autoload):
	* org/org-mew.el (org-mew-store-link):
	* org/org-remember.el (org-remember-store-without-prompt)
	(org-remember-templates): Fix typos in docstrings.

	* org/org-info.el (org-info-store-link): Remove leftover docstring.

	* org/org-bbdb.el (org-bbdb-export): Remove leftover docstring.
	(org-bbdb-anniversary-field, org-bbdb-extract-date-fun)
	(org-bbdb-anniv-split): Fix typos in docstrings.

	* org/org-publish.el (org-publish-project-alist): Doc fixes.
	(org-publish-use-timestamps-flag): Reflow docstring.
	(org-publish-files-alist): Fix typos in docstring.

2008-05-08  Carsten Dominik  <dominik@science.uva.nl>

	* org.el (org-set-visibility-according-to-property): New function.
	(org-ctrl-c-ctrl-c): Do not restart org-mode, just get the options
	and compute the regular expressions, and update font-lock.
	(org-property-re): Allow a dash in property names.

	* org-archive.el (org-extract-archive-file): Insert the file name
	without the path into the format, to allow the location format to
	contain a subdirectory.

	* org-agenda.el (org-agenda-post-command-hook): If point is at end
	of buffer, and the `org-agenda-type' property undefined, use the
	value from the character before.

	* org.el (org-add-planning-info): Don't let indentation for
	would-be timestamp become extra whitespace at the end of headline.

2008-05-07  Carsten Dominik  <dominik@science.uva.nl>

	* org.el (org-remove-double-quotes, org-file-contents): New
	functions.

	* org-exp.el (org-infile-export-plist): Also parse the
	contents of #+SETUPFILE files, recursively.

	* org.el (org-set-regexps-and-options): Also parse the
	contents of #+SETUPFILE files, recursively.

	* org-exp.el (org-export-handle-include-files): New function.
	(org-export-preprocess-string): Call
	`org-export-handle-include-files'.

	* org.el (org-delete-property-globally)
	(org-delete-property, org-set-property): Ignore case during
	completion.
	(org-set-property): Use `org-completing-read' instead of
	`completing-read'.

	* org.el (org-complete-expand-structure-template): New,
	experimental function.
	(org-structure-template-alist): New, experimental option.
	(org-complete): Call `org-complete-expand-structure-template'.

2008-05-06  Bastien Guerry  <bzg@altern.org>

	* org-export-latex.el (org-export-latex-preprocess): Added
	support for blockquotes.

2008-05-05  Carsten Dominik  <dominik@science.uva.nl>

	* org.el (org-read-date-analyze): Catch the case where only a
	weekday is given.

2008-05-04  Carsten Dominik  <dominik@science.uva.nl>

	* org.el (org-set-font-lock-defaults): Make the description
	tag bold.

	* org-exp.el (org-export-as-html, org-close-li): Implement
	description lists.

2008-05-04  Jason Riedy  <jason@acm.org>

	* org-table.el (*orgtbl-default-fmt*): New variable.
	(orgtbl-format-line): Use the value of *orgtbl-default-fmt*
	when there is no other fmt available.

	(orgtbl-to-generic): Allow an explicitly nil :tstart or
	:tend to suppress the appropriate string.

	(orgtbl-to-orgtbl): New function for translating to another orgtbl
	table.

2008-05-02  Carsten Dominik  <dominik@science.uva.nl>

	* org.el (org-read-date-analyze): "." as an alias for "+0" in
	read date.

	* org-clock.el (org-clock-save-markers-for-cut-and-paste):
	New function.

	* org-agenda.el (org-agenda-save-markers-for-cut-and-paste):
	New function.

2008-05-01  Carsten Dominik  <dominik@science.uva.nl>

	* org-clock.el (org-clock-find-position): Don't include notes
	into clock drawer.

	* org-archive.el (org-archive-subtree): No longer remove an
	extra line after cutting the subtree.  `org-cut-subtree' already
	takes care of this.

	* org-remember.el (org-remember-handler): Only kill the target
	buffer if it does not contain the running clock.

	* org.el (org-markers-to-move): New variable.
	(org-save-markers-in-region, org-check-and-save-marker)
	(org-reinstall-markers-in-region): New function.
	(org-move-subtree-down, org-copy-subtree): Remember relative
	marker positions before cutting.
	(org-move-subtree-down, org-paste-subtree): Restore relative
	marker positions after pasting.

	* org-remember.el (org-remember-clock-out-on-exit): New option.
	(org-remember-finalize): Clock out only if the setting in
	`org-remember-clock-out-on-exit' requires it.
	(org-remember-handler): Do the cleanup in the buffer, to make sure
	that the clock marker remains in tact.

2008-04-29  Carsten Dominik  <dominik@science.uva.nl>

	* org-clock.el (org-clock-goto): Widen buffer if necessary.
	(org-clock-in): Make sure that also tasks outside the narrowed
	region will be clocked in correctly.
	(org-clock-insert-selection-line): Widen the buffer so that we can
	find the correct task heading.

	* org.el (org-base-buffer): New function.

	* org-exp.el (org-icalendar-cleanup-string): Make sure ',"
	and ";" are escaped.
	(org-print-icalendar-entries): Also apply
	`org-icalendar-cleanup-string' to the headline, not only to the
	summary property.

2008-04-28  Carsten Dominik  <dominik@science.uva.nl>

	* org-exp.el (org-export-preprocess-hook): New hook.
	(org-export-preprocess-string): Call
	`org-export-preprocess-hook'.

	* org.el (org-font-lock-hook): New variable.
	(org-font-lock-hook): New function.
	(org-set-font-lock-defaults): Call `org-font-lock-hook'.

;; Local Variables:
;; coding: utf-8
;; add-log-time-zone-rule: t
;; End:

    Copyright (C) 2008  Free Software Foundation, Inc.

  This file is part of GNU Emacs.

  GNU Emacs is free software: you can redistribute it and/or modify
  it under the terms of the GNU General Public License as published by
  the Free Software Foundation, either version 3 of the License, or
  (at your option) any later version.

  GNU Emacs is distributed in the hope that it will be useful,
  but WITHOUT ANY WARRANTY; without even the implied warranty of
  MERCHANTABILITY or FITNESS FOR A PARTICULAR PURPOSE.  See the
  GNU General Public License for more details.

  You should have received a copy of the GNU General Public License
  along with GNU Emacs.  If not, see <http://www.gnu.org/licenses/>.

;; arch-tag: a9bdcf06-7c2d-4b5a-bf7a-c5e7b706f67c<|MERGE_RESOLUTION|>--- conflicted
+++ resolved
@@ -1,18 +1,16 @@
 2009-05-20  Carsten Dominik  <carsten.dominik@gmail.com>
 
-<<<<<<< HEAD
 	* org-exp.el (org-export-plist-vars): Add :xml-declaration.
 
 	* org-html.el (org-export-html-xml-declaration): New option.
 	(org-export-as-html): Use `org-export-html-xml-declaration'.
-=======
+
 	* org-list.el (org-update-checkbox-count): Make property
 	dependent.
 
 	* org.el (org-hierarchical-todo-statistics): New option.
 	(org-update-parent-todo-statistics): Modified to handle recursive
 	statistics.
->>>>>>> f54ff074
 
 2009-05-19  Carsten Dominik  <carsten.dominik@gmail.com>
 
