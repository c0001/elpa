<<<<<<< HEAD
2010-05-19  Carsten Dominik  <carsten.dominik@gmail.com>

	* org-table.el (org-table-align): Fix alignment of strings
	with invisible characters.
=======
2010-05-19  David Maus  <dmaus@ictsoc.de>

	* org.el (org-refile-cache-get): Return empty list of targets
	when cache was cleared.
>>>>>>> 0515ae29

2010-05-17  Carsten Dominik  <carsten.dominik@gmail.com>

	* org.el (org-refile-use-cache): New option.
	(org-refile-cache, org-refile-markers): New variable.
	(org-refile-marker, org-refile-cache-clear)
	(org-refile-cache-check-set, org-refile-cache-put)
	(org-refile-cache-get): New function.
	(org-get-refile-targets): Use the refile cache.

	* org-clock.el (org-clock-sum): Don't include running clock if
	the time block is wrong.

2010-05-16  John Wiegley  <jwiegley@gmail.com>

	* org-clock.el (org-clock-clock-in, org-clock-in): Added
	parameter `start-time'.
	(org-clock-resolve-clock): Added parameter `clock-out-time'.
	If set, and resolve-to is a past time, then the clock out
	event occurs at `clock-out-time' rather than at `resolve-to'.
	In this case, `resolve-to' becomes the clock in time.
	(org-clock-jump-to-current-clock): Created new global command
	to reveal the current clock.
	(org-clock-resolve): Added new commands g/G and j/J, and a
	help window describing all commands and their meaning.
	(org-clock-resolve-expert): New customization variable.
	(org-find-open-clocks): Fixed a bug that caused discovered
	clocks not to match up with the currently active clock.
	(org-resolve-clocks): Changed the argument
	`also-non-dangling-p' to `only-dangling-p', since due to a bug
	this was the default behavior all along.

2010-05-16  David Maus  <dmaus@ictsoc.de>

	* org-id.el (org-id-uuid): New function.  Return string with
	random (version 4) UUID.
	(org-id-method): Make 'uuid the new default value.
	(org-id-new): Use `org-id-uuid' if call to uuidgen program
	does not return a UUID.

2010-05-15  Carsten Dominik  <carsten.dominik@gmail.com>

	* org-latex.el (org-export-latex-format-image): Add support
	for multicolumn figures in LaTeX.

2010-05-14  David Maus  <dmaus@ictsoc.de>

	* org.el (org-clone-subtree-with-time-shift): Remove ID
	property of original subtree in cloned subtrees.

2010-05-14  Carsten Dominik  <carsten.dominik@gmail.com>

	* org-exp.el (org-export-format-source-code-or-example):
	XEmacs compatibility.

	* org-latex.el (org-export-latex-tables): Accept comma in
	align string.

	* org-docbook.el (org-export-docbook-xslt-stylesheet): New option.
	(org-export-docbook-xslt-proc-command): Fix docstring.
	(org-export-docbook-xsl-fo-proc-command): Fix docstring.
	(org-export-as-docbook-pdf): Improve
	formatting of the xslt command.

	* org-exp.el (org-infile-export-plist): Check for XSLT setting.

	* org.el (org-file-contents): Improve error message.
	(org-set-regexps-and-options): Remove spaces at both ends.

2010-05-13  Carsten Dominik  <carsten.dominik@gmail.com>

	* org-docbook.el (org-export-as-docbook-pdf): Improve
	formatting of the xslt command.

2010-05-13  Sebastian Rose  <sebastian_rose@gmx.de>

	* org-publish.el (org-publish-cache): Use one big hashmap for
	each project defined in `org-publish-project-alist'. The
	hashmap will hold pairs of our timestamp-filenames and
	timestamps, as well as pairs of source-paths and associated
	plists for arbitrary values. Currently only the files title is
	stored there.

	The caching feature writes the information gathered during
	publishing to disk and re-loads it from there the next time we
	publish the same project.  All this information will hence
	survive a restart of emacs.

	One cache file per publishing project is used.  The contents of
	that file is the elisp that fills the new variable
	`org-publish-cache'.  The cache file is named according to the
	project with `.cache' added and lives in
	`org-timestamp-directory'.

	* org-publish.el (initialize-files-alist): This function and
	the variable `org-publish-files-alist' are not used anymore in
	favour of the reloadable cache and the functions for handling
	it.  Removed.

	* org-publish.el (org-publish-validate-link) was not used
	anywhere.  Removed.

	* org-publish.el (org-publish-get-base-files): Added the
	variable `sitemap-requested' to avoid sorting where possible.
	See also end of `org-publish-get-base-files-1'.

	* org-publish.el (org-publish-get-files): This function is
	not called anymore. Removed.

	* org-publish.el (org-publish-get-project-from-filename): does
	not depend on a list of files anymore. Instead of laoding all
	files of all, we walk `org-publish-project-alist' until we
	find a project, where the properties :base-directory, :recursive,
	:base-extension, :include and :exclude match.

	* org-publish.el (org-publish-file): takes an additional
	parameter to avoid superfloues loading and writing of the
	cache file when used to publish a part of a project.

2010-05-13  Carsten Dominik  <carsten.dominik@gmail.com>

	* org.el (org-beginning-of-defun, org-end-of-defun): New
	functions.
	(org-mode): Install the `org-beginning-of-defun' and
	`org-end-of-defun' functions.
	(org-pretty-entities): New option.
	(org-toggle-pretty-entities): New command.
	(org-fontify-entities): New function.
	(org-startup-options): New keywords for pretty entities.
	(org-set-font-lock-defaults): Call the pretty entities
	function.

	* org-latex.el (org-export-latex-keywords-maybe): Protect the
	TODO markup.

2010-05-13  Mikael Fornius  <mfo@abc.se>

	* org-habit.el (org-habit-build-graph): Help-echo date when
	mouse is over stars.

2010-05-13  Jan Böker  <jan.boecker@jboecker.de>

	* org.el (org-file-apps): Improve docstring to reflect
	grouping matches

2010-05-12  Carsten Dominik  <carsten.dominik@gmail.com>

	* org.el (org-set-startup-visibility): Fix empty line display.

	* org-latex.el (org-export-latex-links): Use the formatting
	function of the link type, if it is available.

	* org-table.el (org-table-get-remote-range): Return to
	original buffer when retrieving remote reference.

	* org.el (org-display-inline-images): Do the entire buffer,
	not just the narrowed region.  Clear the cache.
	(org-display-inline-images): Match mode file paths.

2010-05-12  David Maus  <dmaus@ictsoc.de>

	* org-wl.el (org-wl-store-link-folder): Don't throw error when
	called on WL folder group.

2010-05-10  Carsten Dominik  <carsten.dominik@gmail.com>

	* org.el (org-replace-escapes): Make sure the cdr is not nil.
	(org-read-date): Make `M-v' and `C-v' scroll the popup calendar.
	(org-mode): Revert comment syntax changes.

2010-05-09  Carsten Dominik  <carsten.dominik@gmail.com>

	* org.el (org-sparse-tree): Make `C-c / t' search for all TODO
	keywords, and `C-c / T' for a specific one.

2010-05-08  Carsten Dominik  <carsten.dominik@gmail.com>

	* org.el (org-mode): Fix comment syntax settings.

	* org-src.el (org-edit-src-allow-write-back-p): Define
	variable.

	* org.el (org-inline-image-overlays): New variable.
	(org-toggle-inline-images, org-display-inline-images)
	(org-remove-inline-images): New commands.
	(org-mode-map): Define a key for `org-toggle-inline-images'.

2010-05-08  David Maus  <dmaus@ictsoc.de>

	* org-wl.el (org-wl-message-field): New function.  Return
	content of header field in message entity.
	(org-wl-store-link): Call `org-wl-store-link-folder' or
	`org-wl-store-link-message' depending on major-mode.
	(org-wl-store-link-folder): New function.  Store link to
	Wanderlust folder.
	(org-wl-store-link-message): New function.  Store link to
	Wanderlust message.
	(org-wl-store-link-message): Store link to message while
	visiting message.
	(org-wl-open): Don't try to jump to message when opening a
	folder link.

2010-05-08  David Maus  <dmaus@ictsoc.de>

	* org.el (org-replace-escapes): Avoid infinite loop when
	replace string contains escape sequence it replaces.

2010-05-08  Carsten Dominik  <carsten.dominik@gmail.com>

	* org-crypt.el (org-crypt-key-for-heading): Use symmetric
	encryption when now key is set.

2010-05-07  Carsten Dominik  <carsten.dominik@gmail.com>

	* org-table.el (org-table-recalculate-buffer-tables)
	(org-table-iterate-buffer-tables): New commands.

	* org.el (org-check-for-hidden): When there is a region, skip
	the check.

2010-05-02  Dan Davison  <davison@stats.ox.ac.uk>

	* org-src.el (org-edit-src-code): allow-write-back-p had
	erroneously been omitted from let binding

2010-04-30  Carsten Dominik  <carsten.dominik@gmail.com>

	* org-agenda.el (org-sorting-choice): New sorting type alpha.
	(org-cmp-alpha): New defsubst.
	(org-em): New defsubst.
	(org-entries-lessp): Only compute needed comparisons.

2010-04-29  Carsten Dominik  <carsten.dominik@gmail.com>

	* org-html.el (org-format-org-table-html): Test all columns
	for number content.

2010-04-28  Carsten Dominik  <carsten.dominik@gmail.com>

	* org-latex.el (org-export-latex-treat-sub-super-char): Make
	sure parenthesis matching is consistent.

	* org-table.el (org-table-colgroup-line-p)
	(org-table-cookie-line-p): New functions.

	* org-exp.el (org-table-clean-before-export): Better tests for
	colgroup and cookie lines.

2010-04-27  Carsten Dominik  <carsten.dominik@gmail.com>

	* org-agenda.el (org-agenda-goto): Push a mark before changing
	the position.

	* org-footnote.el (org-footnote): New group.
	(org-footnote-section)
	(org-footnote-tag-for-non-org-mode-files): Fix typos.

	* org-list.el (org-end-of-item-text-before-children): Also do
	the right thing at the end of a file.

	* org.el (org-set-packages-alist, org-get-packages-alist): New
	function.
	(org-export-latex-default-packages-alist)
	(org-export-latex-packages-alist): Add extra flag to
	each package, indicating if it should be used for snippets.
	(org-create-formula-image): Add the snippet argument.
	(org-splice-latex-header): New argument SNIPPET-P, pass it
	through to `org-latex-packages-to-string'.
	(org-latex-packages-to-string): New argument SNIPPET-P.

	* org-latex.el (org-export-latex-make-header): Add the snippet
	argument.

	* org-docbook.el (org-export-as-docbook): Implement ordered
	lists starting at some offset.

2010-04-26  Carsten Dominik  <carsten.dominik@gmail.com>

	* org.el (org-link-types, org-open-at-point): Add doi links.

	* org-ascii.el (org-export-ascii-preprocess): Remove list
	startcounter cookies.

	* org-list.el (org-renumber-ordered-list): Respect counter
	start values.

	* org-latex.el (org-export-latex-lists): Accept ordered list
	item offset cookie.

	* org-html.el (org-export-as-html): Accept ordered list
	item offset cookie.

	* org-indent.el (org-indent-mode): Turn off `indent-tabs-mode'
	which messes up alignment of tags.

2010-04-25  Carsten Dominik  <carsten.dominik@gmail.com>

	* org-clock.el (org-clock-cancel, org-clock-out): Make sure
	the modeline display is removed.

	* org-exp.el (org-export-format-drawer-function): Fix
	docstring.

	* org-agenda.el (org-agenda-refile): New optional argument
	NO-UPDATE.
	(org-agenda-refile): Call `org-agenda-redo' unless NO-UPDATE
	is set.
	(org-agenda-bulk-action): Call the refile command with updates
	suppressed - but arrange for `org-agenda-redo' to be called at
	the end.

	* org.el (org-mode): Make table mapping quiet.
	(org-table-map-tables): New optional argument QUIETLY.

	* org-ascii.el (org-export-ascii-preprocess): Make table
	mapping quiet.

	* org-html.el (org-export-as-html, org-html-level-start): Change
	XHTML IDs to not use dots.

	* org-exp.el (org-export-define-heading-targets): Change
	XHTML IDs to not use dots.

	* org-docbook.el (org-export-docbook-level-start): Change
	XHTML IDs to not use dots.

	* org-latex.el (org-export-as-latex): Make sure that the
	result buffer is in latex-mode.

	* org.el (org-shiftup-final-hook, org-shiftdown-final-hook)
	(org-shiftleft-final-hook, org-shiftright-final-hook): New
	hooks.

2010-04-24  Carsten Dominik  <carsten.dominik@gmail.com>

	* org-table.el (org-table-justify-field-maybe): Make sure that
	inserting a value does not turn a line into a hline.

2010-04-23  Carsten Dominik  <carsten.dominik@gmail.com>

	* org-clock.el (org-clock-sum): New argument HEADLINE-FILTER.
	(org-clock-sum): Add property to selected headlines.
	(org-dblock-write:clocktable): Make tags matcher.

	* org.el (org-set-autofill-regexps): XEmacs compatibility.

	* org-latex.el (org-export-latex-set-initial-vars): Allow "-"
	in latex class definitions

	* org.el (org-shiftup-hook, org-shiftdown-hook)
	(org-shiftleft-hook, org-shiftright-hook): New hooks.

	* org-entities.el (org-entities): Use \land and \lor for logical
	operators.

	* org.el (org-shiftmetaleft, org-shiftmetaright): Call the subtree
	indentation commands.
	(org-hidden-tree-error): New defsubst.
	(org-metaleft, org-metaright): Check for hidden stuff and throw an
	error.
	(org-check-for-hidden): New function.

	* org-list.el (org-item-re): New function.
	(org-at-item-p): Use `org-item-re'.
	(org-end-of-item-text-before-children): New function.
	(org-outdent-item, org-indent-item): Arrange for leaving the
	subtree alone.
	(org-outdent-item-tree, org-indent-item-tree): New argument
	NO-SUBTREE.
	(org-indent-item-tree): Use `org-end-of-item-text-before-children'
	to find the end for processing while ignoring the subtree.

	* org-publish.el (org-publish-sitemap-sort-alphabetically)
	(org-publish-sitemap-sort-folders)
	(org-publish-sitemap-sort-ignore-case): New options.

2010-04-22  Carsten Dominik  <carsten.dominik@gmail.com>

	* org-publish.el (org-publish-compare-directory-files): Fix sorting.

	* org-compat.el (org-get-x-clipboard-compat): Use (featurep 'xemacs).

	* org-publish.el (org-publish-project-alist): Update docstring.
	(org-publish-file-title-cache): New variable.
	(org-publish-initialize-files-alist): Initialize
	`org-publish-initialize-files-alist' to nil.
	(org-publish-sort-directory-files): New function.
	(org-publish-projects): Access the new properties.
	(org-publish-find-title): Use the file title cache.
	(org-publish-find-title): Build the file title cache.
	(org-publish-get-base-files-1): Sort files.
	(org-publish-aux-preprocess): Do not throw an error when before
	the first headline.  Allow an empty target, meaning to link just
	to the file.
	(org-publish-index-generate-theindex.inc): Check if there is
	actually a target and only then add it to the link.
	(org-publish-projects): Fix a remaining issue with the last commit

	* org-html.el (org-export-as-html): Treat verse as open/close
	paragraph.
	(org-export-html-close-lists-maybe): Allow to splice raw HTML into
	and out of lists.

2010-04-22  Dan Davison  <davison@stats.ox.ac.uk>

	* org-src.el (org-edit-src-code): Allow the org-src edit buffer to
	be used in a read-only mode.
	(org-edit-src-code): Different message in read-only mode

2010-04-21  Carsten Dominik  <carsten.dominik@gmail.com>

	* org-src.el (org-edit-src-find-region-and-lang): Test for
	table.el as late as possible.

	* org-colview-xemacs.el: Make sure this file is never loaded into
	Emacs.  Remove all tests for XEmacs.

	* org-colview.el: Make sure this file is never loaded into XEmacs.

	* org-agenda.el (org-highlight, org-unhighlight): Use direct
	overlay calls.

	* org.el (org-key): Apply the translations defined in
	`org-xemacs-key-equivalents'.

	* org-mouse.el (org-mode-hook): Use `org-defkey'.

	* org-compat.el (org-xemacs-key-equivalents): New constant.

2010-04-20  Carsten Dominik  <carsten.dominik@gmail.com>

	* org-inlinetask.el (org-inlinetask-defaut-state): New option.
	(org-inlinetask-insert-task): Use `org-inlinetask-defaut-state'.
	Obey `org-odd-levels-only'.

	* org-compat.el (org-find-overlays): Use overlays-in/at.

	* org.el (org-remove-empty-overlays-at)
	(org-outline-overlay-data, org-hide-block-toggle)
	(org-format-latex, org-context): Use overlays-in/at.

	* org-src.el (org-edit-src-exit): Use overlays-in/at.

	* org-agenda.el (org-agenda-mark-clocking-task)
	(org-agenda-fontify-priorities, org-agenda-dim-blocked-tasks)
	(org-agenda-entry-text-hide)
	(org-agenda-fix-tags-filter-overlays-at)
	(org-agenda-bulk-remove-overlays): Use overlays-in/at.

	* org-compat.el (org-overlays-at): Function removed.
	(org-overlays-in): Function removed.

2010-04-19  Bastien Guerry  <bzg@altern.org>

	* org-clock.el (org-clock-set-current): Just return the headline
	itself, strip the TODO keyword, the priority cookie and the tags.

2010-04-18  Carsten Dominik  <carsten.dominik@gmail.com>

	* org-compat.el (org-xemacs-without-invisibility): New macro.
	(org-xemacs-without-invisibility): New macro.
	(org-indent-to-column, org-indent-line-to, org-move-to-column):
	Redefine using the macro `org-xemacs-without-invisibility'.

	* org.el (org-mode, org-org-menu): Use `add-to-invisibility-spec'.

	* org-table.el (orgtbl-mode): Use `add-to-invisibility-spec'.

	* org-compat.el (org-make-overlay, org-delete-overlay)
	(org-overlay-start, org-overlay-end, org-overlay-put)
	(org-overlay-get, org-overlay-move, org-overlay-buffer): Functions
	removed.
	(org-add-to-invisibility-spec): Function removed.

	* org-html.el (org-export-as-html-and-open): Add argument to
	kill-buffer.

	* org-habit.el (require): `calendar' is now required already by
	org.el on top level.

	* org-clock.el (require): `calendar' is now required already by
	org.el on top level.

	* org-agenda.el (require, org-timeline, org-agenda-list)
	(org-todo-list, org-agenda-to-appt): `calendar' is now required
	already by org.el on top level.

	* org.el (org-export-latex-fix-inputenc): Declare function.

	* org-agenda.el (org-agenda-goto-calendar): Do not bind obsolete
	variables.

	* org.el (calendar): Require calendar now on top level in org.el
	and define aliases to new variables when needed.
	(org-read-date, org-goto-calendar): Do not bind obsolete
	variables.

	* org-clock.el (org-clock-out, org-clock-cancel): Get rid of
	compilation warning, add comment that this cannot be done with
	`with-current-buffer'.

	* org-wl.el (org-wl-open): Use `with-current-buffer'.

	* org.el (overlay, org-remove-empty-overlays-at)
	(org-outline-overlay-data, org-set-outline-overlay-data)
	(org-show-block-all, org-hide-block-toggle)
	(org-highlight-new-match, org-remove-occur-highlights)
	(org-tags-overlay, org-fast-tag-selection, org-date-ovl)
	(org-read-date, org-read-date-display, org-eval-in-calendar)
	(org-format-latex, org-context)
	(org-speedbar-restriction-lock-overlay)
	(org-speedbar-set-agenda-restriction): Use the normal overlay API.

	* org-table.el (org-table-add-rectangle-overlay)
	(org-table-remove-rectangle-highlight)
	(org-table-overlay-coordinates)
	(org-table-toggle-coordinate-overlays): Use the normal overlay
	API.

	* org-src.el (org-edit-src-code, org-edit-fixed-width-region)
	(org-edit-src-exit, org-src-mode-configure-edit-buffer): Use the
	normal overlay API.

	* org-colview.el (org-columns-new-overlay)
	(org-columns-display-here, org-columns-remove-overlays)
	(org-columns-edit-value, org-columns-next-allowed-value)
	(org-columns-update): Use the normal overlay API.

	* org-clock.el (org-clock-out, org-clock-cancel)
	(org-clock-put-overlay, org-clock-remove-overlays): Use the normal
	overlay API.

	* org-agenda.el (org-agenda-mark-filtered-text)
	(org-agenda-mark-clocking-task, org-agenda-fontify-priorities)
	(org-agenda-dim-blocked-tasks, org-agenda-entry-text-show-here)
	(org-agenda-entry-text-hide)
	(org-agenda-restriction-lock-overlay)
	(org-agenda-set-restriction-lock)
	(org-agenda-filter-by-tag-hide-line)
	(org-agenda-fix-tags-filter-overlays-at)
	(org-agenda-filter-by-tag-show-all, org-hl)
	(org-agenda-goto-calendar, org-agenda-bulk-mark)
	(org-agenda-bulk-remove-overlays): Use the normal overlay API.

	* org-freemind.el (org-freemind-from-org-mode-node)
	(org-freemind-from-org-mode, )
	(org-freemind-from-org-sparse-tree, org-freemind-to-org-mode): Use
	interactive-p instead of called-interactively, because this is
	backward compatible with older Emacsen I still support..

2010-04-16  Carsten Dominik  <carsten.dominik@gmail.com>

	* org-exp.el (org-export-define-heading-targets): Fix bug in
	regexp finding ID and CUSTOM_ID properties.

2010-04-14  Carsten Dominik  <carsten.dominik@gmail.com>

	* org-footnote.el (org-footnote-goto-previous-reference): Renamed
	from `org-footnote-goto-next-reference'.

	* org.el (org-auto-repeat-maybe): Only record LAST_REPEAT if
	org-log-repeat is non-nil, or if there is clocking data in the
	entry.

	* org-crypt.el (org-encrypt-entry): Improve mapping behavior.

2010-04-13  Carsten Dominik  <carsten.dominik@gmail.com>

	* org.el (org-align-all-tags): New command.

2010-04-13  David Maus  <dmaus@ictsoc.de>

	* org-wl.el (org-wl-link-remove-filter): New customizable
	variable.  If non-nil, filter conditions are stripped when storing
	link to message in filter folder.
	(org-wl-shimbun-prefer-web-links): New customizable variable.  If
	non-nil, links to shimbun messages are created as web links to
	message source.
	(org-wl-nntp-prefer-web-links): New customizable variable.  If
	non-nil, links to nntp message are created as web links to gmane
	or googlegroups.
	(org-wl-namazu-default-index): New customizable variable.
	Directory of namazu search index that should be used as default
	when opening a link in a search folder.
	(org-wl-folder-types): New constant.  Wanderlust folder type
	indicators.
	(org-wl-folder-type): New function.  Return type of Wanderlust
	folder.
	(org-wl-store-link): Create web links for shimbun or nntp messages
	and strip filter conditions depending on customizable variables.
	(org-wl-open): Open namazu search folder for message when called
	with prefix.

2010-04-12  Carsten Dominik  <carsten.dominik@gmail.com>

	* org.el (org-remove-if, org-remove-if-not): New functions.
	(org-open-file): Use internal remove-if functions.

2010-04-10  Jan Böcker  <jan.boecker@jboecker.de>

	* org.el (org-file-apps-entry-match-against-dlink-p): new function.
	(org-file-apps-ex): remove variable.
	(org-open-file): Integrate org-file-apps-ex functionality back
	into org-file-apps, and decide whether to match a regexp against
	the link or the filename using org-file-apps-entry-uses-grouping-p.

2010-04-09  Jan Böcker  <jan.boecker@jboecker.de>

	* org.el (org-file-apps-ex): new variable.
	(org-open-file): Before considering org-file-apps, first match the
	regexps from org-file-apps-ex against the whole link. See
	docstring of org-file-apps-ex.

2010-04-12  Carsten Dominik  <carsten.dominik@gmail.com>

	* org.el (org-export-latex-default-packages-alist): Remove
	microtype package.
	(org-todo-repeat-to-state): New variable.
	(org-auto-repeat-maybe): Allow user-selected target states.
	(org-default-properties): Add the new property REPEAT_TO_STATE.

2010-04-09  Carsten Dominik  <carsten.dominik@gmail.com>

	* org-mobile.el (org-mobile-check-setup): Make sure that there is
	a binary to compute checksums.

2010-04-08  Carsten Dominik  <carsten.dominik@gmail.com>

	* org.el (org-insert-link): Find the link buffer on visible
	frames.
	(org-export-latex-default-packages-alist): hyperref must be loaded
	late.

2010-04-07  Carsten Dominik  <carsten.dominik@gmail.com>

	* org-latex.el (org-export-latex-preprocess): Do not yet protect
	defined entities - these will be taken care of later.
	(org-export-latex-special-chars): Post-process entity replacement.
	(org-export-latex-fontify-headline): Do not yet protect defined
	entities - these will be taken care of later.
	(org-export-latex-tables, org-export-latex-links): Format the
	caption properly.

	* org-entities.el (org-entities-user): Fix typo.

	* org.el (org-prepare-agenda-buffers): Uniquify TODO keywords

	* org-entities.el (org-entities-user): Improve docstring.

2010-04-06  Carsten Dominik  <carsten.dominik@gmail.com>

	* org-entities.el (org-macs): Require org-macs, to be sure that we
	have `declare-function' defined.

2010-04-05  Carsten Dominik  <carsten.dominik@gmail.com>

	* org-latex.el (org-export-latex-classes): Update docstring.

	* org.el (org-format-latex-header): Add cookies to the header.
	(org-splice-latex-header): Implement placement according to
	cookies.

2010-04-04  Carsten Dominik  <carsten.dominik@gmail.com>

	* org-publish.el (org-publish-aux-preprocess): Control case
	sensitivity.

2010-04-04  Bastien Guerry  <bzg@altern.org>

	* org.el (org-splice-latex-header): Fix typo.

2010-04-04  Carsten Dominik  <carsten.dominik@gmail.com>

	* org-latex.el (org-export-latex-make-header): Use
	`org-splice-latex-header' to build the header.
	(org-export-latex-classes): Update docstring.

	* org.el (org-splice-latex-header): New function.
	(org-create-formula-image): Use `org-splice-latex-header' to build
	the header.

	* org-gnus.el (org-gnus-follow-link): Handle nndoc backend.

2010-04-03  Carsten Dominik  <carsten.dominik@gmail.com>

	* org.el (org-export-latex-packages-alist)
	(org-export-latex-default-packages-alist): Fix docstring to
	reflect the expected structure.

	* org-docbook.el (org-docbook-do-expand): Fix bug with variable names.
	(org-export-docbook-finalize-table): Make use of label for tables.

2010-04-02  Carsten Dominik  <carsten.dominik@gmail.com>

	* org-attach.el (org-attach-commit): Split on newlines.

	* org.el (org-export-latex-default-packages-alist): Use list
	instead of cons for the entries.

2010-04-01  Carsten Dominik  <carsten.dominik@gmail.com>

	* org-entities.el (org-entity-get-representation): Catch the case
	that there is not entry in the list.

	* org-mobile.el (org-mobile-use-encryption)
	(org-mobile-encryption-tempfile, org-mobile-encryption-password):
	New options.
	(org-mobile-check-setup): CHeck the encryption setup.
	(org-mobile-copy-agenda-files, org-mobile-sumo-agenda-command)
	(org-mobile-create-sumo-agenda): Use encryption code.
	(org-mobile-encrypt-and-move): New function.
	(org-mobile-encrypt-file, org-mobile-decrypt-file): New
	functions.
	(org-mobile-move-capture): Decrypt the capture file.

	* org.el (org-entities): Require the new file.
	(org-export-latex-default-packages-alist): New variable.
	(org-complete): Use new entity code for completion.
	(org-create-formula-image): Use the new packages variable.

	* org-latex.el (org-export-latex-classes): Remove the standard
	packages from the class headers.
	(org-export-latex-make-header): Use the new package variable.
	(org-export-latex-special-chars): Better regexp for entities, to
	support entity name that contain numbers.
	(org-export-latex-treat-backslash-char): Use the new entity code.

	* org-html.el (org-html-do-expand): Use the new entity code.

	* org-exp.el (org-export): Add the new export commands.
	(org-html-entities): Constant removed.
	(org-export-visible): Add the new export commands.

	* org-entities.el: New file.

	* org-docbook.el (org-docbook-do-expand): Use new entity code.

	* org-ascii.el (org-export-ascii-entities): New variable.
	(org-export-as-latin1, org-export-as-latin1-to-buffer)
	(org-export-as-utf8, org-export-as-utf8-to-buffer): New commands.
	(org-export-as-encoding): New function.
	(org-export-ascii-preprocess): Call `org-ascii-replace-entities'.
	(org-ascii-replace-entities): New function.

2010-03-31  Carsten Dominik  <carsten.dominik@gmail.com>

	* org-html.el (org-html-level-start): Catch the case that target
	might be nil.

2010-03-31  Dan Davison  <davison@stats.ox.ac.uk>

	* org.el (org-appearance): Change Customize group variable name
	from org-font-lock to org-appearance, and change tag from "Org
	Font Lock" to "Org Appearance"
	(org-odd-levels-only): Change Customize group variable name
	(org-level-color-stars-only): Change Customize group variable name
	(org-hide-leading-stars): Change Customize group variable name
	(org-hidden-keywords): Change Customize group variable name
	(org-fontify-done-headline): Change Customize group variable name
	(org-fontify-emphasized-text): Change Customize group variable name
	(org-fontify-whole-heading-line): Change Customize group variable name
	(org-highlight-latex-fragments-and-specials): Change Customize
	group variable name
	(org-hide-emphasis-markers): Change Customize group variable name
	(org-emphasis-alist): Change Customize group variable name
	(org-emphasis-regexp-components): Change Customize group variable
	name
	(org-modules): Remove mention of org-R

	* org-faces.el (org-faces): Change Customize group variable name

2010-03-29  Carsten Dominik  <carsten.dominik@gmail.com>

	* org-agenda.el (org-diary-last-run-time): New variable.
	(org-diary): prepare agenda buffers only if last call was some
	time ago.

	* org-html.el (org-export-html-preprocess): Replace \ref macros
	with a link.
	(org-format-org-table-html): Add the label as an anchor.

	* org-docbook.el (org-export-docbook-format-image): Do some
	formatting on captions.

	* org-latex.el (org-export-latex-tables, org-export-latex-links):
	Do some formatting on captions.

	* org-html.el (org-export-html-format-image)
	(org-format-org-table-html): Do some formatting on captions.

2010-03-28  Dan Davison  <davison@stats.ox.ac.uk>

	* org.el (org-hidden-keywords): New customizable variable. This is
	a list of symbols specifying which of the special keywords #+DATE,
	#+AUTHOR, #+EMAIL and #+TITLE should be hidden by font lock.
	(org-fontify-meta-lines-and-blocks): Changes to font-lock code
	implementing new faces and hiding behaviour.

	* org-faces.el (org-document-title): New face for #+TITLE lines
	(org-document-info): New face for #+DATE, #+AUTHOR, #+EMAIL lines
	(org-document-info-keyword): New face for #+DATE, #+AUTHOR, #+EMAIL keywords

2010-03-28  Carsten Dominik  <carsten.dominik@gmail.com>

	* org-publish.el (org-publish-sanitize-plist): New function to
	rename "index" properties to "sitemap".  Do this renaming
	globally.
	(org-publish-with-aux-preprocess-maybe): New macro.
	(org-publish-org-to-pdf, org-publish-org-to-html): Use the new
	macro.
	(org-publish-aux-preprocess)
	(org-publish-index-generate-theindex.inc): New function.

2010-03-27  Carsten Dominik  <carsten.dominik@gmail.com>

	* org-table.el (org-table-align): Interpret <N> at fixed width,
	not as maximum width.

2010-03-26  Carsten Dominik  <carsten.dominik@gmail.com>

	* org-exp.el (org-export-author-info, org-export-email-info): Fix
	docstrings.

	* org-beamer.el (org-beamer-select-environment): Renamed from
	`org-beamer-set-environment-tag'.  Improve docstring.

	* org-freemind.el (org-freemind-write-mm-buffer): Fix another
	problem with odd levels.

	* org-ascii.el (org-export-as-ascii): Export email only if the
	author wants it.

	* org-docbook.el (org-export-as-docbook): Export email only if the
	author wants it.

	* org-html.el (org-export-as-html): Export email only if the
	author wants it.

	* org-exp.el (org-export-email-info): New option.
	(org-export-plist-vars): Add entry for `org-export-email'.

2010-03-25  Carsten Dominik  <carsten.dominik@gmail.com>

	* org-table.el (org-table-goto-line): Fix typo.

2010-03-25  Mikael Fornius  <mfo@abc.se>

	* org.el (org-agenda-files): Typo.
	(org-read-agenda-file-list): Add optional argument to help
	`org-store-new-agenda-file-list' to remember un-expanded file
	names.  Expand file names relative to `org-directory'.
	(org-store-new-agenda-file-list): Keep un-expanded file names when
	saving, if available.
	(org-agenda-files): Update documentation.

2010-03-25  Carsten Dominik  <carsten.dominik@gmail.com>

	* org-ascii.el (org-export-as-ascii): Catch the case of exporting
	a buffer with no file name attached.

	* org.el (org-log-refile): New option.
	(org-log-note-headings): Add a heading for refiling.
	(org-startup-options): Add keywords for logging of the refile
	action.
	(org-refile): Add logging action.
	(org-add-log-note): Allow for refiling action.

	* org-agenda.el (org-agenda-bulk-action): Make sure
	`org-log-refile' is not `note' during a bulk action.

2010-03-24  Carsten Dominik  <carsten.dominik@gmail.com>

	* org.el (org-map-dblocks): Use save-excursion to remember the
	position.

	* org-attach.el (org-attach-commit): Remove dependence on xargs.
	(org-attach-delete-one): Commit after deleting a file.

	* org-latex.el (org-export-latex-fontify): Do not mistake table.el
	borders for strike-through emphasis.

	* org-freemind.el (org-freemind-write-mm-buffer): Simplify the
	handling of odd levels.

	* org-agenda.el (org-agenda-todo-ignore-deadlines): Document `past'
	and `future' values.
	(org-agenda-check-for-timestamp-as-reason-to-ignore-todo-item):
	Handle `past' and `future' values.

	* org.el (org-read-agenda-file-list): Interpret file names
	relative to org-directory and allow environment variables and
	"~".

	* org-latex.el (org-export-latex-special-chars): Allow a
	parenthesis before an exponent or subscript.

2010-03-23  Dan Davison  <davison@stats.ox.ac.uk>

	* org-src.el (org-edit-src-exit): When returning from code edit
	buffer, if code block is hidden, leave point at start of
	#+begin_src line

2010-03-23  Carsten Dominik  <carsten.dominik@gmail.com>

	* org.el (org-insert-heading): Do not remove all spaces if the
	headline is empty.

	* org-indent.el (org-indent): Fix group name.

2010-03-21  Carsten Dominik  <carsten.dominik@gmail.com>

	* org-table.el (org-table-goto-column): Fix forcing a non-existing
	column.
	(org-table-get, org-table-put, org-table-goto-line)
	(org-table-current-line): New functions.

2010-03-21  Carsten Dominik  <carsten.dominik@gmail.com>

	* org-crypt.el (org-reveal-start-hook): Add a decryption function
	to this hook.
	(org-decrypt-entries, org-encrypt-entries, org-decrypt-entry): Add
	docstrings.

	* org.el (org-point-at-end-of-empty-headline)
	(org-level-increment, org-get-previous-line-level): New function.
	(org-cycle-level): Rewritten to be independent of when this
	function is called.
	(org-in-regexps-block-p): New function.
	(org-reveal-start-hook): New hook.
	(org-reveal): Run new hook.

2010-03-19  Carsten Dominik  <carsten.dominik@gmail.com>

	* org-latex.el (org-export-latex-keywords): Start a new paragraph
	after time keywords, do not add "\newline".

	* org-html.el (org-export-as-html): Avoid double # in href.

	* org.el (org-refile-get-location): Catch an invalid target
	specification.

2010-03-18  Carsten Dominik  <carsten.dominik@gmail.com>

	* org-agenda.el (org-agenda-add-entry-to-org-agenda-diary-file):
	Make sure the behavior regarding to extracting time is
	consistent.

2010-03-17  Stephen Eglen  <stephen@gnu.org>

	* org-agenda.el (org-agenda-insert-diary-extract-time): New
	variable.
	(org-agenda-add-entry-to-org-agenda-diary-file): Use this new
	variable rather than `org-agenda-search-headline-for-time'.

2010-03-17  Carsten Dominik  <carsten.dominik@gmail.com>

	* org-list.el (org-fix-bullet-type): Improve cursor positioning.

2010-03-15  Carsten Dominik  <carsten.dominik@gmail.com>

	* org.el (org-adaptive-fill-regexp-backup): New variable.
	(org-set-autofill-regexps): Store a backup of
	`adaptive-fill-regexp'.
	(org-adaptive-fill-function): Fix filling of comments and ordered
	lists. If there is no other match, till try adaptive fill.

2010-03-15  John Wiegley  <jwiegley@gmail.com>

	* org-agenda.el (org-agenda-include-deadlines): Added new
	customization variable to determine whether unscheduled tasks
	should appear in the agenda solely because of their deadline.
	Default to true, which was the previous behavior (it just wasn't
	configurable).
	(org-agenda-mode-map, org-agenda-view-mode-dispatch): Bind ! in
	the agenda to show/hide deadline tasks.
	(org-agenda-menu): Added menu option for show/hide deadlines.
	(org-agenda-list): Make the agenda list sensitive to the value of
	`org-agenda-include-deadlines'.
	(org-agenda-toggle-deadlines): New function to toggle the value of
	`org-agenda-include-deadlines' and repaint the modeline
	indicators.
	(org-agenda-set-mode-name): Show "Deadlines" in the agenda
	modeline if deadline tasks are being displayed.

2010-03-14  Carsten Dominik  <carsten.dominik@gmail.com>

	* org-table.el (org-table-eval-formula): Replace $# and @# by
	current column and row number.

2010-03-12  Carsten Dominik  <carsten.dominik@gmail.com>

	* org.el (org-set-property, org-delete-property): Go back to
	prompting for the property.

	* org-latex.el (org-export-latex-make-header): Fully process
	author line.
	(org-export-latex-fontify-headline): Allow several arguments, not
	just one.
	(org-export-latex-fix-inputenc): Catch the error when
	`latexenc-coding-system-to-inputenc' is not defined.

	* org-agenda.el (org-agenda-skip-if-todo): New function.
	(org-agenda-skip-if): Add conditions for TODO keywords.
	(org-agenda-skip-if): Document the new todo conditions.

2010-03-11  Mikael Fornius  <mfo@abc.se>

	* org.el (org-at-property-p): Check if we are inside a property
	drawer not just any drawer.
	(org-set-property, org-delete-property): When cursor is on a
	property key value pair do not prompt for property name instead
	use name at cursor.
	(org-ctrl-c-ctrl-c): Still do org-property-action when cursor is
	on the first line of a property drawer.
	(org-property-end-re): Spell check.

2010-03-11  Carsten Dominik  <carsten.dominik@gmail.com>

	* org-exp.el (org-export-attach-captions-and-attributes): Add the
	properties to the entire table, in case the first line is
	removed.

	* org-archive.el (org-archive-reversed-order): New option.
	(org-archive-subtree, org-archive-to-archive-sibling): Use the new
	option `org-archive-reversed-order'.

2010-03-10  Carsten Dominik  <carsten.dominik@gmail.com>

	* org-agenda.el (org-agenda-entry-types): New variable.
	(org-agenda-list): Use `org-agenda-entry-types'.
	(org-agenda-custom-commands-local-options): Support for setting
	`org-agenda-entry-types' as an option.
	(org-diary): Shift some documentation from here to the variable
	`org-agenda-entry-types'.

2010-03-09  Carsten Dominik  <carsten.dominik@gmail.com>

	* org-latex.el (org-export-latex-make-header): Apply macros in
	author field.

	* org-clock.el (org-clocking-buffer, org-clocking-p): New function.
	(org-clock-select-task, org-clock-notify-once-if-expired)
	(org-clock-in, org-clock-out, org-clock-cancel, org-clock-goto)
	(org-clock-out-if-current, org-clock-save): Use the new functions.

2010-03-08  Carsten Dominik  <carsten.dominik@gmail.com>

	* org-docbook.el (org-export-as-docbook): Remove unnecessary
	newline.
	(org-export-as-docbook): Remove unnecessary newline.
	(org-export-as-docbook): Fix problem with double footnote
	reference in one place.

	* org-exp.el (org-export-format-source-code-or-example): Remove
	unnecessary newline.

	* org.el (org-deadline, org-schedule): Allow rescheduling entries
	with repeaters.

	* org-table.el (org-table-convert-refs-to-rc): Better way to catch
	function calls that look like references.

	* org.el (org-open-at-point): Get link abbreviations from
	reference buffer.

2010-03-07  Carsten Dominik  <carsten.dominik@gmail.com>

	* org-table.el (org-table-convert-refs-to-rc): Do not read arctan2
	as a reference.

2010-03-05  Carsten Dominik  <carsten.dominik@gmail.com>

	* org.el (org-link-unescape): Solve issue with lower-case escapes.

2010-03-04  Carsten Dominik  <carsten.dominik@gmail.com>

	* org-latex.el (org-export-latex-classes): Add
	\usepackage{latexsym} to all classes.

2010-03-03  Carsten Dominik  <carsten.dominik@gmail.com>

	* org-html.el (org-export-as-html): Do not allow protected lines
	into the table of contents.

	* org-latex.el (org-export-latex-special-chars): Find subsequent
	occurrences of special characters.
	(org-export-latex-tables): Do not convert table-like stuff that is
	protected.

2010-03-01  Carsten Dominik  <carsten.dominik@gmail.com>

	* org-list.el (org-toggle-checkbox): No errors when updating
	checkbox count fails because there is no heading.

2010-02-27  Carsten Dominik  <carsten.dominik@gmail.com>

	* org-clock.el (org-clock-report-include-clocking-task): New
	option.
	(org-clock-sum): Add the current clocking task.

2010-02-26  Carsten Dominik  <carsten.dominik@gmail.com>

	* org.el (org-cycle): Print a message when in a table.el table.
	(org-edit-special): Recognize the table.el context.
	(org-ctrl-c-ctrl-c): Print a message when in a table.el table.

	* org-src.el (org-at-table.el-p): Declare.
	(org-edit-src-code): Handle a special case for table.el editing.
	(org-edit-src-find-region-and-lang): Recognize the table.el
	context.

	* org-latex.el (org-export-latex-tables): Convert table.el
	tables.
	(org-export-latex-convert-table.el-table): New function.

	* org-html.el (org-html-expand): Fix table.el export.

	* org-latex.el (org-export-latex-preprocess): Protect footnotes in
	headings.

	* org-id.el (org-id-find-id-file): Fix bug when there is no hash
	table for the id locations.

	* org.el (org-read-date-analyze): Match American-style dates, like
	5/30 or 5/13/7.  Make sure cal-iso.el is loaded.  Don't force he
	current year when reading ISO and American dates.

2010-02-25  Carsten Dominik  <carsten.dominik@gmail.com>

	* org.el (org-face-from-face-or-color): New function.
	(org-get-todo-face, org-font-lock-add-priority-faces)
	(org-get-tag-face): Use `org-face-from-face-or-color'.

	* org-faces.el (org-todo-keyword-faces, org-priority-faces): Allow
	simple colors as values.
	(org-faces-easy-properties): New option.

	* org-agenda.el (org-agenda-set-mode-name): Show if the agenda is
	restricted, as an agenda mode.
	(org-agenda-fontify-priorities): Allow simple colors as values.

2010-02-25  Bastien Guerry  <bzg@altern.org>

	* org-timer.el (org-timer-current-timer): Renamed from
	`org-timer-last-timer'.
	(org-timer-timer1, org-timer-timer2, org-timer-timer3): Removed.
	(org-timer-cancel-timer, org-timer-show-remaining-time)
	(org-timer-set-timer): Update to use only one timer.

	* org.el (org-set-property): Remove useless space in the prompt.

2010-02-25  Carsten Dominik  <carsten.dominik@gmail.com>

	* org-html.el (org-export-html-style-default): Add a default style
	for textareas.

	* org-exp.el (org-export-format-source-code-or-example): Fix
	textarea tag.

2010-02-24  Bastien Guerry  <bzg@altern.org>

	* org-clock.el (org-clock-current-task): New variable to store
	last clocked in task.
	(org-clock-set-current, org-clock-delete-current): New functions.

2010-02-24  Carsten Dominik  <carsten.dominik@gmail.com>

	* org-remember.el (org-remember-apply-template): Extend comment.
	(org-remember-handler): Implement clock sibling filing.

2010-02-23  Carsten Dominik  <carsten.dominik@gmail.com>

	* org-publish.el (org-publish-all, org-publish-current-file)
	(org-publish-current-project): When called with prefix argument
	FORCE, also rebuild the validation file list.

	* org-latex.el (org-export-latex-preprocess): Protect footnotes in
	section headings.

2010-02-21  Carsten Dominik  <carsten.dominik@gmail.com>

	* org-html.el (org-export-as-html-and-open): Kill product buffer
	if the user wants that.

	* org-latex.el (org-export-as-pdf-and-open): Kill product buffer
	if the user wants that.

	* org-exp.el (org-export-kill-product-buffer-when-displayed): New
	option.

	* org-agenda.el (org-batch-agenda-csv): Use the time property
	instead of the `time-of-day' property.

2010-02-20  Carsten Dominik  <carsten.dominik@gmail.com>

	* org-timer.el (org-timer-start-hook, org-timer-stop-hook)
	(org-timer-pause-hook, org-timer-set-hook)
	(org-timer-cancel-hook): New hooks.
	(org-timer-start): Run `org-timer-start-hook'.
	(org-timer-pause-or-continue): Run `org-timer-pause-hook'.
	(org-timer-stop): Run `org-timer-stop-hook'.
	(org-timer-cancel-timers): Run `org-timer-cancel-hook'.

2010-02-19  Carsten Dominik  <carsten.dominik@gmail.com>

	* org.el (org-reveal): Double prefix arg shows the subtree of the
	parent.

2010-02-17  Carsten Dominik  <carsten.dominik@gmail.com>

	* org-agenda.el (org-search-view): Fix bug with searching full
	words in headlines in search view.
	(org-agenda-skip-deadline-prewarning-if-scheduled): New option.
	(org-agenda-get-deadlines): Suppress pre-warning if the entry is
	scheduled (if the user configures it so.

2010-02-16  Carsten Dominik  <carsten.dominik@gmail.com>

	* org.el (org-hide-archived-subtrees): Don't jump to end of
	subtree if the match was not in a headline.
	(org-inside-latex-macro-p): Allow more complex arguments.
	(org-emphasize): Protect against use at end of buffer.

2010-02-15  Carsten Dominik  <carsten.dominik@gmail.com>

	* org-agenda.el (org-agenda-align-tags): Avoid side effects on
	text properties.

2010-02-14  Carsten Dominik  <carsten.dominik@gmail.com>

	* org-agenda.el (org-agenda-todo-ignore-scheduled): More allowed
	values.
	(org-agenda-todo-ignore-scheduled)
	(org-agenda-todo-ignore-deadlines): More control with different
	allowed values.
	(org-agenda-check-for-timestamp-as-reason-to-ignore-todo-item):
	Honor the new option settings.

2010-02-12  Carsten Dominik  <carsten.dominik@gmail.com>

	* org.el (org-get-location): Make sure the selection buffer is
	shown in the current frame.

	* org-ascii.el (org-export-ascii-table-widen-columns): New
	option.
	(org-export-ascii-preprocess): Realign tables to remove narrowing
	if `org-export-ascii-table-widen-columns' is set.

	* org-table.el (org-table-do-narrow): New variable.
	(org-table-align): Narrow only if `org-table-do-narrow' is t.

	* org.el (org-deadline, org-schedule): Allow updating if the
	relevant time stamp does not have a repeater, i.e. do not require
	that no time stamp has a repeater.

	* org-agenda.el (org-agenda-align-tags): Don't add a face to the
	new white space before the tags.

	* org-latex.el (org-export-as-latex): Do nit require the buffer to
	be visiting a file when only exporting to a buffer or string.
	(org-export-latex-fix-inputenc): Only save the buffer is there is
	a file name attached to it.

2010-02-09  Dan Davison  <davison@stats.ox.ac.uk>

	* org-src.el (org-edit-src-exit): Widen before exiting edit buffers

2010-02-08  Carsten Dominik  <carsten.dominik@gmail.com>

	* org.el (org-fontify-meta-lines-and-blocks): Honor
	`org-fontify-quote-and-verse-blocks'.

	* org-faces.el (org-fontify-quote-and-verse-blocks): New option.

2010-02-03  Carsten Dominik  <carsten.dominik@gmail.com>

	* org.el (org-open-at-point): Also check for text property
	org-linked-text before offering collected links.

2010-02-03  Stephen Eglen  <stephen@gnu.org>

	* org-agenda.el (org-agenda-add-entry-to-org-agenda-diary-file):
	Optionally extract time specification from text and add to the
	timestamp.

2010-02-03  Carsten Dominik  <carsten.dominik@gmail.com>

	* org-exp.el (org-html-entities): Fix typo.

	* org-latex.el (org-export-latex-make-header): Use \providecommand
	to make sure the \alert macro is defined.

	* org.el (org-format-latex-signal-error)
	(org-create-formula-image): Use `org-format-latex-signal-error'.

2010-02-02  Stephen Eglen  <stephen@gnu.org>

	* org.el (org-store-link): For dired buffers, use
	default-directory as link name if dired-get-filename returns
	nil.

2010-02-02  Carsten Dominik  <carsten.dominik@gmail.com>

	* org-exp.el (org-export-concatenate-multiline-links): The for
	protectedness at beginning of match.

	* org-latex.el (org-export-latex-fix-inputenc): Never leave the
	AUTO as a coding system, instead default to utf8.

2010-02-01  Carsten Dominik  <carsten.dominik@gmail.com>

	* org.el (org-block-todo-from-children-or-siblings-or-parent)
	(org-block-todo-from-checkboxes): Respect the local variable
	value when deciding if blocking should be active.

	* org-latex.el (org-export-latex-make-header): Define the align
	macro if it is not yet defined.

	* org-agenda.el (org-agenda-insert-diary-make-new-entry): Call
	`org-insert-heading' with the INVISIBLE-OK argument.

	* org-mac-message.el (org-mac-message-insert-flagged): Call
	`org-insert-heading' with the INVISIBLE-OK argument.

	* org.el (org-insert-heading):  New argument INVISIBLE-OK.

	* org-agenda.el (org-agenda-view-mode-dispatch): Improve the
	prompt message.

	* org-html.el (org-html-level-start): Use the
	`html-container-class' text property to set an additional class
	for an outline container.

	* org-exp.el (org-export-remember-html-container-classes): New
	function.
	(org-export-preprocess-string): Call
	`org-export-remember-html-container-classes'.

	* org.el (org-cycle): Mention level cycling in the docstring.
	(org-default-properties): Add new property HTML_CONTAINER_CLASS.

	* org-remember.el (org-remember-apply-template): Do file insertion
	first.

2010-01-31  Carsten Dominik  <carsten.dominik@gmail.com>

	* org-habit.el (org-habit-insert-consistency-graphs): Fix a
	problem with mis-aligned graphs when showing habits.

2010-01-28  Mikael Fornius  <mfo@abc.se>

	* org.el (org-assign-fast-keys): Prefer keys used in keyword name
	when assigning. Begin using numerical characters when all in name
	is used up. This is to spare alphanumeric characters for better
	match with other keywords.

2010-01-28  Carsten Dominik  <carsten.dominik@gmail.com>

	* org-exp.el (org-export-preprocess-hook): Improve documentation.

	* org-latex.el (org-export-latex-preprocess): More consistent
	conversion and protection of the words LaTeX and TeX.
	(org-export-latex-fontify-headline, org-export-latex-preprocess):
	Allow angle brackets in commands, for beamer.

2010-01-26  Carsten Dominik  <carsten.dominik@gmail.com>

	* org-clock.el (org-clock-in): Improve the look of the clock line
	by formatting links.

2010-01-24  Carsten Dominik  <carsten.dominik@gmail.com>

	* org-latex.el (org-export-latex-classes): Use AUTO as the place
	holder string for the coding system.  And improve the
	documentation.
	(org-export-latex-fix-inputenc): Only modify the coding system if
	it is given by the placeholder AUTO.

2010-01-23  Carsten Dominik  <carsten.dominik@gmail.com>

	* org-clock.el (org-task-overrun-text): New option.
	(org-task-overrun, org-clock-update-period): New variables.
	(org-clock-get-clock-string, org-clock-update-mode-line): Mark
	overrun clock.
	(org-clock-notify-once-if-expired): Check if clock is overrun.

	* org-faces.el: New face `org-mode-line-clock-overrun'.

2010-01-18  Jan Böcker  <jan.boecker@jboecker.de>

	* org.el (org-narrow-to-subtree): Position the end of the narrowed
	region before the line with the next heading, to prevent the user
	from prepending text to the next headline.

2010-01-20  Stephen Eglen  <stephen@gnu.org>

	* org-agenda.el (org-get-time-of-day): Use
	org-agenda-time-leading-zero to allow leading zero (rather than
	space) for times.

2010-01-20  Carsten Dominik  <carsten.dominik@gmail.com>

	* org-agenda.el (org-agenda-diary-entry-in-org-file): Make sure
	org-datetree.el is loaded.

	* org-datetree.el: autoload `org-datetree-find-day-create'

	* org-latex.el (org-export-latex-hyperref-format): New option.
	(org-export-latex-links): Use `org-export-latex-hyperref-format'.

2010-01-18  Carsten Dominik  <carsten.dominik@gmail.com>

	* org-ctags.el (org-ctags-enable): Change order of functions.
	(org-ctags-create-tags): Add wildcard to file name expansion.

2010-01-17  Carsten Dominik  <carsten.dominik@gmail.com>

	* org.el (org-entry-properties): Fix some important bugs.

2010-01-16  Carsten Dominik  <carsten.dominik@gmail.com>

	* org.el (org-link-unescape, org-link-escape): Only use hexlify if
	the table is not explicitly given.

2010-01-15  Carsten Dominik  <carsten.dominik@gmail.com>

	* org-clock.el (org-clock-out-when-done): Allow a list of keywords
	as value.
	(org-clock-out-if-current): Work with the new list value of
	`org-clock-out-when-done'.
	(org-clock-out, org-clock-out-if-current): Avoid circular logic
	between clocking out and state changes.

	* org-ctags.el (org-ctags-path-to-ctags): Better system-type test.

	* org-latex.el (org-export-latex-treat-backslash-char): Do not by
	accident protect a character that is before a backslash.

2010-01-14  Carsten Dominik  <carsten.dominik@gmail.com>

	* org-agenda.el (org-diary-class): Use
	`org-order-calendar-date-args'.

	* org.el (org-order-calendar-date-args): New function.

	* org-exp.el (org-export-target-internal-links): Check for
	protectedness after the first bracket.

	* org.el (org-entry-properties): Don't match wrong-case TODO
	keywords.

	* org-agenda.el (org-agenda-schedule, org-agenda-deadline):
	Document that ARG is passed through to remove the date.
	(org-agenda-bulk-action): Accept prefix arg and pass it on.  Do
	not read a date when the user has given a `C-u' prefix.

2010-01-11  Carsten Dominik  <carsten.dominik@gmail.com>

	* org-agenda.el (org-agenda-fix-displayed-tags): Fix bug when all
	tags are hidden.

2010-01-10  Carsten Dominik  <carsten.dominik@gmail.com>

	* org-latex.el (org-export-latex-fix-inputenc): New function.
	(org-export-latex-inputenc-alist): New option.

	* org-exp.el (org-export): New key SPC to publish enclosing
	subtree.

2010-01-09  Carsten Dominik  <carsten.dominik@gmail.com>

	* org-indent.el (org-indent-add-properties): Catch case when there
	is no headline in the buffer.

2010-01-08  Carsten Dominik  <carsten.dominik@gmail.com>

	* org-exp.el (org-html-entities): Add checkmark symbol.

	* org-ascii.el (org-export-ascii-preprocess): Protect targets in
	verbatim code for ASCII export.

	* org.el (org-update-statistics-cookies): Also see checkboxes in
	ordered lists.

2010-01-07  Carsten Dominik  <carsten.dominik@gmail.com>

	* org-agenda.el (org-agenda-view-mode-dispatch): Define the `L'
	key.

	* org-beamer.el (org-beamer-amend-header): Change the location
	where `org-beamer-header-extra' is inserted.

	* org.el (org-compute-latex-and-specials-regexp): Don't do BIND
	just for computing this regexp.

2010-01-06  Carsten Dominik  <carsten.dominik@gmail.com>

	* org-beamer.el (org-beamer-frame-default-options): New option.
	(org-beamer-sectioning): Use default options if the user does not
	have defined any.
	(org-beamer-fix-toc): Put a frame around the table of contents.

	* org-exp.el (org-export-remove-comment-blocks-and-subtrees): Make
	sure case-folding works well when processing comment stuff.

	* org-latex.el (org-export-latex-after-save-hook): New hook.
	(org-export-as-latex): Run the new hook.

2010-01-05  Carsten Dominik  <carsten.dominik@gmail.com>

	* org-beamer.el (org-beamer-environments-default): Add the note
	environments.
	(org-beamer-after-initial-vars): Allow several BEAMER_HEADER_EXTRA
	lines and collect and combine the content.
	(org-beamer-after-initial-vars): Check for note tags and make sure
	they will be seen like a property.

	* org.el (org-offer-links-in-entry): Fix bug when there is a
	single link.

	* org-exp.el (org-export): Make sure the mark is activated, also
	when `transient-mark-mode' is off.

	* org-agenda.el (org-agenda-search-view-always-boolean): New option.
	(org-agenda-search-view-search-words-only): Obsolete variable, is
	now an alias for `org-agenda-search-view-always-boolean'.
	(org-agenda-search-view-force-full-words): New option.
	(org-search-view): Improve docstring, and implement a better logic
	for Boolean and phrase searches.
	(org-agenda-last-search-view-search-was-boolean): New variable.
	(org-agenda-manipulate-query): Consider the type of the last
	search when modifying the search string.

2010-01-04  Carsten Dominik  <carsten.dominik@gmail.com>

	* org-latex.el (org-export-as-latex): Do the first letbind in the
	right moment.

	* org-agenda.el (org-get-entries-from-diary): Add the new face to
	these entries.

	* org-faces.el (org-agenda-diary): New face.

	* org.el (org-make-link-regexps): Allow regexp-special characters
	in link types.
	(org-open-file): When in-emacs is `system', also force system
	opening, like when the value was `(16)'.
	(org-update-statistics-cookies): Handle entries without children.

	* org-exp.el
	(org-export-preprocess-before-normalizing-links-hook): New hook.
	(org-export-preprocess-string): Run the new hook.

	* org.el (org-offer-links-in-entry): Make RET open all links.

	* org-html.el (org-export-as-html): Remove any leftover display
	properties in the html file.

	* org-wl.el (org-wl-store-link): Work-around for format bug with
	text properties.

	* org-habit.el (org-habit-insert-consistency-graphs): Turn off
	invisibility while adding the graphs.

2010-01-03  Carsten Dominik  <carsten.dominik@gmail.com>

	* org-remember.el (org-select-remember-template): Use C letter to
	customize remember templates.

	* org-agenda.el (org-agenda-bulk-mark, org-agenda-bulk-unmark):
	Move cursor to next visible line.

2010-01-02  Carsten Dominik  <carsten.dominik@gmail.com>

	* org-beamer.el (org-beamer-sectioning): Leave columns environment
	by specifying 0 or 1 for column width.
	(org-beamer-column-widths): Make 0 stand for 0.0.

2010-01-01  Carsten Dominik  <carsten.dominik@gmail.com>

	* org-exp.el (org-export-mark-radio-links): Don't match inside
	<<target>>.

	* org.el (org-format-latex-header-extra): New variable.
	(org-format-latex): Set org-format-latex-header-extra from
	in-buffer stuff.
	(org-format-latex): Add org-format-latex-header-extra to the
	variables on which image creation depends.
	(org-create-formula-image): Add the header stuff from in-buffer
	settings.
	(org-read-date-analyze): Base the analysis for future preference
	on NOW, not on the default date.

	* org-inlinetask.el (org-inlinetask-export-handler): Add CSS class
	for TODO keyword in inline tasks.

	* org.el (org-log-note-headings): New headings for removing
	deadline or scheduling date.
	(org-deadline, org-schedule): Arrange for logging when removing a
	date.
	(org-add-log-note): Handle deadline and scheduling removal.

2009-12-31  Carsten Dominik  <carsten.dominik@gmail.com>

	* org-exp.el (org-export-visible): Add LaTeX/pdf export.

2009-12-28  Carsten Dominik  <carsten.dominik@gmail.com>

	* org-agenda.el (org-diary-class): New function.

2009-12-24  Carsten Dominik  <carsten.dominik@gmail.com>

	* org-latex.el (org-export-latex-preprocess): Do process the text
	of a radio target.

2009-12-20  Carsten Dominik  <carsten.dominik@gmail.com>

	* org.el (org-entry-properties): Add TIMESTAMP properties back
	in.

2009-12-18  Carsten Dominik  <carsten.dominik@gmail.com>

	* org.el (org-all-time-keywords): New variable.
	(org-set-regexps-and-options): Set `org-all-time-keywords'.
	(org-entry-blocked-p): New function.
	(org-special-properties): Add BLOCKED as a new special property.
	(org-entry-properties): New optional argument SPECIFIC, only parse
	for this property when it is specified.
	(org-entry-get): Pass a SPECIFIC argument to
	`org-entry-properties'.

	* org-latex.el (org-export-as-latex): Preprocess TEXT as well.

2009-12-17  Carsten Dominik  <carsten.dominik@gmail.com>

	* org-latex.el (org-export-latex-tables): No forced line end if
	there is no caption.

2009-12-16  Carsten Dominik  <carsten.dominik@gmail.com>

	* org-exp.el (org-html-entities): Add Euro symbols from Marvosym
	package.

	* org-latex.el (org-export-latex-tables): Only add a caption when
	macro in in longtable environments if one has been defined.

	* org-html.el (org-export-as-html): Only take title from buffer if
	not exporting body-only.

	* org-latex.el (org-export-latex-preprocess): Better version of
	the regular expression for protecting LaTeX macros.
	(org-export-latex-preprocess): Start searching for macros to
	protect from beginning of buffer.

	* org-exp.el (org-export-target-internal-links): Check for
	protectedness earlier in the string.

	* org-agenda.el (org-agenda-highlight-todo): Match TODO keywords
	case sensitively.

	* org-id.el (org-id-store-link): Match TODO keywords case
	sensitively.

	* org.el (org-heading-components, org-get-outline-path)
	(org-display-outline-path): Match TODO keywords case sensitively.

	* org-latex.el (org-export-as-latex): Ignore read-only
	properties.

	* org-exp.el (org-export-preprocess-string): Remove any
	`read-only' properties.

	* org-agenda.el (org-agenda-inactive-leader): New option.
	(org-agenda-get-timestamps): Use `org-agenda-inactive-leader'.
	(org-tags-view): Prompt for matcher if MATCH is an empty string.
	(org-todo-list): Prompt for matcher if ARG is an empty string.

2009-12-15  Carsten Dominik  <carsten.dominik@gmail.com>

	* org.el (org-open-link-functions): New hook.
	(org-open-at-point): Run `org-open-link-functions'.

2009-12-14  Carsten Dominik  <carsten.dominik@gmail.com>

	* org-agenda.el (org-agenda-date-prompt): Allow inactive time
	stamps as well.

	* org.el (org-inhibit-startup-visibility-stuff): New variable.
	(org-mode): Don't do startup visibility if inhibited.
	(org-outline-overlay-data, org-set-outline-overlay-data): New
	functions.
	(org-save-outline-visibility): New macro.
	(org-log-note-headings): Document that one should not change the
	`state' note format.

2009-12-13  Carsten Dominik  <carsten.dominik@gmail.com>

	* org.el (org-make-link-regexps): Capture link path into a group.

2009-12-12  Carsten Dominik  <carsten.dominik@gmail.com>

	* org-beamer.el (org-beamer-after-initial-vars): Do not overwrite
	the options plist.

2009-12-11  Carsten Dominik  <carsten.dominik@gmail.com>

	* org.el (org-startup-with-beamer-mode): New option.
	(org-property-changed-functions)
	(org-property-allowed-value-functions): New hooks.
	(org-entry-put, org-property-get-allowed-values): Run the new
	hooks.
	(org-property-next-allowed-value): Run the new hooks.

	* org-exp.el (org-export-select-backend-specific-text): Add the
	special beamer tags.

	* org-beamer.el
	(org-export-preprocess-before-selecting-backend-code-hook): New
	file.

	* org-latex.el (org-export-latex-after-initial-vars-hook): New hook.
	(org-export-as-latex): Run
	`org-export-latex-after-initial-vars-hook'.
	(org-export-latex-format-toc-function)
	(org-export-latex-make-header): Call
	`org-export-latex-format-toc-function'.

	* org.el (org-fill-template): Make template searches case sensitive.

	* org-exp.el (org-export): Use "1" as a sign to export only the
	subtree.

	* org-colview-xemacs.el (org-columns-edit-value): Use
	org-unrestricted property.

	* org-colview.el (org-columns-edit-value):  Use
	org-unrestricted property.

	* org.el (org-compute-property-at-point): Set org-unrestricted
	text property if the list contains ":ETC".
	(org-insert-property-drawer):  Use
	org-unrestricted property.

	* org-exp.el
	(org-export-preprocess-before-selecting-backend-code-hook): New hook.
	(org-export-preprocess-string): Run
	`org-export-preprocess-before-selecting-backend-code-hook'.

	* org-xoxo.el (org-export-as-xoxo): Run `org-export-first-hook'.

	* org-latex.el (org-export-region-as-latex): Run
	`org-export-first-hook'.

	* org-html.el (org-export-as-html): Run `org-export-first-hook'.

	* org-docbook.el (org-export-as-docbook): Run
	`org-export-first-hook'.

	* org-ascii.el (org-export-as-ascii): Run `org-export-first-hook'.

	* org-exp.el (org-export-first-hook): New hook.

2009-12-10  Carsten Dominik  <carsten.dominik@gmail.com>

	* org-list.el (org-previous-item): Exit at the beginning of the
	buffer.

	* org-id.el (org-id-locations-save): Only write the id locations
	if any are defined.

	* org-archive.el (org-archive-all-done): Make this work in a file
	with org-odd-levels-only set.

	* org.el (org-get-refile-targets): Catch the case when a buffer
	has no file.

	* org-latex.el (org-export-as-latex): Cleanup forced line ends
	where they are not needed.
	(org-export-latex-subcontent): Remove unnecessary newlines.

2009-12-09  Carsten Dominik  <carsten.dominik@gmail.com>

	* org-latex.el (org-export-latex-make-header): Remove \obeylines.
	(org-export-latex-fontify): Fix regexp bug that takes special
	care of protecting the right boundary characters in emphasis
	matches.
	(org-export-latex-preprocess): Allow multiple arguments to latex
	macros.

	* org.el (org-make-link-regexps): Use John Gruber's regexp for
	urls.

	* org-macs.el (org-re): Interpret :punct: in regexps.

	* org-exp.el (org-export-replace-src-segments-and-examples): Also
	take the final newline after the END line.

	* org.el (org-clean-visibility-after-subtree-move): Only fix
	entries that are not entirely invisible already.
	(org-insert-link): Respect org-link-file-path-type for
	"docview:" links in addition to "file:" links.

2009-12-03  Carsten Dominik  <carsten.dominik@gmail.com>

	* org-exp.el (org-export-format-source-code-or-example): Avoid
	additional extra white lines in LaTeX.

	* org-list.el (org-list-parse-list): Leave empty lines after the
	list, don't consider them as part of the list.

	* org-mobile.el (org-mobile-sumo-agenda-command): Allow tagstodo
	searches.

	* org-clock.el (org-clock-select-task): Convert integer to
	character for XEmacs.

2009-12-02  Carsten Dominik  <carsten.dominik@gmail.com>

	* org-clock.el (org-clock-resolve): Make reading a char XEmacs
	compatible.

2009-11-30  Tassilo Horn  <tassilo@member.fsf.org>

	* org.el (org-complete-tags-always-offer-all-agenda-tags): New
	variable.
	(org-set-tags): Use it.

2009-11-30  Carsten Dominik  <carsten.dominik@gmail.com>

	* org-list.el (org-empty-line-terminates-plain-lists): Update
	docstring.

	* org.el (org-format-latex): Fix link creation for processed latex
	snippets.

2009-11-29  Carsten Dominik  <carsten.dominik@gmail.com>

	* org-footnote.el (org-footnote-normalize): Protect replacement
	text.

	* org.el (org-inside-latex-macro-p): Save match data.

2009-11-28  Jan Böcker  <jan.boecker@jboecker.de>

	* org-docview.el: New file.

2009-11-27  Carsten Dominik  <carsten.dominik@gmail.com>

	* org-latex.el (org-export-latex-class-options): New variable.
	(org-export-latex-set-initial-vars): Use the class options.

	* org.el (org-forward-same-level): Stop at headings that start
	with an invisible character.
	(org-additional-option-like-keywords): Add LaTeX_CLASS_OPTIONS.

2009-11-26  Carsten Dominik  <carsten.dominik@gmail.com>

	* org-footnote.el (org-footnote-normalize): Don't take optional
	arguments in LaTeX macros as footnotes.

	* org.el (org-inside-latex-macro-p): New function.

	* org-latex.el (org-latex-to-pdf-process): Change customization
	group to `org-export-pdf'.

	* org-agenda.el (org-agenda-get-blocks): Look at time string also
	on days after the first one.

	* org.el (org-insert-heading): Also check for item before assuming
	before-first-heading condition.

	* org-latex.el (org-latex-to-pdf-process): Fix typo in group tag.
	(org-export-pdf-logfiles): New option.
	(org-export-as-pdf): Use `org-export-pdf-logfiles'.
	(org-export-pdf-logfiles): Fix customization type.

	* org.el (org-insert-link): Improve error message when there is no
	default link to select with RET.

	* org-agenda.el (org-agenda-filter-by-tag): Use char argument from
	parameter list.

2009-11-25  Carsten Dominik  <carsten.dominik@gmail.com>

	* org-latex.el (org-export-latex-parse-global)
	(org-export-latex-parse-content)
	(org-export-latex-parse-subcontent): Use
	`org-re-search-forward-unprotected'.
	(org-export-as-pdf): Remove log files produced by XeTeX.

	* org-macs.el (org-re-search-forward-unprotected): New function.

2009-11-25  James TD Smith  <ahktenzero@mohorovi.cc>

	* org-colview.el (org-agenda-colview-summarize): Sort out some
	confusion between properties and titles, which resulted in
	agenda summaries not working if a title was set for a column.

2009-11-24  Carsten Dominik  <carsten.dominik@gmail.com>

	* org-mobile.el (org-mobile-agendas): New option.
	(org-mobile-sumo-agenda-command): Select the right agendas.

	* org-latex.el (org-export-latex-format-image): Preserve the
	original-indentation property.

2009-11-23  Carsten Dominik  <carsten.dominik@gmail.com>

	* org-clock.el (org-clock-insert-selection-line): Catch error when
	an old tasks no longer exists.

	* org-latex.el (org-export-as-pdf): Remove also the .idx file.
	(org-export-as-pdf): Don't remove the old PDF file before making
	the new one.

	* org-mouse.el (org-mouse-end-headline, org-mouse-insert-item)
	(org-mouse-context-menu): Use `org-looking-back'.

	* org.el (org-cycle-level): Use `org-looking-back'.

	* org-list.el (org-cycle-item-indentation): Use
	`org-looking-back'.

	* org-compat.el (org-looking-back): New function.

	* org.el (org-insert-heading): Catch before-first-headline when
	inserting a headline.

2009-11-22  Carsten Dominik  <carsten.dominik@gmail.com>

	* org-latex.el (org-export-latex-format-image): Indent figure
	environment, so that it does not interrupt plain list.

	* org.el (org-open-at-point): Allow long link descriptions.

2009-11-21  Carsten Dominik  <carsten.dominik@gmail.com>

	* org-html.el (org-export-as-html): Remove empty lines at the
	beginning of the exported text.
;; Local Variables:
;; coding: utf-8
;; add-log-time-zone-rule: t
;; End:

    Copyright (C) 2008  Free Software Foundation, Inc.

  This file is part of GNU Emacs.

  GNU Emacs is free software: you can redistribute it and/or modify
  it under the terms of the GNU General Public License as published by
  the Free Software Foundation, either version 3 of the License, or
  (at your option) any later version.

  GNU Emacs is distributed in the hope that it will be useful,
  but WITHOUT ANY WARRANTY; without even the implied warranty of
  MERCHANTABILITY or FITNESS FOR A PARTICULAR PURPOSE.  See the
  GNU General Public License for more details.

  You should have received a copy of the GNU General Public License
  along with GNU Emacs.  If not, see <http://www.gnu.org/licenses/>.

;; arch-tag: a9bdcf06-7c2d-4b5a-bf7a-c5e7b706f67c<|MERGE_RESOLUTION|>--- conflicted
+++ resolved
@@ -1,14 +1,12 @@
-<<<<<<< HEAD
 2010-05-19  Carsten Dominik  <carsten.dominik@gmail.com>
 
 	* org-table.el (org-table-align): Fix alignment of strings
 	with invisible characters.
-=======
+
 2010-05-19  David Maus  <dmaus@ictsoc.de>
 
 	* org.el (org-refile-cache-get): Return empty list of targets
 	when cache was cleared.
->>>>>>> 0515ae29
 
 2010-05-17  Carsten Dominik  <carsten.dominik@gmail.com>
 
