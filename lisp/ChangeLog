<<<<<<< HEAD
2012-04-02  Vitalie Spinu  <spinuvit@gmail.com>

	* ess-mode.el (ess-mode): try hard to find an alist if not suplied

	* ess-utils.el (ess-inside-string-or-comment-p)
	(ess-inside-string-p): rewrote this facilities to take advantage
	of font-lock

	* ess-julia.el (julia-customize-alist)
	(julia-get-help-topics-list-function)
	(julia-send-string-function, julia)
	(julia-imenu-generic-expression): ess-julia.el

2012-04-01  Vitalie Spinu  <spinuvit@gmail.com>

	* ess-mode.el (ess-error-regexp): custom error messages for dialects
=======
2012-04-03  Martin Maechler  <maechler@stat.math.ethz.ch>

	* ess-inf.el (ess-force-buffer-current): use no-autostart, instead
	of autostart (each with the emacs default of nil).  This
	re-instantiates ESS 5.x behavior.

2012-04-03  Vitalie Spinu  <spinuvit@gmail.com>

	* ess-custom.el (ess-first-tab-never-completes-p): defalias for
	ess-first-tab-never-complete
	(ess-first-tab-never-complete): plenty of options for every taste.
	(ess-tab-complete-in-script): new option.
>>>>>>> 2b6fc219

2012-04-02  Sam Steingold  <sds@gnu.org>

	* ess-help.el (ess-help-mode-map): Older XEmacs misses
	`special-mode-map', check for that.
	* ess-tracebug.el (ess-watch-mode-map): Likewise.

2012-04-02  Sam Steingold  <sds@gnu.org>

	* ess-tracebug.el (ess-bp-kill): Bug fix: `called-interactively-p'
	requires an argument; fix it as recommended in the doc for
	`called-interactively-p' by avoiding it altogether; this also
	takes care of compatibility.

2012-04-02  Sam Steingold  <sds@gnu.org>

	* ess-help.el (ess-help-mode-map): All supported emacsen have
	`set-keymap-parent'.
	* ess-inf.el (inferior-ess-mode-map, ess-mode-minibuffer-map): Likewise.
	* ess-tracebug.el (ess-watch-mode-map): Likewise.
	* ess-trns.el (ess-transcript-mode-map): Likewise.
	* ess-mode.el (ess-mode-map): Likewise.

2012-04-02  Sam Steingold  <sds@gnu.org>

	* ess-inf.el (update-ess-process-name-list, ess-cleanup):
	Use `dolist' instead of `mapc'+`lambda' for clarity and speed.
	* ess-help.el (ess-help-mode, ess-describe-sec-map)
	(ess-get-help-files-list, ess-get-help-aliases-list): Likewise.

2012-04-02  Sam Steingold  <sds@gnu.org>

	* ess-custom.el, ess-custom.el, ess-mous.el, ess-mouse.el:
	* ess-r-args.el, ess-r-d.el, ess-rd.el, ess-s-l.el, ess-s4-d.el:
	* ess-site.el, ess-sp5-d.el, ess-sp6-d.el, ess-swv.el:
	* ess-tracebug.el, ess-utils.el, ess.el, make-regexp.el, mouseme.el:
	* noweb-mode.el: Do not quote lambda forms, this is never needed.

2012-04-02  Sam Steingold  <sds@gnu.org>

	* ess-site.el: Rise up to the challenge: use `locate-file'
	instead of horrible adhockery to check if info can find ess.info.


2012-03-30  Vitalie Spinu  <spinuvit@gmail.com>

	* ess-custom.el (ess-arg-function-offset-new-line): If a list of
	the form '(N), indent at the indentation + N

	* ess-r-d.el (ess-R-get-rcompletions, ess--funargs-command):
	workaround for enableJIT warnings for R > 2.14.2

2012-03-26  Rodney Sparapani  <rsparapa@mcw.edu>

	* ess-help.el (ess-skip-to-help-section): this issue is documented in 2 places
http://www.xemacs.org/About/XEmacsVsGNUemacs.html
http://www.xemacs.org/Documentation/21.5/html/cl_4.html
So, the schism goes back many years: circa 1997-1998.  However, the fix is not
If the keypress is meant to be a character, then
you wrap last-command-event as follows...

(if (featurep 'xemacs) last-command-char last-command-event)

2012-03-25  Vitalie Spinu  <spinuvit@gmail.com>

	* ess-inf.el (ess-get-object-list): new arg exclude-first to allow
	exclusion of objects from .GlobalEnv in help completion.

2012-03-21  Vitalie Spinu  <spinuvit@gmail.com>

	* ess-r-d.el (ess--funargs-command): "error" option is reset to
	NULL in critical completion and eldoc actions.

	* ess-inf.el (inferior-ess-set-status): new argument no-timestamp
	to allow ess-command not to set the timestamp.

2012-03-20  Vitalie Spinu  <spinuvit@gmail.com>

	* noweb-mode.el (noweb-minor-mode-map): adjusted [tab] and
	[return] keys not to interfere with ac-mode

2012-03-19  Vitalie Spinu  <spinuvit@gmail.com>

	* ess-r-d.el (ess-eldoc-docstring-format): smart for-mating of a
	doc string in minibuffer.

	* ess-custom.el (ess-eldoc-abbreviation-style): level to filter/truncate
	the doc string.

2012-03-16  Vitalie Spinu  <spinuvit@gmail.com>

	* ess-r-d.el (ess--funname.start): is limiting the search from the
	process marker only (bug reported by Sam Steingold on Mon Mar 12
	19:40:22 CET 2012)

	* ess-inf.el (ess-object-completion, ess-complete-object-name):
	give suggestive info if proc is not associated.
	(ess-filename-completion): :exclusive 'no
	(inferior-ess-mode): completely removed dependence on
	comint-dynamic-complete.

	* ess-r-d.el (ess-R-complete-object-name): added info message on
	missing proc.

	* ess-roxy.el: (ess-roxy-tag-completion): new completion function
	for emacs 24
	(ess-roxy-mode): adjusted roxy tag completion to new ESS and emacs
	24 system.

2012-03-14  Henning Redestig  <henning@psc.riken.jp>

	* ess-roxy.el (ess-roxy-complete-tag): removed function advice for
	(ess-internal-complete-object-name) to reflect the new tab
	behavior and also made tab not hide roxy entry unless point is at
	the beginning of the line (so similar to org-mode's visibility
	cycling)
	(comint-dynamic-complete-functions): and dropped the advice
	to (ess-R-complete-object-name) as well.


2012-03-13  Henning Redestig  <henning@psc.riken.jp>

	* ess-roxy.el (ess-roxy-preview): put all R-code on one line to
	get rid f the +s


2012-03-13  Vitalie Spinu  <spinuvit@gmail.com>

	* ess-inf.el (inferior-ess-mode-map): don't bind M-TAB in emacs 24.

	* ess-mode.el (ess-mode-map): Don't bind M-TAB  in emacs 24, it's
	the emacs standard to call completion-at-point or comlete-symbol
	which do the same thing.

	* ess-r-d.el (ess-R-get-rcompletions): return a token as a first
	element of a list.
	(R-mode): init emacs 24 completions.

2012-03-12  Vitalie Spinu  <spinuvit@gmail.com>

	* ess-inf.el (ess-filename-completion): filename completion to
	comply with emacs 24 standard.
	(ess-complete-filename): modified quote detection.

2012-03-11  Henning Redestig  <henning@psc.riken.jp>

	* ess-roxy.el (ess-roxy-preview): semi-working version for
	roxygen2 without creating directories. Unfortunately appends lots
	'+'s at the created Rd file.

2012-03-09  Vitalie Spinu  <spinuvit@gmail.com>

	* ess-help.el (ess-help-kill, ess-help-quit): smarter quit and
	kill behavior.
	(ess-display-help-on-object): fixed the help display bug.

2012-03-08  Vitalie Spinu  <spinuvit@gmail.com>

	* ess-custom.el (ess-arg-function-offset-new-line): new
	indentation offset, better handling of long funargs. See the doc.

2012-03-05  Vitalie Spinu  <spinuvit@gmail.com>

	* ess-custom.el (ess-first-tab-never-completes-p): if t never
	complete on first TAB in ess-mode.

	* ess-mode.el (ess-indent-or-complete): improved handling of the
	nil process

	* ess-s-l.el: removed S-calculate-indent and S-indent-line (these
	are ess-indent-line and ess-calculate-indent from 2004 already,
	and created confusion)

2012-03-04  Vitalie Spinu  <spinuvit@gmail.com>

	* ess-swv.el (ess-swv-PDF): ess-completing-read

	* noweb-mode.el (noweb-goto-chunk): ess-completing-read

	* ess-inf.el (ess-request-a-process, ess-request-a-process)
	(ess-read-object-name): ess-completing-read

	* ess-tracebug.el (ess-dbg-command-digit): ess-completing-read

	* ess-rd.el (Rd-mode-insert-section): ess-completing-read

	* ess-mode.el (ess-set-style): ess-completing-read

2012-03-02  Martin Maechler  <maechler@stat.math.ethz.ch>

	* ess-custom.el (ess-roxy-package): new variable, (FIXME potentially)
	with new default "roxygen2". %% FIXME, 'roxygen2' fails
	* ess-roxy.el (ess-roxy-preview): now using ess-roxy-package
	instead of "roxygen".

2012-03-02  Rodney Sparapani  <rsparapa@mcw.edu>

	* ess-bugs-l.el (ess-bugs-hot-arrow): add a space before arrow

2012-03-01  Vitalie Spinu  <spinuvit@gmail.com>

	* ess.el (ess-yank-cleaned-commands, ess-yank): C-u C-u C-y yanks
	only the commands from the kill ring (as proposed by Richard
	M. Heiberger). It uses ess-transcript-clean-region.

2012-02-29  Vitalie Spinu  <spinuvit@gmail.com>

	* ess-mode.el (ess-mode): use comint-dynamic-completion.

	* ess-r-d.el (R-mode): use comint-dynamic-completion.

	* ess-mode.el (ess-mode-map): TAB is bound to ess-indent-or-complete.

2012-02-27  Vitalie Spinu  <spinuvit@gmail.com>

	* ess-r-d.el (ess-function-arguments): works with current instead
	of local process. That means eldoc and completion are available
	even if buffer is not associated with a process.

	* ess-help.el (ess-help-bogus-buffer-p): regexp includes the name
	of the doc object.
	(ess-display-help-on-object): killed buffer display bug fix,
	reported and fixed by Sam Steingold.

	(ess-help-mode-map): inherits form special-mode-map, "k" is
	kill-this-buffer instead of kill-buffer. "q" is quit-window
	instead of bury-buffer. (pointed by Sam Steingold)

	* ess-r-d.el (ess-funname.start, ess-function-arguments):
	execution bugs corrected and robustified  caching.

	* ess-r-args.el (ess-r-args-get): relies on ess-function-arguments now.

	* ess.el (ess-load-extras): new function to load extra features.

	* ess-tracebug.el (ess-tracebug-map): a couple of renames.

	* ess-mode.el (ess-mode): (ess-load-extras)

	* ess-eldoc.el (ess-eldoc): moved the code into ess-r-d.el.

	* ess-developer.el: moved documentation into the user manual

	* ess-custom.el (ess-use-eldoc, ess-eldoc-show-on-symbol)
	(ess-use-auto-complete): Implemented ess-use-xxx system.

2012-02-26  Vitalie Spinu  <spinuvit@gmail.com>

	* ess-tracebug.el (ess-tracebug-prefix): set to nil, as to require
	the user to choose the binging.

2012-02-25  Vitalie Spinu  <spinuvit@gmail.com>

	* ess-tracebug.el (ess-long+replacement): it's shorter "+ . +" now.

	* ess-custom.el (inferior-ess-S-prompt): small adjustment of the
	prompt for tracebug cuts.

	* ess-r-d.el (ess-function-arguments): modified the form of the
	returned value.

2012-02-23  Vitalie Spinu  <spinuvit@gmail.com>

	* ess-inf.el:
	(ess-switch-to-ESS): force-buffer-current instead of
	make-buffer-current. Much more useful in interactive use, which
	this function is almost always used.
	(ess-force-buffer-current): New argument to auto-start process if
	the process died. This case was not treated before.

2012-02-21  Vitalie Spinu  <spinuvit@gmail.com>

	* ess-eldoc.el (ess-eldoc-everywhere-p): controls whether to show
	args everywhere or only inside function call.
	(ess-eldoc): complete rewrite of ess-eldoc, to use argument
	completion api. Automatic caching + generic args + handling of
	complex expressions + calling process only when really needed.

	* ess-r-d.el (ess-function-arguments): optimized funarg retrieval.
	(ess-get-object-at-point): a very permissive version of
	symbol-at-point. Allows almost any R object.

2012-02-20  Vitalie Spinu  <spinuvit@gmail.com>

	* ess-inf.el (inferior-ess-set-status): set 'last-eval property
	giving the time of the last interaction with the process.

	* ess-r-d.el (ess--funargs-cache, ess-function-arguments): New
	uniform caching support for argument completion. Arg are reliably
	cached on first completion invocation. All completion mechanisms
	should use ess-function-arguments.
	(ess-funname.point): Retrieve the name of a function call and
	starting point of a call. All interfaces should use it for
	argument completion.

	* ess-r-args.el (ess-r-args-get): completes arguments for S3
	generic if found.

	* ess-r-d.el (ac-source-R, ac-source-R-objects)
	(ac-source-R-args): Completely rewrote the ac support. ESS now
	provides the above 3 sources to accomplish any completion taste.

2012-02-19  Vitalie Spinu  <spinuvit@gmail.com>

	* ess-inf.el (ess-switch-to-ESS): Associates the buffer with
	current process. Make sense when the buffer is not yet associated
	with any process.
	(with-current-process-buffer): new macro to execute the &body
	inside current ess process buffer.
	(ess-command): removed PROMPT argument.
	(ess-command): removed sleeping, not relevant anymore argument
	still stays, apparently needed for dde.

2012-02-04  Vitalie Spinu  <spinuvit@gmail.com>

	* ess-tracebug.el (ess-watch-mode): corrected watch-mode
	documentation and added the ? and d keys.

2012-02-03  Vitalie Spinu  <spinuvit@gmail.com>

	* ess-inf.el (inferior-ess--get-old-input:regexp): silent
	byte-compile on free var.

	* ess-tracebug.el (ess-tracebug-inject-source-p): better control
	source injection.
	(ess-eval-region2): removed eva-region, eva-linewise,
	eval-function fixes from tracebug (everything incorporated into
	the core).

	* ess-inf.el (ess-eval-function): complete rewrite to accommodate
	developer and tracebug and potentially other addons in the future.
	(ess-load-file) calls ess-tracebug-source-current-file if tb is
	active.

	* ess-developer.el: Many unifying changes, bug fixes. Follows
	ess-eval-visibly-p whenever possible. Implemented region and
	function devEvals.

	* ess-inf.el (ess-eval-region): moved ddeclient to lower level
	`ess-send-region'
	(ess-send-string, ess-send-region): consolidated these low-level
	work-horse functions.

2012-02-02  Vitalie Spinu  <spinuvit@gmail.com>

	* ess-inf.el (ess-eval-region): removed the archaic
	ess-synchronize-evals, a workaround for emacs 18.57.
	(ess-eval-region): is now aware of ess-tracebug and ess-developer.

2012-02-01  Vitalie Spinu  <spinuvit@gmail.com>

	* ess-r-d.el (ess-sos, ess-setRepositories, ess-setCRANMiror): added two more handy
	commands.

	* ess-roxy.el (ess-roxy-mode-map): new key C-c C-e t for preview-text
	(ess-roxyb-preview-text): new function for preview in text format

	* ess-rd.el (Rd-preview-help): solved nil file-name bug with roxy
	preview.

2012-01-28  Vitalie Spinu  <spinuvit@gmail.com>

	* ess-developer.el (ess-developer-assign-function): integrated
	with ess-eval-function; also takes care of tracebug.

	* ess-tracebug.el (ess-tracebug-assign-function): tracebug doesn't
	reassign ess-eval-function anymore (it's integrated now in ESS)
	(ess-process-send-string): moved into ess-inf.el

	* ess-inf.el (ess-process-send-string): low level wrapper for
	process-send to enable pre-processing of input string. Currently
	removes empty lines when debugging is active.

	* ess-inf.el (ess-load-file): if in developer mode call
	ess-developer-source-current-file.
	(ess-process-get): new function,  wrapper for process-get
	(ess-eval-function): is now aware of ess-developer and ess-tracebug
	(ess-command): added two new arguments wait and prompt

2012-01-27  Vitalie Spinu  <spinuvit@gmail.com>

	* ess-tracebug.el (ess-dbg-mode-line-indicator): dynamic mode line
	support.

	* ess-custom.el (ess-mode-line-indicator): doc string

	* ess-tracebug.el (ess-dbg-flag-for-debugging): added support for
	org mode and file free buffers.

2012-01-23  Vitalie Spinu  <spinuvit@gmail.com>

	* ess-r-d.el (ess-library): set ess-sp-change to t.

	* ess-inf.el (ess-smart-comma): made smart operators
	customizable. New ess-smart-variables local var to hold smart ops
	which are active in the mode.

	* ess-r-d.el: further work on AC.

	* ess-custom.el (inferior-ess-S-prompt): small adjustment of S prompt regexp.

2012-01-21  Vitalie Spinu  <spinuvit@gmail.com>

	* ess-tracebug.el : several corrections to silent the compiler.

	* Makefile (ELC): added developer and tracebug.

	* ess-r-d.el (ac-source-R-objects, ac-source-R-args): two sources for ac.
	(ess-init-ac): default initialization of ac.

	* ess.el (ess-completing-read): added automatic handling of ': '.

	* ess-tracebug.el (ess-dbg-flag-for-debugging)
	(ess-dbg-unflag-for-debugging): modiefied to use ess-completing-read.
	(require): removed ido dependency.


2012-01-20  Rodney Sparapani  <rsparapa@mcw.edu>

	* ess-bugs-d.el (ess-bugs-font-lock-keywords): add
	censoring notation: C( , )

2012-01-20  Vitalie Spinu  <spinuvit@gmail.com>

	* ess-inf.el (inferior-ess--goto-input-start:regexp): new function
	for regexp based input search.
	(inferior-ess-get-old-input): ESS now fully supports both field
	and regexp input handling. Fields are not used though; may be in
	the future.
	(inferior-ess-mode): removed ac inits
	(ess-mode): removed ac inits  (was too intrusive)

	* ess-custom.el (inferior-ess-S-prompt): new custom var. User can
	customize this regexp to enhance navigation in comint and
	transcript buffers.

2012-01-19  Vitalie Spinu  <spinuvit@gmail.com>

	* ess-r-d.el (ess-R-get-rcompletions): require 'ess-tracebug

	* ess-tracebug.el Added and integrated with ESS.

	* ess-inf.el (inferior-ess-set-status): returns the process busy
	status for convenience

2012-01-18  Rodney Sparapani  <rsparapa@mcw.edu>

	* ess-sas-l.el (SAS-mode-font-lock-keywords): generalized
	support for NOTEs/WARNINGs/ERRORs with numeric
	call signs that match the regexp [0-9]+-[0-9]+

2012-01-18  Vitalie Spinu  <spinuvit@gmail.com>

	* ess-mode.el (ess-mode): added ac support

	* ess-inf.el (inferior-ess-mode): added ac support

	* ess-r-d.el (R): added ac support

	* ess-custom.el (ess-use-ac-p, ess-ac-source-R)
	(ess-ac-sources-R, ess-ac-source): added auto-complete integration.

	* ess-r-d.el (ess-R-complete-object-name): simplified
	ess-R-complete-object-name by reducing huge number of invocations
	of ess-command to 2
	(ess-R-get-rcompletions): new function - workhorse of internal
	r-completions.

	* ess-r-args.el (ess-r-args-get): new TRIM argument
	(ess-r-args-show): rearrangement of the code.

	* ess-eldoc.el (ess-eldoc): moved new-line replacement into
	ess-r-args-get.

2012-01-17  Vitalie Spinu  <spinuvit@gmail.com>

	* ess.el: added xemacs support for process-plist,
	set-process-plist, process-put and process-get.  All should be
	removed when xemacs finally supports them.

	* ess-site.el: removed the piece on customizing prompts, it does
	not work and is misleading for the users.

	* ess-r-d.el (R): write proc version into dribble.

	* ess-inf.el (ess-multi): marking newly created ess process as
	busy and wait for the proc afterward.

2012-01-16  Vitalie Spinu  <spinuvit@gmail.com>

	* ess-trns.el (ess-transcript-mode): small adjustment of the prompt.

	* ess-inf.el (inferior-ess-get-old-input): supports both fields
	and regexp comint and acts in accordance with the value of
	'comint-use-prompt-regexp.
	(ess-smart-comma): improved usability.

	* ess-custom.el (ess-handy-commands): improved handy commands for
	smart comma.

	* ess-trns.el (ess-transcript-mode): set comint-use-prompt-regexp
	to t in trns-mode and adjusted regexp of the inferior-ess-prompt.

2012-01-15  Vitalie Spinu  <spinuvit@gmail.com>

	Major re-factoring of ess-inf.el - new waiting-for-prompt mechanism.

	* ess-inf.el (ordinary-insertion-filter): complete cleanup.
	(inferior-ess-output-filter): sets process status (i.e. busy,
	sec-prompt properties)

	* ess-inf.el (ess-multi): removed inferior-ess-wait-for-prompt and
	replaces with ess-wait-for-process which uses new prompt
	monitoring mechanism
	(ess-eval-linewise): removed timeout-ms and replaced with wait-sec
	to be parsed to ess-wait-for-process. Default is 0s. Removed
	kludges and prompt waiting loop.
	(inferior-ess-get-old-input): completely redefined to take
	advantage of fields.
	(inferior-ess-goto-input-end):
	(inferior-ess-goto-input-end): new functions to navigate through
	input by means of fields in inferior-buffer or transcript.

	* ess-custom.el (inferior-ess-primary-prompt): simplified default
	prompts to "> " and "+ "

	* ess-arc-d.el (xxx-customize-alist): replaced deprecated
	comint-use-prompt-regexp-instead-of-fields with
	comint-use-prompt-regexp.

2012-01-14  Vitalie Spinu  <spinuvit@gmail.com>

	* ess-r-d.el (R-customize-alist): removed
	inferior-ess-command-prompt. It is no longer necessary with recent
	changes in the waiting mechanism.


2012-01-14  Vitalie Spinu  <spinuvit@gmail.com>

	* ess-eldoc.el (ess-eldoc): remove new lines from argument list to
	avoid frequent distortion of emacs windows.

2012-01-07  Martin Maechler  <maechler@stat.math.ethz.ch>

	* ess-mode.el (ess-mode-map): C-c . sets style (as in C-mode)

2011-12-23  Vitalie Spinu  <spinuvit@gmail.com>

	* ess-inf.el (ess-smart-comma): inspired by slime-repl ,shortcut.
	If "," is the first character typed in the inferior-ess buffer it
	requests for execution one of the commands in ess-handy-commands
	list.

2011-12-14  Vitalie Spinu  <spinuvit@gmail.com>

	* ess-mode.el (ess-calculate-indent): let bind
	beginning-of-defun-function to nil in ess-calculate-indent to
	prevent the use of ess-beginning-of-function

2011-12-13  Vitalie Spinu  <spinuvit@gmail.com>

	* ess-mode.el (ess-mode): set beginning-of-defun-function and
	end-of-defun-function to make swank/slime work.
	(ess-function-pattern): allowed for function names of the form
	'.+', '.+', ".+" in ess-R-function-pattern.

2011-12-12  Vitalie Spinu  <spinuvit@gmail.com>

	* ess-developer.el (ess-developer): the bulk of ess-developer.el
	and ess-developer.R is finished. See the file header for the full
	details.

2011-12-01  Vitalie Spinu  <spinuvit@gmail.com>

	* ess-r-d.el (ess-library): ido interface to library()

2011-11-24  Vitalie Spinu  <spinuvit@gmail.com>

	* ess-inf.el (ess-prompt-wait): ess-prompt-wait is more
	sophisticated now. It checks for prompt only if no more output has
	been received from the process. Looking-at is replaced with
	re-search-forward in order to avoid anchoring the prompt to the
	bol.

2011-11-18  Vitalie Spinu  <spinuvit@gmail.com>

	* ess-developer.el (ess-developer-source-current-file):
	interface to insertSource.

	* ess-inf.el (ess-get-process-variable): added (boundedp var)
	check.  If var is not defined ess-get-process-variable returns
	nil. Useful when some vars are defined for one mode and not for
	others.

2011-11-17  Vitalie Spinu  <spinuvit@gmail.com>

	* ess-inf.el (ess-eval-function-or-paragraph-and-step): now calls
	ess-eval-function in order to reuse ess-developer and ess-tracebug
	improvements of ess-eval-function.
	(ess-eval-function): new argument 'no-error


2011-11-14  Vitalie Spinu  <spinuvit@gmail.com>

	* ess-help.el (ess-read-helpobj-name-default): defined alias for
		  ess-helpobj-at-point.

2011-11-13  Vitalie Spinu  <spinuvit@gmail.com>

	* ess-help.el (ess-helpobj-at-point): modified the name of
	ess-read-helpobj-name-default to a more intuitive one and
	consistent with emacs conventions.

	* ess-custom.el (ess-help-pop-to-buffer): If non-nil ess-help
	buffers are given focus during the display.
	(ess-ido-flex-matching): if you don't use ido flex matching but
	still want it for ESS, here it is.

	* ess-help.el (ess-display-help-on-object): put cache update on
	universal argument, it also regenerates the help buffer as
	before. Removed curr-* kludge which was not necessary. Removed the
	handling of help buffer into separate function.
	(ess-help-type): local variable in help files holding the help
	type symbol. So far, 'help, 'index, 'vignette.
	(ess-help-object): local in help files holding the name of the
	help object, i.e. name of the package for index and help topic for
	ordinary help.
	(ess-help-mode-map): new keys - i for index, v for vignette, w for
	help in web-browser. "q" key is not burring the buffer instead of
	jumping to the end of ESS. C-c C-z is standard combination for
	that action.
	(ess-help-mode-menu): new menu entries for index vignette and
	browse in web-browser.
	(ess-find-help-file): This one does not do the prompt processing
	anymore. Everything is done in ess-completing-read now.
	(ess-get-help-topics-list): topics are now list of strings instead
	of alist. IDO and emacs handles them better. A workaround is
	implemented for Xemacs to use alist in ess-completing-read.
	-------------
	New functions:
	(ess-display-index): linked index with ido request.
	(ess-R-display-vignettes, ess-display-vignettes): display
	vignettes in nicely formatted, linked help buffer. In xemacs emits
	the call to browseVignettes() instead.
	(ess-display-help-in-browser): pop the current help page in
	browser.
	(ess--switch-to-help-buffer): display help buffers, consistently
	with `ess-help-pop-to-buffer' and `ess-help-own-frame'.

	* ess.el (ess-completing-read): moved code around.

	* ess-inf.el (ess-eval-function): integrated ess-developer in ess-eval-function
	Works only for R, useful for S as well?

	* ess-mode.el (ess-mode): integrated mode-line-indicator.

	* ess-inf.el (inferior-ess-mode): integrated mode-line-indicator.

	* ess-custom.el (ess-mode-line-indicator): added dynamic mode-line
	indicator. Mode line of ess-mode is now in sync with the
	associated process. This feature is used by ess-developer and
	ess-tracebug.  Xemacs does not have the necessary support for it.

2011-11-12  Vitalie Spinu  <spinuvit@gmail.com>


	* ess.el (ess-completing-read): new function to use for completion
	in ESS. It uses ido completion mechanism whenever available, and
	falls back on classical completing-read  otherwise.

	* ess-r-d.el (ess-install.packages): fast way to instal packages
	with ido interface.

	* ess-custom.el (ess-use-ido): users can disable ido if they
	don't want it.
	(ess--completing-hist): new internal variable to store completion
	history.

	* ess-inf.el (ess-get-words-from-vector): addapted regular
	expression to match "\"", this was breaking the command
	before. See etc/R-ESS-bugs.el (bug 1).

	Added comment on max.print truncating the vector in the
	doc string (bug 2 in etc/R-ESS-bugs.el). Sill not sure if
	should wrap the code automatically or leave it to the user.

2011-11-11  Vitalie Spinu  <spinuvit@gmail.com>

	* ess-r-d.el (R-customize-alist): added
	`inferior-ess-command-prompt' to R-customize-alist. Solves bug 3
	in etc/R-ESS-bugs.el.

	* ess-custom.el (inferior-ess-command-prompt): new prompt regexp
	to be used specifically in ess-command. If nil (the default)
	ess-command uses `inferior-ess-primary-prompt' as it was before.

	* ess-inf.el (ess-command): Anchoring the prompt to the end of
	buffer in order to avoid premature prompt detection (see
	etc/R-ESS-bugs.el bug 4). Moved ..ok{ess-command} inside
	unwind-protect. Before it was ..ok even when ess-command failed.
	(ess-prompt-wait): Added new required parameter PROMPT-REG for the
	local prompt regexp to be passed explicitly. Before, it was using
	global value of the prompt regexp.
	Dropped start-of-output argument. It's never used in ess-code and
	had confusing meaning wich was not even documented.

2011-11-03  Rodney Sparapani  <rsparapa@mcw.edu>

	* ess-sas-l.el (sas-fix-life-tables): if read-only,
	then toggle to read-write first
	(SAS-listing-mode): name ESS[LST] for emacs functionality
	that cares about names like tabbar

2011-09-30  Rodney Sparapani  <rsparapa@mcw.edu>

	* ess-sas-a.el (ess-sas-graph-view): search for GSASFILE more
	robust to handle recent versions of SAS and embedded dots in
	filename

2011-09-17  Henning Redestig  <henning@psc.riken.jp>

	* ess-roxy.el (ess-roxy-fill-field): Filling text inside roxygen
	entries now operate on individual paragraphs instead of the whole
	field.

2011-09-16  Sebastian P. Luque  <spluque@gmail.com>

	* ess-swv.el (ess-swv-remove-TeX-commands): Simplify removal of
	commands from TeX-command-list (AUCTeX users).  Thanks to Stephen.
	(ess-swv-toggle-plug-into-AUCTeX): Fixed doc string.

2011-09-11  Henning Redestig  <henning@psc.riken.jp>

	* ess-roxy.el (ess-roxy-update-entry): fixes problem with roxy
	entries in the beginning of a file

2011-09-03  Henning Redestig  <henning@psc.riken.jp>

	* ess-roxy.el (ess-roxy-in-header-p): fix introduced bug in update-entry

2011-09-01  Henning Redestig  <henning@psc.riken.jp>

	* ess-roxy.el (ess-roxy-get-args-list-from-entry): couldnt really
	handle the ... argument param description before. can now.

2011-09-01  Martin Maechler  <maechler@stat.math.ethz.ch>

	* ess-custom.el (ess-history-file): now three-valued;
	(nil, t, <string>). If nil, *no* history is read or written.

	* ess-inf.el (inferior-ess, ess-multi): ess-history-file changes;
	finally *use* the ess-history-directory.

2011-08-31  Henning Redestig  <henning@psc.riken.jp>

	* ess-roxy.el (ess-roxy-end-of-field): attempt to handle mutiple
	paragraphs inside @param fields etc.

2011-08-31  Sebastian P. Luque  <spluque@gmail.com>

	* ess-help.el (ess-get-help-aliases-list): Choose whether to use
	.readRDS() or readRDS() based on R version.

2011-08-30  Sebastian P. Luque  <spluque@gmail.com>

	* ess-swv.el (ess-swv-plug-into-AUCTeX): Evaluate this function
	after loading tex.

2011-08-18  Rodney Sparapani  <rsparapa@mcw.edu>

	* ess-bugs-d.el (ess-bugs-switch-to-suffix): let's not
	magnify burn-in (via the thinning multiple)

2011-08-17  Stephen Eglen  <stephen@gnu.org>

	* ess-r-d.el (ess-r-versions): Add "R32" and "R64" if working on a
	mac.

2011-07-28  Rodney Sparapani  <rsparapa@mcw.edu>

	* ess-bugs-d.el (ess-bugs-switch-to-suffix): complete
	support for thinning:  ESS[BUGS] appears to be ready
	for release

2011-07-27  Martin Maechler  <maechler@stat.math.ethz.ch>

	* ess-s-l.el (ess-insert-S-assign): factored out from
	ess-smart-underscore; now also assigned to A-- for *-MM-keys.


2011-07-22  Rodney Sparapani  <rsparapa@mcw.edu>

	* ess-bugs-d.el (ess-bugs-na-bmd): workaround the
	OpenBUGS nohup bug with "at"; this time without
	creating additional files, i.e. piping to "at"

2011-07-20  Rodney Sparapani  <rsparapa@mcw.edu>

	* ess-sas-a.el (ess-sas-cd): attempt to workaround Emacs bug; shell
	buffer snarfing the cd command.

	* ess-bugs-d.el (ess-bugs-na-bmd): ditto

2011-07-08  Rodney Sparapani  <rsparapa@mcw.edu>

	* ess-bugs-d.el (ess-bugs-font-lock-keywords): adding
	keywords that are members of both the OpenBUGS script
	language and BRUGS (why the 2 sets are not the
	same; I don't know)

2011-07-05  Rodney Sparapani  <rsparapa@mcw.edu>

	* ess-bugs-d.el (ess-bugs-na-bmd): workaround the
	OpenBUGS nohup bug with "at"

2011-06-24  Rodney Sparapani  <rsparapa@mcw.edu>

	* ess-jags-d.el (ess-jags-na-jmd): we now support bash

2011-06-23  Rodney Sparapani  <rsparapa@mcw.edu>

	* ess-bugs-l.el (ess-bugs-next-action): separation of
	ESS[BUGS] and ESS[JAGS] is now functional.  ESS[JAGS]
	is pretty complete, but ESS[BUGS] is still in development,
	however, it does appear to work.

2011-06-22  Rodney Sparapani  <rsparapa@mcw.edu>

	* ess-bugs-d.el (ess-bugs-font-lock-keywords): updating to
	new OpenBUGS scripting language (incomplete so far, but
	serviceable)

2011-06-21  Rodney Sparapani  <rsparapa@mcw.edu>

	* ess-sas-a.el (ess-rtf-replace-chars): fixing form feed bug

	* ess-bugs-d.el/ess-custom.el/ess-compat.el:
	fix a bunch of bugs and get ESS[BUGS] working for GNU Emacs
	utilize (ess-sleep) after (shell) which, apparently, is
	necessary for GNU Emacs; rename ess-sleep-for to
	ess-sleep-for-shell and move to ess-custom

2011-06-20  Henning Redestig  <henning@psc.riken.jp>

	* ess-roxy.el (ess-roxy-get-function-args): Enhancement to handle
	in-definition comments per Tengfei Yin's request

2011-06-14  Rodney Sparapani  <rsparapa@mcw.edu>

	* ess-utils.el (ess-revert-wisely): stores
	and restores the point after revert

2011-06-07  Rodney Sparapani  <rsparapa@mcw.edu>

	* ess-sas-l.el (SAS-log-mode): change
	mode-name to ESS[LOG] so that tabbar-mode
	knows to list the .log's separately from
	the .sas buffers

2011-05-31  Rodney Sparapani  <rsparapa@mcw.edu>

	* ess-sas-l.el (sas-fix-life-tables): re-implemented
	with re-search-forward/replace-match
	(fix-page-breaks): re-implemented
	with re-search-forward/replace-match; unfortunately,
	not really sure what this function is meant to do;
	probably not very useful to anyone at this point, but
	it does compile without any warnings!

2011-05-27  Rodney Sparapani  <rsparapa@mcw.edu>

	* ess-sas-a.el: re-implemented rudimentary RTF support since
	GNU Emacs does not work with rtf-support.el (sadly, XEmacs
	has had this for over a decade); does NOT support font re-sizing;
	you are stuck with a point size of 8.  Enjoy!

2011-05-26  Stephen Eglen  <stephen@gnu.org>

	* ess-inf.el (ess-eval-paragraph-and-step): Apply Erik Iverson's
	patch from Feb 2011, so that after evaluating the paragraph, it
	skips any blank lines and comments, just like
	ess-eval-line-and-step.
	(ess-eval-function-or-paragraph-and-step): As above.

2011-05-08  Sebastian P. Luque  <spluque@gmail.com>

	* ess-inf.el (ess-show-buffer): Fixed minor typo in doc string.

2011-05-05  Rodney Sparapani  <rsparapa@mcw.edu>

	* ess-sas-a.el: several changes necessary to
	support GNU Emacs for ESS[SAS] batch

2011-04-06  Rodney Sparapani  <rsparapa@mcw.edu>

	* ess-sas-l.el (SAS-mode-font-lock-keywords): most
	common SAS/Graph statements now added

2011-04-01  Rodney Sparapani  <rsparapa@mcw.edu>

	* ess-sas-l.el (SAS-mode-font-lock-keywords): adding
	a few common SAS/Graph statements, but much more is
	left to be done

2011-03-25  Rodney Sparapani  <rsparapa@mcw.edu>

	* ess-sas-l.el (sas-fix-life-tables): I assume that sed
	command worked for someone at some point, but it was not
	working for me; and it was overly complicated, so I
	simplified; hopefully it works now; please test.

2011-03-02  Sebastian P. Luque  <spluque@gmail.com>

	* ess-rutils.el: Standardized function names for consistency.
	Thanks to Cesar Rabak (ESS-help).

2011-02-28  Rodney Sparapani  <rsparapa@mcw.edu>

	* ess-site.el, ess-bugs-l.el, ess-bugs-d.el, ess-jags-d.el:
	Batch BUGS is back!  With OpenBUGS, a batch BUGS script is
	available for Linux.  Therefore, since it seems that BUGS
	and JAGS must co-exist (rather than a transition from BUGS
	to JAGS), .bug files are in ESS[BUGS] mode and .jug files
	are in ESS[JAGS] mode.  ESS[BUGS] now works like ESS[JAGS]
	rather than the orignal mode ESS[BUGS] mode which was
	difficult to maintain.  However, ESS[BUGS] needs a lot of
	work such as support for thinning, multiple data files,
	etc.

2011-02-14  Sebastian P. Luque  <spluque@gmail.com>

	* ess-swv.el (ess-swv-add-TeX-commands): Use "%t" instead of "%s"
	when Sweave'ing via AUCTeX.

2011-02-13  Sebastian P. Luque  <spluque@gmail.com>

	* ess-custom.el (ess-swv-plug-into-AUCTeX-p): New customizable
	variable, which defaults to nil, to determine whether AUCTeX
	interface is enabled or not.

	* ess-swv.el: New functions to allow working with Sweave via
	AUCTeX.

2011-02-02  Richard M. Heiberger  <rmh@temple.edu>

	* ess-custom.el (ess-program-files, ess-program-files-64)
	(ess-SHOME-versions, ess-SHOME-versions-64)
	(inferior-S+6-program-name, inferior-Sqpe+6-program-name)
	(inferior-Sqpe+6-SHOME-name): Pathnames for all 32-bit and 64-bit
	versions of Sqpe.  Add the most recent "/TIBCO/splus82" and make
	it the default.
	* ess-sp6w-d.el (ess-sqpe-versions-create): Give the function an
	argument of pathnames and an indicator whether they are 32-bit or
	64bit pathnames.
	* ess-site.el (ess-s-versions-created): Use the revised functions
	and variables to find all 32-bit and 64-bit versions of Sqpe.

2011-02-01  Martin Maechler  <maechler@stat.math.ethz.ch>

	* ess-r-d.el (R): change use-dialog-box (to nil) only on windows.

	* ess-inf.el (ess-get-directory): now use new inferior-R-version
	which is set in the created R-X.Y version functions.

2011-01-31  Martin Maechler  <maechler@stat.math.ethz.ch>

	* ess-site.el (ess-rterm-version-paths): now use *long* filenames
	* ess-r-d.el (ess-r-versions-create): ditto; now produce "proper"
	version names.
	* ess-r-d.el (ess-rterm-arch-version): extend to return cons; and
	use "-32bit" / "-64bit" in the bi-arch cases.


2011-01-19  Stephen Eglen  <stephen@gnu.org>

	* ess-rd.el (Rd-preview-help): Quote filename to prevent spaces in
	filenames causing problems running the shell-command.
	Fix up so that navigation shortcuts present in normal R Help buffers
	work in the output buffer.
	Add a short docstring and tidy code.

2011-01-12  Richard M. Heiberger  <rmh@temple.edu>

	* ess-site.el (ess-rterm-version-paths): extend to find all 32-bit
	and 64-bit versions of R using both the newer R-2.12.x naming
	convention using the architecture-specific i386 and x64
	subdirectories and the older R-2.11.x naming convention.
	* ess-r-d.el (ess-rterm-arch-version): Isolate this function from within
	ess-r-versions-create to construct an architecture-specific name
	for VERSION, an absolute path to R on Windows.
	* ess-r-d.el (ess-r-versions-create): Remove
	ess-rterm-arch-version into its own function.


2010-12-13  Stephen Eglen  <stephen@gnu.org>

	* ess-inf.el (ess-request-a-process): Set default to ess-dialect
	rather than ess-language.  Patch from Vitalie S.

2010-11-27  Martin Maechler  <maechler@stat.math.ethz.ch>

	* ess-inf.el (ess-eval-buffer-from-beg-to-here, *-from-here-to-end):
	new functions thanks to Roland Rau, with
	* ess-mode.el (ess-mode-map, ess-mode-menu): key bindings C-c [up]
	/ [down] and corresponding menu entries.

2010-11-25  Henning Redestig  <henning@psc.riken.jp>

	* ess-roxy.el (ess-roxy-preview): Fixed introduced bug that broke
	preview for functions with empty lines.

2010-11-24  Henning Redestig  <henning@psc.riken.jp>

	* ess-roxy.el (ess-roxy-get-function-args): fix bug that stopped
	ess-roxy from updating setMethod definitions.

2010-11-23  Henning Redestig  <henning@psc.riken.jp>

	* ess-roxy.el (ess-roxy-preview): enable preview for all types of
	entries (not only for functions)
	(ess-roxy-toggle-roxy-region): make toggle region operate on the
	visible region instead of the actual start and the
	beginning of the region (behave more like comment-region)

	* ess-mode.el (ess-mode-menu): link to new ess-roxy-preview-HTML
	function in the roxygen menu

	* ess-roxy.el (ess-roxy-preview-HTML): New function that
	generates (and opens) a HTML version of a roxygen entry. Request
	from Kevin Wright.

2010-11-02  Sebastian P. Luque  <spluque@gmail.com>

	* ess-help.el: Do not use (mapcar 'list ...) construct in
	`ess-get-help-files-list', and `ess-get-help-aliases-list', since
	we only need to create lists of lists in `ess-find-help-file',
	where it's needed for useful completion.
	Always return the existing `ess-help-topics-list' list if one
	exists for the current process.

2010-11-01  Sebastian P. Luque  <spluque@gmail.com>

	* ess-help.el (ess-find-help-file): Implemented caching of help
	topics (thanks to Vitalie Spinu).

	* ess-custom.el (ess-help-topics-list): New buffer-local variable
	needed for caching help topics.

2010-10-30  Martin Maechler  <maechler@stat.math.ethz.ch>

	* ess-rd.el (Rd-section-names, Rd-keywords): "subsection" etc

2010-10-28  Henning Redestig  <henning@psc.riken.jp>

	* ess-custom.el (ess-roxy-tags-param): Vinh Nguyens patch for
	updating the available roxygen tags

2010-10-21  Stephen Eglen  <stephen@gnu.org>

	* ess-site.el (interpreter-mode-alist): Condition upon XEmacs to
	prevent "r" regexp from matching interpreters like "perl".  Bug
	reported by Alex Lancaster.

2010-10-14  Rodney Sparapani  <rsparapa@mcw.edu>

	* ess-sas-l.el (SAS-mode-font-lock-keywords): bringing the
	PROCs up to v. 9.22

2010-09-30  Rodney Sparapani  <rsparapa@mcw.edu>

	* ess-sas-l.el (SAS-mode-font-lock-keywords): many ERROR
	and WARNING messages end in period, period single space or
	period double space (the double space coming from ancient
	typewriter trained typists like myself)

2010-09-21  Rodney Sparapani  <rsparapa@mcw.edu>

	* ess-mode.el (ess-electric-brace): fix curly braces
	bug for XEmacs as reported by Joshua Wiley

2010-09-20  Henning Redestig  <henning@psc.riken.jp>

	* ess-roxy.el (ess-roxy-update-entry): optionally do not fill
	parameter descriptions upon ess-roxy-update-entry.

2010-08-21  Stephen Eglen  <stephen@gnu.org>

	* ess-inf.el (ess-load-file): Check that tramp-tramp-file-p is
	defined before using.

2010-08-20  Stephen Eglen  <stephen@gnu.org>

	* ess-rdired.el (ess-rdired-objects): R variable names can include
	spaces; handle this case.  Bug report by Sigve Berge Hofland
	<sigve@hofland.no> 2010-08-14.

	* ess-inf.el (ess-load-file): If filename is a tramp-filename,
	preserve just the localname of the file.  Bug report and patch
	provided by Erik Iverson <eriki@ccbr.umn.edu> 2010-08-13.

2010-08-11  Martin Maechler  <maechler@stat.math.ethz.ch>

	* ess-trns.el (ess-transcript-clean-region): give error (instead of
	"hang") when inferior-ess-prompt is empty.

2010-08-11  Henning Redestig  <henning@psc.riken.jp>

	* ess-custom.el: advice user that no empty lines are allowed in
	description

	* ess-roxy.el (ess-roxy-update-entry): improved documentation

2010-08-10  Henning Redestig  <henning@psc.riken.jp>

	* ess-custom.el (ess-roxy-template-alist): less cryptic default
	for description and details fields

2010-08-06  Henning Redestig  <henning@psc.riken.jp>

	* ess-roxy.el (ess-roxy-get-function-args): fixed bug: function
	args could not be fetched if 'function' was part of the function
	name

2010-07-29  Sebastian P. Luque  <spluque@gmail.com>

	* Makefile (clean): 4394 Reverted this rule to the previous
	version since it was intended to also clean files with older
	names.  Removed 'ess-rdired.elc' from this rule, since it is
	already in the ELC variable, and "clean" removes those files.
	However, kept the fixed 'ess-xls-d.elc' and 'ess-vst-d.elc' rules.

2010-07-28  Sebastian P. Luque  <spluque@gmail.com>

	* ess-inf.el: 4369 Corrected autoloading of
	`ess-R-complete-object-name' (due to old renaming below).

	* Makefile: 4350 Corrected the "clean" target to account for
	old renaming of essd-* files.

2010-07-12  Martin Maechler  <maechler@stat.math.ethz.ch>

	* ess-s-l.el (ess-use-this-dir): renamed and moved here: For S and R.
	(ess-mode-hook): bind ess-use-this-dir to M-<RET>

2010-07-05  Stephen Eglen  <stephen@gnu.org>

	* ess-r-d.el (ess-R-use-this-dir): New defun.

2010-07-01  Stephen Eglen  <stephen@gnu.org>

	* ess-eldoc.el (ess-use-eldoc): Use the new R-mode-hook instead of
	ess-mode-hook.

2010-06-26  Martin Maechler  <maechler@stat.math.ethz.ch>

	* ess-custom.el (R-mode-hook): new, use in
	* ess-site.el: add ess-roxy-mode to R-mode-hook instead of
	ess-mode-hook.

2010-06-22  Martin Maechler  <maechler@stat.math.ethz.ch>

	* ess-swv.el: allow customizable "pdflatex" command, via
	* ess-custom.el (ess-swv-pdflatex-commands, ess-sweave): new
	variable, in new group;

2010-06-22  Stephen Eglen  <stephen@gnu.org>

	* ess-inf.el (ess-complete-filename): Use
	comint-dynamic-complete-filename so that filename is not expanded.

	* ess-r-d.el (ess-R-complete-object-name): If there are no
	possible-completions, should return nil, so that when this
	function is called from comint-dynamic-complete-functions, other
	functions can then be tried.  This should fix bug that history
	expansion was not working (reported by Vinu Jacob).

2010-06-10  Martin Maechler  <maechler@stat.math.ethz.ch>

	* ess-r-d.el (ess-dirs): give a message, and also set ess-directory.

2010-06-06  Sebastian P. Luque  <spluque@gmail.com>

	* ess-swv.el (ess-swv-PDF): 4308 Fixed cmdstr-*.

	* ess-rutils.el (ess-rutils-updatepkgs): 4352 Use better defaults.

2010-06-03  Sebastian P. Luque  <spluque@gmail.com>

	* ess-help.el (ess-find-help-file): 4318 Replaced `delete-dups' by
	`ess-uniq-list', since XEmacs doesn't know about it.

	* ess-rutils.el: 4345 Redesigned menu generation and key binding
	definitions so that Xemacs understands them.

2010-06-03  Stephen Eglen  <stephen@gnu.org>

	* ess-inf.el (inferior-ess-mode): Bind M-RET to 'ess-dirs in *R*
	and *S* buffers only.
	* ess-r-d.el (ess-dirs): New function.

2010-05-26  Sebastian P. Luque  <spluque@gmail.com>

	* ess-rutils.el (ess-rutils-objs): 4299 Added `fit-frame' (if
	available) after calling rdired.

2010-05-23  Richard M. Heiberger  <rmh@temple.edu>

	* ess-site.el, ess-r-d.el: Detect cases when `R/R-x.y.x' exists and
	`R/R-x.y.z/bin/Rterm.exe' does not exist.  In `ess-find-rterm' in file
	`ess-r-d.el', replace such values with `nil'.  In `ess-site.el',
	use `ess-flatten-list' to remove the `nil'.

2010-05-20  Rodney Sparapani  <rsparapa@mcw.edu>

	* ess-sas-a.el (ess-sas-file-path/ess-sas-rtf-portrait):
	creation of portrait RTFs with the ESS[SAS] font sizes
	for non-ESS[SAS]-related buffers, such as .el, now
	allowed, but functionality is somewhat limited
	TODO: ess-sas-rtf-landscape

2010-05-19  Rodney Sparapani  <rsparapa@mcw.edu>

	* ess-custom.el (ess-eval-deactivate-mark): The default is true
	since ESS version 5.9, except on XEmacs which doesn't have
	\\[deactivate-mark] and friends

2010-05-18  Rodney Sparapani  <rsparapa@mcw.edu>

	* ess-inf.el (ess-eval-linewise): Partially work around a bug
	in GNU Emacs 23.x; thanks to Markus Triska; see
	http://article.gmane.org/gmane.emacs.ess.general/4366

2010-05-18  Stephen Eglen  <stephen@gnu.org>

	* ess-custom.el (ess-own-style-list): New customized variable.
	(ess-add-style): New function, to allow new indentation styles to
	be added.
	Nine indentation variables no longer defcustom, as they are set
	through the `ess-set-style' code, and thus not directly changeable
	by the user via customize.

2010-05-17  Sebastian P. Luque  <spluque@gmail.com>

	* ess-help.el: 4278 `ess-find-help-file' now calls the additional
	function `ess-get-help-aliases-list' so that it offers completion
	on aliases, in addition to object names, removing duplicates.

2010-05-17  Richard M. Heiberger  <rmh@temple.edu>

	* ess-site.el: I added a call to `w32-short-file-name' on each item
	in `ess-rterm-version-path'.  Otherwise Windows can't find files
	with embedded spaces in the directory name.

	I redefined S in Windows.  Now it gives a message to start the S
	GUI from the icon and then connect to it with M-x `S-existing'.
	This applies to M-x S, to the S menu item, and to clicking on the
	icon.

	* ess-sp6w-d.el: turned off a few more `use-dialog-box' and put in
	some more `w32-short-file-name' calls.

2010-05-16  Richard M. Heiberger  <rmh@temple.edu>

	* ess-sp6w-d.el, ess-r-d.el: set `use-dialog-box' to nil for Windows.
	Old version of Windows can't load directories from the dialog.

	* ess-site.el: I revised `ess-rterm-version-path' so it will find
        both 64-bit and 32-bit versions of R on 64-bit Windows.  I tested it
        on 64-bit Windows 7 and 32-bit Windows XP.

	* ess-toolbar.el: add C-c C-c
	`ess-eval-function-or-paragraph-and-step' to `ess-toolbar-items'.
	Started to change spluslogo to splus_icon_small logo (from S-Plus 7 and
	earlier to S+ 8).  This needs an xpm and ppm file and permission
	from TIBCO.  I wrote to Lou Bajuk asking for permission.

2010-05-13  Rodney Sparapani  <rsparapa@mcw.edu>

	* ess-sas-l.el (SAS-mode-font-lock-keywords): we can safely
	assume that any line starting with @ is not a NOTE, ERROR
	or WARNING.  TODO; create separate .sas and .log keywords

2010-05-10  Sebastian P. Luque  <spluque@gmail.com>

	* ess-swv.el (ess-swv-PDF): 4251 Fixed command string for
	`shell-command' to view file.

2010-05-05  Martin Maechler  <maechler@stat.math.ethz.ch>

	* ess-site.el (ess-font-lock-mode): is alone determining the
	turn-on-font-lock setting in the major modes' hooks.

	* ess-roxy.el (ess-roxy-preview-Rd): more careful checking if
	require(roxygen) works.

2010-05-03  Rodney Sparapani  <rsparapa@mcw.edu>

	* ess-inf.el (ess-eval-region): don't call
	deactivate-mark unless it is bound

2010-04-26  Henning Redestig  <henning.red@googlemail.com>

	* ess-roxy.el (ess-roxy-insert-args): do not add param field to
	functions without arguments

	* ess-mode.el (ess-mode-menu): menu entries for editing roxygen
	entries

2010-04-16  Sebastian P. Luque  <spluque@gmail.com>

	* ess-rutils.el (ess-rutils-keys): 4298 Turn on by default, now
	that bindings do not interfere with anything.

2010-04-15  Sebastian P. Luque  <spluque@gmail.com>

	* ess-rutils.el: 4297 Unconditionally activate submenu Rutils, and
	changed key bindings to avoid using 'C-c c' (reserved for users).

2010-04-14  Sebastian P. Luque  <spluque@gmail.com>

	* ess-rutils.el (ess-rutils-htmldocs): 4296 Fixed doc string.

2010-04-13  Sebastian P. Luque  <spluque@gmail.com>

	* ess-rutils.el: 4290 Incorporated R function
	.rutils.help.start(), defined in etc/ess-rutils-help-start.R so
	that `ess-rutils-htmldocs' is now fully functional.
	(ess-rutils-rhtml-fn): 4294 Use `expand-file-name' to define path
	to ess-rutils-help-start.R.
	Reintroduced autoloading of ess-rdired.el; we really need it.

2010-04-11  Sebastian P. Luque  <spluque@gmail.com>

	* ess-rutils.el: 4271 Provided optional argument REMOTE to
	`ess-rutils-htmldocs', fixed doc strings throughout.

2010-04-10  Martin Maechler  <maechler@stat.math.ethz.ch>

	* ess-s-l.el (S-indent-line): also consider '#!'; using patch
	from Jeffrey Arnold
	* ess-site.el (interpreter-mode-alist): ditto
	* ess-mode.el (ess-comment-indent): ditto

2010-03-25  Martin Maechler  <maechler@stat.math.ethz.ch>

	* ess-roxy.el (ess-roxy-get-function-args): also remove tabs

2010-03-24  Rodney Sparapani  <rsparapa@mcw.edu>

	* ess-sas-l.el (SAS-mode-font-lock-keywords): although note
	is a keyword in SAS/GRAPH, it is not used very much, but
	the false positive %put note: ...; is used quite often;
	therefore, the note statement is no longer fontified

2010-03-24  Martin Maechler  <maechler@stat.math.ethz.ch>

	* ess-roxy.el (ess-roxy-mode): font-lock-add-keywords etc is not
	available and hence not called for XEmacs.

2010-03-22  Martin Maechler  <maechler@stat.math.ethz.ch>

	* ess-custom.el (ess-eval-deactivate-mark): change default to t

2010-02-16  Sebastian P. Luque  <spluque@gmail.com>

	* ess-rutils.el: 4268 Removed `ess-rutils-chgdir', already
	available as `ess-change-directory' in ess-utils.el, and rebound
	key to that function in menu and optional key bindings.

2010-02-15  Rodney Sparapani  <rsparapa@mcw.edu>

	* ess-sas-l.el (SAS-mode-font-lock-keywords): more statement
	names

2010-02-05  Stephen Eglen  <stephen@gnu.org>

	* ess-custom.el: Tidy up docstrings for defcustom items.
	Asterisk is not used at start of docstring; prefer 'Non-nil means
	...' notation for binary variables.

2010-02-05  Sebastian P. Luque  <spluque@gmail.com>

	* ess-rutils.el: 4265 Placed `ess-rutils-keys' under the ess-R
	customization group, not under the inexistent ess-r.

2010-02-05  Henning Redestig  <henning@psc.riken.jp>

	* ess-custom.el (ess-user-full-name): defines the user name which
	is also becomes default for the author field in roxy entries

2010-02-04  Sebastian P. Luque  <spluque@gmail.com>

	* ess-rutils.el: New file

2010-02-03  Rodney Sparapani  <rsparapa@mcw.edu>

	* Makefile (clean): remove more (and hopefully all) legacy .elc files
	* renamed ess-mous.el to ess-mouse.el (renames appear to be complete)

2010-02-02  Henning Redestig  <henning@psc.riken.jp>

	* ess-roxy.el (ess-roxy-update-entry): corrected behavior when
	adding roxygen entries to function with preceeding comments
	* deleted ess-roxygen.el
	* ess-r-d.el removed references to ess-roxygen.el
	* ess-site.el removed references to ess-roxygen.el, replaced with
	ess-roxy.el

2010-02-01  Rodney Sparapani  <rsparapa@mcw.edu>

	* Makefile: add ess-comp.el to dependencies
	for targets with PRELOAD (as it should be)

2010-01-27  Rodney Sparapani  <rsparapa@mcw.edu>

	* ess-sas-l.el (SAS-mode-font-lock-keywords): new
	procedure names for SAS/STAT 9.0/9.1/9.2

2010-01-26  Rodney Sparapani  <rsparapa@mcw.edu>

	* renamed essl-s.el to ess-s-l.el
	* renamed essddr.el to ess-rd.el
	* renamed essd-sp6w.el to ess-sp6w-d.el
	* renamed essd-sp6.el to ess-sp6-d.el
	* renamed essd-sp5.el to ess-sp5-d.el
	* renamed essd-sp4.el to ess-sp4-d.el
	* renamed essd-sp3.el to ess-sp3-d.el
	* renamed essd-s4.el to ess-s4-d.el
	* renamed essd-s3.el to ess-s3-d.el
	* renamed essd-rgui.el to ess-r-gui.el
	* renamed essd-r.el to ess-r-d.el
	* renamed essd-r-args.el to ess-r-args.el
	* renamed essa-r.el to ess-r-a.el
	* renamed ess-cust.el to ess-custom.el
	* renamed ess-emcs.el to ess-compat.el

2010-01-22  Martin Maechler  <maechler@stat.math.ethz.ch>

	* ess-roxy.el: new file from Henning Redestig, after moving
	customizations to
	* ess-cust.el: + ess-roxy things

2010-01-20  Rodney Sparapani  <rsparapa@mcw.edu>

	* ess-sas-l.el (SAS-mode-font-lock-keywords): add some common
	survival analysis statements to keywords
	(SAS-mode-font-lock-keywords): remove some common false positives
	for 1 and 2 letter SAS statements

	* Makefile (clean): remove old-fashioned names too (see below)

2010-01-18  Rodney Sparapani  <rsparapa@mcw.edu>

	* essl-bugs.el renamed to ess-bugs-l.el
	* essd-bugs.el renamed to ess-bugs-d.el
	* essd-jags.el renamed to ess-jags-d.el
	* essl-sas.el renamed to ess-sas-l.el
	* essd-sas.el renamed to ess-sas-d.el
	* essa-sas.el renamed to ess-sas-a.el
	* essl-sta.el renamed to ess-sta-l.el
	* essd-sta.el renamed to ess-sta-d.el

2010-01-18  Stephen Eglen  <stephen@gnu.org>

	* essd-els.el (ess-remote): Use `ess-current-process-name' as the
	local process name if none passed to ess-remote.

2010-01-18  Martin Maechler  <maechler@stat.math.ethz.ch>

	* ess-utils.el: drop (ess-chop1)

	* essd-r.el (ess-r-versions-create): no longer use ess-chop1

2009-12-07  Martin Maechler  <maechler@stat.math.ethz.ch>

	* ess-inf.el (ess-ddeclient-p): fix blunder; add
	(ess-force-buffer-current) for now.

2009-12-04  Martin Maechler  <maechler@stat.math.ethz.ch>

	* ess-inf.el (ess-load-file): use microsoft-p instead of
	(ess-ddeclient-p) as that fails to start R automagically.

2009-12-01  Rodney Sparapani  <rsparapa@mcw.edu>

	* essa-sas.el (ess-sas-graph-view-viewer-default): kodakimg
	went the way of the dodo

2009-11-30  Rodney Sparapani  <rsparapa@mcw.edu>

	* essa-sas.el (ess-sas-rtf-portrait): oops, 11 is
	too big, but 10.5 is just right; also, refresh the
	file before making an RTF out of it

2009-10-28  Martin Maechler  <maechler@stat.math.ethz.ch>

	* ess-site.el (ess-microsoft-p): add 'help_type = "text"' to
	post-run-hook in the microsoft case.

2009-10-26  Martin Maechler  <maechler@stat.math.ethz.ch>

	* ess-cust.el (inferior-ess-r-help-command): use .help.ESS() now

	* essd-r.el (R): define .help.ESS(), R-version dependently

2009-10-09  Rodney Sparapani  <rsparapa@mcw.edu>

	* essa-sas.el (ess-sas-rtf-portrait): boost portrait font
	point size to 11

2009-10-07  Rodney Sparapani  <rsparapa@mcw.edu>

	* essa-sas.el (ess-sas-rtf-font-name): now you can
	specify the font that MS RTF are created with; previously,
	these were created with courier, however, this font is
	thin and hard to read with MS Office and OpenOffice

2009-10-06  Stephen Eglen  <stephen@gnu.org>

	* ess-cust.el (inferior-ess-r-help-command): New variable to allow
	htmlhelp to be set.
	* essd-r.el (R-customize-alist): Use above var.

2009-09-21  Rodney Sparapani  <rsparapa@mcw.edu>

	* ess-mode.el (ess-electric-brace): skeleton-pair
	takes precedence

2009-09-02  Rodney Sparapani  <rsparapa@mcw.edu>

	* essa-sas.el (ess-sas-rtf-portrait): OpenOffice Writer
	and Microsoft Word have different default margins which
	often leads to the same document displayed differently
	in each of the applications.  The wider OOWriter margins
	are now enforced so that either application can be used to
	view the documents correctly.

2009-08-05  Rodney Sparapani  <rsparapa@mcw.edu>

	* ess-cust.el (ess-r-args-electric-paren): must default to nil
	requires a conscious decision to turn on since it will
	mysteriously override smart-paren features like skeleton-pair

	* ess-mode.el (ess-mode): define "(" key only when
	ess-r-args-electric-paren is t for similar reasons

2009-06-16  Rodney Sparapani  <rsparapa@mcw.edu>

	* ess-trns.el (ess-transcript-send-command-and-move):
	patch supplied by tyler.smith@mail.mcgill.ca
	see the related discussion at
	https://stat.ethz.ch/pipermail/ess-bugs/2008q1/000489.html

2009-06-08  Martin Maechler  <maechler@stat.math.ethz.ch>

	* ess-inf.el (ess-eval-linewise): keep deactivate-mark local

2009-06-05  Rodney Sparapani  <rsparapa@mcw.edu>

	* essl-sas.el (SAS-mode-font-lock-keywords):
	missed an abbreviated keyword

2009-06-05  Stephen Eglen  <stephen@gnu.org>

	* ess-utils.el (ess-change-directory): New function.

2009-06-04  Rodney Sparapani  <rsparapa@mcw.edu>

	* ess-utils.el (ess-num-or-zero):
	added (ess-num-or-zero arg)
	If arg is a number, then return that number, otherwise return 0

	* essa-sas.el (ess-sas-goto): fix the long-time
	bug of generating an error in (ess-sas-goto "log")
	when .log does not exist

2009-06-03  Rodney Sparapani  <rsparapa@mcw.edu>

	* essl-sas.el (SAS-mode-font-lock-keywords):
	adding a few more rare NOTES

	* ess-mode.el (ess-mode): turn off annoying
	message by default, pass nil to turn it back on
	(ess-set-style something nil)

2009-06-02  Rodney Sparapani  <rsparapa@mcw.edu>

	* essl-sas.el (SAS-mode-font-lock-keywords): kill a
	false positive bug for ERRORs/WARNINGs

2009-06-01  Rodney Sparapani  <rsparapa@mcw.edu>

	* essl-sas.el (SAS-mode-font-lock-keywords): in:
	needs to be a special case for some reason

2009-05-28  Rodney Sparapani  <rsparapa@mcw.edu>

	* essl-sas.el (SAS-mode-font-lock-keywords): last tweak to
	comment statement identification (very optimistic)

	* essa-sas.el (ess-sas-goto-log): no longer highlighting error messages
 this feature never worked quite right (and was XEmacs only which is worse)
 after highlighting an error message, moving point would cause an unwanted
 highlighting between point and mark; why god, why?!?

2009-05-27  Rodney Sparapani  <rsparapa@mcw.edu>

	* essl-sas.el (SAS-mode-font-lock-keywords):
	get MPRINT right in the case where it is
	followed by a comment and add Pipe command=
	and fix functions finally

2009-05-26  Rodney Sparapani  <rsparapa@mcw.edu>

	* essl-sas.el (SAS-mode-font-lock-keywords): make call
	functions explicit, correct a few omissions, add RX
	functions...  note that not all functions are yet on
	the list as there are LOTS of functions
	also, fixing a bug... int( should only be matched
	at the beginning of a word, however, it seems to
	also be finding MPRINT(.  there must be a bug
	in the font-locking code somewhere

2009-05-22  Rodney Sparapani  <rsparapa@mcw.edu>

	* essl-bugs.el, essd-bugs.el, essd-jags.el, essl-sas.el,
	essa-sas.el: update headers/copyrights

	* essl-sas.el (SAS-mode-font-lock-keywords):
	fine-tuning ERRORs/WARNINGs

2009-05-21  Rodney Sparapani  <rsparapa@mcw.edu>

	* essl-sas.el (SAS-mode-font-lock-keywords): a few
	minor changes, ERRORs/NOTEs/WARNINGs

2009-05-20  Rodney Sparapani  <rsparapa@mcw.edu>

	* essl-sas.el (SAS-mode-font-lock-keywords): fix
	error messages that go to two lines and kill a
	long-running bug biting adjacent comments
	/* comment type 1 */ followed by
	* comment type 2 ;
	migration complete! (should have done it 9 years ago)
	there are certainly going to be some special/missed
	cases of false positives/negatives
	(bug reports and patches welcome!)

2009-05-19  Rodney Sparapani  <rsparapa@mcw.edu>

	* essl-sas.el (SAS-mode-font-lock-keywords): more
	alphabetizing, re-arranging, etc.  99.95%

2009-05-18  Rodney Sparapani  <rsparapa@mcw.edu>

	* essa-sas.el (ess-sas-toggle-sas-log-mode): really,
	really fixed now (3rd times a charm)

2009-05-15  Rodney Sparapani  <rsparapa@mcw.edu>

	* ess-eldoc.el/ess-roxygen.el/ess-toolbar.el:
	added GPLv2 or later header, etc.

	* essl-sas.el (SAS-mode-font-lock-keywords):
	a few fixes for functions and a missed NOTE

2009-05-14  Rodney Sparapani  <rsparapa@mcw.edu>

	* essl-sas.el (SAS-mode-font-lock-keywords):
	major overhaul complete (99.9%)
	PROCs now highlighted
	most keywords recognized (however, some
	dataset options are still needed)
	NOTEs and WARNINGs better detected in .log

	(ess-sas-run-regexp-opt): the new font-locking
	is better in many ways than the old font-locking
	so the default is now to use it; set this
	variable to nil to use the old font-lock code

	* essa-sas.el (ess-sas-toggle-sas-log-mode):
	still trying to get this right, first kill
	.log buffer, then re-open (see below)

2009-05-13  Rodney Sparapani  <rsparapa@mcw.edu>

	* essl-sas.el (SAS-mode-font-lock-keywords): a
	few more keywords, a bug-fix and some comment
	re-organization, 99.5%

2009-05-12  Rodney Sparapani  <rsparapa@mcw.edu>

	* essl-sas.el (SAS-mode-font-lock-keywords): even
	more fixes

2009-05-11  Rodney Sparapani  <rsparapa@mcw.edu>

	* essl-sas.el (SAS-mode-font-lock-keywords): more
	simplification/alphabetization; 99% complete

2009-05-08  Rodney Sparapani  <rsparapa@mcw.edu>

	* ess-font-lock.el (ess-font-lock-rmh, etc.): modify
	so they work on XEmacs

	* essl-sas.el (SAS-mode-font-lock-keywords): more fixes
	and some alphabetizing (seriously, let's keep these in
	order, otherwise, it is very difficult to maintain)
	95% of the hand-coded regexps now handled by regexp-opt,

2009-05-04  Rodney Sparapani  <rsparapa@mcw.edu>

	* essa-sas.el (ess-sas-toggle-sas-log-mode): to re-font-lock,
	reverting may not be enough; killing buffer and re-opening is
	necessary in some circumstances

	* essl-sas.el (SAS-mode-font-lock-keywords): 3/4's of the way
	there.  regexp-opt code updated to a reasonable fax of the
	font-lock code it replaced.

2009-04-20  Rodney Sparapani  <rsparapa@mcw.edu>

	* essl-sas.el (ess-sas-run-regexp-opt): the long overdue change
	from make-regexp to regexp-opt is under way.  Setting
	ess-sas-run-regexp-opt to something other than nil will result
	in the old make-regexp code to be used by regexp-opt.  This is
	a half-step in the right direction.  The regexp-opt code will
	be easier to maintain than the hand-coded regexps.  However,
	this means that the font-locking will revert to what it was
	circa 2001-2 :o(  Over time, this code will be upgraded so
	that the font-locking will be up-to-date with what is
	currently available and incorporate the changes necessary for
	v. 9.2 and beyond.

2009-04-01  Rodney Sparapani  <rsparapa@mcw.edu>

	* essl-sas.el (SAS-mode-font-lock-keywords): add PROC MAPIMPORT

2009-03-16  Stephen Eglen  <stephen@gnu.org>

	* ess-toolbar.el (ess-make-toolbar-emacs): For Emacs 23, images
	need to be on image-load-path.  This variable is set at bottom of
	the file.

2009-03-13  Stephen Eglen  <stephen@gnu.org>

	* essd-bugs.el (ess-bugs-mode): Set comment-start to provide basic
	comment functionality.

2009-03-05  Rodney Sparapani  <rsparapa@mcw.edu>

	* essa-sas.el (ess-sas-rtf-portrait, ess-sas-rtf-us-landscape,
	ess-sas-rtf-a4-landscape): after creation, close rtf buffer,
	avoids an annoying confirmation question about visiting buffer

2009-02-26  Rodney Sparapani  <rsparapa@mcw.edu>

	* essl-bugs.el (ess-bugs-hot-arrow):
	Substitute <- for = key press

2009-01-30  Stephen Eglen  <stephen@gnu.org>

	* essd-r-args.el (tooltip-show-at-point): New function.
	Contributed by Erik Iverson <iverson@biostat.wisc.edu>.
	(ess-r-args-show): Use tooltip-show-at-point.

2009-01-22  Martin Maechler  <maechler@stat.math.ethz.ch>

	* ess-mode.el (ess-mode): use run-mode-hooks only in newer Emacsen

2009-01-08  Martin Maechler  <maechler@stat.math.ethz.ch>

	* essddr.el (Rd-keywords): new + shuffling + comment

	* essd-sas.el (SAS-mode): activate a bug fix;
	BTW, it's for 22.3 and 22.2

2009-01-07  Rodney Sparapani  <rsparapa@mcw.edu>

	* essd-sas.el (SAS-mode): fix a bug in GNU Emacs 22.3.1
	which erroneously performs font-lock on lowercase only

2008-12-17  Rodney Sparapani  <rsparapa@mcw.edu>

	* ess-site.el: we no longer should be encouraging
	users to edit this file (except possibly in extraordinary
	circumstances in 2 places).  Therefore, I have removed
	all but 2 references to uncommenting of code.  However,
	the examples are instructive so they remain, but the
	wording does not suggest uncommenting.  This is only a half-step
	in the direction that we want to go.

2008-12-15  Rodney Sparapani  <rsparapa@mcw.edu>

	* essd-jags.el (ess-jags-switch-to-suffix, ess-jags-na-bug):
	adding 2 new local variables:  ess-jags-burnin and
	ess-jags-update.  ESS[BUGS] has similar variables, but
	the modern defaults are an order of magnitude bigger, so
	it seemed like creating new variables was warranted
	also, the "log" of the run is now .jog (like BUGS which
	is .bog); .out created too many problems since the BOA
	output files have that extension as well

2008-12-11  Martin Maechler  <maechler@stat.math.ethz.ch>

	* noweb-mode.el (noweb-indent-line): update chunk vector first:
	fixes buglet {[Enter] in almost empty *.Rnw buffer} reported by
	Henric Nilsson.
	(noweb-code-quotes-handling): now *disables* by default the calling
	of the (noweb-hide-code-quotes) .. (noweb-restore-code-quotes) pair,
	consequently preventing catastrophic behavior in large *.Rnw files
	with "[[" in R output.

2008-12-04  Rodney Sparapani  <rsparapa@mcw.edu>

	* ess-mode.el/ess-trns.el: delete key no longer
	remapped to "backspace"

2008-12-04  Martin Maechler  <maechler@stat.math.ethz.ch>

	* ess-site.el: ess-r-versions-created currently needed too.

2008-11-29  Martin Maechler  <maechler@stat.math.ethz.ch>

	* noweb-mode.el: TODO cleanup; notably replacing more
	(stringp (car (noweb-find-chunk))) by (noweb-in-code-chunk).

	* noweb-mode.el (noweb-mode): use before-change-functions,
	noweb-chunk-boundary-changed etc; code from Markus Triska.


2008-11-28  Martin Maechler  <maechler@stat.math.ethz.ch>

	* noweb-mode.el (noweb-electric-<): {from Markus Triska}: also
	insert a (closing) "@".

	* ess-emcs.el (w32-short-file-name): Xemacs 21.5(beta) on Windows
	does not know win32-short-file-name anymore, but mswindows-*.

2008-11-27  Martin Maechler  <maechler@stat.math.ethz.ch>

	* ess-emcs.el (ess-has-tooltip): move from ./ess-cust.el and test
	for Emacs >= 21.x.
	Consequently ESS works again in 'emacs-20.7 -nw'.

2008-11-26  Martin Maechler  <maechler@stat.math.ethz.ch>

	* ess-swv.el (ess-swv-menu): a version that "works" with Xemacs;
	still with a FIXME.

	* noweb-mode.el, ess-rdired.el: replace (next-line .) by
	(forward-line .); also get rid of compilation warning about
	noweb-font-lock-mode.

2008-11-25  Martin Maechler  <maechler@stat.math.ethz.ch>

	* noweb-mode.el (noweb-mode): fix "add-local-hook" thinko;
	also correctly indent (and use ';;' for full-line comments)

2008-11-24  Rodney Sparapani  <rsparapa@mcw.edu>

	* essd-jags.el (ess-jags-mode): adding comment-region
	functionality to ESS[JAGS]

	* essd-jags.el (ess-jags-switch-to-suffix): JAGS 1.0.3 is
	very finicky about monitor-ing AND thin-ing; the syntax
	and semantics are primitive; most likely this will be
	re-visited in a future release of JAGS; in the time being,
	a minor change to ESS[JAGS] and the recommendation that
	variables be monitor-ed implicitly via the Local Variable
	ess-jags-monitor

2008-11-20  Martin Maechler  <maechler@stat.math.ethz.ch>

	* ess-swv.el (noweb-minor-mode-menu): add to "Noweb" menubar menu.

2008-11-17  Rodney Sparapani  <rsparapa@mcw.edu>

	* Makefile (essl-sas.elc): Added formerly
	unaccounted for essa-sas.el dependency.

	* Makefile (essl-bugs.elc/essd-bugs.elc/essd-jags.elc): Added formerly
	unaccounted for BUGS/JAGS targets/dependencies.

2008-11-14  Stephen Eglen  <stephen@gnu.org>

	* essd-r.el (R-mode): Add keybinding (C-c C-o) for ess-roxygen-fn.

	* ess-site.el (ess-roxygen-fn): Add autoload.

	* ess-roxygen.el (ess-roxygen-fn): Ensure that newlines before and
	after template are inserted correctly.

2008-11-13  Rodney Sparapani  <rsparapa@mcw.edu>

	* essl-sas.el (SAS-editing-alist): M-x comment-region
	was not using /* */ style comments for some reason that
	I can't fathom.  It is now.

2008-11-10  Rodney Sparapani  <rsparapa@mcw.edu>

	* noweb-mode.el (noweb-mode): Only the local value of
	after-change-functions should be modified to avoid problems
	in other modes.  Special thanks for the bug report/fix from
	markus.triska@gmx.at

	* noweb-mode.el (noweb-mode):  By convention, every major mode
	starts by calling `kill-all-local-variables'. Importantly, this
	automatically calls `change-major-mode-hook'. This is documented
	in the "Major Mode Conventions" of the Elisp info manual. Special
	thanks (again :o) for the bug report/fix from markus.triska@gmx.at

	* ess-mode.el (ess-mode): `ess-mode' should use `run-mode-hooks'
	rather than `run-hooks', because it is a major mode.  This way,
	you ensure that `change-major-mode-hook' is called (and everything
	else).  Special thanks for the bug report/fix from
	david.reitter@gmail.com

2008-11-06  Rodney Sparapani  <rsparapa@mcw.edu>

	* ess-swv.el: fix for embedded blanks in PDF reader and PDF files

2008-10-28  Rodney Sparapani  <rsparapa@mcw.edu>

	* ess-cust.el (ess-sta-delimiter-friendly): see below

	* ess-inf.el (ess-eval-linewise): Stata allows semi-colons to be
	used in batch, but not interactive processing.  This leads to
	madness when you are trying to step through a file that was
	written for batch with semi-colons.  Now, if you set
	ess-sta-delimiter-friendly to t (in the ess-Stata group),
	iESS[Stata] will convert semi-colons to newlines on-the-fly.
	Beware if you have string literals with embedded semi-colons
	as this simple fix does not check for such complexity.

2008-08-30  Martin Maechler  <maechler@stat.math.ethz.ch>

	* ess-cust.el (ess-R-common-font-lock-keywords): new variable for
	better modularization
	(inferior-ess-R-font-lock-keywords): now with*OUT* the keywords.
	Ditto for -S- instead of -R- .

2008-08-25  Martin Maechler  <maechler@stat.math.ethz.ch>

	* ess-mode.el (ess-end-of-function): more careful final advance.

2008-08-24  Stephen Eglen  <stephen@gnu.org>

	* ess-roxygen.el (ess-roxygen-fn): Use ##' for markup so that
	comments don't move upon reindentation.

2008-08-23  Stephen Eglen  <stephen@gnu.org>

	* ess-roxygen.el: New file.

2008-08-20  Martin Maechler  <maechler@stat.math.ethz.ch>

	* noweb-mode.el (noweb-set-chunk-code-mode): use
	(regexp-quote chunk-name) instead of just chunk-name,
	here and in another few cases.
	Thanks to a patch from  Rafael Laboissiere at Debian.

2008-07-30  Martin Maechler  <maechler@stat.math.ethz.ch>

	* ess-inf.el (ess-eval-region): (deactivate-mark)
	when the new customizable variable
	* ess-cust.el (ess-eval-deactivate-mark): is non-nil.

2008-07-28  Martin Maechler  <maechler@stat.math.ethz.ch>

	* ess-mode.el (ess-end-of-function): tweak

2008-07-23  Martin Maechler  <maechler@stat.math.ethz.ch>

	* ess-mode.el (ess-end-of-function): if not at end of line move further.

2008-07-22  Martin Maechler  <maechler@stat.math.ethz.ch>

	* essd-r-args.el (ess-r-args-auto-show): only "act" if ess process
	is still active

2008-07-18  Rodney Sparapany  <rsparapa@mcw.edu>

	* essd-jags.el (ess-jags-switch-to-suffix): using ess-jags-system;
	see long svn message

2008-06-12  Stephen Eglen  <stephen@gnu.org>

	* essd-r.el (ess-R-complete-object-name): comint-bol given nil
	argument to work on XEmacs (the arg is optional on Emacs, but not
	in XEmacs).

2008-06-09  Martin Maechler  <maechler@stat.math.ethz.ch>

	* ess-inf.el (get-ess-process): if NAME is not running, do not
	automatically restart a new process, if there are others running.

2008-06-03  Stephen Eglen  <stephen@gnu.org>

	* ess-cust.el (ess-default-style): Remove quote from RRR value.

2008-05-24  Martin Maechler  <maechler@stat.math.ethz.ch>

	* ess-inf.el (ess-start-process-specific): new function,
	implementing the process (re)start of yesterday
	(get-ess-process): also call ess-start-process-specific) if the
	process is no longer running.
	(ess-eval-line-and-step): (save-excursion ..) even earlier.

2008-05-23  Martin Maechler  <maechler@stat.math.ethz.ch>

	* ess-inf.el (ess-request-a-process): when there is no associated
	ess process, start R automagically if ess-language is "S"

2008-05-22  Stephen Eglen  <stephen@gnu.org>

	* Makefile (ELC): Add ess-eldoc.elc to the ELC variable list.
	Debian bug 482351 reported by Sebastian Luque.

2008-05-19  Martin Maechler  <maechler@stat.math.ethz.ch>

	* ess-inf.el: use make-local-variable 'comint-use... to silence warning

2008-04-10  Martin Maechler  <maechler@stat.math.ethz.ch>

	* ess-cust.el (ess-use-R-completion): customizable boolean for this:

	* ess-inf.el (ess-internal-complete-object-name): new name for
	original (ess-complete-object-name).
	* ess-inf.el (ess-complete-object-name): now simple wrapper to
	either ess-R-complete-object-name or ess-internal-complete-object-name.

	* essd-r.el (R): use ess-R-complete-object-name for
	R versions >= 2.5.0 {where pkg 'rcompgen' became recommended};
	check for baseenv() only for older versions of R.

2008-04-07  Martin Maechler  <maechler@stat.math.ethz.ch>

	* ess-emcs.el (ess-line-beginning-position): defalias renamed
	from original 'line-beg...' in order to be good emacs citizens.

2008-03-31  Martin Maechler  <maechler@stat.math.ethz.ch>

	* essd-r.el (R-fix-T-F): remove "_" (and extraneous "\"); thanks to Stephen

2008-03-31  Stephen Eglen  <stephen@gnu.org>

	* ess-mode.el (ess-continued-statement-p): remove _ from regexp to
	fix Kurt's bug re indendation after NA_INTEGER_

2008-03-11  Stephen Eglen  <stephen@gnu.org>

	* ess-cust.el (custom): Remove old code checking if custom package
	is provided; custom is now in all recent versions of Emacs and
	XEmacs.

2008-03-11  Martin Maechler  <maechler@stat.math.ethz.ch>

	* essd-r.el (ess-current-R-version, ess-current-R-at-least): two
	new utilities.
	* essd-r.el (ess-R-complete-object-name): modified from Jim
	MacDonald's 'alt-ess-complete-object-name, to work in R >= 2.7.0.

2008-03-05  Martin Maechler  <maechler@stat.math.ethz.ch>

	* ess-inf.el (inferior-R-input-sender): wrap into
	(save-current-buffer . ); thanks to patch from Lawrence Mitchell.

2008-01-17  Martin Maechler  <maechler@stat.math.ethz.ch>

	* ess-noweb.el (ess-noweb-use-font-lock): change default
	from window-system to font-lock-mode

2008-01-08  Martin Maechler  <maechler@stat.math.ethz.ch>

	* essl-s.el (ess-fix-miscellaneous): no 'literal in fixing ";  #"

2007-12-28  Stephen Eglen  <stephen@gnu.org>

	* essd-sp6w.el (S+6-dialect-name): Make defcustom and change
	default to "S".  Change of default suggested by Tim Hesterberg.

2007-12-27  Martin Maechler  <maechler@stat.math.ethz.ch>

	* ess-mode.el (ess-mode): set style to ess-style which is now in
	ess-mode-editing-alist .. which is now correctly defined in
	* essl-s.el (R-editing-alist): etc

2007-12-11  Martin Maechler  <maechler@stat.math.ethz.ch>

	* essd-r.el (inferior-ess-primary-prompt): s / * / ? /

	* ess-inf.el (ess-command): new optional argument 'no-prompt-check
	(ess-get-words-from-vector): ditto;
	make use of (ess-if-verbose-write);
	trailing white space "nuking"

	* ess.el: (ess-if-verbose-write): new shortcut for more compact
	code in other places.

2007-11-08  Stephen Eglen  <stephen@gnu.org>

	* ess-eldoc.el (ess-eldoc): Prefix the docstring by the name of
	the function, for readability.

2007-11-07  Stephen Eglen  <stephen@gnu.org>

	* ess-cust.el (ess-font-lock-mode): New variable.
	* ess-site.el: Use ess-font-lock-mode.


2007-09-28  Martin for Rodney Sparapany  <rsparapa@mcw.edu>

	* essd-r.el (ess-find-rterm): yet another "replace \\ by /",
	needed for Xemacs (on Windows).

2007-09-12  Martin Maechler  <maechler@stat.math.ethz.ch>

	* essd-r.el (ess-r-versions-create): merged
	ess-rterm-versions-create into this one, using (if ..microsoft..);
	* ess-site.el: ditto


	* essd-r.el (ess-find-newest-R): fix M$: use ess-rterm-version-paths
	(ess-check-R-program-name): renamed from ess-check-R-name

	* ess-cust.el (ess-rterm-version-paths): add to doc string

	* ess-site.el: cleanup comments in "finding R versions" part

2007-09-11  Martin Maechler  <maechler@stat.math.ethz.ch>

	* ess-site.el (ess-versions-created): slightly more parallelism
	between microsoft and "normal".

	* ess-utils.el: remove long deprecated (defun ess-directory-sep)
	(ess-chop1, ess-drop-non-directories): new utilities.

	* essd-r.el (ess-r-versions-create): and
	(ess-rterm-versions-create): parallelized much more, to be merged
	later.
	(ess-find-rterm): now make use of ess-drop-non-directories:
	a "zip" file starting with R-2.6 now longer harms.

2007-09-10  Martin Maechler  <maechler@stat.math.ethz.ch>

	* ess-cust.el (R-editor et al): use "gnuclient" instead of "... -q"
	for Xemacs

2007-09-03  Martin Maechler  <maechler@stat.math.ethz.ch>

	* ess-comp.el (ess-message): use format-string - exactly
	* ess-site.el: {ditto}       paralleling (message .);  such that
	we can use (... "%s" msg) as recommended in here:
	* essd-r-args.el (ess-r-args-show):

2007-08-23  Martin Maechler  <maechler@stat.math.ethz.ch>

	* ess-cust.el (ess-SHOME-versions, et al): use (getenv "ProgramFiles")
	instead of "c:/progra~1..."; ditto in
	* essd-r.el etc.

2007-08-22  Martin Maechler  <maechler@stat.math.ethz.ch>

	* ess-site.el: replace kludgey (defun find-load-file-directory)
	by simple (locate-library .) thanks to a hint from Philipp Lord.

2007-08-15  Martin Maechler  <maechler@stat.math.ethz.ch>

	* essd-r-args.el (require 'tooltip): only when ess-has-tooltip
	is set; which is the case by default when *not* in Xemacs.

2007-07-26  Martin Maechler  <maechler@stat.math.ethz.ch>

	* ess-cust.el (ess-r-args-electric-paren): default changed to t;
	newbies should see the new feature automatically.

2007-07-24  Stephen Eglen  <stephen@gnu.org>

	* essd-r.el (ess-find-newest-R): New defun, to find the newest
	version of R, either for Unix or Windows.  Result is cached in a
	variable, ess-newest-R.
	(ess-check-R-name): New defun to check that
	inferior-R-program-name points to an executable.
	(R-newest): Use ess-find-newest-R defun.
	(ess-find-newest-R): Add message whilst searching.

	* ess-site.el: Call ess-check-R-name once, upon startup.
	Searching for newest version takes place only if
	inferior-R-program-name is invalid.

2007-07-23  Stephen Eglen  <stephen@gnu.org>

	* ess-eldoc.el (ess-eldoc): Use ess-local-process-name rather than
	ess-current-process-name.


2007-07-21  Stephen Eglen  <stephen@gnu.org>

	* ess-inf.el (ess-command): Use with-current-buffer and simplify.

	* ess-help.el (ess-help-underline): Fix indenting.
	(ess-describe-sec-map): Use with-current-buffer.

2007-07-21  Martin Maechler  <maechler@stat.math.ethz.ch>

	* ess.el (ess-write-to-dribble-buffer): patch from Markus Triska
	<markus.triska@gmx.at>.  Most importantly, deactivate-mark is set
	to nil so that any active region is not affected.  (Without this,
	in transient-mark-mode in GNU Emacs, highlighting of the region is
	lost when moving over chunks, and M-h (= mark-paragraph) on chunks
	doesn't work as expected.).  Now also use with-current-buffer.

2007-07-16  Stephen Eglen  <stephen@gnu.org>

	* ess-site.el (ess-sqpe-versions-created): Remove call to
	ess-newest-R, and instead allow R-newest to find the newest
	version of R.  This relies on a new devar, ess-r-versions-created,
	to store the other versions of R that were found when ess-site was
	loaded.


	* essd-r.el (R-newest): New defun.  First time it is called, try
	to find the newest version of R.
	(ess-newest-r): Just return the name of the newst version of R;
	let R-newest do the fset call.

	* ess-mode.el (ess-function-pattern): Add defvar to quieten byte
	compiler.

	* ess-help.el (ess-help-mode): No need to make
	ess-local-process-name buffer local; that's done elsewhere.
	* ess-inf.el (ess-execute):  Ditto.


	* ess-cust.el: Update many doc strings, and change some vars from
	defcustom to defvar.

2007-07-14  Stephen Eglen  <stephen@gnu.org>

	* essd-r.el (ess-find-newest-date): this-r should be a local var.

2007-07-13  Stephen Eglen  <stephen@gnu.org>

	* essd-r.el (ess-r-version-date): New defun, replacing
	ess-r-version-time as it returns the date stamp of R as a string
	rather than a time in seconds.
	(ess-find-newest-date): New defun, replacing
	ess-which-newest-date.


2007-07-11  Stephen Eglen  <stephen@gnu.org>

	* essd-r.el (ess-newest-r, ess-r-version-time, ess-which-newest):
	New defuns to find the newest version of R.

	* ess-site.el (ess-sqpe-versions-created): Use ess-newest-r.

2007-07-01  Stephen Eglen  <stephen@gnu.org>

	* ess-eldoc.el: New file: add support for ELDOC in R buffers.

	* essd-r-args.el (ess-r-args-get): Use ?\( rather than using
	string-to-char.  Other small typo/doc fixes.


2007-06-29  Stephen Eglen  <stephen@gnu.org>

	* essl-sta.el (ordinary-insertion-filter): Delete this defun, it
	is also in ess-inf.el

	* ess-inf.el (inferior-ess-mode): Ensure font-lock-keywords-only
	is t (to fix bug in Emacs 22.1).  Other small changes:
	- using `member' rather than lots of `string=' comparisons.
	- replacing (if cond (progn ...)) by (when cond ...)
	- replacing:
	(make-local-variable some-var)
	(setq some-var val)
	with
	(set (make-local-variable some-var) val)


2007-06-27  Stephen Eglen  <stephen@gnu.org>

	* ess-site.el (ess-restore-asm-extns): use `when' rather than
	`(if x (progn ...))'.

2007-06-13  Martin Maechler  <maechler@stat.math.ethz.ch>

	* ess-cust.el (ess-r-args-electric-paren): new custom variable to
	be used to toggle the `electric "(" behavior' in essd-r-args.el

	* ess-mode.el (ess-mode): define-key .. "(" if ..-electric-paren is set.

	* essd-r-args.el (ess-r-args-auto-show): new small function;
	activated by the above custom variable.

	(ess-r-args-get): use 'force ==> less asking for process


2007-06-13  Rodney Sparapani  <rsparapa@mcw.edu>

	* essl-sas.el (SAS-mode-font-lock-keywords): fix in the
	"dlreg|hreg|..." regular expresseion.

2007-05-21  Martin Maechler  <maechler@stat.math.ethz.ch>

	* ess-inf.el (ess-request-a-process): give (message .) when not
	asking {see 2007-05-03}.

2007-05-11  Martin Maechler  <maechler@stat.math.ethz.ch>

	* ess-cust.el (ess-r-args-show-as): and others: moved
	(defvar ...) to
	* essd-r-args.el: and changed to (defcustom ...)
	* ess-cust.el (ess-S-non-functions): new variable to be used by
	* ess-cust.el (ess-r-args-keep-silent): new customizable variable.

2007-05-04  Stephen Eglen  <stephen@gnu.org>

	* essd-r.el(?`): define the backquote (`) character to be in the
	quote character syntax class.

	* ess-cust.el: Doc fix to comment regarding regexps for finding R
	functions.


2007-05-03  Martin Maechler  <maechler@stat.math.ethz.ch>

	* ess-inf.el (ess-request-a-process): Don't ask if there's only one
	process.

	* ess.el (ess-get-ps-viewer, ess-get-pdf-viewer): new functions,
	currently used in
	* ess-swv.el (ess-swv-PS, ess-swv-PDF): cleaned up; using the above and
	(ess-swv-run-in-R): fix bug in (message .);
	start R automatically if none is running.
	(ess-swv-PDF): use (call-process .) return value to detect
	errors from pdflatex.

	* ess-cust.el (ess-pdf-viewer-pref, ess-ps-viewer-pref): new
	user customizable variables.

2007-05-01  Martin Maechler  <maechler@stat.math.ethz.ch>

	* essd-r-args.el: new functionality donated from
	Sven Hartenstein, see http://www.svenhartenstein.de/emacs-ess.php

2007-04-26  Stephen Eglen  <stephen@gnu.org>

	* ess-inf.el (ess-get-words-from-vector): Doc fix.

2007-03-16  Martin Maechler  <maechler@stat.math.ethz.ch>

	* ess-swv.el (ess-swv-tangle): new; also rename all the
	ess-make<Foo> to  ess-swv-<Foo>; and add back-compatibility
	wrappers (with warning)

2007-01-27  Stephen Eglen  <stephen@gnu.org>

	* essd-sp6w.el (S+6-msdos-initiate, S+6-initiate): Do not
	use (beginning-of-buffer), as it clobbers the mark.

2007-01-22  Martin Maechler  <maechler@stat.math.ethz.ch>

	* ess-cust.el (inferior-ess-safe-names-command): new
	try(names(.)); this finally gets rid of "hanging" in object
	completion, e.g., when options(error=recover) is active in R.

	* ess-inf.el (ess-object-names): using the above ..-safe-names-..


2007-01-08  Martin Maechler  <maechler@stat.math.ethz.ch>

	* essa-sas.el (ess-sleep): eliminated, since no xemacs/emacs
	distinction needed: GNU emacs can well (sleep-for 0.12)

2007-01-06  Martin Maechler  <maechler@stat.math.ethz.ch>

	* ess-site.el (ess-microsoft-p): issue "options(chmhelp = FALSE)"
	for microsoft-p

2007-01-05  Martin Maechler  <maechler@stat.math.ethz.ch>

	* ess-inf.el (ess-eval-linewise): new argument 'wait-last-prompt'
	and 'sleep-sec'
	* ess-inf.el (ess-execute-screen-options): use wait-last.. and sleep-sec

	* ess-dde.el (ess-eval-linewise-ddeclient): use sleep-sec

	* essd-r.el (R): using ess-eval-linewise + 'wait (2 x)

	* ess-cust.el (ess-eval-linewise-sleep): new variable; default 0.06

2006-12-08  Stephen Eglen  <stephen@gnu.org>

	* ess-cust.el (Rnw-mode-hook): New hook.

	* essd-r.el (Rnw-mode): Use Rnw-mode-hook.

2006-12-07  Stephen Eglen  <stephen@gnu.org>

	* ess-utils.el (ess-sci-to-dec), essl-bug.el
	(ess-bugs-sci-to-round-4-dp), essl-bugs.el
	(ess-bugs-sci-to-round-4-dp), essd-s4.el: string-to-int is
	deprecated; use string-to-number.

2006-12-03  Stephen Eglen  <stephen@gnu.org>

	* noweb-mode.el (noweb-newline): Add noweb-indent-line.

2006-11-25  Martin Maechler  <maechler@stat.math.ethz.ch>

	* ess-swv.el (ess-makePS, ess-makePDF): search for PS and PDF
	viewer instead of using having 'gv' and 'acroread' hardcoded;
	thanks to patch from Leo <sdl at web_de>.

2006-10-27  Stephen Eglen  <stephen@gnu.org>

	* ess-help.el (ess-submit-bug-report): Add note to use C-c C-c to
	send bug report.

2006-09-23  Martin Maechler  <maechler@stat.math.ethz.ch>

	* essddr.el (Rd-mode-insert-skeleton): add final "\n"

2006-09-22  Martin Maechler  <maechler@stat.math.ethz.ch>

	* ess-mode.el (ess-mode-menu): move "ess-execute" up; the menus
	are for beginners after all.

	* ess-inf.el (ess-command): make sure final prompt is deleted (again!).

	* ess-cust.el (ess-display-buffer-reuse-frames): new variable,
	defaulting to 't which is now used by
	* ess-inf.el (ess-display-temp-buffer): uses the above.
	Consequently, (ess-execute) reuses an *ess-output* frame.

2006-09-15  Martin Maechler  <maechler@stat.math.ethz.ch>

	* ess-inf.el (ess-command): get rid of ess-save-lastvalue-command
	* .... also in some other places.
	Consequently we no longer mess with .Last.value in the S dialects.

2006-09-14  Martin Maechler  <maechler@stat.math.ethz.ch>

	* ess-inf.el (ess-complete-object-name): add comment
	(ess-get-object-list): some more (ess-write-to-dribble-..)
	diagnostic output.

2006-08-31  Martin Maechler  <maechler@stat.math.ethz.ch>

	* ess-swv.el (ess-makeLatex): improved

2006-08-30  Martin Maechler  <maechler@stat.math.ethz.ch>

	* noweb-mode.el (noweb-mode-prefix-map): do *not* override M-n C-h

2006-08-28  Martin Maechler  <maechler@stat.math.ethz.ch>

	* ess-swv.el (ess-makeSweave): improve to show *R* buffer;
	also add comments about more "TODO"s

	* ess-swv.el (ess-make*): using (search .) needs 'cl.

2006-07-31  Martin Maechler  <maechler@stat.math.ethz.ch>

	* essddr.el (Rd-mode-map): add C-c C-c (as in ess-mode)

2006-05-23  Martin Maechler  <maechler@stat.math.ethz.ch>

	* essd-r.el (Snw-mode): synonym for Rnw-mode
	* ess-site.el (auto-mode-alist): *.Snw -> Snw-mode

	* essl-s.el (ess-toggle-S-assign-key): changes
	(ess-S-assign-key): new default -- the one Seth uses.

2006-05-16  Stephen Eglen  <stephen@gnu.org>

	* ess-utils.el (ess-find-exec): Remove explicit loop counter (i) and
	rewrite while loop.
	(ess-find-exec-completions): Remove explicit loop counters (i,j) and
	rewrite while loops.  Add test to check that a directory on
	exec-path is not "" (which signifies current working directory) as
	that confuses tramp.
	(ess-return-list): Indent/doc fix.
	(ess-clone-local-variables): Indent.
	(ess-directory-sep): Indent (perhaps this should be deleted?)

2006-05-12  Martin Maechler  <maechler@stat.math.ethz.ch>

	* essd-r.el (R-site-search): experimental function provided by
	Sebastian Luque on ess-help, May 1--2, 2006

2006-05-03  Martin Maechler  <maechler@stat.math.ethz.ch>

	* ess-inf.el (ess-eval-function): and *-or-para...:
	use (ess-read-object-name-default) instead of simpler but slightly buggy
	(ess-extract-word-name).

2006-04-29  Martin Maechler  <maechler@stat.math.ethz.ch>

	* ess-mode.el (ess-mode-map): work around Xemacs bug ("Meta backspace")

2006-04-04  Richard M. Heiberger <rmh@temple.edu>
	* essd-sp6w.el (S+6) and (S+6-msdos): change string to detect S-Plus 6.0,
	previous string was catching the date 2006.03.30.
	* ess-cust.el (ess-SHOME-versions): add splus80

2006-04-03  Richard M. Heiberger <rmh@temple.edu>
	* ess-help.el (inferior-ess-help-filetype): distinguish between
	regular S language help files that can appear in an emacs buffer
	and "chm" (compiled html) used by S-Plus that cannot appear in
	an emacs buffer.
	* essd-r.el
	* essd-s*[3456]*.el
	* ess-cust.el
	* ess-inf.el
	* ess-mode.el

2006-04-03  Stephen Eglen  <stephen@gnu.org>

	* ess-inf.el (ess-show-buffer): Use
	ess-select-frame-set-input-focus.
	* ess-utils.el (ess-select-frame-set-input-focus): New defun.

2006-03-26  Stephen Eglen  <stephen@gnu.org>

	* ess-help.el (ess-help-mode): Dynamically set section keys.
	(ess-submit-bug-report): Use insert-buffer-substring, not
	insert-buffer (byte compiler warning).

2006-03-25  Stephen Eglen  <stephen@gnu.org>

	* ess-help.el (ess-describe-sec-map): make sure to get proper
	*-sec-keys-alist

2006-03-24  Martin Maechler  <maechler@stat.math.ethz.ch>

	* ess-inf.el (ess-eval-linewise): now calls
	(ess-eval-linewise-ddeclient .) when appropriate; similar in other
	functions; the same applies to
	* ess-help.el:	autoload and *-ddeclient functions when needed.
	* ess-mode.el:	dito

	* ess-dde.el: renamed from ess-iw32.el: removed all function
	*RE*definitions and all (require .) leaving only `*-ddeclient'
	function definitions;

	* ess-help.el(ess-help-mode-map): and menu; added one of the new
	ess-eval-*and-step (of a week ago).

2006-03-23  Richard M. Heiberger <rmh@temple.edu>
	* ess-iw32.el (ess-display-help-on-object)
	repair prompt on Windows to suggest a default as on Unix.

2006-03-21  Martin Maechler  <maechler@stat.math.ethz.ch>

	* essl-s.el (ess-toggle-S-assign-key): based on code by Seth Falcon;
	see ESS-help; TODO: a better 'toggle'

2006-03-17  Martin Maechler  <maechler@stat.math.ethz.ch>

	* ess-inf.el (ess-eval-paragraph-and-step): new;
		     (ess-eval-paragraph-and-go): dito.
	(ess-eval-region): now returns a (beg end) list

	(ess-eval-function-or-paragraph-and-step): new, to be bound to C-cC-c

	* ess-mode.el (ess-beginning-of-function): &optional no-error
	(ess-mode-map): add ess-eval-paragraph-and-(go|step) and
			ess-eval-function-or-paragraph-and-step
	(ess-mode-menu): dito

2006-03-02  Stephen Eglen  <stephen@gnu.org>

	* ess-utils.el (ess-find-exec-completions): Doc fix.

2006-03-01  Martin Maechler  <maechler@stat.math.ethz.ch>

	* ess-inf.el (ess-execute-screen-options): fix for case where
	there's more than one S process.

2006-02-09  AJ Rossini <blindglobe@gmail.com>

	* ess-comp.el: copyright dates changed.
	* ess-debug.el: added minimal documentation.  Removed cruft (this
	is cruft?).  copyright dates changed.

2006-02-09  Anthony Rossini <anthony.rossini@novartis.com>

	* ess-inf.el (ess-proc-name): better logic, cleanup.
	* ess-cust.el (ess-use-inferior-program-name-in-buffer-name): new variable.
	* ess-site.el: documentation for this
	* ess-inf.el (inferior-ess): use new variable for buffername
	construction.

2006-02-09  Anthony Rossini <anthony.rossini@novartis.com>

	* ess-inf.el (ess-proc-name): cleaned up truly ugly logic.

2006-02-08  Martin Maechler  <maechler@stat.math.ethz.ch>

	* essl-s.el (ess-dump-to-src): minimal improvement

2006-02-04  Martin Maechler  <maechler@stat.math.ethz.ch>

	* essl-sas.el (SAS-mode-font-lock-keywords): font-lock in any case,
	also for dumb terminals

2006-01-20  Martin Maechler  <maechler@stat.math.ethz.ch>

	* essl-s.el (ess-add-MM-keys): add *-execute-screen-options

2006-01-06  Stephen Eglen  <stephen@gnu.org>

	* ess-install.el (ess-install-byte-compile): New defun.

	* msdos.el (msdos-minor-mode): Shouldn't msdos-minor-mode be
	defined earlier in the file?  Have not moved yet, as I cannot test
	on Unix.

	* ess-swv.el (ess-makePS): let* needed so that namestem can be
	used within definitions of let.

	* ess-inf.el (ess-bufs-in-frame): Defvar.

	* mouseme.el (mouse-me-execute): This function is broken, so I've
	made it just report an error [w32-shell-execute not present].

	* essddr.el (Rd-font-list): Move to top of document, before it is
	used in defuns.
	(Rd-active-mark): Put empty definition of defun before defining
	conditional on Emacs/Xemacs.  This silences the compiler.

	* essd-sp4.el (S+4, S+4-msdos): Replace
	(beginning-of-buffer) with (goto-char (point-min)).

	* essd-sp3.el (S+3-mode): Correct call to imenu (defun was
	broken).

	* essd-r.el (ess-rterm-versions-create): version-root should be a
	local variable.

	* ess.el (ess-write-to-dribble-buffer): Chnage insert-string to
	insert.

	* ess-swv.el (ess-makeSweave): ess-command is local variable.

	* ess-rdired.el (ess-rdired-sort-num): Make defvar.

	* ess-mode.el (ess-parse-errors): Change string-to-int (obsolete)
	to string-to-number.

	* ess-iw32.el (ess-eval-region-ddeclient): Replace
	(beginning-of-buffer) with (goto-char (point-min)).

	* ess-emcs.el: Change string-to-int (obsolete) to
	string-to-number.

	* ess-cust.el (inferior-ess-primary-prompt): Add group, type.
	(inferior-ess-secondary-prompt): Add group, type.
	(ess-process-name-list): Make defvar.

	* ess-install.el: Add call to byte compiler to recompile all files
	in the new lisp directory.

2005-12-29  Stephen Eglen  <stephen@gnu.org>

	* essd-sp6.el (ess-s-versions-create): If ess-s-versions is nil, do
	not search for other versions of S using this method
	(ess-s-versions-list will still be examined).

	* essd-r.el (ess-r-versions-create): If ess-r-versions is nil, do
	not search for other versions of R.

2005-12-13  Martin Maechler  <maechler@stat.math.ethz.ch>

	* essd-r.el (R-customize-alist): ess-*lastvalue-command's now use
		baseenv().
	(R): make sure 'baseenv()' will work.

2005-11-24  Martin Maechler  <maechler@stat.math.ethz.ch>

	* essl-s.el (ess-fix-EQ-assign): slight improvement in regexp.

2005-11-24  AJ Rossini <blindglobe@gmail.com>

	* essd-r.el (R): cygwin, at least older versions, probably need to
	consider adding the --ess flag rather than the --no-readline,
	since we most likely are using Rterm and not R.

2005-11-22  Martin Maechler  <maechler@stat.math.ethz.ch>

	* essl-s.el (ess-dump-args-and-go): don't use (replace-string ..)
	(ess-fix-miscellaneous): also remove trailing ";"

2005-11-09  Stephen Eglen  <stephen@gnu.org>

	* ess-inf.el (inferior-ess): Update doc string to describe
	inferior-ess-same-window and inferior-ess-same-window.

	* essd-sp6.el (ess-s-versions-create): kill temporary buffer after
	new defuns have been loaded.

2005-11-07  AJ Rossini <blindglobe@gmail.com>

	* essa-sas.el (ess-sas-submit-pre-command): make sure that if
	there is no shell, i.e. (= (getenv "SHELL") nil), that we don't
	die.  This is true for old cygwins.

2005-10-12  Stephen Eglen  <stephen@gnu.org>

	* ess-toolbar.el (ess-add-icon-xemacs): Swap caddr for (nth 2)

	* essd-sp6.el (ess-s-versions-create): Use nth rather than car,
	cadr, caddr.  Much more readable and removes reliance on cl
	library for caddr.

2005-10-03  Stephen Eglen  <stephen@gnu.org>

	* essd-sp6.el (ess-s-versions-list): New variable.
	(ess-s-versions): New variable.
	(ess-s-versions-create): New defun to allow other versions of S to
	be added to ESS, similar to ess-r-versions-create.

2005-09-26  Martin Maechler  <maechler@stat.math.ethz.ch>

	* essd-r.el (R): add space after inferior-R-args

2005-09-07  Martin Maechler  <maechler@stat.math.ethz.ch>

	* ess-inf.el (ess-complete-filename): work around Xemacs bug:
	(comint-dynamic-complete-filename) fails in Xemacs 21.4.17

2005-09-06  Martin Maechler  <maechler@stat.math.ethz.ch>

	* ess-trns.el (ess-transcript-mode-menu): add entry "Switch S process"

2005-09-02  Stephen Eglen  <stephen@gnu.org>

	* essd-r.el, ess-cust.el (ess-r-versions): Moved this variable
	from ess-cust.el.  (As a custom variable, it could be set after
	ess-site had been loaded, which is the time when its value is
	used.  Hence customized values were ignored.)
	(ess-r-versions-create): Apply unique to list of list of R
	binaries after stripping off the directory.  This prevents
	multiple entries with the same name occuring in the ESS -> Start
	Process -> Other menu.

2005-08-20  Martin Maechler  <maechler@stat.math.ethz.ch>

	* essl-sta.el (STA-syntax-table): allow // for comments

2005-08-03  Martin Maechler  <maechler@stat.math.ethz.ch>

	* ess-inf.el (inferior-R-1-input-help): '^ *help': do not trigger
	for, e.g., showMyhelp().

2005-07-28  Stephen Eglen  <stephen@gnu.org>

	* ess-help.el (ess-nuke-help-bs): Add doc string and remove
	interactive specification.

2005-07-09  Martin Maechler  <maechler@stat.math.ethz.ch>

	* ess-mode.el (ess-beginning-of-function):

	* ess-mode.el (ess-R-function-pattern) etc: moved here from
	* ess-cust.el: greatly improved to also catch things like
		 "names<-.foo" <- function(.) { .... }

2005-07-08  Martin Maechler  <maechler@stat.math.ethz.ch>

	* ess-menu.el (ess-imenu-S-generic-expression): adding SetAs(..),
	but also e.g., setGroupMethod(..)

2005-07-05  Stephen Eglen  <stephen@gnu.org>

	* ess-help.el (ess-help-bogus-buffer-p): Document NR-FIRST, and
	reinstate code such that if NR-FIRST is nil, we search just the
	first 120 characters of a help buffer to see if it is bogus.  Have
	removed check for R text of the form "Help for topic `rlm'..."
	since this is caught elsewhere (see below).
	(ess-display-help-on-object): In R help buffers, if
	options("help.try.all.packages" = TRUE) then ?rlm will list which
	packages rlm is defined in.  This help buffer is not bogus, but
	instead is now relabelled *help[R](rlm in packages)*.

2005-07-05  Martin Maechler  <maechler@stat.math.ethz.ch>

	* ess-mode.el (ess-beginning-of-function): more helpful error
	message for finding the bug with A <-  # comment ...  function(.){..}


2005-06-23  Martin Maechler  <maechler@stat.math.ethz.ch>

	* essl-s.el (ess-fix-EQ-assign): extend to propose more s/=/<-/

2005-05-05  Stephen Eglen  <stephen@gnu.org>

	* ess-inf.el (ess-complete-filename): Add doc string.
	(inferior-ess-mode): Change order of functions added to
	comint-dynamic-complete-functions local hook.  Removed the value
	`t' from that hook to prevent the global value of that hook also
	being used.

2005-04-16  Stephen Eglen  <stephen@gnu.org>

	* ess-toolbar.el (ess-make-toolbar): If Emacs is running in a
	terminal, tool-bar-map is not defined (because tool-bars cannot be
	displayed) and hence we should not bother trying to make a
	tool-bar.

2005-04-15  A.J. Rossini  <blindglobe@gmail.com>

	* ess-swv.el: New file for Sweave, slightly modified from code
	done by David Whiting.

2005-04-08  Stephen Eglen  <stephen@gnu.org>

	* essl-s.el (R-editing-alist): Changed comment-start to #
	and set comment-add to 1 so that ## is put on empty lines at
	correction indentation.

2005-04-07  Martin Maechler  <maechler@stat.math.ethz.ch>

	* ess-mode.el (ess-mode-menu): add "Toggle Auto-Fill Mode"

2005-04-06  Stephen Eglen  <stephen@gnu.org>

	* ess-toolbar.el (ess-toolbar-items): Use :set so that when this
	variable is customized, the toolbar is remade for the current
	session.

2005-04-06  Martin Maechler  <maechler@stat.math.ethz.ch>

	* essl-s.el (ess-mode-hook): set *normal-*auto-fill-function, not
	auto-fill-function itself.

2005-03-21  Martin Maechler  <maechler@stat.math.ethz.ch>

	* ess-emcs.el (enable-multibyte-characters): define (to nil) if
	not bound.  Workaround for Xemacs problems with (ess-do-auto-fill).

2005-03-08  Stephen Eglen  <stephen@gnu.org>

	* ess-inf.el (inferior-ess-output-filter,
	inferior-ess-strip-ctrl-g): New defuns.
	(inferior-ess-output-filter): Add filter to catch ^G for ringing
	bell.  Code taken from Kurt's octave-mod.el.

2005-03-07  Martin Maechler  <maechler@stat.math.ethz.ch>

	* ess-cust.el (ess-S-keywords): add "terminate"

2005-03-04  Martin Maechler  <maechler@stat.math.ethz.ch>

	* ess-cust.el: use (regexp-opt .) constructor

2005-03-03  Martin Maechler  <maechler@stat.math.ethz.ch>
  based on much from Kurt Hornik

	* ess-cust.el (ess-R-function-pattern): and ess-S-function-pattern
		instead of ess-function-pattern.
	* essl-s.el (S+common-cust-alist): set ess-function-pattern
	* essd-r.el (R-customize-alist): set ess-function-pattern

	* ess-cust.el (ess-R-mode-font-lock-keywords): and ess-S-*
		instead of just one ess-mode-font-lock
	* essl-s.el (R-editing-alist): additionally to S-editing-alist
	* essd-r.el (R-customize-alist): use R-editing-alist


	* ess-cust.el (inferior-ess-R-font-lock-keywords): and ess-S-*
		instead of just one; building on auxiliary variables.
	* essl-s.el (S+common-cust-alist): set inferior-ess-font-lock-*
	* essd-r.el (R-customize-alist): dito


2005-03-03  Martin Maechler  <maechler@stat.math.ethz.ch>
  from	    Kurt Hornik	 <Kurt.Hornik@wu-wien.ac.at>

	* essl-s.el (add-hook 'ess-mode-hook): new ess-do-auto-fill

	* ess-emcs.el (line-beginning-position): if needed by older Xemacsen

	* ess-utils.el (ess-do-auto-fill): new - slight change of GNU
	emacs' do-auto-fill.
	* ess-utils.el (ess-inside-string-p): new
	(ess-inside-string-or-comment-p): renamed from 'inside-string/comment-p'

2005-02-11  Rodney Sparapani  <rsparapa@mcw.edu>

	* essl-sas.el: do not turn on sas-listing-mode via
	auto-mode-alist.

2005-02-09  Martin Maechler  <maechler@stat.math.ethz.ch>
	really
2005-02-09  Kurt Hornik	 <Kurt.Hornik@wu-wien.ac.at>

	* essd-r.el (R): do not (let .. default-process-coding-system) !!

2005-01-29  Martin Maechler  <maechler@stat.math.ethz.ch>

	* ess-inf.el (ess-quit-r): comment out all "questioning":
	it's wrong to do this when a user had something like "--save" on
	startup.

2005-01-24  Martin Maechler  <maechler@stat.math.ethz.ch>

	* ess-inf.el (ess-quit): drop 'dont-cleanup' argument

2005-01-24  Stephen Eglen  <stephen@gnu.org>

	* ess-inf.el (ess-cleanup): Use ess-S-quit-kill-buffers-p.

	* ess-cust.el (ess-S-quit-kill-buffers-p): New variable.

2005-01-22  Stephen Eglen  <stephen@gnu.org>

	* ess-inf.el (ess-quit-r): Default response (if RET pressed on its
	own) is that workspace image will not be saved.
	Do not append "-exited" to iESS buffers (likewise for ess-quit).

2005-01-18  Stephen Eglen  <stephen@gnu.org>

	* ess-inf.el (ess-quit-r): New function to handle killing an *R*
	process.  (ESS asks whether you wish to save image.)
	* ess-inf.el (ess-quit): Use ess-quit-R only for *R* processes.
	Document the dont-cleanup argument.

2005-01-18  Martin Maechler  <maechler@stat.math.ethz.ch>

	* ess-inf.el (ess-complete-object-name): add S4 object slot name
	completion.
	* ess-inf.el (ess-slot-names): new (simplistic) function

2005-01-05  Martin Maechler  <maechler@stat.math.ethz.ch>

	* ess-inf.el (ess-prompt-wait): new 3rd argument sleep
	 (ess-command): move the (sleep-for *) part into to
	 ess-prompt-wait.

	* ess-inf.el (ess-get-object-list): use ess-uniq-list to get
	  completion list of unique entries.

2005-01-04  Martin Maechler  <maechler@stat.math.ethz.ch>

	* ess-cust.el (ess-cmd-delay): use this instead of
	`ess-need-delay': Either 'nil or a number specifying the delay
	*factor* to be used.

	* ess-inf.el, essl-s.el, essd-r.el: ditto


2005-01-01  Martin Maechler  <maechler@stat.math.ethz.ch>

	* ess-inf.el (ess-command): 3rd argument sleep; internally using
	ess-need-delay; decreased sleep factors to (.05, .4, .05).

	* ess-cust.el (ess-need-delay): and ess-R-*, ess-S+-*: instead of
	ess-ms-slow.
	(ess-editor): and (ess-pager): defvar instead of defcustom

	* essl-s.el (S+common-cust-alist): and (S-common-cust-alist):
	 new variables to store all common S language and S+ "customize-alist"s

	* essd*.el (<dialect>-customize-alist): append the above variables

2004-12-30  Martin Maechler  <maechler@stat.math.ethz.ch>

	* ess-inf.el (ess-save-lastvalue-command): newly (defvar .) and
	buffer local, {instead of defcustom}; ditto for ess-retr-last....

	* ess-cust.el: drop them here

2004-12-29  Stephen Eglen  <stephen@gnu.org>

	* ess-mode.el (ess-mode): Remove call to
	ess-load-object-name-db-file.

	* ess-menu.el (ess-imenu-S): Shorten doc string.

	* ess-inf.el (inferior-ess-mode): Remove vall to
	ess-load-object-name-db-file.
	(ess-create-object-name-db): Comment out for now, maybe delete later?

	* ess-cust.el (ess-object-name-db-file): Change from defcustom to
	defvar.	 Also, add note that probably this variable (and others)
	can be deleted in future ESS versions.

2004-12-24  Stephen Eglen  <stephen@gnu.org>

	* ess-emcs.el (ess-replace-regexp-in-string): New function,
	reapplied from Camm's patch.  This time the function is now used
	in all relevant customization-alists.  This function is needed
	since other elisp packages may also define
	replace-regexp-in-string.

2004-12-20  Stephen Eglen  <stephen@gnu.org>

	* ess-cust.el (ess-ms-slow): New variable.

	* ess-inf.el (ess-command): Condition use of sleep-for (to add
	delays) upon ess-microsoft-p [not 'window-system] and a new
	variable ess-ms-slow.

2004-12-04  Stephen Eglen  <stephen@gnu.org>

	* ess-inf.el (inferior-ess-mode): setq inferior-ess-prompt at the
	start of function so that its value can be used later in the
	function (e.g. to set comint-prompt-regexp).

2004-12-03  Martin Maechler  <maechler@stat.math.ethz.ch>

	* ess-cust.el: replace inferior-ess-objects-command by the two
	  inferior-R-objects-command and inferior-Splus-... (which differ).

	* ess-inf.el (inferior-ess-objects-command): defvar here, instead

	* essd-r.el, essd-sp6.el  -- and all essd-sp*.el essdsp6w.el:
	  replace inferior-ess-objects-command


2004-12-03  Stephen Eglen  <stephen@gnu.org>

	* ess-cust.el (inferior-ess-prompt): Make this a defvar as the
	value is constructed from other values, rather than being set by
	the user.

	* essd-els.el (ess-add-ess-process): Check first that the current
	buffer has a process.
	(ess-select-alist-dialect): Add colon to prompt string.

	* ess-inf.el (inferior-ess-mode): Set inferior-ess-mode here,
	rather than within ess-multi.  (ess-multi is not run when
	ess-remote is used, and so prompt was not set for remote buffers
	running ESS processes.)

2004-11-24  Martin Maechler  <maechler@stat.math.ethz.ch>

	* essl-s.el (S-editing-alist): change comment-start from "#" to "##"

2004-11-19  Martin Maechler  <maechler@stat.math.ethz.ch>

	* ess-noweb.el: remove setting of global-font-lock-mode

2004-11-09  Stephen Eglen  <stephen@gnu.org>

	* ess-inf.el (inferior-ess-mode): Add elements to
	comint-dynamic-complete-functions using `add-hook' rather than
	`setq', on advice from Emacs developers.

2004-11-07  Stephen Eglen  <stephen@gnu.org>

	* ess-inf.el (ess-multi): Fix bug: when inferior-ess-own-frame is
	non-nil, it should override the value of inferior-ess-same-window.

2004-10-28  Martin Maechler  <maechler@stat.math.ethz.ch>

	* ess-help.el: ess-help-mode-hook is now run correctly.

2004-10-27  Martin Maechler  <maechler@stat.math.ethz.ch>

	* essd-sp6.el: added Debian patches from Camm Maguire
	* ess-help.el: dito for these:
	* ess-utils.el
	* ess.el
	* ess-latex.el
	* ess-emcs.el

2004-10-14  Stephen Eglen  <stephen@gnu.org>

	* ess-cust.el (ess-default-style): Customize.

2004-08-29  Stephen Eglen  <stephen@gnu.org>

	* ess-inf.el (ess-multi): Use inferior-ess-same-window to decide
	whether to replace or split current window.

	* ess-cust.el (inferior-ess-same-window): New variable.

2004-08-25  Stephen Eglen  <stephen@gnu.org>

	* essd-sp6.el (S+6-customize-alist): Use inferior-Splus-args.

	* ess-cust.el (inferior-Splus-args): New variable.

2004-08-24  Stephen Eglen  <stephen@gnu.org>

	* ess-cust.el (inferior-R-args): New variable.
	* essd-r.el (R): pass inferior-R-args to R when starting up.

2004-08-23  Martin Maechler  <maechler@stat.math.ethz.ch>

	* ess-inf.el (inferior-R-page): only match "page()", not
	"grid.newpage()" !!

2004-08-09  Stephen Eglen  <stephen@anc.ed.ac.uk>

	* ess-inf.el (ess-prompt-for-directory): use the XEmacs
	read-directory-name routine (dialog box when using mouse differs
	from read-file-name).  Thanks to John Fox for reporting this.

2004-08-03  Stephen Eglen  <stephen@bushmills.inf.ed.ac.uk>

	* ess-mode.el (ess-mode-menu): Change function name for the
	default entry in "Start Process -> Other" submenu from R to nil.
	When it was set to R, this caused the R toolbar icon to not work
	since this menu entry was being found rather than the real menu
	entry for R.


2004-07-09  Stephen Eglen  <stephen@bushmills.inf.ed.ac.uk>

	* ess-utils.el (ess-find-exec-completions): After checking that
	ess-tmp-file is executable, check that it is not a directory.

2004-07-04  Stephen Eglen  <stephen@anc.ed.ac.uk>

	* essdsp6w.el (ess-sqpe-versions-created): Variable deleted.

	* essd-r.el (ess-r-versions-created): Variable deleted.
	(ess-rterm-versions-created): Variable deleted.

	* ess-site.el: Use let binding for storing local values of
	ess-r-versions-created etc, rather than global variables.  Global
	variables deleted.

2004-07-02  Richard Heiberger  <rmh@temple.edu>

	* essdsp6w.el (ess-sqpe-versions-create): New function to
	auto-generate defuns to allow other versions of Sqpe to be called.

	* essd-r.el (ess-rterm-versions-create): New function to auto-generate
	defuns to allow other Windows versions of R to be called.

2004-07-02  Stephen Eglen  <stephen@anc.ed.ac.uk>

	* essd-r.el (ess-r-versions-create): Do not set the value of
	ess-r-versions-created here, just return the required value.

	* ess-site.el (ess-versions-created): Tidy up the code for calling
	older versions of R and Sqpe.  Old version did not work on Unix,
	since ess-sqpe-versions-created was not bound.	New version checks
	that variable is bound before using it.

	* ess-utils.el (ess-flatten-list): Standard defun needed for
	flattening a list.  Copied from lpr.el.

2004-07-01  Stephen Eglen  <stephen@anc.ed.ac.uk>

	* ess-inf.el (ess-quit): Delete call to ess-switch-to-ESS;
	ess-cleanup will have already done that.
	(ess-cleanup): Add save-excursion to preserve current buffer.

	* essd-r.el (ess-r-versions-created): New variable to store the
	names of the new defuns created.
	(ess-r-versions-create): Set ess-r-versions-created. Doc string
	update.

	* ess-site.el: Add the new R defuns, if any, to the "Other" menu
	under "Start Process".

	* ess-mode.el (ess-mode-menu): Add new submenu "Other" to "Start
	Process" where the other versions of R will be placed.

2004-06-30  Stephen Eglen  <stephen@anc.ed.ac.uk>

	* ess-mode.el (ess-mode-menu): Add entries to jump to top-level of
	ESS info file.

	* ess-cust.el (ess-rterm-versions): Condition initial value on
	ess-microsoft-p.

2004-06-29  Stephen Eglen  <stephen@anc.ed.ac.uk>

	* Makefile (ELC): Add ess-toolbar.elc to list of .elc files.

2004-06-24  Stephen Eglen  <stephen@anc.ed.ac.uk>

	* ess-toolbar.el (ess-use-toolbar): Set to nil if images cannot be
	displayed on the running Emacs.

	* essd-r.el (ess-r-versions-create): Remove full pathname from
	versions of R executables.  Add note in the *ESS* buffer to say
	which new defuns have been created.

2004-06-23  Stephen Eglen  <stephen@anc.ed.ac.uk>

	* ess-toolbar.el (ess-use-toolbar): Default value should check if
	we are running XEmacs.	Other small doc updates to file made.

	* ess-utils.el (ess-uniq-list): New defun for removing duplicate
	strings from a list.

	* ess-site.el: Set up call to `ess-r-versions-create'.

	* essd-r.el (ess-r-versions-create): New function to auto-generate
	defuns to allow other versions of R to be called.

	* ess-cust.el (ess-r-versions): New variable to control which
	other versions of R are found.

2004-06-21  Stephen Eglen  <stephen@anc.ed.ac.uk>

	* ess-toolbar.el: Add test at end to check for toolbar support.

	* ess-mode.el (ess-mode-menu): Add Sqpe and S+6-existing to
	"Start Process" menu but their active state is determined by
	ess-microsoft-p and so will be greyed out unless on microsoft.
	(SAS-menu): Simple wrapper to report error if SAS invoked on
	microsoft machine.

2004-06-20  Stephen Eglen  <stephen@anc.ed.ac.uk>

	* essd-sp6.el (S+6-mode): Hook in toolbar support.

	* essd-r.el (R-mode): Hook in toolbar support.

	* ess-toolbar.el: Update toolbar support so that we have only one
	ESS toolbar that can be used over multiple modes.  This makes it
	simpler to use I feel.

2004-05-22  Stephen Eglen  <stephen@anc.ed.ac.uk>

	* ess-inf.el (ess-eval-linewise): Try again to get the point at
	the end of the S buffer after evaluation.  Previous attempt still
	didn't work, but I forgot that I had set
	comint-scroll-to-bottom-on-output.  This version should work even
	with that comint var set to nil.

2004-05-18  Stephen Eglen  <stephen@anc.ed.ac.uk>

	* ess-inf.el (ess-eval-linewise): If eob, remember to go to the
	end of the S buffer after evaluation.  This was a bug that I
	introduced when introducing the ability to have R in different
	frames.

2004-05-17  Martin Maechler  <maechler@stat.math.ethz.ch>

	* essl-s.el (ess-fix-EQ-assign): new S source cleaners;
		    (ess-fix-dot-more) : ditto
	  added to ess-MM-fix-src's actions

2004-05-17  Stephen Eglen  <stephen@anc.ed.ac.uk>

	* ess-toolbar.el (ess-icon-directory): Need / after etc directory.

	* ess-mode.el (ess-mode-menu): Remove :help elements from menus,
	since XEmacs does not yet recognise it.

	* essd-els.el (ess-remote): Update doc string.
	(S+elsewhere, ESS-elsewhere): Add note in doc string to say these
	commands are obsolete and ess-remote should be used instead.

2004-05-13  Stephen Eglen  <stephen@anc.ed.ac.uk>

	* ess.el: Update copyright; remove old comments; update URL.

	* ess-site.el (ess-etc-directory): Move out of ess-cust.el and
	into ess-site.el, otherwise various other .el files that are
	loaded before ess-cust will complain.

	* essl-bug.el: Comment possible use of ess-etc-directory here.

	* essl-s.el (ess-function-outline-file): Use ess-etc-directory.

	* essd-sas.el (ess-SAS-pre-run-hook): Use ess-etc-directory.

	* ess-toolbar.el (ess-icon-directory): Use ess-etc-directory.

	* ess-cust.el (ess-etc-directory): New variable.

	* ess-toolbar.el (ess-make-toolbar-R-emacs,
	ess-make-toolbar-S-emacs):  Since R and S are now on the menubar,
	use tool-bar-add-item-from-menu for consistency.

	* ess-mode.el (ess-mode-menu): Add sub menu to allow S, R, SAS to
	be started from menu.  Each menu item has a little tooltip help.

2004-05-10  Stephen Eglen  <stephen@anc.ed.ac.uk>

	* ess-toolbar.el
	(ess-make-toolbar-R-emacs,ess-make-toolbar-S-emacs): Check that
	tool-bar-map is non-nil before attempting copy-keymap (generates
	error on Emacs 21.3+).

2004-05-08  Stephen Eglen  <stephen@anc.ed.ac.uk>

	* ess-toolbar.el (ess-icon-directory): Guess default value based
	upon ess-lisp-directory.
	(ess-toolbar-R, ess-toolbar-S): Store toolbars here.
	(ess-make-toolbar-S): Make toolbar for S mode too, similar to R
	mode, but using new S-plus icons from David Smith.
	(ess-make-toolbar-S-emacs,ess-make-toolbar-S-xemacs): New defuns.

2004-05-07  Stephen Eglen  <stephen@anc.ed.ac.uk>

	* essa-sas.el (ess-sas-submit-mac-virtual-pc): Assign :type to be
	boolean.   Reformat defcustoms (whitespace changes only).

	* essl-sas.el (sas-get-options, sas-file-name,
	ess-sas-run-make-regexp):  Correct :type to prevent mismatch in
	customization.

	* essa-sas.el (ess-sas-shell-buffer-remote-host): Ditto.

2004-05-06  Stephen Eglen  <stephen@anc.ed.ac.uk>

	* ess-toolbar.el (ess-make-toolbar-r-emacs): Use ess-load-file
	rather than ess-eval-buffer in toolbars.

	* ess-help.el (ess-display-help-on-object): Use ess-help-frame-alist.

	* ess-inf.el (ess-multi): Use inferior-ess-frame-alist.

	* ess-cust.el (ess-help-frame-alist, inferior-ess-frame-alist):
	New variables to store frame parameters for iESS buffers and help
	frames.
	(ess-help-own-frame, inferior-ess-own-frame): Doc fixes.

	* ess-help.el (ess-display-help-on-object): Fix bug introduced in
	5.2.0 (reported by Robert Hankin).  If ess-help-own-frame is nil,
	and we are currently in a help buffer, show new help buffer in
	same window.

2004-05-05  Stephen Eglen  <stephen@anc.ed.ac.uk>

	* ess-inf.el (ess-request-a-process): Use ess-show-buffer to
	display iESS buffer; update doc string.

2004-05-02  A.J. Rossini  <rossini@u.washington.edu>

	* essd-sp6.el (S+6-mode):
	* essd-sp5.el (S+5-mode):
	* essd-sp4.el (S+4-mode):
	* essd-s4.el (S4-mode):
	* essd-sp3.el (S+3-mode):
	* essd-s3.el (S3-mode): fixed imenu variable name, extended
	copyrights from 1997 to 2004.

	* essa-sas.el (ess-sas-image-viewer): Moved function after
	ess-sas-submit-method defvar, since we need that value to set this
	function.

2004-04-27  Stephen Eglen  <stephen@anc.ed.ac.uk>

	* ess.el (ess-write-to-dribble-buffer): Check if
	ess-dribble-buffer has been deleted.  Remove the defadvice code
	that used to do this.

2004-04-26  Stephen Eglen  <stephen@anc.ed.ac.uk>

	* ess-inf.el (ess-switch-to-ESS): Use `ess-show-buffer' to show
	the iESS buffer.
	(ess-show-buffer): New function to be used when an iESS buffer is
	to be displayed.  See its doc string for the rules it follows as
	to how to display the iESS buffer.
	(ess-get-bufname,ess-get-buffers-in-frames,
	ess-buffer-visible-this-frame,ess-buffer-visible-other-frame): New
	helper functions for ess-show-buffer, adapted from iswitchb.el.

2004-04-22  Stephen Eglen  <stephen@anc.ed.ac.uk>

	* ess-cust.el (ess-speedbar-use-p, ess-funcmenu-use-p): Use
	fboundp.

	* ess-menu.el (ess-imenu-use-S): Change default value and update
	doc string.
	(ess-imenu-regexp-S-function): Delete unused variable.

	* ess-cust.el (ess-use-menus): Delete unused variable.
	(ess-imenu-use-p): Set default value to (fboundp 'imenu) rather
	than (featurep 'imenu) since the former is more useful for seeing
	whether Imenu is available.  (The latter is true only if Imenu has
	already been loaded.)

2004-04-19  Stephen Eglen  <stephen@anc.ed.ac.uk>

	* ess-help.el (ess-display-help-on-object): If ess-help-own-frame
	is 'one, use the dedicated frame.  Use pop-to-buffer rather than
	switch-to-buffer if currently in a help buffer,

	* ess-cust.el (ess-help-own-frame): Add new value 'one to specify
	that all help buffers should be displayed in one frame.

2004-04-18  Stephen Eglen  <stephen@anc.ed.ac.uk>

	* ess-help.el (ess-display-help-on-object): If ess-help-own-frame
	is true, use ess-help-own-frame function to display help buffer.
	(ess-help-own-frame): New function and variable to display all
	ESS help buffers into one frame.

	* ess-cust.el (ess-help-own-frame): New variable.
	(ess-help-kill-bogus-buffers): Change to ess-help group.
	(ess-help): New customize group.

	* ess-cust.el (inferior-ess-own-frame): New variable.

	* ess-inf.el (ess-switch-to-ESS): Respect inferior-ess-own-frame.
	(ess-multi): Use pop-to-buffer if process already running, and
	respect inferior-ess-own-frame.

2004-04-16  Stephen Eglen  <stephen@anc.ed.ac.uk>

	* ess-inf.el (ess-multi): Use pop-to-buffer rather than
	switch-to-buffer, so that special-display-regexps should work.

2004-04-15  Stephen Eglen  <stephen@bushmills.inf.ed.ac.uk>

	* ess-cust.el (inferior-ess-client-command): Set :group and :type.
	(R-editor, S-editor): reformat.
	(R-pager, ess-pager): reformat and allow type to be nil or string.

2004-03-31  A.J. Rossini  <rossini@u.washington.edu>

	* ess-site.el: added a more explicit commented out Windows
	example.  Cleaned up documentation inconsistencies for noweb/Rnw
	modes.

	* essd-r.el (R): added autoload cookie for XEmacs.  doc edits.
	(R-mode): added autoload cookie for XEmacs.
	Removed R-package generator; a better version is part of R
	(package.skeleton()).

	* ess-menu.el (ess-imenu-S-generic-expression): fixed imenu
	routine -- now provides links to functions, classes, methods, and
	"other" objects.

2004-03-23  Martin Maechler  <maechler@stat.math.ethz.ch>

	* essd-els.el (ess-select-alist-dialect): (let* ..) : thanks to Na Li.

2004-03-04  Martin Maechler  <maechler@stat.math.ethz.ch>

	* ess-site.el (ess-restore-asm-extns): thanks to Ed Cashin

2004-02-19  Stephen Eglen  <stephen@anc.ed.ac.uk>

	* essd-els.el (ess-select-alist-dialect): Use completing-read to
	select dialect.

2004-02-12  Stephen Eglen  <stephen@anc.ed.ac.uk>

	* essl-s.el (ess-smart-underscore): Only be smart in buffers where
	`ess-language' is "S".

	* ess-site.el ("[ess-site:] require 'essd-els ..."): oRemove the
	code that fixes ess-smart-underscore in SAS mode.

2004-01-20  Stephen Eglen  <stephen@anc.ed.ac.uk>

	* essl-s.el (ess-smart-underscore): Pressing _ twice inserts _
	rather than the assignment operator.

2004-01-19  Stephen Eglen  <stephen@anc.ed.ac.uk>

	* ess-cust.el (inferior-R-program-name): Customize.
	Add description of file to line 1.
	(ess-version): Change from defcustom to defvar;
	presumably no-one will want to customize this variable!	 Comment
	line prior to definiton already says that this variable is not
	user-changeable.
	(ess-dialect): Change from defcustom to defvar.

2003-12-08  Stephen Eglen  <stephen@anc.ed.ac.uk>

	* ess-noweb.el (ess-eval-chunk): The code chunk is evaluated in a
	temp buffer, and should inherit the value of
	ess-local-process-name from the source value.  If the source
	buffer did not set ess-local-process-name, it is set once the
	chunk has been evaluated.

2003-11-24  Martin Maechler  <maechler@stat.math.ethz.ch>

	* ess-emcs.el (replace-regexp-in-string): also needed for Emacs 20.

2003-11-06  Martin Maechler  <maechler@stat.math.ethz.ch>

	* ess-cust.el (ess-S-loop-timeout): new variable (and same for	-XLS-)
	* essd-*.el  use these new customizable variables.

2003-11-05  Martin Maechler  <maechler@stat.math.ethz.ch>

	* ess-inf.el (inferior-ess): make comint-use-prompt-... buffer-local
	  such that we no longer "pollute" other comint modes such as M-x shell

2003-10-29  Martin Maechler  <maechler@stat.math.ethz.ch>

	* ess-trns.el (ess-transcript-mode-map): add C-a := comint-bol
	* ess-inf.el (inferior-ess-mode-map):  ditto

2003-09-25  Martin Maechler  <maechler@stat.math.ethz.ch>

	* ess-cust.el (ess-dump-filename-template-proto): renamed,
	   new functionality: used as prototype

	* essd-*.el: ess-dump-filename-template now uses and modifies the
	       above prototype.

2003-08-19  Stephen Eglen  <stephen@gnu.org>

	* ess-help.el (ess-help-underline): New function to convert ^_H in
	help buffers to the underline face.

2003-08-05  Stephen Eglen  <stephen@gnu.org>

	* ess.el (ess-setq-vars-local): Prevent e.g.
	ess-local-process-name getting reset to nil when re-entering a
	code chunk in mixed mode buffers (like Latex/R).

2003-07-24  Stephen Eglen  <stephen@gnu.org>

	* essa-r.el (ess-r-var): New function for loading numbers from any
	Emacs buffer into an existing *R* process.

2003-01-01  Stephen Eglen  <eglen@pcg.wustl.edu>

	* ess-site.el (ess-rdired): Add autoload for ess-rdired.
	* ess-rdired.el: New file.

2002-11-12  Martin Maechler  <maechler@stat.math.ethz.ch>

	* essd-r.el (Rnw-mode): new (experimental) for Sweave{R} editing.

2002-11-01  Stephen Eglen  <eglen@thalamus.wustl.edu>

	* essl-s.el (ess-help-R-sec-regex): Restrict regex so that capital
	letter must be at start of line.

2002-04-27  Martin Maechler  <maechler@stat.math.ethz.ch>

	* essd-sp6.el (S+6-customize-alist): ess-setup-directory-function
	and other changes from Jeff Mincy; not yet fully tested.

2002-04-23  Martin Maechler  <maechler@stat.math.ethz.ch>

	* ess-trns.el (ess-transcript-mode-menu): add ..DO-clean-region to
	menu, using new argument (prefix) for escaping read-only state.

2002-02-15  Martin Maechler  <maechler@stat.math.ethz.ch>

	* essl-s.el (S-editing-alist): introduce S "global"
	  `inferior-S-language-start'

	* essd-r.el (R-customize-alist): use inferior-S-language-start above.
	* essd-sp[3-6].el, essd-s[34].el, essdsp6w.el, essd-els.elc -- ditto.

2002-02-13  Martin Maechler  <maechler@stat.math.ethz.ch>

	* ess-cust.el (S-pager) and others: s/emacslient/emacsclient/

2002-01-26  Martin Maechler  <maechler@stat.math.ethz.ch>

	* essddr.el (Rd-font): new function, put on C-c C-f à la TeX-font
	(Rd-font-list): e.g. `C-c C-f l' now surrounds word by \code{\link{.}}!

2002-01-16  Martin Maechler  <maechler@stat.math.ethz.ch>

	* ess-menu.el (ess-imenu-S): use improved
	  ess-S-imenu-generic-expression (and clean up), by Stephen Eglen.

2002-01-15  Martin Maechler  <maechler@stat.math.ethz.ch>

	* essl-s.el (S-editing-alist): new add-log-...regep from Stephen
	Eglen. Allows `C-x 4 a' (adding to Changelog) find the S function name.

	(R-help-sec-keys-alist): "Usage" and "Details" as the S lists.

2002-01-14  Richard Heiberger <rmh@surfer.stat.temple.edu>

	* ess-mous.el: ess-mous is now on submenu of C-mouse-3 in
	  ess-transript-mode, inferior-ess-mode, ess-mode.  This feature
	  is still beta.

2002-01-11  Richard Heiberger <rmh@surfer.stat.temple.edu>

	* ess-inf.el: remove .in.ESS
	* essd-r.el: first draft of options("STERM")

2002-01-10  Richard Heiberger <rmh@surfer.stat.temple.edu>

	* ess-mous.el: S-mouse-3 gets information from S/R about the
	highlighted phrase or about the word at the cursor location.

2002-01-10  Martin Maechler  <maechler@stat.math.ethz.ch>

	* ess-help.el (ess-help-bogus-buffer-p): now also works in R when
	help.try.all.packages = TRUE.

2002-01-03  Martin Maechler  <maechler@stat.math.ethz.ch>

	* ess-inf.el (ess-ddeclient-p): new function from Rich
	  and a few related changes

2001-10-16  Martin Maechler  <maechler@stat.math.ethz.ch>

	* ess-inf.el (ess-execute-objects): use (number-to-string ..) for
	Emacs 21 (thanks to Stephen Eglen).
	* ess-trns.el: typo "o" fixed (S.Eglen)

2001-09-27  Martin Maechler  <maechler@stat.math.ethz.ch>

	* ess-inf.el (ess-multi): .in.ESS <- TRUE for S dialects

2001-09-20  Martin Maechler  <maechler@stat.math.ethz.ch>

	* ess-mode.el and others: do use ess-running-xemacs from ess-emcs.el!

	* ess-menu.el: fix the (require 'imenu ..) [for E 19.34]

2001-09-05  Martin Maechler  <maechler@stat.math.ethz.ch>

	* essddr.el (Rd-mode-map): add C-c C-v (help)

2001-08-31  Martin Maechler  <maechler@stat.math.ethz.ch>

	* ess-menu.el (require 'imenu): try to do this only when
	available [not tested; I have imenu "everywhere"]


2001-08-30  Martin Maechler  <maechler@stat.math.ethz.ch>

	* ess-mode.el (ess-narrow-to-defun): new function

2001-08-21  Martin Maechler  <maechler@stat.math.ethz.ch>

	* ess-inf.el (ess-directory-function): also ess-cust.el, essd-sp6.el:
	Implement Jeff Mincy's patches for new function
	--- currently only for S+6 (Unix) -- FIXME: Support R, other Spluses

2001-08-10  Martin Maechler  <maechler@stat.math.ethz.ch>

	* ess.el: (defadvice ess-write-to-dribble-buffer ....) from Jeff Mincy

2001-06-19  Martin Maechler  <maechler@stat.math.ethz.ch>

	* ess-utils.el (nuke-trailing-whitespace-p): make interactive; cosmetic

2001-03-02  Martin Maechler  <maechler@stat.math.ethz.ch>

	* ess-site.el: On Linux, default to S+5, since there's no S+3

2001-02-28  Martin Maechler  <maechler@stat.math.ethz.ch>

	* ess-utils.el (ess-space-around): new utility

	* essd-r.el (R-fix-T-F): also fix after "_"

	* essl-s.el (ess-fix-miscellaneous): Fix bug which broke "<=" & ">="
	  Further fix bug which broke "<<-" (and "->").
	  separate e.g., "){" ; space around "else".

2000-10-23  Martin Maechler  <maechler@stat.math.ethz.ch>

	* essl-s.el (ess-smart-underscore): remove extra spaces when
	ess-S-assign is used.

2000-10-11  Martin Maechler  <maechler@stat.math.ethz.ch>

	* essl-s.el (ess-smart-underscore): new function, assigned to "_" key.

2000-10-09  A.J. Rossini  <rossini@biostat.washington.edu>

	* /home/ess/src/cvsroot/gnu/ess/lisp/ess-vars.el:
	Merged with changes in another location.

2000-10-09  maechler  <maechler@rossini.YP.biostat>

	* /home/ess/src/cvsroot/gnu/ess/lisp/ChangeLog,
	 /home/ess/src/cvsroot/gnu/ess/lisp/essl-s.el:
	new (ess-fix-miscellaneous) & (ess-toggle-underscore)

2000-10-09  Martin Maechler  <maechler@stat.math.ethz.ch>

	* essl-s.el (ess-fix-miscellaneous): new function for prettifying
	S language code.
	(ess-toggle-underscore): new function for "_" toggling.

2000-10-04  Martin Maechler  <maechler@stat.math.ethz.ch>

	* essl-s.el (ess-add-MM-keys): define-key "_" to ess-S-assign.

	* ess-cust.el (ess-S-assign): new variable (" <- ") for left assign.
	* ess-vars.el (ess-S-assign): --ditto--

2000-08-16  Martin Maechler  <maechler@stat.math.ethz.ch>

	* essd-r.el (R): Win32: don't give spurious warning anymore.

2000-08-09  Martin Maechler  <maechler@stat.math.ethz.ch>

	* ess-help.el (ess-display-help-on-object): Inherit syntax-table;
	  this should make the "default prompt" work for "help inside help".

2000-07-08  Martin Maechler  <maechler@stat.math.ethz.ch>

	* essl-sas.el (SAS-mode-font-lock-keywords): only when
	   window-system! fixes "emacs -nw -f R"

2000-06-28  Martin Maechler  <maechler@stat.math.ethz.ch>

	* ess-site.el : load-path setting *MUST* come first.

2000-04-14  Martin Maechler  <maechler@stat.math.ethz.ch>

	* ess-inf.el (ess-dir-modtime): RMH: use file-directory-p instead
	of string-match.

2000-04-04  Martin Maechler  <maechler@stat.math.ethz.ch>

	* ess-inf.el (ess-eval-line-and-step): new even-empty argument,
	[prefix] allowing to send even empty lines to the ESS process.

	* ess-vars.el: New logical variable ess-eval-empty.

	* ess-inf.el (ess-command): applied the "FIXME": ess-command
	should have two arguments only. -- Few adjustments in other *.el files.

2000-04-03  Martin Maechler  <maechler@stat.math.ethz.ch>

	* ess-inf.el and other files:
	Replace (function) ess-eval-visibly by ess-eval-linewise
	Replace (function) ess-eval-line-and-next-line by *-line-and-step

2000-03-31  Martin Maechler  <maechler@stat.math.ethz.ch>

	* ess-inf.el (ess-next-code-line): new function from Stephen Eglen
	  (ess-eval-line-and-next-line): new prefix arg for turning off
	  the use of new ess-next-code-line.

	  Further : Use (forward-line 1) instead of (next-line 1).

	* ess-mode.el: added a few autoloads (and a comment for AJR !?).
	  s/"Step through line"/"Eval line & step"/
	  white space [n*8 column starts]

	* ess-inf.el (inferior-R-input-sender): Fixed the regexps for
	help() and {even more} for ?<...>, using new variable
	ess-help-arg-regexp {in ess-vars.el}.

2000-03-30  Martin Maechler  <maechler@stat.math.ethz.ch>

	* almost ALL lisp files :  Docstring fixes, thanks to
	  Stephen Eglen <stephen@anc.ed.ac.uk>.

2000-03-21  Martin Maechler  <maechler@stat.math.ethz.ch>

	* ess-vars.el (ess-temp-point): new for fixing multiline commands
	in transcript.	Similar fix in
	* ess-trns.el, and
	* ess-inf.el. --- really all by RMH!

	* ess.el (cadr): define if not available.

2000-03-20  Martin Maechler  <maechler@stat.math.ethz.ch>

	* ess-help.el (ess-help-error-buffer-p): new utility, improve
	detection of help error messages for
	(ess-display-help-on-object).

	* essl-sas.el: new variables sas-white-chars & sas-comment-comment-chars
	* essl-sas.el: (beginning-of-sas-statement): don't quote blank

2000-02-10  Martin Maechler  <maechler@stat.math.ethz.ch>

	* ess-help.el: Add menu; fix ess-display-sec-map

	* essddr.el (Rd-mode): one menu entry.

	* essd-sp5.el (S+5-customize-alist): search-list-command=search("paths")

1999-12-21  Martin Maechler  <maechler@stat.math.ethz.ch>

	* essd-sp5.el: S+5-customize-alist was there *TWICE*
		finally replaced cat by "slynx -dump"

1999-12-08  Martin Maechler  <maechler@stat.math.ethz.ch>

	* essl-sta.el (setq max-lisp-eval-depth): increase necessary

1999-11-22  ess	 <ess@aleph.YP.biostat>

	* ess-vars.el: Updated to 5.1.11

1999-11-17  ess	 <ess@aleph.YP.biostat>

	* essddr.el:
	'bold isn't defined in XEmacs.	Using reference-face instead of Rd-bold-face.

1999-11-16  ess	 <ess@aleph.YP.biostat>

	* ess-vars.el: Fixed small version update errors

	* Makefile, ess-help.el, ess-site.el, essd-els.el, make-regexp.el, noweb-mode.el:
	updated version numbers

	* essl-sta.el: added local variables for editing and indexing.

	* essl-sta.el: added Brendan's suggested function.

	* essl-sta.el:
	added make-regexp to ESS, and finished integrating Brendan's code.
	Need to test it now!

	* make-regexp.el: needed for Stata-mode extensions

	* essl-sta.el: added Brendan Halpin's corrections.

	* ess-inf.el: concat needs number-to-string conversion.

	* essd-omg.el: Omegahat fixes (for commandline flags)

1999-11-11  ess	 <ess@aleph.YP.biostat>

	* noweb-mode.el:
	C-c C-n shouldn't be TeX-normalmode, since it is too close to
	submit-line with ESS!  (overwrite).

	* essd-omg.el: Use prefix for setting Omegahat arguments.

1999-11-10  rossini  <rossini@biostat.washington.edu>

	* essl-omg.el: S- becomes OMG-
	Comments redone (to use //, ///, and //// for levels of indentation)
	OMG-syntax started, variable defined, needs to be fixed.

	* essd-omg.el:
	further Omegahat dialect changes (use OMG syntax, which needs fixing!)

1999-11-05  Martin Maechler  <maechler@stat.math.ethz.ch>

	* ess.el: added a definition of (functionp ..) if there isn't any


1999-11-05   Martin Maechler  <maechler@stat.math.ethz.ch>

	* ChangeLog, ess.el, noweb-mode.el: functionp definition if necessary

	* noweb-mode.el: functionp for	emacs-19.34

1999-11-04  A.J. Rossini  <rossini@biostat.washington.edu>

	* TONS of things -- see ../ChangeLog

1999-11-04  rossini  <rossini@biostat.washington.edu>

	* essd-els.el: fixed paren error.

	* Makefile, ess-site.el, ess-vars.el, essd-sas.el:
	Changed version numbers

1999-11-03  rossini  <rossini@biostat.washington.edu>

	* Makefile, ess-inf.el, ess-site.el, ess-vars.el, essd-sp5.el:
	Changes for ESS-elsewhere.

	* essd-els.el: added a generic ESS-elsewhere function.

1999-10-06  Anthony Rossini  <rossini@aleph.YP.biostat>

	* ess-inf.el: fixed extraneous echoes in Stata.

1999-10-04   rossini  <rossini@biostat.washington.edu>

	* essd-sta.el: fset both stata-mode and Stata-mode.

	* ess-site.el:
	cleaned up autoload conflicts between 2 local (AJR) copies.

1999-09-27  Martin Maechler  <maechler@stat.math.ethz.ch>

	* ChangeLog, Makefile: don't byte-compile ess-debug.el

	* ChangeLog, essd-r.el: for R, use help(. , htmlhelp=F)


1999-09-27  Martin Maechler  <maechler@stat.math.ethz.ch>

	* Makefile (SOURCES): use new $(TOCOMPILE) -- don't ess-debug.el !

1999-09-27  Martin Maechler  <maechler@stat.math.ethz.ch>

	* essd-r.el (R-customize-alist): help( .. htmlhelp = FALSE)

Wed Sep 15 22:34:37 1999  A.J. Rossini	<rossini@biostat.washington.edu>

	* ess-inf.el (inferior-ess-mode): preliminary support for Omegahat.

Wed Sep 15 22:21:42 1999  A.J. Rossini	<rossini@biostat.washington.edu>

	* essd-omg.el (omegahat-mode): fset for OMG-mode. use it.
		(omegahat): fset for OMG.  use it.
		Documentation fixes.

Wed Sep 15 22:20:37 1999  A.J. Rossini	<rossini@biostat.washington.edu>

	* ess-site.el (essd-omg): require this, now.

Wed Sep 15 22:19:08 1999  A.J. Rossini	<rossini@biostat.washington.edu>

	* ess-site.el: added omegahat, comment about ssh (for ess-elsewhere)

Wed Sep 15 22:17:04 1999  A.J. Rossini	<rossini@biostat.washington.edu>

	* ess-vars.el (inferior-STA-program-name): documentation fixes

Wed Sep 15 22:16:55 1999  A.J. Rossini	<rossini@biostat.washington.edu>

	* ess-vars.el (inferior-OMG-program-name): new variable

Tue Sep 14 22:55:55 1999  A.J. Rossini	<rossini@biostat.washington.edu>

	* essd-xls.el (xlispstat-mode): added as a synonym.

Tue Sep 14 16:53:21 1999  A.J. Rossini	<rossini@biostat.washington.edu>

	* noweb-mode.el: Emacs/XEmacs compatibility done.

Tue Sep 14 16:53:07 1999  A.J. Rossini	<rossini@biostat.washington.edu>

	* ess-debug.el: This is customized for me (AJR).

Tue Sep 14 16:52:35 1999  A.J. Rossini	<rossini@biostat.washington.edu>

	* ess-site.el: added noweb-mode by default.

Tue Sep 14 16:10:04 1999  A.J. Rossini	<rossini@biostat.washington.edu>

	* ess-noweb.el (global-font-lock-mode): set true to prevent XEmacs
	from barfing.

Tue Sep 14 13:26:36 1999  A.J. Rossini	<rossini@biostat.washington.edu>

	* ess?-sta.el: cleaned up stata mode to work.

Tue Sep 14 11:06:38 1999  A.J. Rossini	<rossini@biostat.washington.edu>

	* ess-inf.el: white space, documentation, stata hacks.

1999-09-06  Martin Maechler  <maechler@stat.math.ethz.ch>

	* essddr.el (Rd-indent-level): default 2 (back from 4):
	We need horizontal space, and there's not a lot of nesting.

1999-09-01  Martin Maechler  <maechler@stat.math.ethz.ch>

	* ess-mode.el : add "Switch Process" menu entry to [ESS] menu.

1999-07-22  Martin Maechler  <maechler@stat.math.ethz.ch>

	* ess-mode.el : Define cheap (line-end-position) if not there
	[e.g. for GNU emacs 19.34]

1999-07-22  Martin Maechler  <maechler@stat.math.ethz.ch>

	* ess-mode.el (ess-beginning-of-function):
	Delimit (search-forward "(" ..) ---> fixed bug !

1999-07-21  Martin Maechler  <maechler@stat.math.ethz.ch>

	* ess-inf.el (ess-eval-function):  Use (ess-end-function) only,
	since that now returns beginning & end;
	further, use (ess-extract-word-name) only once.

	* ess-mode.el (ess-beginning-of-function): return beginning
	*	      (ess-end-of-function): accept optional `beginning'
		argument;  return BOTH beginning & end
	*	      (ess-mark-function): use new beg/end functions.

1999-07-06  Martin Maechler  <maechler@stat.math.ethz.ch>

	* essd-r.el (R-fix-T-F): Fix buglet: should catch more cases


1999-06-17  Martin Maechler  <maechler@stat.math.ethz.ch>

	* essd-*.el (ess-loop-timeout): Default multiplied by 5 to 500000.

	* essd-R.el -- simplified primary-prompt !

1999-04-23  Martin Maechler  <maechler@stat.math.ethz.ch>

	* ess-site.el (auto-mode-alist): Change regexp's in order to work
	with NTemacs which is has a non-case-sensitive `find-file'.

1999-04-05  A.J. Rossini  <rossini@biostat.washington.edu>

	* ess-site.el, ess-vars.el: text from 5.1.7 to 5.1.8

	* ess-site.el: cleaned up misguided comment.

	* ess-site.el: cleaned up, removed R unix/microsoft hack.

	* essd-r.el: using a solitary R.

	* ess-inf.el:
	conditioned out the slowdown in ess-prompt-wait for Microsoft.

	* ChangeLog: doc updates

1999-04-05  A.J. Rossini  <rossini@biostat.washington.edu>

	* ess.el: franz.stat.wisc.edu -> ess.stat.wisc.edu

	* ess-site.el, ess-vars.el: 5.1.6 to 5.1.7 changes for possible release

	* ess-inf.el: ess-prompt-wait duration changed?

1999-04-01  maechler  <maechler@stat.math.ethz.ch>

	* ess-inf.el: typo

1999-04-01  A.J. Rossini  <rossini@biostat.washington.edu>

	* ess-site.el: about to release 5.1.6

	* ess-vars.el: anything else?

1999-03-31  A.J. Rossini  <rossini@biostat.washington.edu>

	* ess-iw32.el: whitespace modifications.

	* ChangeLog: *** empty log message ***

	* essd-r.el:
	reverted.  We can simply leave R as given, and not worry about R-unix (thanks to Martin).

	* essd-r.el: R -> R-unix.

	* ess-inf.el:
	sleep-fors are commented out except for Microsoft "operating systems", sigh...

	* essd-r.el: preliminary changes

Wed Mar 31 15:46:37 1999  A.J. Rossini	<rossini@biostat.washington.edu>

	* essd-r.el (R): reverted.  Martin fixed this right in ess-site.
	* essd-r.el (R-unix): renamed from R.
	* ess-inf.el (ess-command): sleep-for only used for Splus 4.5,
	i.e. Microsoft "operating systems", sigh.

1999-03-18  Martin Maechler  <maechler@stat.math.ethz.ch>

	* ess-site.el (auto-mode-alist): OOps for last change *.sty became
	ESS S-transcript; now fixed

1999-03-17  A.J. Rossini  <rossini@biostat.washington.edu>

	* essd-r.el, ess-site.el, ess-vars.el: RMH's changes

1999-03-16  A.J. Rossini  <rossini@biostat.washington.edu>

	* essd-r32-sh-dos.el, essd-sp4com.el: MS Dos stuff for R, S+4.x

	* ChangeLog: Prep for 5.1.4

	* essd-sp4.el, ess-iw32.el: RMH changes.

	* ess-site.el: Merged RMH's work.

	* ess-vars.el: incremented.

	* ess-inf.el: RMH's changes.

1999-03-16  Martin Maechler <maechler@stat.math.ethz.ch>

	* ChangeLog: mini change "foobar.Sout-45"

	* ess-site.el:
	auto-mode-alist:  "foobar.Sout-4.5" also turns on S-transcript-mode

1999-03-16  A.J. Rossini  <rossini@biostat.washington.edu>

	* essd-sp4.el, ess-iw32.el: RMH changes.

	* ess-site.el: Merged RMH's work.

	* ess-vars.el: incremented.

	* ess-inf.el: RMH's changes.

1999-03-16  maechler  <maechler@stat.math.ethz.ch>

	* ChangeLog: mini change "foobar.Sout-45"

	* ess-site.el:
	auto-mode-alist:  "foobar.Sout-4.5" also turns on S-transcript-mode


1999-03-16  Martin Maechler  <maechler@stat.math.ethz.ch>

	* ess-site.el (auto-mode-alist): "foobar.Sout-4.5" also turns on S-transcript-mode

1999-03-03  A.J. Rossini  <rossini@biostat.washington.edu>

	* Makefile: updated version information

	converted s+3 to sp3.

	* ess-vars.el: updated version information.

	* ess-iw32-load-file.el, essd-s+3.el, essd-s+4.el, essd-s+5.el, essd-s_2b4-msdos-existing.el, essd-s_2b4-msdos.el:
	Tidied up ess-iw32*.el files.

	* ess-iw32.el: copied all changes from ess-iw32-load-file.el here.

	* ess-iw32-load-file.el: fixed.

	* essd-s_2b4.el:
	essd-s_2b4-msdos*.el were not needed.  Contents moved into base file.

	* ess-iw32-load-file.el, ess-iw32.el, essd-r32.el, essd-s_2b4-msdos-existing.el, essd-s_2b4-msdos.el, essd-s_2b4.el, msdos.el:
	RMH's changes, up to March 2nd

1999-02-24  A.J. Rossini  <rossini@biostat.washington.edu>

	* ess-iw32.el: temp val left in distribution.  whoops (RMH).

1999-02-22  A.J. Rossini  <rossini@biostat.washington.edu>

	* essd-els.el, essd-s3.el, essd-s4.el, essd-sta.el, ess-site.el, essd-sp4.el, essd-sp5.el, essd-sp3.el:
	Removed s+# to sp# for S-PLUS commands

1999-02-12  Martin Maechler  <maechler@stat.math.ethz.ch>

	* Makefile: emacs, not "19.34"

1999-02-10  Martin Maechler  <maechler@stat.math.ethz.ch>

	* essd-sas.el: added RMH's new fixes for the 5.1.2 version.

1999-02-02  Martin Maechler  <maechler@stat.math.ethz.ch>

	* ess-inf.el: (last commit was with unsaved file)

	* ChangeLog, ess-inf.el:
	fix regex for "help(..);" also work for "?" with R-input-sender



1999-02-02  Martin Maechler  <maechler@stat.math.ethz.ch>

	* ess-inf.el (inferior-R-input-sender): Change the regexp such
	that e.g. "help(pt, offline=T)" is treated as normal command;
	New: "?lm" (e.g.) is also recognized as help command

Mon Dec 14 18:04:45 1998  A.J. Rossini	<rossini@biostat.washington.edu>

	* ess-mode.el: fixed copyright and header information

	* ess-site.el: commented out SHOME definition.

Fri Dec 11 19:51:18 1998  A.J. Rossini	<rossini@biostat.washington.edu>

	* ess-vars.el: fixed copyright, rossini's email address.

	* ess-iw32.el: fixed rossini's email address, headers, copyright.

	* essd-els.el, essd-s+4.el: fixed rossini's email address.

	* essd-sq4.el: fixed copyright and header attributions.

	* essd-els.el: fixed header files and copyright.

	* essd-s+4.el: added changes to copyright and header docs.

	* ess-vars.el: Merged RMH's changes.

	* ess-iw32.el, essd-els.el, essd-s+4.el, essd-sq4.el:
	New files for ESS for Splus/MSW/NT/98/95
	New files for remote-ESS on Unix.

	* ess-site.el: Added RMH's changes for Microsoft Windows and Splus.

Mon Nov 30 17:37:57 1998  hornik  <hornik@pyrite>

	* Makefile:
	Add essd-s+5.el to SOURCES (as it gets required in ess-site).

Mon Nov 23 20:03:17 1998  A.J. Rossini	<rossini@biostat.washington.edu>

	* ChangeLog: *** empty log message ***

Fri Nov 20 20:57:33 1998  A.J. Rossini	<rossini@biostat.washington.edu>

	* ess-vars.el: ess-help-w3-url-prefix points to pyrite.

	* ess-vars.el:
	removed spurrious comment about generic function, in front of a variable.

	* essd-s+5.el: trimmed out old S4 stuff.

Mon Nov 16 17:29:25 1998  Martin Maechler  <maechler@...>

	* ess-inf.el: do not need comint echo anymore..

Sat Nov 14 00:23:19 1998  A.J. Rossini	<rossini@biostat.washington.edu>

	* ChangeLog: whitespace editing.

Fri Nov 13 18:25:51 1998  A.J. Rossini	<rossini@biostat.washington.edu>

	* ess-site.el: added sample entry for S+5.

	* ChangeLog: *** empty log message ***

	* ess-site.el: added suffix for StatSci's script files.

Thu Nov 12 17:27:30 1998  Martin Maechler  <maechler@...>

	* essd-r.el, essd-s+3.el, essd-s+5.el, essd-s3.el:
	newline in dribble buff

	* ess-inf.el:
	more details in prompt for ess-get-dir; more dribble; WHITE SPACE

	* ess.el: slightly better dribble output

	* essd-s4.el: drop doubled comments

	* ess-vars.el: .

Wed Nov 11 12:45:15 1998  Martin Maechler  <maechler@...>

	* essd-s+5.el: omit .Smode() extras; new "S+" instead of "S+3"

	* essl-s.el: new "S+" instead of "S+3"

	* ess-inf.el: comint-echo : OFF for S+5

	* essd-s3.el: comments only

	* essd-s+3.el: comment out ess-mode-edit

	* Makefile, ess-vars.el: new version numbers

	* essd-s+5.el: several more s4 -> s+5 changes; still not ok

	* essd-s+3.el: transpose to defs

	* ess-vars.el: require s+5

Tue Nov 10 17:45:11 1998  Martin Maechler  <maechler@stat.math.ethz.ch>

	* ess-site.el: s+5 is now distributed

	* essd-s+5.el: provide typo fixed

Mon Nov	 9 23:28:14 1998  A.J. Rossini	<rossini@biostat.washington.edu>

	* ChangeLog, Makefile, ess-site.el: New material for Makefiles

	* essl-sta.el: removed possible problems from stata mode.
	-- provide 'essl-sta

	* essd-s+5.el: This is for Splus5, based on S4.

	* ess-web.nw: last change, sigh.

	* ess-web.nw: emacs lisp mode is wrong, sigh.

	* ess-web.nw: Contains interface code between Noweb and ESS

	* ChangeLog: added stata-dialect/lang to makefile

	* Makefile: added Stata stuff.

Thu Sep 24 23:32:14 1998  A.J. Rossini	<rossini@biostat.washington.edu>

	* ChangeLog: more stuff.

	* essd-sta.el: should be sta, not stt

	* ChangeLog: update for ess-site.

	* ess-site.el: added stata mode, which is now STA (ref: Thomas Lumley)

Thu Sep 17 09:11:51 1998  Martin Maechler  <maechler@...>

	* ChangeLog, ess-utils.el: several  small things

Fri Sep 11 16:20:14 1998  Martin Maechler  <maechler@...>

	* essd-r.el: (R-fix-T-F): new function

Fri Sep 11 15:39:57 1998  Martin Maechler  <maechler@...>

	* essd-s4.el: Extraneous end deleted

	* ess.el ess-inf.el ess-mode.el Makefile: Adaptions to new ess-utils.

	* ess-utils.el: new file for ``General Utilities''
			useful and usable *outside* ESS.

1998-09-09  A.J. Rossini  <rossini@biostat.washington.edu>

	* essd-sta.el: new file
		(STA-customize-alist): edited according to essl-sta.el.
		(STA-mode): New function
		(stata): New function
		(STA-transcript-mode): New function

	* Makefile (BATCHFLAGS): --no-init-file, not --no-init-fil

Tue Sep	 8 19:18:07 1998  Martin Maechler  <maechler@..>

	* essl-s.el: added  "&optional dont-ask" argument to
	ess-dump-to-src, ess-fix-comments,.... ess-MM-fix-src

Mon Sep	 7 18:26:47 1998  Martin Maechler  <maechler@...>

	* essl-s.el (ess-time-string): 4 digit year!

Wed Aug 26 14:16:35 1998  Martin Maechler  <maechler@...>

	* essl-s.el (S-editing-alist): font-lock-defaults: treat "." as
	word constituent (from Kurt).

Thu Aug 20 08:45:11 1998  Martin Maechler  <maechler@...>

	* essddr.el (Rd-section-names): and (Rd-keywords): expanded
	according to Kurt's suggestion.

Tue Aug 18 10:42:08 1998  Martin Maechler  <maechler@stat.math.ethz.ch>maechler

	* essd-s+3.el (S+3-dialect-name): new variable for customization.

Tue Aug 18 10:28:22 1998  Martin Maechler  <maechler@stat.math.ethz.ch>

	* essd-r.el (R): add the "--no-readline" argument to r-start-args.

Tue Aug 14 18:32:11 1998  Martin Maechler  <maechler@stat.math.ethz.ch>

	* ess-vars.el: new version "pre5.1"
	* Makefile: ditto
	* essl-s.el: renamed "ease:time-string" to "ess-time-string";
		cleaned up

Mon Apr	 6 11:27:52 1998  Tony Rossini	<rossini@matthias>

	* ess-inf.el (ess-object-names):
	* ess-inf.el (ess-execute-objects): add argument to call to
	inferior-ess-objects-command, for S4 (suggested by Stephen Pope).

Mon Apr	 6 11:22:22 1998  Tony Rossini	<rossini@matthias>

	* ess-vars.el (inferior-ess-font-lock-keywords): change, as
	suggested by Stephen Pope (remove parens).

Mon Dec 15 19:17:27 1997  Anthony Rossini  <rossini@stat.sc.edu>

	* essd-s4.el (S4-mode): New function, use it.

Wed Dec 10 10:33:59 1997  Anthony Rossini  <rossini@hsph.harvard.edu>

	* essd-xls.el: make sure that the major-mode is 'XLS-mode (might
	need to do this for _all_ modes :-(.  But let's first see if
	anything breaks.

Tue Dec	 9 17:54:31 1997  Anthony Rossini  <rossini@stat.sc.edu>

	* essd-r.el: removed non-necessary autoload for a non-existant
	function (was intended for start-args, but never was written or
	used).

Tue Dec	 9 15:45:18 1997  Anthony Rossini  <rossini@stat.sc.edu>

	* essddr.el: one too many parens.

Tue Dec	 9 15:44:23 1997  Anthony Rossini  <rossini@stat.sc.edu>

	* essddr.el: added commented out face.	DB's error doesn't exist
	for me, though.

Fri Dec	 5 10:12:54 1997  Anthony Rossini  <rossini@stat.sc.edu>

	* ess-site.el: added comments about Emacs 20.2 errors.

Fri Dec	 5 10:09:59 1997  Anthony Rossini  <rossini@stat.sc.edu>

	* CVS (ChangeLog): Starting 5.1 series.<|MERGE_RESOLUTION|>--- conflicted
+++ resolved
@@ -1,4 +1,3 @@
-<<<<<<< HEAD
 2012-04-02  Vitalie Spinu  <spinuvit@gmail.com>
 
 	* ess-mode.el (ess-mode): try hard to find an alist if not suplied
@@ -15,7 +14,7 @@
 2012-04-01  Vitalie Spinu  <spinuvit@gmail.com>
 
 	* ess-mode.el (ess-error-regexp): custom error messages for dialects
-=======
+
 2012-04-03  Martin Maechler  <maechler@stat.math.ethz.ch>
 
 	* ess-inf.el (ess-force-buffer-current): use no-autostart, instead
@@ -28,7 +27,6 @@
 	ess-first-tab-never-complete
 	(ess-first-tab-never-complete): plenty of options for every taste.
 	(ess-tab-complete-in-script): new option.
->>>>>>> 2b6fc219
 
 2012-04-02  Sam Steingold  <sds@gnu.org>
 
