;;; org-table.el --- The Table Editor for Org        -*- lexical-binding: t; -*-

;; Copyright (C) 2004-2017 Free Software Foundation, Inc.

;; Author: Carsten Dominik <carsten at orgmode dot org>
;; Keywords: outlines, hypermedia, calendar, wp
;; Homepage: http://orgmode.org
;;
;; This file is part of GNU Emacs.
;;
;; GNU Emacs is free software: you can redistribute it and/or modify
;; it under the terms of the GNU General Public License as published by
;; the Free Software Foundation, either version 3 of the License, or
;; (at your option) any later version.

;; GNU Emacs is distributed in the hope that it will be useful,
;; but WITHOUT ANY WARRANTY; without even the implied warranty of
;; MERCHANTABILITY or FITNESS FOR A PARTICULAR PURPOSE.  See the
;; GNU General Public License for more details.

;; You should have received a copy of the GNU General Public License
;; along with GNU Emacs.  If not, see <https://www.gnu.org/licenses/>.
;;;;;;;;;;;;;;;;;;;;;;;;;;;;;;;;;;;;;;;;;;;;;;;;;;;;;;;;;;;;;;;;;;;;;;;;;;;;;
;;
;;; Commentary:

;; This file contains the table editor and spreadsheet for Org mode.

;; Watch out:  Here we are talking about two different kind of tables.
;; Most of the code is for the tables created with the Org mode table editor.
;; Sometimes, we talk about tables created and edited with the table.el
;; Emacs package.  We call the former org-type tables, and the latter
;; table.el-type tables.

;;; Code:

(require 'cl-lib)
(require 'org)

(declare-function org-element-at-point "org-element" ())
(declare-function org-element-contents "org-element" (element))
(declare-function org-element-extract-element "org-element" (element))
(declare-function org-element-interpret-data "org-element" (data))
(declare-function org-element-lineage "org-element"
		  (blob &optional types with-self))
(declare-function org-element-map "org-element"
		  (data types fun
			&optional info first-match no-recursion with-affiliated))
(declare-function org-element-parse-buffer "org-element"
		  (&optional granularity visible-only))
(declare-function org-element-property "org-element" (property element))
(declare-function org-element-type "org-element" (element))

(declare-function org-export-create-backend "ox" (&rest rest) t)
(declare-function org-export-data-with-backend "ox" (data backend info))
(declare-function org-export-filter-apply-functions "ox"
		  (filters value info))
(declare-function org-export-first-sibling-p "ox" (blob info))
(declare-function org-export-get-backend "ox" (name))
(declare-function org-export-get-environment "ox"
		  (&optional backend subtreep ext-plist))
(declare-function org-export-install-filters "ox" (info))
(declare-function org-export-table-has-special-column-p "ox" (table))
(declare-function org-export-table-row-is-special-p "ox" (table-row info))

(declare-function calc-eval "calc" (str &optional separator &rest args))

(defvar constants-unit-system)
(defvar org-element-use-cache)
(defvar org-export-filters-alist)
(defvar org-table-follow-field-mode)
(defvar orgtbl-mode) ; defined below
(defvar orgtbl-mode-menu) ; defined when orgtbl mode get initialized
(defvar sort-fold-case)

(defvar orgtbl-after-send-table-hook nil
  "Hook for functions attaching to `C-c C-c', if the table is sent.
This can be used to add additional functionality after the table is sent
to the receiver position, otherwise, if table is not sent, the functions
are not run.")

(defvar org-table-TBLFM-begin-regexp "^[ \t]*|.*\n[ \t]*#\\+TBLFM: ")

(defcustom orgtbl-optimized t
  "Non-nil means use the optimized table editor version for `orgtbl-mode'.

In the optimized version, the table editor takes over all simple keys that
normally just insert a character.  In tables, the characters are inserted
in a way to minimize disturbing the table structure (i.e. in overwrite mode
for empty fields).  Outside tables, the correct binding of the keys is
restored.

Changing this variable requires a restart of Emacs to become
effective."
  :group 'org-table
  :type 'boolean)

(defcustom orgtbl-radio-table-templates
  '((latex-mode "% BEGIN RECEIVE ORGTBL %n
% END RECEIVE ORGTBL %n
\\begin{comment}
#+ORGTBL: SEND %n orgtbl-to-latex :splice nil :skip 0
| | |
\\end{comment}\n")
    (texinfo-mode "@c BEGIN RECEIVE ORGTBL %n
@c END RECEIVE ORGTBL %n
@ignore
#+ORGTBL: SEND %n orgtbl-to-html :splice nil :skip 0
| | |
@end ignore\n")
    (html-mode "<!-- BEGIN RECEIVE ORGTBL %n -->
<!-- END RECEIVE ORGTBL %n -->
<!--
#+ORGTBL: SEND %n orgtbl-to-html :splice nil :skip 0
| | |
-->\n")
    (org-mode "#+ BEGIN RECEIVE ORGTBL %n
#+ END RECEIVE ORGTBL %n

#+ORGTBL: SEND %n orgtbl-to-orgtbl :splice nil :skip 0
| | |
"))
  "Templates for radio tables in different major modes.
Each template must define lines that will be treated as a comment and that
must contain the \"BEGIN RECEIVE ORGTBL %n\" and \"END RECEIVE ORGTBL\"
lines where \"%n\" will be replaced with the name of the table during
insertion of the template.  The transformed table will later be inserted
between these lines.

The template should also contain a minimal table in a multiline comment.
If multiline comments are not possible in the buffer language,
you can pack it into a string that will not be used when the code
is compiled or executed.  Above the table will you need a line with
the fixed string \"#+ORGTBL: SEND\", followed by instruction on how to
convert the table into a data structure useful in the
language of the buffer.  Check the manual for the section on
\"Translator functions\", and more generally check out
http://orgmode.org/manual/Tables-in-arbitrary-syntax.html#Tables-in-arbitrary-syntax

All occurrences of %n in a template will be replaced with the name of the
table, obtained by prompting the user."
  :group 'org-table
  :type '(repeat
	  (list (symbol :tag "Major mode")
		(string :tag "Format"))))

(defgroup org-table-settings nil
  "Settings for tables in Org mode."
  :tag "Org Table Settings"
  :group 'org-table)

(defcustom org-table-default-size "5x2"
  "The default size for newly created tables, Columns x Rows."
  :group 'org-table-settings
  :type 'string)

(defcustom org-table-number-regexp
  "^\\([<>]?[-+^.0-9]*[0-9][-+^.0-9eEdDx()%:]*\\|[<>]?[-+]?0[xX][0-9a-fA-F.]+\\|[<>]?[-+]?[0-9]+#[0-9a-zA-Z.]+\\|nan\\|[-+u]?inf\\)$"
  "Regular expression for recognizing numbers in table columns.
If a table column contains mostly numbers, it will be aligned to the
right.  If not, it will be aligned to the left.

The default value of this option is a regular expression which allows
anything which looks remotely like a number as used in scientific
context.  For example, all of the following will be considered a
number:
    12    12.2    2.4e-08    2x10^12    4.034+-0.02    2.7(10)  >3.5

Other options offered by the customize interface are more restrictive."
  :group 'org-table-settings
  :type '(choice
	  (const :tag "Positive Integers"
		 "^[0-9]+$")
	  (const :tag "Integers"
		 "^[-+]?[0-9]+$")
	  (const :tag "Floating Point Numbers"
		 "^[-+]?\\([0-9]*\\.[0-9]+\\|[0-9]+\\.[0-9]*\\)$")
	  (const :tag "Floating Point Number or Integer"
		 "^[-+]?\\([0-9]*\\.[0-9]+\\|[0-9]+\\.?[0-9]*\\)$")
	  (const :tag "Exponential, Floating point, Integer"
		 "^[-+]?[0-9.]+\\([eEdD][-+0-9]+\\)?$")
	  (const :tag "Very General Number-Like, including hex and Calc radix"
		 "^\\([<>]?[-+^.0-9]*[0-9][-+^.0-9eEdDx()%]*\\|[<>]?[-+]?0[xX][0-9a-fA-F.]+\\|[<>]?[-+]?[0-9]+#[0-9a-zA-Z.]+\\|nan\\|[-+u]?inf\\)$")
	  (const :tag "Very General Number-Like, including hex and Calc radix, allows comma as decimal mark"
		 "^\\([<>]?[-+^.,0-9]*[0-9][-+^.0-9eEdDx()%]*\\|[<>]?[-+]?0[xX][0-9a-fA-F.]+\\|[<>]?[-+]?[0-9]+#[0-9a-zA-Z.]+\\|nan\\|[-+u]?inf\\)$")
	  (string :tag "Regexp:")))

(defcustom org-table-number-fraction 0.5
  "Fraction of numbers in a column required to make the column align right.
In a column all non-white fields are considered.  If at least
this fraction of fields is matched by `org-table-number-regexp',
alignment to the right border applies."
  :group 'org-table-settings
  :type 'number)

(defgroup org-table-editing nil
  "Behavior of tables during editing in Org mode."
  :tag "Org Table Editing"
  :group 'org-table)

(defcustom org-table-automatic-realign t
  "Non-nil means automatically re-align table when pressing TAB or RETURN.
When nil, aligning is only done with `\\[org-table-align]', or after column
removal/insertion."
  :group 'org-table-editing
  :type 'boolean)

(defcustom org-table-auto-blank-field t
  "Non-nil means automatically blank table field when starting to type into it.
This only happens when typing immediately after a field motion
command (TAB, S-TAB or RET)."
  :group 'org-table-editing
  :type 'boolean)

(defcustom org-table-exit-follow-field-mode-when-leaving-table t
  "Non-nil means automatically exit the follow mode.
When nil, the follow mode will stay on and be active in any table
the cursor enters.  Since the table follow filed mode messes with the
window configuration, it is not recommended to set this variable to nil,
except maybe locally in a special file that has mostly tables with long
fields."
  :group 'org-table
  :version "24.1"
  :type 'boolean)

(defcustom org-table-fix-formulas-confirm nil
  "Whether the user should confirm when Org fixes formulas."
  :group 'org-table-editing
  :version "24.1"
  :type '(choice
	  (const :tag "with yes-or-no" yes-or-no-p)
	  (const :tag "with y-or-n" y-or-n-p)
	  (const :tag "no confirmation" nil)))
(put 'org-table-fix-formulas-confirm
     'safe-local-variable
     #'(lambda (x) (member x '(yes-or-no-p y-or-n-p))))

(defcustom org-table-tab-jumps-over-hlines t
  "Non-nil means tab in the last column of a table with jump over a hline.
If a horizontal separator line is following the current line,
`org-table-next-field' can either create a new row before that line, or jump
over the line.  When this option is nil, a new line will be created before
this line."
  :group 'org-table-editing
  :type 'boolean)

(defgroup org-table-calculation nil
  "Options concerning tables in Org mode."
  :tag "Org Table Calculation"
  :group 'org-table)

(defcustom org-table-use-standard-references 'from
  "Non-nil means using table references like B3 instead of @3$2.
Possible values are:
nil     never use them
from    accept as input, do not present for editing
t       accept as input and present for editing"
  :group 'org-table-calculation
  :type '(choice
	  (const :tag "Never, don't even check user input for them" nil)
	  (const :tag "Always, both as user input, and when editing" t)
	  (const :tag "Convert user input, don't offer during editing" from)))

(defcustom org-table-copy-increment t
  "Non-nil means increment when copying current field with \
`\\[org-table-copy-down]'."
  :group 'org-table-calculation
  :version "26.1"
  :package-version '(Org . "8.3")
  :type '(choice
	  (const :tag "Use the difference between the current and the above fields" t)
	  (integer :tag "Use a number" 1)
	  (const :tag "Don't increment the value when copying a field" nil)))

(defcustom org-calc-default-modes
  '(calc-internal-prec 12
		       calc-float-format  (float 8)
		       calc-angle-mode    deg
		       calc-prefer-frac   nil
		       calc-symbolic-mode nil
		       calc-date-format (YYYY "-" MM "-" DD " " Www (" " hh ":" mm))
		       calc-display-working-message t
		       )
  "List with Calc mode settings for use in `calc-eval' for table formulas.
The list must contain alternating symbols (Calc modes variables and values).
Don't remove any of the default settings, just change the values.  Org mode
relies on the variables to be present in the list."
  :group 'org-table-calculation
  :type 'plist)

(defcustom org-table-duration-custom-format 'hours
  "Format for the output of calc computations like $1+$2;t.
The default value is `hours', and will output the results as a
number of hours.  Other allowed values are `seconds', `minutes' and
`days', and the output will be a fraction of seconds, minutes or
days. `hh:mm' selects to use hours and minutes, ignoring seconds.
The `U' flag in a table formula will select this specific format for
a single formula."
  :group 'org-table-calculation
  :version "24.1"
  :type '(choice (symbol :tag "Seconds" 'seconds)
		 (symbol :tag "Minutes" 'minutes)
		 (symbol :tag "Hours  " 'hours)
		 (symbol :tag "Days   " 'days)
		 (symbol :tag "HH:MM  " 'hh:mm)))

(defcustom org-table-duration-hour-zero-padding t
  "Non-nil means hours in table duration computations should be zero-padded.
So this is about 08:32:34 versus 8:33:34."
  :group 'org-table-calculation
  :version "26.1"
  :package-version '(Org . "9.1")
  :type 'boolean
  :safe #'booleanp)

(defcustom org-table-formula-field-format "%s"
  "Format for fields which contain the result of a formula.
For example, using \"~%s~\" will display the result within tilde
characters.  Beware that modifying the display can prevent the
field from being used in another formula."
  :group 'org-table-settings
  :version "24.1"
  :type 'string)

(defcustom org-table-formula-evaluate-inline t
  "Non-nil means TAB and RET evaluate a formula in current table field.
If the current field starts with an equal sign, it is assumed to be a formula
which should be evaluated as described in the manual and in the documentation
string of the command `org-table-eval-formula'.  This feature requires the
Emacs calc package.
When this variable is nil, formula calculation is only available through
the command `\\[org-table-eval-formula]'."
  :group 'org-table-calculation
  :type 'boolean)

(defcustom org-table-formula-use-constants t
  "Non-nil means interpret constants in formulas in tables.
A constant looks like `$c' or `$Grav' and will be replaced before evaluation
by the value given in `org-table-formula-constants', or by a value obtained
from the `constants.el' package."
  :group 'org-table-calculation
  :type 'boolean)

(defcustom org-table-formula-constants nil
  "Alist with constant names and values, for use in table formulas.
The car of each element is a name of a constant, without the `$' before it.
The cdr is the value as a string.  For example, if you'd like to use the
speed of light in a formula, you would configure

  (setq org-table-formula-constants \\='((\"c\" . \"299792458.\")))

and then use it in an equation like `$1*$c'.

Constants can also be defined on a per-file basis using a line like

#+CONSTANTS: c=299792458. pi=3.14 eps=2.4e-6"
  :group 'org-table-calculation
  :type '(repeat
	  (cons (string :tag "name")
		(string :tag "value"))))

(defcustom org-table-allow-automatic-line-recalculation t
  "Non-nil means lines marked with |#| or |*| will be recomputed automatically.
\\<org-mode-map>\
Automatically means when `TAB' or `RET' or `\\[org-ctrl-c-ctrl-c]' \
are pressed in the line."
  :group 'org-table-calculation
  :type 'boolean)

(defcustom org-table-relative-ref-may-cross-hline t
  "Non-nil means relative formula references may cross hlines.
Here are the allowed values:

nil    Relative references may not cross hlines.  They will reference the
       field next to the hline instead.  Coming from below, the reference
       will be to the field below the hline.  Coming from above, it will be
       to the field above.
t      Relative references may cross hlines.
error  An attempt to cross a hline will throw an error.

It is probably good to never set this variable to nil, for the sake of
portability of tables."
  :group 'org-table-calculation
  :type '(choice
	  (const :tag "Allow to cross" t)
	  (const :tag "Stick to hline" nil)
	  (const :tag "Error on attempt to cross" error)))

(defcustom org-table-formula-create-columns nil
  "Non-nil means that evaluation of a field formula can add new
columns if an out-of-bounds field is being set."
  :group 'org-table-calculation
  :version "26.1"
  :package-version '(Org . "8.3")
  :type '(choice
	  (const :tag "Setting an out-of-bounds field generates an error (default)" nil)
	  (const :tag "Setting an out-of-bounds field silently adds columns as needed" t)
	  (const :tag "Setting an out-of-bounds field adds columns as needed, but issues a warning message" warn)
	  (const :tag "When setting an out-of-bounds field, the user is prompted" prompt)))

(defgroup org-table-import-export nil
  "Options concerning table import and export in Org mode."
  :tag "Org Table Import Export"
  :group 'org-table)

(defcustom org-table-export-default-format "orgtbl-to-tsv"
  "Default export parameters for `org-table-export'.
These can be overridden for a specific table by setting the
TABLE_EXPORT_FORMAT property.  See the manual section on orgtbl
radio tables for the different export transformations and
available parameters."
  :group 'org-table-import-export
  :type 'string)

(defcustom org-table-convert-region-max-lines 999
  "Max lines that `org-table-convert-region' will attempt to process.

The function can be slow on larger regions; this safety feature
prevents it from hanging emacs."
  :group 'org-table-import-export
  :type 'integer
  :version "26.1"
  :package-version '(Org . "8.3"))

(defcustom org-table-shrunk-column-indicator "…"
  "String to be displayed in a shrunk column."
  :group 'org-table-editing
  :type 'string
  :version "26.1"
  :package-version '(Org . "9.1")
  :safe (lambda (v) (and (stringp v) (not (equal v "")))))

(defconst org-table-auto-recalculate-regexp "^[ \t]*| *# *\\(|\\|$\\)"
  "Regexp matching a line marked for automatic recalculation.")

(defconst org-table-recalculate-regexp "^[ \t]*| *[#*] *\\(|\\|$\\)"
  "Regexp matching a line marked for recalculation.")

(defconst org-table-calculate-mark-regexp "^[ \t]*| *[!$^_#*] *\\(|\\|$\\)"
  "Regexp matching a line marked for calculation.")

(defconst org-table-border-regexp "^[ \t]*[^| \t]"
  "Regexp matching any line outside an Org table.")

(defvar org-table-last-highlighted-reference nil)

(defvar org-table-formula-history nil)

(defvar org-table-column-names nil
  "Alist with column names, derived from the `!' line.
This variable is initialized with `org-table-analyze'.")

(defvar org-table-column-name-regexp nil
  "Regular expression matching the current column names.
This variable is initialized with `org-table-analyze'.")

(defvar org-table-local-parameters nil
  "Alist with parameter names, derived from the `$' line.
This variable is initialized with `org-table-analyze'.")

(defvar org-table-named-field-locations nil
  "Alist with locations of named fields.
Associations follow the pattern (NAME LINE COLUMN) where
  NAME is the name of the field as a string,
  LINE is the number of lines from the beginning of the table,
  COLUMN is the column of the field, as an integer.
This variable is initialized with `org-table-analyze'.")

(defvar org-table-current-line-types nil
  "Table row types in current table.
This variable is initialized with `org-table-analyze'.")

(defvar org-table-current-begin-pos nil
  "Current table begin position, as a marker.
This variable is initialized with `org-table-analyze'.")

(defvar org-table-current-ncol nil
  "Number of columns in current table.
This variable is initialized with `org-table-analyze'.")

(defvar org-table-dlines nil
  "Vector of data line line numbers in the current table.
Line numbers are counted from the beginning of the table.  This
variable is initialized with `org-table-analyze'.")

(defvar org-table-hlines nil
  "Vector of hline line numbers in the current table.
Line numbers are counted from the beginning of the table.  This
variable is initialized with `org-table-analyze'.")

(defconst org-table-range-regexp
  "@\\([-+]?I*[-+]?[0-9]*\\)?\\(\\$[-+]?[0-9]+\\)?\\(\\.\\.@?\\([-+]?I*[-+]?[0-9]*\\)?\\(\\$[-+]?[0-9]+\\)?\\)?"
  ;;   1                        2                    3          4                        5
  "Regular expression for matching ranges in formulas.")

(defconst org-table-range-regexp2
  (concat
   "\\(" "@[-0-9I$&]+" "\\|" "[a-zA-Z]\\{1,2\\}\\([0-9]+\\|&\\)" "\\|" "\\$[a-zA-Z0-9]+" "\\)"
   "\\.\\."
   "\\(" "@?[-0-9I$&]+" "\\|" "[a-zA-Z]\\{1,2\\}\\([0-9]+\\|&\\)" "\\|" "\\$[a-zA-Z0-9]+" "\\)")
  "Match a range for reference display.")

(defconst org-table-translate-regexp
  (concat "\\(" "@[-0-9I$]+" "\\|" "[a-zA-Z]\\{1,2\\}\\([0-9]+\\|&\\)" "\\)")
  "Match a reference that needs translation, for reference display.")

(defmacro org-table-save-field (&rest body)
  "Save current field; execute BODY; restore field.
Field is restored even in case of abnormal exit."
  (declare (debug (body)))
  (org-with-gensyms (line column)
    `(let ((,line (copy-marker (line-beginning-position)))
	   (,column (org-table-current-column)))
       (unwind-protect
	   (progn ,@body)
	 (goto-char ,line)
	 (org-table-goto-column ,column)
	 (set-marker ,line nil)))))

(defmacro org-table-with-shrunk-columns (&rest body)
  "Expand all columns before executing BODY, then shrink them again."
  (declare (debug (body)))
  (org-with-gensyms (shrunk-columns begin end)
    `(let ((,begin (copy-marker (org-table-begin)))
	   (,end (copy-marker (org-table-end) t))
	   (,shrunk-columns (org-table--list-shrunk-columns)))
       (org-with-point-at ,begin (org-table-expand ,begin ,end))
       (unwind-protect
	   (progn ,@body)
	 (org-table--shrink-columns ,shrunk-columns ,begin ,end)
	 (set-marker ,begin nil)
	 (set-marker ,end nil)))))

;;;###autoload
(defun org-table-create-with-table.el ()
  "Use the table.el package to insert a new table.
If there is already a table at point, convert between Org tables
and table.el tables."
  (interactive)
  (require 'table)
  (cond
   ((org-at-table.el-p)
    (if (y-or-n-p "Convert table to Org table? ")
	(org-table-convert)))
   ((org-at-table-p)
    (when (y-or-n-p "Convert table to table.el table? ")
      (org-table-align)
      (org-table-convert)))
   (t (call-interactively 'table-insert))))

;;;###autoload
(defun org-table-create-or-convert-from-region (arg)
  "Convert region to table, or create an empty table.
If there is an active region, convert it to a table, using the function
`org-table-convert-region'.  See the documentation of that function
to learn how the prefix argument is interpreted to determine the field
separator.
If there is no such region, create an empty table with `org-table-create'."
  (interactive "P")
  (if (org-region-active-p)
      (org-table-convert-region (region-beginning) (region-end) arg)
    (org-table-create arg)))

;;;###autoload
(defun org-table-create (&optional size)
  "Query for a size and insert a table skeleton.
SIZE is a string Columns x Rows like for example \"3x2\"."
  (interactive "P")
  (unless size
    (setq size (read-string
		(concat "Table size Columns x Rows [e.g. "
			org-table-default-size "]: ")
		"" nil org-table-default-size)))

  (let* ((pos (point))
	 (indent (make-string (current-column) ?\ ))
	 (split (org-split-string size " *x *"))
	 (rows (string-to-number (nth 1 split)))
	 (columns (string-to-number (car split)))
	 (line (concat (apply 'concat indent "|" (make-list columns "  |"))
		       "\n")))
    (if (string-match "^[ \t]*$" (buffer-substring-no-properties
				  (point-at-bol) (point)))
	(beginning-of-line 1)
      (newline))
    ;; (mapcar (lambda (x) (insert line)) (make-list rows t))
    (dotimes (_ rows) (insert line))
    (goto-char pos)
    (if (> rows 1)
	;; Insert a hline after the first row.
	(progn
	  (end-of-line 1)
	  (insert "\n|-")
	  (goto-char pos)))
    (org-table-align)))

;;;###autoload
(defun org-table-convert-region (beg0 end0 &optional separator)
  "Convert region to a table.

The region goes from BEG0 to END0, but these borders will be moved
slightly, to make sure a beginning of line in the first line is included.

SEPARATOR specifies the field separator in the lines.  It can have the
following values:

(4)     Use the comma as a field separator
(16)    Use a TAB as field separator
(64)    Prompt for a regular expression as field separator
integer  When a number, use that many spaces, or a TAB, as field separator
regexp   When a regular expression, use it to match the separator
nil      When nil, the command tries to be smart and figure out the
         separator in the following way:
         - when each line contains a TAB, assume TAB-separated material
         - when each line contains a comma, assume CSV material
         - else, assume one or more SPACE characters as separator."
  (interactive "r\nP")
  (let* ((beg (min beg0 end0))
	 (end (max beg0 end0))
	 re)
    (if (> (count-lines beg end) org-table-convert-region-max-lines)
	(user-error "Region is longer than `org-table-convert-region-max-lines' (%s) lines; not converting"
		    org-table-convert-region-max-lines)
      (if (equal separator '(64))
	  (setq separator (read-regexp "Regexp for field separator")))
      (goto-char beg)
      (beginning-of-line 1)
      (setq beg (point-marker))
      (goto-char end)
      (if (bolp) (backward-char 1) (end-of-line 1))
      (setq end (point-marker))
      ;; Get the right field separator
      (unless separator
	(goto-char beg)
	(setq separator
	      (cond
	       ((not (re-search-forward "^[^\n\t]+$" end t)) '(16))
	       ((not (re-search-forward "^[^\n,]+$" end t)) '(4))
	       (t 1))))
      (goto-char beg)
      (if (equal separator '(4))
	  (while (< (point) end)
	    ;; parse the csv stuff
	    (cond
	     ((looking-at "^") (insert "| "))
	     ((looking-at "[ \t]*$") (replace-match " |") (beginning-of-line 2))
	     ((looking-at "[ \t]*\"\\([^\"\n]*\\)\"")
	      (replace-match "\\1")
	      (if (looking-at "\"") (insert "\"")))
	     ((looking-at "[^,\n]+") (goto-char (match-end 0)))
	     ((looking-at "[ \t]*,") (replace-match " | "))
	     (t (beginning-of-line 2))))
	(setq re (cond
		  ((equal separator '(4)) "^\\|\"?[ \t]*,[ \t]*\"?")
		  ((equal separator '(16)) "^\\|\t")
		  ((integerp separator)
		   (if (< separator 1)
		       (user-error "Number of spaces in separator must be >= 1")
		     (format "^ *\\| *\t *\\| \\{%d,\\}" separator)))
		  ((stringp separator)
		   (format "^ *\\|%s" separator))
		  (t (error "This should not happen"))))
	(while (re-search-forward re end t)
	  (replace-match "| " t t)))
      (goto-char beg)
      (org-table-align))))

;;;###autoload
(defun org-table-import (file arg)
  "Import FILE as a table.
The file is assumed to be tab-separated.  Such files can be produced by most
spreadsheet and database applications.  If no tabs (at least one per line)
are found, lines will be split on whitespace into fields."
  (interactive "f\nP")
  (or (bolp) (newline))
  (let ((beg (point))
	(pm (point-max)))
    (insert-file-contents file)
    (org-table-convert-region beg (+ (point) (- (point-max) pm)) arg)))


;;;###autoload
(defun org-table-export (&optional file format)
  "Export table to a file, with configurable format.
Such a file can be imported into usual spreadsheet programs.

FILE can be the output file name.  If not given, it will be taken
from a TABLE_EXPORT_FILE property in the current entry or higher
up in the hierarchy, or the user will be prompted for a file
name.  FORMAT can be an export format, of the same kind as it
used when `orgtbl-mode' sends a table in a different format.

The command suggests a format depending on TABLE_EXPORT_FORMAT,
whether it is set locally or up in the hierarchy, then on the
extension of the given file name, and finally on the variable
`org-table-export-default-format'."
  (interactive)
  (unless (org-at-table-p) (user-error "No table at point"))
  (org-table-align)	       ; Make sure we have everything we need.
  (let ((file (or file (org-entry-get (point) "TABLE_EXPORT_FILE" t))))
    (unless file
      (setq file (read-file-name "Export table to: "))
      (unless (or (not (file-exists-p file))
		  (y-or-n-p (format "Overwrite file %s? " file)))
	(user-error "File not written")))
    (when (file-directory-p file)
      (user-error "This is a directory path, not a file"))
    (when (and (buffer-file-name (buffer-base-buffer))
	       (file-equal-p
		(file-truename file)
		(file-truename (buffer-file-name (buffer-base-buffer)))))
      (user-error "Please specify a file name that is different from current"))
    (let ((fileext (concat (file-name-extension file) "$"))
	  (format (or format (org-entry-get (point) "TABLE_EXPORT_FORMAT" t))))
      (unless format
	(let* ((formats '("orgtbl-to-tsv" "orgtbl-to-csv" "orgtbl-to-latex"
			  "orgtbl-to-html" "orgtbl-to-generic"
			  "orgtbl-to-texinfo" "orgtbl-to-orgtbl"
			  "orgtbl-to-unicode"))
	       (deffmt-readable
		 (replace-regexp-in-string
		  "\t" "\\t"
		  (replace-regexp-in-string
		   "\n" "\\n"
		   (or (car (delq nil
				  (mapcar
				   (lambda (f)
				     (and (string-match-p fileext f) f))
				   formats)))
		       org-table-export-default-format)
		   t t) t t)))
	  (setq format
		(org-completing-read
		 "Format: " formats nil nil deffmt-readable))))
      (if (string-match "\\([^ \t\r\n]+\\)\\( +.*\\)?" format)
	  (let ((transform (intern (match-string 1 format)))
		(params (and (match-end 2)
			     (read (concat "(" (match-string 2 format) ")"))))
		(table (org-table-to-lisp
			(buffer-substring-no-properties
			 (org-table-begin) (org-table-end)))))
	    (unless (fboundp transform)
	      (user-error "No such transformation function %s" transform))
	    (let (buf)
	      (with-current-buffer (find-file-noselect file)
		(setq buf (current-buffer))
		(erase-buffer)
		(fundamental-mode)
		(insert (funcall transform table params) "\n")
		(save-buffer))
	      (kill-buffer buf))
	    (message "Export done."))
	(user-error "TABLE_EXPORT_FORMAT invalid")))))

(defvar org-table-aligned-begin-marker (make-marker)
  "Marker at the beginning of the table last aligned.
Used to check if cursor still is in that table, to minimize realignment.")
(defvar org-table-aligned-end-marker (make-marker)
  "Marker at the end of the table last aligned.
Used to check if cursor still is in that table, to minimize realignment.")
(defvar org-table-last-alignment nil
  "List of flags for flushright alignment, from the last re-alignment.
This is being used to correctly align a single field after TAB or RET.")
(defvar org-table-last-column-widths nil
  "List of max width of fields in each column.
This is being used to correctly align a single field after TAB or RET.")
(defvar-local org-table-formula-debug nil
  "Non-nil means debug table formulas.
When nil, simply write \"#ERROR\" in corrupted fields.")
(defvar-local org-table-overlay-coordinates nil
  "Overlay coordinates after each align of a table.")

(defvar org-last-recalc-line nil)

(defun org-table--align-field (field width align)
  "Format FIELD according to column WIDTH and alignement ALIGN.
FIELD is a string.  WIDTH is a number.  ALIGN is either \"c\",
\"l\" or\"r\"."
  (let* ((spaces (- width (org-string-width field)))
	 (prefix (pcase align
		   ("l" "")
		   ("r" (make-string spaces ?\s))
		   ("c" (make-string (/ spaces 2) ?\s))))
	 (suffix (make-string (- spaces (length prefix)) ?\s)))
    (concat " " prefix field suffix " ")))

;;;###autoload
(defun org-table-align ()
  "Align the table at point by aligning all vertical bars."
  (interactive)
  (let ((beg (org-table-begin))
	(end (copy-marker (org-table-end))))
    (org-table-save-field
     ;; Make sure invisible characters in the table are at the right
     ;; place since column widths take them into account.
     (org-font-lock-ensure beg end)
     (move-marker org-table-aligned-begin-marker beg)
     (move-marker org-table-aligned-end-marker end)
     (goto-char beg)
     (org-table-with-shrunk-columns
      (let* ((indent (progn (looking-at "[ \t]*") (match-string 0)))
	     (align-cookie?
	      (save-excursion
		(re-search-forward "|[ \t]*<[lrc][0-9]*>[ \t]*\\(?:|\\|$\\)"
				   end t)))
	     ;; Table's rows as lists of fields.  Rules are replaced
	     ;; by nil.  Trailing spaces are removed.
	     (fields (mapcar
		      (lambda (l)
			(and (not (string-match-p org-table-hline-regexp l))
			     (org-split-string l "[ \t]*|[ \t]*")))
		      (split-string (buffer-substring beg end) "\n" t "[ \t]")))
	     ;; Compute number of columns.  If the table contains no
	     ;; field, create a default table and bail out.
	     (columns-number
	      (if fields (apply #'max (mapcar #'length fields))
		(kill-region beg end)
		(org-table-create org-table-default-size)
		(user-error "Empty table - created default table")))
	     (widths nil)
	     (alignments nil))
	;; Compute alignment and width for each column.
	(dotimes (i columns-number)
	  (let* ((column (mapcar (lambda (x) (or (nth i x) ""))
				 fields))
		 (width (apply #'max 1 (mapcar #'org-string-width column))))
	    ;; Store the maximum width for the column.
	    (push width widths)
	    ;; If there is no alignment cookie get the fraction of
	    ;; numbers among non-empty cells to decide about alignment
	    ;; of the column.
	    (push (cond
		   ((= width 1) "r")	;doesn't matter
		   ((and align-cookie?
			 (cl-some
			  (lambda (f)
			    (and (string-match "\\`<\\([lrc]\\)[0-9]*>\\'" f)
				 (match-string-no-properties 1 f)))
			  column)))
		   ((let ((numbers 0)
			  (non-empty 0))
		      (dolist (field column)
			(unless (equal "" field)
			  (cl-incf non-empty)
			  (when (string-match-p org-table-number-regexp field)
			    (cl-incf numbers))))
		      (>= numbers (* org-table-number-fraction non-empty)))
		    "r")
		   (t "l"))
		  alignments)))
	(setq widths (nreverse widths))
	(setq alignments (nreverse alignments))
	;; Store alignment of this table, for later editing of single
	;; fields.
	(setq org-table-last-alignment alignments)
	(setq org-table-last-column-widths widths)
	;; Build new table rows.  Only replace rows that actually
	;; changed.
	(dolist (row fields)
	  (let ((previous (buffer-substring (point) (line-end-position)))
		(new
		 (format "%s|%s|"
			 indent
			 (if (null row)	;horizontal rule
			     (mapconcat (lambda (w) (make-string (+ 2 w) ?-))
					widths
					"+")
			   (let ((cells	;add missing fields
				  (append row
					  (make-list (- columns-number
							(length row))
						     ""))))
			     (mapconcat #'identity
					(cl-mapcar #'org-table--align-field
						   cells
						   widths
						   alignments)
					"|"))))))
	    (if (equal new previous)
		(forward-line)
	      (insert new "\n")
	      (delete-region (point) (line-beginning-position 2)))))
	(set-marker end nil)
	(when org-table-overlay-coordinates (org-table-overlay-coordinates))
	(setq org-table-may-need-update nil))))))

;;;###autoload
(defun org-table-begin (&optional table-type)
  "Find the beginning of the table and return its position.
With a non-nil optional argument TABLE-TYPE, return the beginning
of a table.el-type table.  This function assumes point is on
a table."
  (cond (table-type
	 (org-element-property :post-affiliated (org-element-at-point)))
	((save-excursion
	   (and (re-search-backward org-table-border-regexp nil t)
		(line-beginning-position 2))))
	(t (point-min))))

;;;###autoload
(defun org-table-end (&optional table-type)
  "Find the end of the table and return its position.
With a non-nil optional argument TABLE-TYPE, return the end of
a table.el-type table.  This function assumes point is on
a table."
  (save-excursion
    (cond (table-type
	   (goto-char (org-element-property :end (org-element-at-point)))
	   (skip-chars-backward " \t\n")
	   (line-beginning-position 2))
	  ((re-search-forward org-table-border-regexp nil t)
	   (match-beginning 0))
	  ;; When the line right after the table is the last line in
	  ;; the buffer with trailing spaces but no final newline
	  ;; character, be sure to catch the correct ending at its
	  ;; beginning.  In any other case, ending is expected to be
	  ;; at point max.
	  (t (goto-char (point-max))
	     (skip-chars-backward " \t")
	     (if (bolp) (point) (line-end-position))))))

;;;###autoload
(defun org-table-justify-field-maybe (&optional new)
  "Justify the current field, text to left, number to right.
Optional argument NEW may specify text to replace the current field content."
  (cond
   ((and (not new) org-table-may-need-update)) ; Realignment will happen anyway
   ((org-at-table-hline-p))
   ((and (not new)
	 (or (not (eq (marker-buffer org-table-aligned-begin-marker)
		      (current-buffer)))
	     (< (point) org-table-aligned-begin-marker)
	     (>= (point) org-table-aligned-end-marker)))
    ;; This is not the same table, force a full re-align.
    (setq org-table-may-need-update t))
   (t
    ;; Realign the current field, based on previous full realign.
    (let ((pos (point))
	  (col (org-table-current-column)))
      (when (> col 0)
	(skip-chars-backward "^|")
	(if (not (looking-at " *\\([^|\n]*?\\) *\\(|\\|$\\)"))
	    (setq org-table-may-need-update t)
	  (let* ((align (nth (1- col) org-table-last-alignment))
		 (width (nth (1- col) org-table-last-column-widths))
		 (cell (match-string 0))
		 (field (match-string 1))
		 (properly-closed? (/= (match-beginning 2) (match-end 2)))
		 (new-cell
		  (save-match-data
		    (cond (org-table-may-need-update
			   (format " %s |" (or new field)))
			  ((not properly-closed?)
			   (setq org-table-may-need-update t)
			   (format " %s |" (or new field)))
			  ((not new)
			   (concat (org-table--align-field field width align)
				   "|"))
			  ((<= (org-string-width new) width)
			   (concat (org-table--align-field new width align)
				   "|"))
			  (t
			   (setq org-table-may-need-update t)
			   (format " %s |" new))))))
	    (unless (equal new-cell cell)
	      (let (org-table-may-need-update)
		(replace-match new-cell t t)))
	    (goto-char pos))))))))

;;;###autoload
(defun org-table-next-field ()
  "Go to the next field in the current table, creating new lines as needed.
Before doing so, re-align the table if necessary."
  (interactive)
  (org-table-maybe-eval-formula)
  (org-table-maybe-recalculate-line)
  (if (and org-table-automatic-realign
	   org-table-may-need-update)
      (org-table-align))
  (let ((end (org-table-end)))
    (if (org-at-table-hline-p)
	(end-of-line 1))
    (condition-case nil
	(progn
	  (re-search-forward "|" end)
	  (if (looking-at "[ \t]*$")
	      (re-search-forward "|" end))
	  (if (and (looking-at "-")
		   org-table-tab-jumps-over-hlines
		   (re-search-forward "^[ \t]*|\\([^-]\\)" end t))
	      (goto-char (match-beginning 1)))
	  (if (looking-at "-")
	      (progn
		(beginning-of-line 0)
		(org-table-insert-row 'below))
	    (if (looking-at " ") (forward-char 1))))
      (error
       (org-table-insert-row 'below)))))

;;;###autoload
(defun org-table-previous-field ()
  "Go to the previous field in the table.
Before doing so, re-align the table if necessary."
  (interactive)
  (org-table-justify-field-maybe)
  (org-table-maybe-recalculate-line)
  (when (and org-table-automatic-realign
	     org-table-may-need-update)
    (org-table-align))
  (when (org-at-table-hline-p)
    (end-of-line))
  (let ((start (org-table-begin))
	(origin (point)))
    (condition-case nil
	(progn
	  (search-backward "|" start nil 2)
	  (while (looking-at-p "|\\(?:-\\|[ \t]*$\\)")
	    (search-backward "|" start)))
      (error
       (goto-char origin)
       (user-error "Cannot move to previous table field"))))
  (when (looking-at "| ?")
    (goto-char (match-end 0))))

(defun org-table-beginning-of-field (&optional n)
  "Move to the beginning of the current table field.
If already at or before the beginning, move to the beginning of the
previous field.
With numeric argument N, move N-1 fields backward first."
  (interactive "p")
  (let ((pos (point)))
    (while (> n 1)
      (setq n (1- n))
      (org-table-previous-field))
    (if (not (re-search-backward "|" (point-at-bol 0) t))
	(user-error "No more table fields before the current")
      (goto-char (match-end 0))
      (and (looking-at " ") (forward-char 1)))
    (if (>= (point) pos) (org-table-beginning-of-field 2))))

(defun org-table-end-of-field (&optional n)
  "Move to the end of the current table field.
If already at or after the end, move to the end of the next table field.
With numeric argument N, move N-1 fields forward first."
  (interactive "p")
  (let ((pos (point)))
    (while (> n 1)
      (setq n (1- n))
      (org-table-next-field))
    (when (re-search-forward "|" (point-at-eol 1) t)
      (backward-char 1)
      (skip-chars-backward " ")
      (if (and (equal (char-before (point)) ?|) (looking-at " "))
	  (forward-char 1)))
    (if (<= (point) pos) (org-table-end-of-field 2))))

;;;###autoload
(defun org-table-next-row ()
  "Go to the next row (same column) in the current table.
Before doing so, re-align the table if necessary."
  (interactive)
  (org-table-maybe-eval-formula)
  (org-table-maybe-recalculate-line)
  (if (or (looking-at "[ \t]*$")
	  (save-excursion (skip-chars-backward " \t") (bolp)))
      (newline)
    (if (and org-table-automatic-realign
	     org-table-may-need-update)
	(org-table-align))
    (let ((col (org-table-current-column)))
      (beginning-of-line 2)
      (if (or (not (org-at-table-p))
	      (org-at-table-hline-p))
	  (progn
	    (beginning-of-line 0)
	    (org-table-insert-row 'below)))
      (org-table-goto-column col)
      (skip-chars-backward "^|\n\r")
      (if (looking-at " ") (forward-char 1)))))

;;;###autoload
(defun org-table-copy-down (n)
  "Copy the value of the current field one row below.

If the field at the cursor is empty, copy the content of the
nearest non-empty field above.  With argument N, use the Nth
non-empty field.

If the current field is not empty, it is copied down to the next
row, and the cursor is moved with it.  Therefore, repeating this
command causes the column to be filled row-by-row.

If the variable `org-table-copy-increment' is non-nil and the
field is an integer or a timestamp, it will be incremented while
copying.  By default, increment by the difference between the
value in the current field and the one in the field above.  To
increment using a fixed integer, set `org-table-copy-increment'
to a number.  In the case of a timestamp, increment by days."
  (interactive "p")
  (let* ((colpos (org-table-current-column))
	 (col (current-column))
	 (field (save-excursion (org-table-get-field)))
	 (field-up (or (save-excursion
			 (org-table-get (1- (org-table-current-line))
					(org-table-current-column))) ""))
	 (non-empty (string-match "[^ \t]" field))
	 (non-empty-up (string-match "[^ \t]" field-up))
	 (beg (org-table-begin))
	 (orig-n n)
	 txt txt-up inc)
    (org-table-check-inside-data-field)
    (if (not non-empty)
	(save-excursion
	  (setq txt
		(catch 'exit
		  (while (progn (beginning-of-line 1)
				(re-search-backward org-table-dataline-regexp
						    beg t))
		    (org-table-goto-column colpos t)
		    (if (and (looking-at
			      "|[ \t]*\\([^| \t][^|]*?\\)[ \t]*|")
			     (<= (setq n (1- n)) 0))
			(throw 'exit (match-string 1))))))
	  (setq field-up
		(catch 'exit
		  (while (progn (beginning-of-line 1)
				(re-search-backward org-table-dataline-regexp
						    beg t))
		    (org-table-goto-column colpos t)
		    (if (and (looking-at
			      "|[ \t]*\\([^| \t][^|]*?\\)[ \t]*|")
			     (<= (setq n (1- n)) 0))
			(throw 'exit (match-string 1))))))
	  (setq non-empty-up (and field-up (string-match "[^ \t]" field-up))))
      ;; Above field was not empty, go down to the next row
      (setq txt (org-trim field))
      (org-table-next-row)
      (org-table-blank-field))
    (if non-empty-up (setq txt-up (org-trim field-up)))
    (setq inc (cond
	       ((numberp org-table-copy-increment) org-table-copy-increment)
	       (txt-up (cond ((and (string-match org-ts-regexp3 txt-up)
				   (string-match org-ts-regexp3 txt))
			      (- (org-time-string-to-absolute txt)
				 (org-time-string-to-absolute txt-up)))
			     ((string-match org-ts-regexp3 txt) 1)
			     ((string-match "\\([-+]\\)?[0-9]+\\(?:\.[0-9]+\\)?" txt-up)
			      (- (string-to-number txt)
				 (string-to-number (match-string 0 txt-up))))
			     (t 1)))
	       (t 1)))
    (if (not txt)
	(user-error "No non-empty field found")
      (if (and org-table-copy-increment
	       (not (equal orig-n 0))
	       (string-match-p "^[-+^/*0-9eE.]+$" txt)
	       (< (string-to-number txt) 100000000))
	  (setq txt (calc-eval (concat txt "+" (number-to-string inc)))))
      (insert txt)
      (org-move-to-column col)
      (if (and org-table-copy-increment (org-at-timestamp-p 'lax))
	  (org-timestamp-up-day inc)
	(org-table-maybe-recalculate-line))
      (org-table-align)
      (org-move-to-column col))))

(defun org-table-check-inside-data-field (&optional noerror)
  "Is point inside a table data field?
I.e. not on a hline or before the first or after the last column?
This actually throws an error, so it aborts the current command."
  (cond ((and (org-at-table-p)
	      (not (save-excursion (skip-chars-backward " \t") (bolp)))
	      (not (org-at-table-hline-p))
	      (not (looking-at "[ \t]*$"))))
	(noerror nil)
	(t (user-error "Not in table data field"))))

(defvar org-table-clip nil
  "Clipboard for table regions.")

(defun org-table-get (line column)
  "Get the field in table line LINE, column COLUMN.
If LINE is larger than the number of data lines in the table, the function
returns nil.  However, if COLUMN is too large, we will simply return an
empty string.
If LINE is nil, use the current line.
If COLUMN is nil, use the current column."
  (setq column (or column (org-table-current-column)))
  (save-excursion
    (and (or (not line) (org-table-goto-line line))
	 (org-trim (org-table-get-field column)))))

(defun org-table-put (line column value &optional align)
  "Put VALUE into line LINE, column COLUMN.
When ALIGN is set, also realign the table."
  (setq column (or column (org-table-current-column)))
  (prog1 (save-excursion
	   (and (or (not line) (org-table-goto-line line))
		(progn (org-table-goto-column column nil 'force) t)
		(org-table-get-field column value)))
    (and align (org-table-align))))

(defun org-table-current-line ()
  "Return the index of the current data line."
  (let ((pos (point)) (end (org-table-end)) (cnt 0))
    (save-excursion
      (goto-char (org-table-begin))
      (while (and (re-search-forward org-table-dataline-regexp end t)
		  (setq cnt (1+ cnt))
		  (< (point-at-eol) pos))))
    cnt))

(defun org-table-goto-line (N)
  "Go to the Nth data line in the current table.
Return t when the line exists, nil if it does not exist."
  (goto-char (org-table-begin))
  (let ((end (org-table-end)) (cnt 0))
    (while (and (re-search-forward org-table-dataline-regexp end t)
		(< (setq cnt (1+ cnt)) N)))
    (= cnt N)))

;;;###autoload
(defun org-table-blank-field ()
  "Blank the current table field or active region."
  (interactive)
  (org-table-check-inside-data-field)
  (if (and (called-interactively-p 'any) (org-region-active-p))
      (let (org-table-clip)
	(org-table-cut-region (region-beginning) (region-end)))
    (skip-chars-backward "^|")
    (backward-char 1)
    (if (looking-at "|[^|\n]+")
	(let* ((pos (match-beginning 0))
	       (match (match-string 0))
	       (len (org-string-width match)))
	  (replace-match (concat "|" (make-string (1- len) ?\ )))
	  (goto-char (+ 2 pos))
	  (substring match 1)))))

(defun org-table-get-field (&optional n replace)
  "Return the value of the field in column N of current row.
N defaults to current column.  If REPLACE is a string, replace
field with this value.  The return value is always the old
value."
  (when n (org-table-goto-column n))
  (skip-chars-backward "^|\n")
  (if (or (bolp) (looking-at-p "[ \t]*$"))
      ;; Before first column or after last one.
      ""
    (looking-at "[^|\r\n]*")
    (let* ((pos (match-beginning 0))
	   (val (buffer-substring pos (match-end 0))))
      (when replace
	;; Since we are going to remove any hidden field, do not rely
	;; on `org-table--hidden-field' as it could be GC'ed before
	;; second check.
	(let* ((hide-overlay (org-table--shrunk-field))
	       (begin (and hide-overlay (overlay-start hide-overlay))))
	  (when hide-overlay (delete-overlay hide-overlay))
	  (replace-match (if (equal replace "") " " replace) t t)
	  (when hide-overlay
	    (move-overlay hide-overlay
			  begin (+ begin (min 1 (length replace)))))))
      (goto-char (min (line-end-position) (1+ pos)))
      val)))

;;;###autoload
(defun org-table-field-info (_arg)
  "Show info about the current field, and highlight any reference at point."
  (interactive "P")
  (unless (org-at-table-p) (user-error "Not at a table"))
  (org-table-analyze)
  (save-excursion
    (let* ((pos (point))
	   (col (org-table-current-column))
	   (cname (car (rassoc (int-to-string col) org-table-column-names)))
	   (name (car (rassoc (list (count-lines org-table-current-begin-pos
						 (line-beginning-position))
				    col)
			      org-table-named-field-locations)))
	   (eql (org-table-expand-lhs-ranges
		 (mapcar
		  (lambda (e)
		    (cons (org-table-formula-handle-first/last-rc (car e))
			  (cdr e)))
		  (org-table-get-stored-formulas))))
	   (dline (org-table-current-dline))
	   (ref (format "@%d$%d" dline col))
	   (ref1 (org-table-convert-refs-to-an ref))
	   ;; Prioritize field formulas over column formulas.
	   (fequation (or (assoc name eql) (assoc ref eql)))
	   (cequation (assoc (format "$%d" col) eql))
	   (eqn (or fequation cequation)))
      (let ((p (and eqn (get-text-property 0 :orig-eqn (car eqn)))))
	(when p (setq eqn p)))
      (goto-char pos)
      (ignore-errors (org-table-show-reference 'local))
      (message "line @%d, col $%s%s, ref @%d$%d or %s%s%s"
	       dline col
	       (if cname (concat " or $" cname) "")
	       dline col ref1
	       (if name (concat " or $" name) "")
	       ;; FIXME: formula info not correct if special table line
	       (if eqn
		   (concat ", formula: "
			   (org-table-formula-to-user
			    (concat
			     (if (or (string-prefix-p "$" (car eqn))
				     (string-prefix-p "@" (car eqn)))
				 ""
			       "$")
			     (car eqn) "=" (cdr eqn))))
		 "")))))

(defun org-table-current-column ()
  "Find out which column we are in."
  (interactive)
  (save-excursion
    (let ((column 0) (pos (point)))
      (beginning-of-line)
      (while (search-forward "|" pos t) (cl-incf column))
      column)))

(defun org-table-current-dline ()
  "Find out what table data line we are in.
Only data lines count for this."
  (save-excursion
    (let ((c 0)
	  (pos (line-beginning-position)))
      (goto-char (org-table-begin))
      (while (<= (point) pos)
	(when (looking-at org-table-dataline-regexp) (cl-incf c))
	(forward-line))
      c)))

;;;###autoload
(defun org-table-goto-column (n &optional on-delim force)
  "Move the cursor to the Nth column in the current table line.
With optional argument ON-DELIM, stop with point before the left delimiter
of the field.
If there are less than N fields, just go to after the last delimiter.
However, when FORCE is non-nil, create new columns if necessary."
  (interactive "p")
  (beginning-of-line 1)
  (when (> n 0)
    (while (and (> (setq n (1- n)) -1)
		(or (search-forward "|" (point-at-eol) t)
		    (and force
			 (progn (end-of-line 1)
				(skip-chars-backward "^|")
				(insert " | ")
				t)))))
    (when (and force (not (looking-at ".*|")))
      (save-excursion (end-of-line 1) (insert " | ")))
    (if on-delim
	(backward-char 1)
      (if (looking-at " ") (forward-char 1)))))

;;;###autoload
(defun org-table-insert-column ()
  "Insert a new column into the table."
  (interactive)
  (unless (org-at-table-p) (user-error "Not at a table"))
  (org-table-find-dataline)
  (let ((col (max 1 (org-table-current-column)))
	(beg (org-table-begin))
	(end (copy-marker (org-table-end)))
	(shrunk-columns (org-table--list-shrunk-columns)))
    (org-table-expand beg end)
    (org-table-save-field
     (goto-char beg)
     (while (< (point) end)
       (unless (org-at-table-hline-p)
	 (org-table-goto-column col t)
	 (insert "|   "))
       (forward-line)))
    (org-table-align)
    ;; Shift appropriately stored shrunk column numbers, then hide the
    ;; columns again.
    (org-table--shrink-columns (mapcar (lambda (c) (if (< c col) c (1+ c)))
				       shrunk-columns)
			       beg end)
    (set-marker end nil)
    ;; Fix TBLFM formulas, if desirable.
    (when (or (not org-table-fix-formulas-confirm)
	      (funcall org-table-fix-formulas-confirm "Fix formulas? "))
      (org-table-fix-formulas "$" nil (1- col) 1)
      (org-table-fix-formulas "$LR" nil (1- col) 1))))

(defun org-table-find-dataline ()
  "Find a data line in the current table, which is needed for column commands."
  (if (and (org-at-table-p)
	   (not (org-at-table-hline-p)))
      t
    (let ((col (current-column))
	  (end (org-table-end)))
      (org-move-to-column col)
      (while (and (< (point) end)
		  (or (not (= (current-column) col))
		      (org-at-table-hline-p)))
	(beginning-of-line 2)
	(org-move-to-column col))
      (if (and (org-at-table-p)
	       (not (org-at-table-hline-p)))
	  t
	(user-error
	 "Please position cursor in a data line for column operations")))))

(defun org-table-line-to-dline (line &optional above)
  "Turn a buffer line number into a data line number.

If there is no data line in this line, return nil.

If there is no matching dline (most likely the reference was
a hline), the first dline below it is used.  When ABOVE is
non-nil, the one above is used."
  (let ((min 1)
	(max (1- (length org-table-dlines))))
    (cond ((or (> (aref org-table-dlines min) line)
	       (< (aref org-table-dlines max) line))
	   nil)
	  ((= (aref org-table-dlines max) line) max)
	  (t (catch 'exit
	       (while (> (- max min) 1)
		 (let* ((mean (/ (+ max min) 2))
			(v (aref org-table-dlines mean)))
		   (cond ((= v line) (throw 'exit mean))
			 ((> v line) (setq max mean))
			 (t (setq min mean)))))
	       (if above min max))))))

;;;###autoload
(defun org-table-delete-column ()
  "Delete a column from the table."
  (interactive)
  (unless (org-at-table-p) (user-error "Not at a table"))
  (org-table-find-dataline)
  (org-table-check-inside-data-field)
  (let* ((col (org-table-current-column))
	 (beg (org-table-begin))
	 (end (copy-marker (org-table-end)))
	 (shrunk-columns (remq col (org-table--list-shrunk-columns))))
    (org-table-expand beg end)
    (org-table-save-field
     (goto-char beg)
     (while (< (point) end)
       (if (org-at-table-hline-p)
	   nil
	 (org-table-goto-column col t)
	 (and (looking-at "|[^|\n]+|")
	      (replace-match "|")))
       (forward-line)))
    (org-table-goto-column (max 1 (1- col)))
    (org-table-align)
    ;; Shift appropriately stored shrunk column numbers, then hide the
    ;; columns again.
    (org-table--shrink-columns (mapcar (lambda (c) (if (< c col) c (1- c)))
				       shrunk-columns)
			       beg end)
    (set-marker end nil)
    ;; Fix TBLFM formulas, if desirable.
    (when (or (not org-table-fix-formulas-confirm)
	      (funcall org-table-fix-formulas-confirm "Fix formulas? "))
      (org-table-fix-formulas
       "$" (list (cons (number-to-string col) "INVALID")) col -1 col)
      (org-table-fix-formulas
       "$LR" (list (cons (number-to-string col) "INVALID")) col -1 col))))

;;;###autoload
(defun org-table-move-column-right ()
  "Move column to the right."
  (interactive)
  (org-table-move-column nil))

;;;###autoload
(defun org-table-move-column-left ()
  "Move column to the left."
  (interactive)
  (org-table-move-column 'left))

;;;###autoload
(defun org-table-move-column (&optional left)
  "Move the current column to the right.  With arg LEFT, move to the left."
  (interactive "P")
  (unless (org-at-table-p) (user-error "Not at a table"))
  (org-table-find-dataline)
  (org-table-check-inside-data-field)
  (let* ((col (org-table-current-column))
	 (col1 (if left (1- col) col))
	 (colpos (if left (1- col) (1+ col)))
	 (beg (org-table-begin))
	 (end (copy-marker (org-table-end))))
    (when (and left (= col 1))
      (user-error "Cannot move column further left"))
    (when (and (not left) (looking-at "[^|\n]*|[^|\n]*$"))
      (user-error "Cannot move column further right"))
    (let ((shrunk-columns (org-table--list-shrunk-columns)))
      (org-table-expand beg end)
      (org-table-save-field
       (goto-char beg)
       (while (< (point) end)
	 (unless (org-at-table-hline-p)
	   (org-table-goto-column col1 t)
	   (when (looking-at "|\\([^|\n]+\\)|\\([^|\n]+\\)|")
	     (transpose-regions
	      (match-beginning 1) (match-end 1)
	      (match-beginning 2) (match-end 2))))
	 (forward-line)))
      (org-table-goto-column colpos)
      (org-table-align)
      ;; Shift appropriately stored shrunk column numbers, then shrink
      ;; the columns again.
      (org-table--shrink-columns
       (mapcar (lambda (c)
		 (cond ((and (= col c) left) (1- c))
		       ((= col c) (1+ c))
		       ((and (= col (1+ c)) left) (1+ c))
		       ((and (= col (1- c)) (not left) (1- c)))
		       (t c)))
	       shrunk-columns)
       beg end)
      (set-marker end nil)
      ;; Fix TBLFM formulas, if desirable.
      (when (or (not org-table-fix-formulas-confirm)
		(funcall org-table-fix-formulas-confirm "Fix formulas? "))
	(org-table-fix-formulas
	 "$" (list (cons (number-to-string col) (number-to-string colpos))
		   (cons (number-to-string colpos) (number-to-string col))))
	(org-table-fix-formulas
	 "$LR" (list
		(cons (number-to-string col) (number-to-string colpos))
		(cons (number-to-string colpos) (number-to-string col))))))))

;;;###autoload
(defun org-table-move-row-down ()
  "Move table row down."
  (interactive)
  (org-table-move-row nil))

;;;###autoload
(defun org-table-move-row-up ()
  "Move table row up."
  (interactive)
  (org-table-move-row 'up))

;;;###autoload
(defun org-table-move-row (&optional up)
  "Move the current table line down.  With arg UP, move it up."
  (interactive "P")
  (let* ((col (current-column))
	 (pos (point))
	 (hline1p (save-excursion (beginning-of-line 1)
				  (looking-at org-table-hline-regexp)))
	 (dline1 (org-table-current-dline))
	 (dline2 (+ dline1 (if up -1 1)))
	 (tonew (if up 0 2))
	 hline2p)
    (when (and up (= (point-min) (line-beginning-position)))
      (user-error "Cannot move row further"))
    (beginning-of-line tonew)
    (when (or (and (not up) (eobp)) (not (org-at-table-p)))
      (goto-char pos)
      (user-error "Cannot move row further"))
    (org-table-with-shrunk-columns
     (setq hline2p (looking-at org-table-hline-regexp))
     (goto-char pos)
     (let ((row (delete-and-extract-region (line-beginning-position)
					   (line-beginning-position 2))))
       (beginning-of-line tonew)
       (unless (bolp) (insert "\n"))	;at eob without a newline
       (insert row)
       (unless (bolp) (insert "\n"))	;missing final newline in ROW
       (beginning-of-line 0)
       (org-move-to-column col)
       (unless (or hline1p hline2p
		   (not (or (not org-table-fix-formulas-confirm)
			    (funcall org-table-fix-formulas-confirm
				     "Fix formulas? "))))
	 (org-table-fix-formulas
	  "@" (list
	       (cons (number-to-string dline1) (number-to-string dline2))
	       (cons (number-to-string dline2) (number-to-string dline1)))))))))

;;;###autoload
(defun org-table-insert-row (&optional arg)
  "Insert a new row above the current line into the table.
With prefix ARG, insert below the current line."
  (interactive "P")
  (unless (org-at-table-p) (user-error "Not at a table"))
  (org-table-with-shrunk-columns
   (let* ((line (buffer-substring (line-beginning-position) (line-end-position)))
	  (new (org-table-clean-line line)))
     ;; Fix the first field if necessary
     (when (string-match "^[ \t]*| *[#$] *|" line)
       (setq new (replace-match (match-string 0 line) t t new)))
     (beginning-of-line (if arg 2 1))
     ;; Buffer may not end of a newline character, so ensure
     ;; (beginning-of-line 2) moves point to a new line.
     (unless (bolp) (insert "\n"))
     (let (org-table-may-need-update) (insert-before-markers new "\n"))
     (beginning-of-line 0)
     (re-search-forward "| ?" (line-end-position) t)
     (when (or org-table-may-need-update org-table-overlay-coordinates)
       (org-table-align))
     (when (or (not org-table-fix-formulas-confirm)
	       (funcall org-table-fix-formulas-confirm "Fix formulas? "))
       (org-table-fix-formulas "@" nil (1- (org-table-current-dline)) 1)))))

;;;###autoload
(defun org-table-insert-hline (&optional above)
  "Insert a horizontal-line below the current line into the table.
With prefix ABOVE, insert above the current line."
  (interactive "P")
  (unless (org-at-table-p) (user-error "Not at a table"))
  (when (eobp) (save-excursion (insert "\n")))
  (unless (string-match-p "|[ \t]*$" (org-current-line-string))
    (org-table-align))
  (org-table-with-shrunk-columns
   (let ((line (org-table-clean-line
		(buffer-substring (point-at-bol) (point-at-eol))))
	 (col (current-column)))
     (while (string-match "|\\( +\\)|" line)
       (setq line (replace-match
		   (concat "+" (make-string (- (match-end 1) (match-beginning 1))
					    ?-) "|") t t line)))
     (and (string-match "\\+" line) (setq line (replace-match "|" t t line)))
     (beginning-of-line (if above 1 2))
     (insert line "\n")
     (beginning-of-line (if above 1 -1))
     (org-move-to-column col)
     (when org-table-overlay-coordinates (org-table-align)))))

;;;###autoload
(defun org-table-hline-and-move (&optional same-column)
  "Insert a hline and move to the row below that line."
  (interactive "P")
  (let ((col (org-table-current-column)))
    (org-table-maybe-eval-formula)
    (org-table-maybe-recalculate-line)
    (org-table-insert-hline)
    (end-of-line 2)
    (if (looking-at "\n[ \t]*|-")
	(progn (insert "\n|") (org-table-align))
      (org-table-next-field))
    (if same-column (org-table-goto-column col))))

(defun org-table-clean-line (s)
  "Convert a table line S into a string with only \"|\" and space.
In particular, this does handle wide and invisible characters."
  (if (string-match "^[ \t]*|-" s)
      ;; It's a hline, just map the characters
      (setq s (mapconcat (lambda (x) (if (member x '(?| ?+)) "|" " ")) s ""))
    (while (string-match "|\\([ \t]*?[^ \t\r\n|][^\r\n|]*\\)|" s)
      (setq s (replace-match
	       (concat "|" (make-string (org-string-width (match-string 1 s))
					?\ ) "|")
	       t t s)))
    s))

;;;###autoload
(defun org-table-kill-row ()
  "Delete the current row or horizontal line from the table."
  (interactive)
  (unless (org-at-table-p) (user-error "Not at a table"))
  (let ((col (current-column))
<<<<<<< HEAD
	(dline (org-table-current-dline)))
    (org-table-with-shrunk-columns
     (kill-region (point-at-bol) (min (1+ (point-at-eol)) (point-max)))
     (if (not (org-at-table-p)) (beginning-of-line 0))
     (org-move-to-column col)
     (when (or (not org-table-fix-formulas-confirm)
	       (funcall org-table-fix-formulas-confirm "Fix formulas? "))
       (org-table-fix-formulas
	"@" (list (cons (number-to-string dline) "INVALID")) dline -1 dline)))))
=======
	(dline (and (not (org-match-line org-table-hline-regexp))
		    (org-table-current-dline))))
    (kill-region (point-at-bol) (min (1+ (point-at-eol)) (point-max)))
    (if (not (org-at-table-p)) (beginning-of-line 0))
    (org-move-to-column col)
    (when (and dline
	       (or (not org-table-fix-formulas-confirm)
		   (funcall org-table-fix-formulas-confirm "Fix formulas? ")))
      (org-table-fix-formulas "@" (list (cons (number-to-string dline) "INVALID"))
			      dline -1 dline))))
>>>>>>> d417eac7

;;;###autoload
(defun org-table-sort-lines
    (&optional with-case sorting-type getkey-func compare-func interactive?)
  "Sort table lines according to the column at point.

The position of point indicates the column to be used for
sorting, and the range of lines is the range between the nearest
horizontal separator lines, or the entire table of no such lines
exist.  If point is before the first column, you will be prompted
for the sorting column.  If there is an active region, the mark
specifies the first line and the sorting column, while point
should be in the last line to be included into the sorting.

The command then prompts for the sorting type which can be
alphabetically, numerically, or by time (as given in a time stamp
in the field, or as a HH:MM value).  Sorting in reverse order is
also possible.

With prefix argument WITH-CASE, alphabetic sorting will be case-sensitive.

If SORTING-TYPE is specified when this function is called from a Lisp
program, no prompting will take place.  SORTING-TYPE must be a character,
any of (?a ?A ?n ?N ?t ?T ?f ?F) where the capital letters indicate that
sorting should be done in reverse order.

If the SORTING-TYPE is ?f or ?F, then GETKEY-FUNC specifies
a function to be called to extract the key.  It must return a value
that is compatible with COMPARE-FUNC, the function used to compare
entries.

A non-nil value for INTERACTIVE? is used to signal that this
function is being called interactively."
  (interactive (list current-prefix-arg nil nil nil t))
  (when (org-region-active-p) (goto-char (region-beginning)))
  ;; Point must be either within a field or before a data line.
  (save-excursion
    (skip-chars-backward " \t")
    (when (bolp) (search-forward "|" (line-end-position) t))
    (org-table-check-inside-data-field))
  ;; Set appropriate case sensitivity and column used for sorting.
  (let ((column (let ((c (org-table-current-column)))
		  (cond ((> c 0) c)
			(interactive?
			 (read-number "Use column N for sorting: "))
			(t 1))))
	(sorting-type
	 (or sorting-type
	     (read-char-exclusive "Sort Table: [a]lphabetic, [n]umeric, \
\[t]ime, [f]unc.  A/N/T/F means reversed: ")))
	(start (org-table-begin))
	(end (org-table-end)))
    (save-restriction
      ;; Narrow buffer to appropriate sorting area.
      (if (org-region-active-p)
	  (progn (goto-char (region-beginning))
		 (narrow-to-region
		  (point)
		  (save-excursion (goto-char (region-end))
				  (line-beginning-position 2))))
	(narrow-to-region
	 (save-excursion
	   (if (re-search-backward org-table-hline-regexp start t)
	       (line-beginning-position 2)
	     start))
	 (if (save-excursion (re-search-forward org-table-hline-regexp end t))
	     (match-beginning 0)
	   end)))
      ;; Determine arguments for `sort-subr'.  Also record original
      ;; position.  `org-table-save-field' cannot help here since
      ;; sorting is too much destructive.
      (let* ((sort-fold-case (not with-case))
	     (coordinates
	      (cons (count-lines (point-min) (line-beginning-position))
		    (current-column)))
	     (extract-key-from-field
	      ;; Function to be called on the contents of the field
	      ;; used for sorting in the current row.
	      (cl-case sorting-type
		((?n ?N) #'string-to-number)
		((?a ?A) #'org-sort-remove-invisible)
		((?t ?T)
		 (lambda (f)
		   (cond ((string-match org-ts-regexp-both f)
			  (float-time
			   (org-time-string-to-time (match-string 0 f))))
			 ((org-duration-p f) (org-duration-to-minutes f))
			 ((string-match "\\<[0-9]+:[0-9]\\{2\\}\\>" f)
			  (org-duration-to-minutes (match-string 0 f)))
			 (t 0))))
		((?f ?F)
		 (or getkey-func
		     (and interactive?
			  (org-read-function "Function for extracting keys: "))
		     (error "Missing key extractor to sort rows")))
		(t (user-error "Invalid sorting type `%c'" sorting-type))))
	     (predicate
	      (cl-case sorting-type
		((?n ?N ?t ?T) #'<)
		((?a ?A) #'string<)
		((?f ?F)
		 (or compare-func
		     (and interactive?
			  (org-read-function
			   "Function for comparing keys (empty for default \
`sort-subr' predicate): "
			   'allow-empty))))))
	     (shrunk-columns (remq column (org-table--list-shrunk-columns))))
	(goto-char (point-min))
	(sort-subr (memq sorting-type '(?A ?N ?T ?F))
		   (lambda ()
		     (forward-line)
		     (while (and (not (eobp))
				 (not (looking-at org-table-dataline-regexp)))
		       (forward-line)))
		   #'end-of-line
		   (lambda ()
		     (funcall extract-key-from-field
			      (org-trim (org-table-get-field column))))
		   nil
		   predicate)
	;; Hide all columns but the one being sorted.
	(org-table--shrink-columns shrunk-columns start end)
	;; Move back to initial field.
	(forward-line (car coordinates))
	(move-to-column (cdr coordinates))))))

;;;###autoload
(defun org-table-cut-region (beg end)
  "Copy region in table to the clipboard and blank all relevant fields.
If there is no active region, use just the field at point."
  (interactive (list
		(if (org-region-active-p) (region-beginning) (point))
		(if (org-region-active-p) (region-end) (point))))
  (org-table-copy-region beg end 'cut))

;;;###autoload
(defun org-table-copy-region (beg end &optional cut)
  "Copy rectangular region in table to clipboard.
A special clipboard is used which can only be accessed
with `org-table-paste-rectangle'."
  (interactive (list
		(if (org-region-active-p) (region-beginning) (point))
		(if (org-region-active-p) (region-end) (point))
		current-prefix-arg))
  (goto-char (min beg end))
  (org-table-check-inside-data-field)
  (let ((beg (line-beginning-position))
	(c01 (org-table-current-column))
	region)
    (goto-char (max beg end))
    (org-table-check-inside-data-field)
    (let* ((end (copy-marker (line-end-position)))
	   (c02 (org-table-current-column))
	   (column-start (min c01 c02))
	   (column-end (max c01 c02))
	   (column-number (1+ (- column-end column-start)))
	   (rpl (and cut "  ")))
      (goto-char beg)
      (while (< (point) end)
	(unless (org-at-table-hline-p)
	  ;; Collect every cell between COLUMN-START and COLUMN-END.
	  (let (cols)
	    (dotimes (c column-number)
	      (push (org-table-get-field (+ c column-start) rpl) cols))
	    (push (nreverse cols) region)))
	(forward-line))
      (set-marker end nil))
    (when cut (org-table-align))
    (setq org-table-clip (nreverse region))))

;;;###autoload
(defun org-table-paste-rectangle ()
  "Paste a rectangular region into a table.
The upper right corner ends up in the current field.  All involved fields
will be overwritten.  If the rectangle does not fit into the present table,
the table is enlarged as needed.  The process ignores horizontal separator
lines."
  (interactive)
  (unless (consp org-table-clip)
    (user-error "First cut/copy a region to paste!"))
  (org-table-check-inside-data-field)
  (let* ((column (org-table-current-column))
	 (org-table-automatic-realign nil))
    (org-table-save-field
     (dolist (row org-table-clip)
       (while (org-at-table-hline-p) (forward-line))
       ;; If we left the table, create a new row.
       (when (and (bolp) (not (looking-at "[ \t]*|")))
	 (end-of-line 0)
	 (org-table-next-field))
       (let ((c column))
	 (dolist (field row)
	   (org-table-goto-column c nil 'force)
	   (org-table-get-field nil field)
	   (cl-incf c)))
       (forward-line)))
    (org-table-align)))

;;;###autoload
(defun org-table-convert ()
  "Convert from `org-mode' table to table.el and back.
Obviously, this only works within limits.  When an Org table is converted
to table.el, all horizontal separator lines get lost, because table.el uses
these as cell boundaries and has no notion of horizontal lines.  A table.el
table can be converted to an Org table only if it does not do row or column
spanning.  Multiline cells will become multiple cells.  Beware, Org mode
does not test if the table can be successfully converted - it blindly
applies a recipe that works for simple tables."
  (interactive)
  (require 'table)
  (if (org-at-table.el-p)
      ;; convert to Org table
      (let ((beg (copy-marker (org-table-begin t)))
	    (end (copy-marker (org-table-end t))))
	(table-unrecognize-region beg end)
	(goto-char beg)
	(while (re-search-forward "^\\([ \t]*\\)\\+-.*\n" end t)
	  (replace-match ""))
	(goto-char beg))
    (if (org-at-table-p)
	;; convert to table.el table
	(let ((beg (copy-marker (org-table-begin)))
	      (end (copy-marker (org-table-end))))
	  ;; first, get rid of all horizontal lines
	  (goto-char beg)
	  (while (re-search-forward "^\\([ \t]*\\)|-.*\n" end t)
	    (replace-match ""))
	  ;; insert a hline before first
	  (goto-char beg)
	  (org-table-insert-hline 'above)
	  (beginning-of-line -1)
	  ;; insert a hline after each line
	  (while (progn (beginning-of-line 3) (< (point) end))
	    (org-table-insert-hline))
	  (goto-char beg)
	  (setq end (move-marker end (org-table-end)))
	  ;; replace "+" at beginning and ending of hlines
	  (while (re-search-forward "^\\([ \t]*\\)|-" end t)
	    (replace-match "\\1+-"))
	  (goto-char beg)
	  (while (re-search-forward "-|[ \t]*$" end t)
	    (replace-match "-+"))
	  (goto-char beg)))))

(defun org-table-transpose-table-at-point ()
  "Transpose Org table at point and eliminate hlines.
So a table like

| 1 | 2 | 4 | 5 |
|---+---+---+---|
| a | b | c | d |
| e | f | g | h |

will be transposed as

| 1 | a | e |
| 2 | b | f |
| 4 | c | g |
| 5 | d | h |

Note that horizontal lines disappear."
  (interactive)
  (let* ((table (delete 'hline (org-table-to-lisp)))
	 (dline_old (org-table-current-line))
	 (col_old (org-table-current-column))
	 (contents (mapcar (lambda (_)
			     (let ((tp table))
			       (mapcar
				(lambda (_)
				  (prog1
				      (pop (car tp))
				    (setq tp (cdr tp))))
				table)))
			   (car table))))
    (goto-char (org-table-begin))
    (re-search-forward "|")
    (backward-char)
    (delete-region (point) (org-table-end))
    (insert (mapconcat
	     (lambda(x)
	       (concat "| " (mapconcat 'identity x " | " ) "  |\n" ))
	     contents ""))
    (org-table-goto-line col_old)
    (org-table-goto-column dline_old))
  (org-table-align))

;;;###autoload
(defun org-table-wrap-region (arg)
  "Wrap several fields in a column like a paragraph.
This is useful if you'd like to spread the contents of a field over several
lines, in order to keep the table compact.

If there is an active region, and both point and mark are in the same column,
the text in the column is wrapped to minimum width for the given number of
lines.  Generally, this makes the table more compact.  A prefix ARG may be
used to change the number of desired lines.  For example, \
`C-2 \\[org-table-wrap-region]'
formats the selected text to two lines.  If the region was longer than two
lines, the remaining lines remain empty.  A negative prefix argument reduces
the current number of lines by that amount.  The wrapped text is pasted back
into the table.  If you formatted it to more lines than it was before, fields
further down in the table get overwritten - so you might need to make space in
the table first.

If there is no region, the current field is split at the cursor position and
the text fragment to the right of the cursor is prepended to the field one
line down.

If there is no region, but you specify a prefix ARG, the current field gets
blank, and the content is appended to the field above."
  (interactive "P")
  (org-table-check-inside-data-field)
  (if (org-region-active-p)
      ;; There is a region: fill as a paragraph.
      (let ((start (region-beginning)))
	(org-table-cut-region (region-beginning) (region-end))
	(when (> (length (car org-table-clip)) 1)
	  (user-error "Region must be limited to single column"))
	(let ((nlines (cond ((not arg) (length org-table-clip))
			    ((< arg 1) (+ (length org-table-clip) arg))
			    (t arg))))
	  (setq org-table-clip
		(mapcar #'list
			(org-wrap (mapconcat #'car org-table-clip " ")
				  nil
				  nlines))))
	(goto-char start)
	(org-table-paste-rectangle))
    ;; No region, split the current field at point.
    (unless (org-get-alist-option org-M-RET-may-split-line 'table)
      (skip-chars-forward "^\r\n|"))
    (cond
     (arg				; Combine with field above.
      (let ((s (org-table-blank-field))
	    (col (org-table-current-column)))
	(forward-line -1)
	(while (org-at-table-hline-p) (forward-line -1))
	(org-table-goto-column col)
	(skip-chars-forward "^|")
	(skip-chars-backward " ")
	(insert " " (org-trim s))
	(org-table-align)))
     ((looking-at "\\([^|]+\\)+|")	; Split field.
      (let ((s (match-string 1)))
	(replace-match " |")
	(goto-char (match-beginning 0))
	(org-table-next-row)
	(insert (org-trim s) " ")
	(org-table-align)))
     (t (org-table-next-row)))))

(defvar org-field-marker nil)

;;;###autoload
(defun org-table-edit-field (arg)
  "Edit table field in a different window.
This is mainly useful for fields that contain hidden parts.

When called with a `\\[universal-argument]' prefix, just make the full field
visible so that it can be edited in place.

When called with a `\\[universal-argument] \\[universal-argument]' prefix, \
toggle `org-table-follow-field-mode'."
  (interactive "P")
  (unless (org-at-table-p) (user-error "Not at a table"))
  (cond
   ((equal arg '(16))
    (org-table-follow-field-mode (if org-table-follow-field-mode -1 1)))
   (arg
    (let ((b (save-excursion (skip-chars-backward "^|") (point)))
	  (e (save-excursion (skip-chars-forward "^|\r\n") (point))))
      (remove-text-properties b e '(invisible t intangible t))
      (if (and (boundp 'font-lock-mode) font-lock-mode)
	  (font-lock-fontify-block))))
   (t
    (let ((pos (point-marker))
	  (coord
	   (if (eq org-table-use-standard-references t)
	       (concat (org-number-to-letters (org-table-current-column))
		       (int-to-string (org-table-current-dline)))
	     (concat "@" (int-to-string (org-table-current-dline))
		     "$" (int-to-string (org-table-current-column)))))
	  (field (org-table-get-field))
	  (cw (current-window-configuration))
	  p)
      (goto-char pos)
      (org-switch-to-buffer-other-window "*Org Table Edit Field*")
      (when (and (local-variable-p 'org-field-marker)
		 (markerp org-field-marker))
	(move-marker org-field-marker nil))
      (erase-buffer)
      (insert "#\n# Edit field " coord " and finish with C-c C-c\n#\n")
      (let ((org-inhibit-startup t)) (org-mode))
      (auto-fill-mode -1)
      (setq truncate-lines nil)
      (setq word-wrap t)
      (goto-char (setq p (point-max)))
      (insert (org-trim field))
      (remove-text-properties p (point-max) '(invisible t intangible t))
      (goto-char p)
      (setq-local org-finish-function 'org-table-finish-edit-field)
      (setq-local org-window-configuration cw)
      (setq-local org-field-marker pos)
      (message "Edit and finish with C-c C-c")))))

(defun org-table-finish-edit-field ()
  "Finish editing a table data field.
Remove all newline characters, insert the result into the table, realign
the table and kill the editing buffer."
  (let ((pos org-field-marker)
	(cw org-window-configuration)
	(cb (current-buffer))
	text)
    (goto-char (point-min))
    (while (re-search-forward "^#.*\n?" nil t) (replace-match ""))
    (while (re-search-forward "\\([ \t]*\n[ \t]*\\)+" nil t)
      (replace-match " "))
    (setq text (org-trim (buffer-string)))
    (set-window-configuration cw)
    (kill-buffer cb)
    (select-window (get-buffer-window (marker-buffer pos)))
    (goto-char pos)
    (move-marker pos nil)
    (org-table-check-inside-data-field)
    (org-table-get-field nil text)
    (org-table-align)
    (message "New field value inserted")))

(define-minor-mode org-table-follow-field-mode
  "Minor mode to make the table field editor window follow the cursor.
When this mode is active, the field editor window will always show the
current field.  The mode exits automatically when the cursor leaves the
table (but see `org-table-exit-follow-field-mode-when-leaving-table')."
  nil " TblFollow" nil
  (if org-table-follow-field-mode
      (add-hook 'post-command-hook 'org-table-follow-fields-with-editor
		'append 'local)
    (remove-hook 'post-command-hook 'org-table-follow-fields-with-editor 'local)
    (let* ((buf (get-buffer "*Org Table Edit Field*"))
	   (win (and buf (get-buffer-window buf))))
      (when win (delete-window win))
      (when buf
	(with-current-buffer buf
	  (move-marker org-field-marker nil))
	(kill-buffer buf)))))

(defun org-table-follow-fields-with-editor ()
  (if (and org-table-exit-follow-field-mode-when-leaving-table
	   (not (org-at-table-p)))
      ;; We have left the table, exit the follow mode
      (org-table-follow-field-mode -1)
    (when (org-table-check-inside-data-field 'noerror)
      (let ((win (selected-window)))
	(org-table-edit-field nil)
	(org-fit-window-to-buffer)
	(select-window win)))))

(defvar org-timecnt) ; dynamically scoped parameter

;;;###autoload
(defun org-table-sum (&optional beg end nlast)
  "Sum numbers in region of current table column.
The result will be displayed in the echo area, and will be available
as kill to be inserted with \\[yank].

If there is an active region, it is interpreted as a rectangle and all
numbers in that rectangle will be summed.  If there is no active
region and point is located in a table column, sum all numbers in that
column.

If at least one number looks like a time HH:MM or HH:MM:SS, all other
numbers are assumed to be times as well (in decimal hours) and the
numbers are added as such.

If NLAST is a number, only the NLAST fields will actually be summed."
  (interactive)
  (save-excursion
    (let (col (org-timecnt 0) diff h m s org-table-clip)
      (cond
       ((and beg end))   ; beg and end given explicitly
       ((org-region-active-p)
	(setq beg (region-beginning) end (region-end)))
       (t
	(setq col (org-table-current-column))
	(goto-char (org-table-begin))
	(unless (re-search-forward "^[ \t]*|[^-]" nil t)
	  (user-error "No table data"))
	(org-table-goto-column col)
	(setq beg (point))
	(goto-char (org-table-end))
	(unless (re-search-backward "^[ \t]*|[^-]" nil t)
	  (user-error "No table data"))
	(org-table-goto-column col)
	(setq end (point))))
      (let* ((items (apply 'append (org-table-copy-region beg end)))
	     (items1 (cond ((not nlast) items)
			   ((>= nlast (length items)) items)
			   (t (setq items (reverse items))
			      (setcdr (nthcdr (1- nlast) items) nil)
			      (nreverse items))))
	     (numbers (delq nil (mapcar 'org-table-get-number-for-summing
					items1)))
	     (res (apply '+ numbers))
	     (sres (if (= org-timecnt 0)
		       (number-to-string res)
		     (setq diff (* 3600 res)
			   h (floor (/ diff 3600)) diff (mod diff 3600)
			   m (floor (/ diff 60)) diff (mod diff 60)
			   s diff)
		     (format "%.0f:%02.0f:%02.0f" h m s))))
	(kill-new sres)
	(when (called-interactively-p 'interactive)
	    (message "%s" (substitute-command-keys
			   (format "Sum of %d items: %-20s     \
\(\\[yank] will insert result into buffer)" (length numbers) sres))))
	sres))))

(defun org-table-get-number-for-summing (s)
  (let (n)
    (if (string-match "^ *|? *" s)
	(setq s (replace-match "" nil nil s)))
    (if (string-match " *|? *$" s)
	(setq s (replace-match "" nil nil s)))
    (setq n (string-to-number s))
    (cond
     ((and (string-match "0" s)
	   (string-match "\\`[-+ \t0.edED]+\\'" s)) 0)
     ((string-match "\\`[ \t]+\\'" s) nil)
     ((string-match "\\`\\([0-9]+\\):\\([0-9]+\\)\\(:\\([0-9]+\\)\\)?\\'" s)
      (let ((h (string-to-number (or (match-string 1 s) "0")))
	    (m (string-to-number (or (match-string 2 s) "0")))
	    (s (string-to-number (or (match-string 4 s) "0"))))
	(if (boundp 'org-timecnt) (setq org-timecnt (1+ org-timecnt)))
	(* 1.0 (+ h (/ m 60.0) (/ s 3600.0)))))
     ((equal n 0) nil)
     (t n))))

(defun org-table-current-field-formula (&optional key noerror)
  "Return the formula active for the current field.

Assumes that table is already analyzed.  If KEY is given, return
the key to this formula.  Otherwise return the formula preceded
with \"=\" or \":=\"."
  (let* ((line (count-lines org-table-current-begin-pos
			    (line-beginning-position)))
	 (row (org-table-line-to-dline line)))
    (cond
     (row
      (let* ((col (org-table-current-column))
	     (name (car (rassoc (list line col)
				org-table-named-field-locations)))
	     (scol (format "$%d" col))
	     (ref (format "@%d$%d" (org-table-current-dline) col))
	     (stored-list (org-table-get-stored-formulas noerror))
	     (ass (or (assoc name stored-list)
		      (assoc ref stored-list)
		      (assoc scol stored-list))))
	(cond (key (car ass))
	      (ass (concat (if (string-match-p "^[0-9]+$" (car ass)) "=" ":=")
			   (cdr ass))))))
     (noerror nil)
     (t (error "No formula active for the current field")))))

(defun org-table-get-formula (&optional equation named)
  "Read a formula from the minibuffer, offer stored formula as default.
When NAMED is non-nil, look for a named equation."
  (let* ((stored-list (org-table-get-stored-formulas))
	 (name (car (rassoc (list (count-lines org-table-current-begin-pos
					       (line-beginning-position))
				  (org-table-current-column))
			    org-table-named-field-locations)))
	 (ref (format "@%d$%d"
		      (org-table-current-dline)
		      (org-table-current-column)))
	 (scol (cond
		((not named) (format "$%d" (org-table-current-column)))
		((and name (not (string-match "\\`LR[0-9]+\\'" name))) name)
		(t ref)))
	 (name (or name ref))
	 (org-table-may-need-update nil)
	 (stored (cdr (assoc scol stored-list)))
	 (eq (cond
	      ((and stored equation (string-match-p "^ *=? *$" equation))
	       stored)
	      ((stringp equation)
	       equation)
	      (t (org-table-formula-from-user
		  (read-string
		   (org-table-formula-to-user
		    (format "%s formula %s="
			    (if named "Field" "Column")
			    scol))
		   (if stored (org-table-formula-to-user stored) "")
		   'org-table-formula-history
		   )))))
	 mustsave)
    (when (not (string-match "\\S-" eq))
      ;; remove formula
      (setq stored-list (delq (assoc scol stored-list) stored-list))
      (org-table-store-formulas stored-list)
      (user-error "Formula removed"))
    (if (string-match "^ *=?" eq) (setq eq (replace-match "" t t eq)))
    (if (string-match " *$" eq) (setq eq (replace-match "" t t eq)))
    (if (and name (not named))
	;; We set the column equation, delete the named one.
	(setq stored-list (delq (assoc name stored-list) stored-list)
	      mustsave t))
    (if stored
	(setcdr (assoc scol stored-list) eq)
      (setq stored-list (cons (cons scol eq) stored-list)))
    (if (or mustsave (not (equal stored eq)))
	(org-table-store-formulas stored-list))
    eq))

(defun org-table-store-formulas (alist &optional location)
  "Store the list of formulas below the current table.
If optional argument LOCATION is a buffer position, insert it at
LOCATION instead."
  (save-excursion
    (if location
	(progn (goto-char location) (beginning-of-line))
      (goto-char (org-table-end)))
    (let ((case-fold-search t))
      (if (looking-at "\\([ \t]*\n\\)*[ \t]*\\(#\\+TBLFM:\\)\\(.*\n?\\)")
	  (progn
	    ;; Don't overwrite TBLFM, we might use text properties to
	    ;; store stuff.
	    (goto-char (match-beginning 3))
	    (delete-region (match-beginning 3) (match-end 0)))
	(org-indent-line)
	(insert (or (match-string 2) "#+TBLFM:")))
      (insert " "
	      (mapconcat (lambda (x) (concat (car x) "=" (cdr x)))
			 (sort alist #'org-table-formula-less-p)
			 "::")
	      "\n"))))

(defsubst org-table-formula-make-cmp-string (a)
  (when (string-match "\\`$[<>]" a)
    (let ((arrow (string-to-char (substring a 1))))
      ;; Fake a high number to make sure this is sorted at the end.
      (setq a (org-table-formula-handle-first/last-rc a))
      (setq a (format "$%d" (+ 10000
			       (if (= arrow ?<) -1000 0)
			       (string-to-number (substring a 1)))))))
  (when (string-match
	 "^\\(@\\([0-9]+\\)\\)?\\(\\$?\\([0-9]+\\)\\)?\\(\\$?[a-zA-Z0-9]+\\)?"
	 a)
    (concat
     (if (match-end 2)
	 (format "@%05d" (string-to-number (match-string 2 a))) "")
     (if (match-end 4)
	 (format "$%05d" (string-to-number (match-string 4 a))) "")
     (if (match-end 5)
	 (concat "@@" (match-string 5 a))))))

(defun org-table-formula-less-p (a b)
  "Compare two formulas for sorting."
  (let ((as (org-table-formula-make-cmp-string (car a)))
	(bs (org-table-formula-make-cmp-string (car b))))
    (and as bs (string< as bs))))

;;;###autoload
(defun org-table-get-stored-formulas (&optional noerror location)
  "Return an alist with the stored formulas directly after current table.
By default, only return active formulas, i.e., formulas located
on the first line after the table.  However, if optional argument
LOCATION is a buffer position, consider the formulas there."
  (save-excursion
    (if location
	(progn (goto-char location) (beginning-of-line))
      (goto-char (org-table-end)))
    (let ((case-fold-search t))
      (when (looking-at "\\([ \t]*\n\\)*[ \t]*#\\+TBLFM: *\\(.*\\)")
	(let ((strings (org-split-string (match-string-no-properties 2)
					 " *:: *"))
	      eq-alist seen)
	  (dolist (string strings (nreverse eq-alist))
	    (when (string-match "\\`\\(@[-+I<>0-9.$@]+\\|\\$\\([_a-zA-Z0-9]+\\|\
[<>]+\\)\\) *= *\\(.*[^ \t]\\)"
				string)
	      (let ((lhs
		     (let ((m (match-string 1 string)))
		       (cond
			((not (match-end 2)) m)
			;; Is it a column reference?
			((string-match-p "\\`$\\([0-9]+\\|[<>]+\\)\\'" m) m)
			;; Since named columns are not possible in
			;; LHS, assume this is a named field.
			(t (match-string 2 string)))))
		    (rhs (match-string 3 string)))
		(push (cons lhs rhs) eq-alist)
		(cond
		 ((not (member lhs seen)) (push lhs seen))
		 (noerror
		  (message
		   "Double definition `%s=' in TBLFM line, please fix by hand"
		   lhs)
		  (ding)
		  (sit-for 2))
		 (t
		  (user-error
		   "Double definition `%s=' in TBLFM line, please fix by hand"
		   lhs)))))))))))

(defun org-table-fix-formulas (key replace &optional limit delta remove)
  "Modify the equations after the table structure has been edited.
KEY is \"@\" or \"$\".  REPLACE is an alist of numbers to replace.
For all numbers larger than LIMIT, shift them by DELTA."
  (save-excursion
    (goto-char (org-table-end))
    (while (let ((case-fold-search t)) (looking-at "[ \t]*#\\+tblfm:"))
      (let ((msg "The formulas in #+TBLFM have been updated")
	    (re (concat key "\\([0-9]+\\)"))
	    (re2
	     (when remove
	       (if (or (equal key "$") (equal key "$LR"))
		   (format "\\(@[0-9]+\\)?%s%d=.*?\\(::\\|$\\)"
			   (regexp-quote key) remove)
		 (format "@%d\\$[0-9]+=.*?\\(::\\|$\\)" remove))))
	    s n a)
	(when remove
	  (while (re-search-forward re2 (point-at-eol) t)
	    (unless (save-match-data (org-in-regexp "remote([^)]+?)"))
	      (if (equal (char-before (match-beginning 0)) ?.)
		  (user-error
		   "Change makes TBLFM term %s invalid, use undo to recover"
		   (match-string 0))
		(replace-match "")))))
	(while (re-search-forward re (point-at-eol) t)
	  (unless (save-match-data (org-in-regexp "remote([^)]+?)"))
	    (setq s (match-string 1) n (string-to-number s))
	    (cond
	     ((setq a (assoc s replace))
	      (replace-match (concat key (cdr a)) t t)
	      (message msg))
	     ((and limit (> n limit))
	      (replace-match (concat key (int-to-string (+ n delta))) t t)
	      (message msg))))))
      (forward-line))))

;;;###autoload
(defun org-table-maybe-eval-formula ()
  "Check if the current field starts with \"=\" or \":=\".
If yes, store the formula and apply it."
  ;; We already know we are in a table.  Get field will only return a formula
  ;; when appropriate.  It might return a separator line, but no problem.
  (when org-table-formula-evaluate-inline
    (let* ((field (org-trim (or (org-table-get-field) "")))
	   named eq)
      (when (string-match "^:?=\\(.*[^=]\\)$" field)
	(setq named (equal (string-to-char field) ?:)
	      eq (match-string 1 field))
	(org-table-eval-formula (and named '(4))
				(org-table-formula-from-user eq))))))

(defvar org-recalc-commands nil
  "List of commands triggering the recalculation of a line.
Will be filled automatically during use.")

(defvar org-recalc-marks
  '((" " . "Unmarked: no special line, no automatic recalculation")
    ("#" . "Automatically recalculate this line upon TAB, RET, and C-c C-c in the line")
    ("*" . "Recalculate only when entire table is recalculated with `C-u C-c *'")
    ("!" . "Column name definition line.  Reference in formula as $name.")
    ("$" . "Parameter definition line name=value.  Reference in formula as $name.")
    ("_" . "Names for values in row below this one.")
    ("^" . "Names for values in row above this one.")))

;;;###autoload
(defun org-table-rotate-recalc-marks (&optional newchar)
  "Rotate the recalculation mark in the first column.
If in any row, the first field is not consistent with a mark,
insert a new column for the markers.
When there is an active region, change all the lines in the region,
after prompting for the marking character.
After each change, a message will be displayed indicating the meaning
of the new mark."
  (interactive)
  (unless (org-at-table-p) (user-error "Not at a table"))
  (let* ((region (org-region-active-p))
	 (l1 (and region
		  (save-excursion (goto-char (region-beginning))
				  (copy-marker (line-beginning-position)))))
	 (l2 (and region
		  (save-excursion (goto-char (region-end))
				  (copy-marker (line-beginning-position)))))
	 (l (copy-marker (line-beginning-position)))
	 (col (org-table-current-column))
	 (newchar (if region
		      (char-to-string
		       (read-char-exclusive
			"Change region to what mark?  Type # * ! $ or SPC: "))
		    newchar))
	 (no-special-column
	  (save-excursion
	    (goto-char (org-table-begin))
	    (re-search-forward
	     "^[ \t]*|[^-|][^|]*[^#!$*_^| \t][^|]*|" (org-table-end) t))))
    (when (and newchar (not (assoc newchar org-recalc-marks)))
      (user-error "Invalid character `%s' in `org-table-rotate-recalc-marks'"
		  newchar))
    (when l1 (goto-char l1))
    (save-excursion
      (beginning-of-line)
      (unless (looking-at org-table-dataline-regexp)
	(user-error "Not at a table data line")))
    (when no-special-column
      (org-table-goto-column 1)
      (org-table-insert-column))
    (let ((previous-line-end (line-end-position))
	  (newchar
	   (save-excursion
	     (beginning-of-line)
	     (cond ((not (looking-at "^[ \t]*| *\\([#!$*^_ ]\\) *|")) "#")
		   (newchar)
		   (t (cadr (member (match-string 1)
				    (append (mapcar #'car org-recalc-marks)
					    '(" ")))))))))
      ;; Rotate mark in first row.
      (org-table-get-field 1 (format " %s " newchar))
      ;; Rotate marks in additional rows if a region is active.
      (when region
	(save-excursion
	  (forward-line)
	  (while (<= (point) l2)
	    (when (looking-at org-table-dataline-regexp)
	      (org-table-get-field 1 (format " %s " newchar)))
	    (forward-line))))
      ;; Only align if rotation actually changed lines' length.
      (when (/= previous-line-end (line-end-position)) (org-table-align)))
    (goto-char l)
    (org-table-goto-column (if no-special-column (1+ col) col))
    (when l1 (set-marker l1 nil))
    (when l2 (set-marker l2 nil))
    (set-marker l nil)
    (when (called-interactively-p 'interactive)
      (message "%s" (cdr (assoc newchar org-recalc-marks))))))

;;;###autoload
(defun org-table-analyze ()
  "Analyze table at point and store results.

This function sets up the following dynamically scoped variables:

 `org-table-column-name-regexp',
 `org-table-column-names',
 `org-table-current-begin-pos',
 `org-table-current-line-types',
 `org-table-current-ncol',
 `org-table-dlines',
 `org-table-hlines',
 `org-table-local-parameters',
 `org-table-named-field-locations'."
  (let ((beg (org-table-begin))
	(end (org-table-end)))
    (save-excursion
      (goto-char beg)
      ;; Extract column names.
      (setq org-table-column-names nil)
      (when (save-excursion
	      (re-search-forward "^[ \t]*| *! *\\(|.*\\)" end t))
	(let ((c 1))
	  (dolist (name (org-split-string (match-string 1) " *| *"))
	    (cl-incf c)
	    (when (string-match "\\`[a-zA-Z][_a-zA-Z0-9]*\\'" name)
	      (push (cons name (int-to-string c)) org-table-column-names)))))
      (setq org-table-column-names (nreverse org-table-column-names))
      (setq org-table-column-name-regexp
	    (format "\\$\\(%s\\)\\>"
		    (regexp-opt (mapcar #'car org-table-column-names) t)))
      ;; Extract local parameters.
      (setq org-table-local-parameters nil)
      (save-excursion
	(while (re-search-forward "^[ \t]*| *\\$ *\\(|.*\\)" end t)
	  (dolist (field (org-split-string (match-string 1) " *| *"))
	    (when (string-match
		   "\\`\\([a-zA-Z][_a-zA-Z0-9]*\\|%\\) *= *\\(.*\\)" field)
	      (push (cons (match-string 1 field) (match-string 2 field))
		    org-table-local-parameters)))))
      ;; Update named fields locations.  We minimize `count-lines'
      ;; processing by storing last known number of lines in LAST.
      (setq org-table-named-field-locations nil)
      (save-excursion
	(let ((last (cons (point) 0)))
	  (while (re-search-forward "^[ \t]*| *\\([_^]\\) *\\(|.*\\)" end t)
	    (let ((c (match-string 1))
		  (fields (org-split-string (match-string 2) " *| *")))
	      (save-excursion
		(forward-line (if (equal c "_") 1 -1))
		(let ((fields1
		       (and (looking-at "^[ \t]*|[^|]*\\(|.*\\)")
			    (org-split-string (match-string 1) " *| *")))
		      (line (cl-incf (cdr last) (count-lines (car last) (point))))
		      (col 1))
		  (setcar last (point))	; Update last known position.
		  (while (and fields fields1)
		    (let ((field (pop fields))
			  (v (pop fields1)))
		      (cl-incf col)
		      (when (and (stringp field)
				 (stringp v)
				 (string-match "\\`[a-zA-Z][_a-zA-Z0-9]*\\'"
					       field))
			(push (cons field v) org-table-local-parameters)
			(push (list field line col)
			      org-table-named-field-locations))))))))))
      ;; Re-use existing markers when possible.
      (if (markerp org-table-current-begin-pos)
	  (move-marker org-table-current-begin-pos (point))
	(setq org-table-current-begin-pos (point-marker)))
      ;; Analyze the line types.
      (let ((l 0) hlines dlines types)
	(while (looking-at "[ \t]*|\\(-\\)?")
	  (push (if (match-end 1) 'hline 'dline) types)
	  (if (match-end 1) (push l hlines) (push l dlines))
	  (forward-line)
	  (cl-incf l))
	(push 'hline types) ; Add an imaginary extra hline to the end.
	(setq org-table-current-line-types (apply #'vector (nreverse types)))
	(setq org-table-dlines (apply #'vector (cons nil (nreverse dlines))))
	(setq org-table-hlines (apply #'vector (cons nil (nreverse hlines)))))
      ;; Get the number of columns from the first data line in table.
      (goto-char beg)
      (forward-line (aref org-table-dlines 1))
      (let* ((fields
	      (org-split-string
	       (buffer-substring (line-beginning-position) (line-end-position))
	       "[ \t]*|[ \t]*"))
	     (nfields (length fields))
	     al al2)
	(setq org-table-current-ncol nfields)
	(let ((last-dline
	       (aref org-table-dlines (1- (length org-table-dlines)))))
	  (dotimes (i nfields)
	    (let ((column (1+ i)))
	      (push (list (format "LR%d" column) last-dline column) al)
	      (push (cons (format "LR%d" column) (nth i fields)) al2))))
	(setq org-table-named-field-locations
	      (append org-table-named-field-locations al))
	(setq org-table-local-parameters
	      (append org-table-local-parameters al2))))))

(defun org-table-goto-field (ref &optional create-column-p)
  "Move point to a specific field in the current table.

REF is either the name of a field its absolute reference, as
a string.  No column is created unless CREATE-COLUMN-P is
non-nil.  If it is a function, it is called with the column
number as its argument as is used as a predicate to know if the
column can be created.

This function assumes the table is already analyzed (i.e., using
`org-table-analyze')."
  (let* ((coordinates
	  (cond
	   ((cdr (assoc ref org-table-named-field-locations)))
	   ((string-match "\\`@\\([1-9][0-9]*\\)\\$\\([1-9][0-9]*\\)\\'" ref)
	    (list (condition-case nil
		      (aref org-table-dlines
			    (string-to-number (match-string 1 ref)))
		    (error (user-error "Invalid row number in %s" ref)))
		  (string-to-number (match-string 2 ref))))
	   (t (user-error "Unknown field: %s" ref))))
	 (line (car coordinates))
	 (column (nth 1 coordinates))
	 (create-new-column (if (functionp create-column-p)
				(funcall create-column-p column)
			      create-column-p)))
    (when coordinates
      (goto-char org-table-current-begin-pos)
      (forward-line line)
      (org-table-goto-column column nil create-new-column))))

;;;###autoload
(defun org-table-maybe-recalculate-line ()
  "Recompute the current line if marked for it, and if we haven't just done it."
  (interactive)
  (and org-table-allow-automatic-line-recalculation
       (not (and (memq last-command org-recalc-commands)
		 (eq org-last-recalc-line (line-beginning-position))))
       (save-excursion (beginning-of-line 1)
		       (looking-at org-table-auto-recalculate-regexp))
       (org-table-recalculate) t))

(defvar org-tbl-calc-modes) ;; Dynamically bound in `org-table-eval-formula'
(defsubst org-set-calc-mode (var &optional value)
  (if (stringp var)
      (setq var (assoc var '(("D" calc-angle-mode deg)
			     ("R" calc-angle-mode rad)
			     ("F" calc-prefer-frac t)
			     ("S" calc-symbolic-mode t)))
	    value (nth 2 var) var (nth 1 var)))
  (if (memq var org-tbl-calc-modes)
      (setcar (cdr (memq var org-tbl-calc-modes)) value)
    (cons var (cons value org-tbl-calc-modes)))
  org-tbl-calc-modes)

;;;###autoload
(defun org-table-eval-formula (&optional arg equation
					 suppress-align suppress-const
					 suppress-store suppress-analysis)
  "Replace the table field value at the cursor by the result of a calculation.

In a table, this command replaces the value in the current field with the
result of a formula.  It also installs the formula as the \"current\" column
formula, by storing it in a special line below the table.  When called
with a `\\[universal-argument]' prefix the formula is installed as a \
field formula.

When called with a `\\[universal-argument] \\[universal-argument]' prefix, \
insert the active equation for the field
back into the current field, so that it can be edited there.  This is \
useful
in order to use \\<org-table-fedit-map>`\\[org-table-show-reference]' to \
check the referenced fields.

When called, the command first prompts for a formula, which is read in
the minibuffer.  Previously entered formulas are available through the
history list, and the last used formula is offered as a default.
These stored formulas are adapted correctly when moving, inserting, or
deleting columns with the corresponding commands.

The formula can be any algebraic expression understood by the Calc package.
For details, see the Org mode manual.

This function can also be called from Lisp programs and offers
additional arguments: EQUATION can be the formula to apply.  If this
argument is given, the user will not be prompted.

SUPPRESS-ALIGN is used to speed-up recursive calls by by-passing
unnecessary aligns.

SUPPRESS-CONST suppresses the interpretation of constants in the
formula, assuming that this has been done already outside the
function.

SUPPRESS-STORE means the formula should not be stored, either
because it is already stored, or because it is a modified
equation that should not overwrite the stored one.

SUPPRESS-ANALYSIS prevents analyzing the table and checking
location of point."
  (interactive "P")
  (unless suppress-analysis
    (org-table-check-inside-data-field)
    (org-table-analyze))
  (if (equal arg '(16))
      (let ((eq (org-table-current-field-formula)))
	(org-table-get-field nil eq)
	(org-table-align)
	(setq org-table-may-need-update t))
    (let* (fields
	   (ndown (if (integerp arg) arg 1))
	   (org-table-automatic-realign nil)
	   (case-fold-search nil)
	   (down (> ndown 1))
	   (formula (if (and equation suppress-store)
			equation
		      (org-table-get-formula equation (equal arg '(4)))))
	   (n0 (org-table-current-column))
	   (org-tbl-calc-modes (copy-sequence org-calc-default-modes))
	   (numbers nil)	   ; was a variable, now fixed default
	   (keep-empty nil)
	   n form form0 formrpl formrg bw fmt x ev orig c lispp literal
	   duration duration-output-format)
      ;; Parse the format string.  Since we have a lot of modes, this is
      ;; a lot of work.  However, I think calc still uses most of the time.
      (if (string-match ";" formula)
	  (let ((tmp (org-split-string formula ";")))
	    (setq formula (car tmp)
		  fmt (concat (cdr (assoc "%" org-table-local-parameters))
			      (nth 1 tmp)))
	    (while (string-match "\\([pnfse]\\)\\(-?[0-9]+\\)" fmt)
	      (setq c (string-to-char (match-string 1 fmt))
		    n (string-to-number (match-string 2 fmt)))
	      (if (= c ?p)
		  (setq org-tbl-calc-modes (org-set-calc-mode 'calc-internal-prec n))
		(setq org-tbl-calc-modes
		      (org-set-calc-mode
		       'calc-float-format
		       (list (cdr (assoc c '((?n . float) (?f . fix)
					     (?s . sci) (?e . eng))))
			     n))))
	      (setq fmt (replace-match "" t t fmt)))
	    (if (string-match "[tTU]" fmt)
		(let ((ff (match-string 0 fmt)))
		  (setq duration t numbers t
			duration-output-format
			(cond ((equal ff "T") nil)
			      ((equal ff "t") org-table-duration-custom-format)
			      ((equal ff "U") 'hh:mm))
			fmt (replace-match "" t t fmt))))
	    (if (string-match "N" fmt)
		(setq numbers t
		      fmt (replace-match "" t t fmt)))
	    (if (string-match "L" fmt)
		(setq literal t
		      fmt (replace-match "" t t fmt)))
	    (if (string-match "E" fmt)
		(setq keep-empty t
		      fmt (replace-match "" t t fmt)))
	    (while (string-match "[DRFS]" fmt)
	      (setq org-tbl-calc-modes (org-set-calc-mode (match-string 0 fmt)))
	      (setq fmt (replace-match "" t t fmt)))
	    (unless (string-match "\\S-" fmt)
	      (setq fmt nil))))
      (when (and (not suppress-const) org-table-formula-use-constants)
	(setq formula (org-table-formula-substitute-names formula)))
      (setq orig (or (get-text-property 1 :orig-formula formula) "?"))
      (setq formula (org-table-formula-handle-first/last-rc formula))
      (while (> ndown 0)
	(setq fields (org-split-string
		      (org-trim
		       (buffer-substring-no-properties
			(line-beginning-position) (line-end-position)))
		      " *| *"))
	;; replace fields with duration values if relevant
	(if duration
	    (setq fields
		  (mapcar (lambda (x) (org-table-time-string-to-seconds x))
			  fields)))
	(if (eq numbers t)
	    (setq fields (mapcar
			  (lambda (x)
			    (if (string-match "\\S-" x)
				(number-to-string (string-to-number x))
			      x))
			  fields)))
	(setq ndown (1- ndown))
	(setq form (copy-sequence formula)
	      lispp (and (> (length form) 2) (equal (substring form 0 2) "'(")))
	(if (and lispp literal) (setq lispp 'literal))

	;; Insert row and column number of formula result field
	(while (string-match "[@$]#" form)
	  (setq form
		(replace-match
		 (format "%d"
			 (save-match-data
			   (if (equal (substring form (match-beginning 0)
						 (1+ (match-beginning 0)))
				      "@")
			       (org-table-current-dline)
			     (org-table-current-column))))
		 t t form)))

	;; Check for old vertical references
	(org-table--error-on-old-row-references form)
	;; Insert remote references
	(setq form (org-table-remote-reference-indirection form))
	(while (string-match "\\<remote([ \t]*\\([^,)]+\\)[ \t]*,[ \t]*\\([^\n)]+\\))" form)
	  (setq form
		(replace-match
		 (save-match-data
		   (org-table-make-reference
		    (let ((rmtrng (org-table-get-remote-range
				   (match-string 1 form) (match-string 2 form))))
		      (if duration
			  (if (listp rmtrng)
			      (mapcar (lambda(x) (org-table-time-string-to-seconds x)) rmtrng)
			    (org-table-time-string-to-seconds rmtrng))
			rmtrng))
		    keep-empty numbers lispp))
		 t t form)))
	;; Insert complex ranges
	(while (and (string-match org-table-range-regexp form)
		    (> (length (match-string 0 form)) 1))
	  (setq formrg
		(save-match-data
		  (org-table-get-range
		   (match-string 0 form) org-table-current-begin-pos n0)))
	  (setq formrpl
		(save-match-data
		  (org-table-make-reference
		   ;; possibly handle durations
		   (if duration
		       (if (listp formrg)
			   (mapcar (lambda(x) (org-table-time-string-to-seconds x)) formrg)
			 (org-table-time-string-to-seconds formrg))
		     formrg)
		   keep-empty numbers lispp)))
	  (if (not (save-match-data
		     (string-match (regexp-quote form) formrpl)))
	      (setq form (replace-match formrpl t t form))
	    (user-error "Spreadsheet error: invalid reference \"%s\"" form)))
	;; Insert simple ranges, i.e. included in the current row.
	(while (string-match
		"\\$\\(\\([-+]\\)?[0-9]+\\)\\.\\.\\$\\(\\([-+]\\)?[0-9]+\\)"
		form)
	  (setq form
		(replace-match
		 (save-match-data
		   (org-table-make-reference
		    (cl-subseq fields
			       (+ (if (match-end 2) n0 0)
				  (string-to-number (match-string 1 form))
				  -1)
			       (+ (if (match-end 4) n0 0)
				  (string-to-number (match-string 3 form))))
		    keep-empty numbers lispp))
		 t t form)))
	(setq form0 form)
	;; Insert the references to fields in same row
	(while (string-match "\\$\\(\\([-+]\\)?[0-9]+\\)" form)
	  (setq n (+ (string-to-number (match-string 1 form))
		     (if (match-end 2) n0 0))
		x (nth (1- (if (= n 0) n0 (max n 1))) fields)
		formrpl (save-match-data
			  (org-table-make-reference
			   x keep-empty numbers lispp)))
	  (when (or (not x)
		    (save-match-data
		      (string-match (regexp-quote formula) formrpl)))
	    (user-error "Invalid field specifier \"%s\""
			(match-string 0 form)))
	  (setq form (replace-match formrpl t t form)))

	(if lispp
	    (setq ev (condition-case nil
			 (eval (eval (read form)))
		       (error "#ERROR"))
		  ev (if (numberp ev) (number-to-string ev) ev)
		  ev (if duration (org-table-time-seconds-to-string
				   (string-to-number ev)
				   duration-output-format) ev))

	  ;; Use <...> time-stamps so that Calc can handle them.
	  (setq form
		(replace-regexp-in-string org-ts-regexp-inactive "<\\1>" form))
	  ;; Internationalize local time-stamps by setting locale to
	  ;; "C".
	  (setq form
		(replace-regexp-in-string
		 org-ts-regexp
		 (lambda (ts)
		   (let ((system-time-locale "C"))
		     (format-time-string
		      (org-time-stamp-format
		       (string-match-p "[0-9]\\{1,2\\}:[0-9]\\{2\\}" ts))
		      (apply #'encode-time
			     (save-match-data (org-parse-time-string ts))))))
		 form t t))

	  (setq ev (if (and duration (string-match "^[0-9]+:[0-9]+\\(?::[0-9]+\\)?$" form))
		       form
		     (calc-eval (cons form org-tbl-calc-modes)
				(when (and (not keep-empty) numbers) 'num)))
		ev (if duration (org-table-time-seconds-to-string
				 (if (string-match "^[0-9]+:[0-9]+\\(?::[0-9]+\\)?$" ev)
				     (string-to-number (org-table-time-string-to-seconds ev))
				   (string-to-number ev))
				 duration-output-format)
		     ev)))

	(when org-table-formula-debug
	  (with-output-to-temp-buffer "*Substitution History*"
	    (princ (format "Substitution history of formula
Orig:   %s
$xyz->  %s
@r$c->  %s
$1->    %s\n" orig formula form0 form))
	    (if (consp ev)
		(princ (format "        %s^\nError:  %s"
			       (make-string (car ev) ?\-) (nth 1 ev)))
	      (princ (format "Result: %s\nFormat: %s\nFinal:  %s"
			     ev (or fmt "NONE")
			     (if fmt (format fmt (string-to-number ev)) ev)))))
	  (setq bw (get-buffer-window "*Substitution History*"))
	  (org-fit-window-to-buffer bw)
	  (unless (and (called-interactively-p 'any) (not ndown))
	    (unless (let (inhibit-redisplay)
		      (y-or-n-p "Debugging Formula.  Continue to next? "))
	      (org-table-align)
	      (user-error "Abort"))
	    (delete-window bw)
	    (message "")))
	(when (consp ev) (setq fmt nil ev "#ERROR"))
	(org-table-justify-field-maybe
	 (format org-table-formula-field-format
		 (cond
		  ((not (stringp ev)) ev)
		  (fmt (format fmt (string-to-number ev)))
		  ;; Replace any active time stamp in the result with
		  ;; an inactive one.  Dates in tables are likely
		  ;; piece of regular data, not meant to appear in the
		  ;; agenda.
		  (t (replace-regexp-in-string org-ts-regexp "[\\1]" ev)))))
	(if (and down (> ndown 0) (looking-at ".*\n[ \t]*|[^-]"))
	    (call-interactively 'org-return)
	  (setq ndown 0)))
      (and down (org-table-maybe-recalculate-line))
      (or suppress-align (and org-table-may-need-update
			      (org-table-align))))))

(defun org-table-put-field-property (prop value)
  (save-excursion
    (put-text-property (progn (skip-chars-backward "^|") (point))
		       (progn (skip-chars-forward "^|") (point))
		       prop value)))

(defun org-table-get-range (desc &optional tbeg col highlight corners-only)
  "Get a calc vector from a column, according to descriptor DESC.

Optional arguments TBEG and COL can give the beginning of the table and
the current column, to avoid unnecessary parsing.

HIGHLIGHT means just highlight the range.

When CORNERS-ONLY is set, only return the corners of the range as
a list (line1 column1 line2 column2) where line1 and line2 are
line numbers relative to beginning of table, or TBEG, and column1
and column2 are table column numbers."
  (let* ((desc (if (string-match-p "\\`\\$[0-9]+\\.\\.\\$[0-9]+\\'" desc)
		   (replace-regexp-in-string "\\$" "@0$" desc)
		 desc))
	 (col (or col (org-table-current-column)))
	 (tbeg (or tbeg (org-table-begin)))
	 (thisline (count-lines tbeg (line-beginning-position))))
    (unless (string-match org-table-range-regexp desc)
      (user-error "Invalid table range specifier `%s'" desc))
    (let ((rangep (match-end 3))
	  (r1 (let ((r (and (match-end 1) (match-string 1 desc))))
		(or (save-match-data
		      (and (org-string-nw-p r)
			   (org-table--descriptor-line r thisline)))
		    thisline)))
	  (r2 (let ((r (and (match-end 4) (match-string 4 desc))))
		(or (save-match-data
		      (and (org-string-nw-p r)
			   (org-table--descriptor-line r thisline)))
		    thisline)))
	  (c1 (let ((c (and (match-end 2) (substring (match-string 2 desc) 1))))
		(if (or (not c) (= (string-to-number c) 0)) col
		  (+ (string-to-number c)
		     (if (memq (string-to-char c) '(?- ?+)) col 0)))))
	  (c2 (let ((c (and (match-end 5) (substring (match-string 5 desc) 1))))
		(if (or (not c) (= (string-to-number c) 0)) col
		  (+ (string-to-number c)
		     (if (memq (string-to-char c) '(?- ?+)) col 0))))))
      (save-excursion
	(if (and (not corners-only)
		 (or (not rangep) (and (= r1 r2) (= c1 c2))))
	    ;; Just one field.
	    (progn
	      (forward-line (- r1 thisline))
	      (while (not (looking-at org-table-dataline-regexp))
		(forward-line))
	      (prog1 (org-trim (org-table-get-field c1))
		(when highlight (org-table-highlight-rectangle))))
	  ;; A range, return a vector.  First sort the numbers to get
	  ;; a regular rectangle.
	  (let ((first-row (min r1 r2))
		(last-row (max r1 r2))
		(first-column (min c1 c2))
		(last-column (max c1 c2)))
	    (if corners-only (list first-row first-column last-row last-column)
	      ;; Copy the range values into a list.
	      (forward-line (- first-row thisline))
	      (while (not (looking-at org-table-dataline-regexp))
		(forward-line)
		(cl-incf first-row))
	      (org-table-goto-column first-column)
	      (let ((beg (point)))
		(forward-line (- last-row first-row))
		(while (not (looking-at org-table-dataline-regexp))
		  (forward-line -1))
		(org-table-goto-column last-column)
		(let ((end (point)))
		  (when highlight
		    (org-table-highlight-rectangle
		     beg (progn (skip-chars-forward "^|\n") (point))))
		  ;; Return string representation of calc vector.
		  (mapcar #'org-trim
			  (apply #'append
				 (org-table-copy-region beg end))))))))))))

(defun org-table--descriptor-line (desc cline)
  "Return relative line number corresponding to descriptor DESC.
The cursor is currently in relative line number CLINE."
  (if (string-match "\\`[0-9]+\\'" desc)
      (aref org-table-dlines (string-to-number desc))
    (when (or (not (string-match
		    "^\\(\\([-+]\\)?\\(I+\\)\\)?\\(\\([-+]\\)?\\([0-9]+\\)\\)?"
		    ;;  1  2          3           4  5          6
		    desc))
	      (and (not (match-end 3)) (not (match-end 6)))
	      (and (match-end 3) (match-end 6) (not (match-end 5))))
      (user-error "Invalid row descriptor `%s'" desc))
    (let* ((hn (and (match-end 3) (- (match-end 3) (match-beginning 3))))
	   (hdir (match-string 2 desc))
	   (odir (match-string 5 desc))
	   (on (and (match-end 6) (string-to-number (match-string 6 desc))))
	   (rel (and (match-end 6)
		     (or (and (match-end 1) (not (match-end 3)))
			 (match-end 5)))))
      (when (and hn (not hdir))
	(setq cline 0)
	(setq hdir "+")
	(when (eq (aref org-table-current-line-types 0) 'hline) (cl-decf hn)))
      (when (and (not hn) on (not odir)) (user-error "Should never happen"))
      (when hn
	(setq cline
	      (org-table--row-type 'hline hn cline (equal hdir "-") nil desc)))
      (when on
	(setq cline
	      (org-table--row-type 'dline on cline (equal odir "-") rel desc)))
      cline)))

(defun org-table--row-type (type n i backwards relative desc)
  "Return relative line of Nth row with type TYPE.
Search starts from relative line I.  When BACKWARDS in non-nil,
look before I.  When RELATIVE is non-nil, the reference is
relative.  DESC is the original descriptor that started the
search, as a string."
  (let ((l (length org-table-current-line-types)))
    (catch :exit
      (dotimes (_ n)
	(while (and (cl-incf i (if backwards -1 1))
		    (>= i 0)
		    (< i l)
		    (not (eq (aref org-table-current-line-types i) type))
		    ;; We are going to cross a hline.  Check if this is
		    ;; an authorized move.
		    (cond
		     ((not relative))
		     ((not (eq (aref org-table-current-line-types i) 'hline)))
		     ((eq org-table-relative-ref-may-cross-hline t))
		     ((eq org-table-relative-ref-may-cross-hline 'error)
		      (user-error "Row descriptor %s crosses hline" desc))
		     (t (cl-decf i (if backwards -1 1)) ; Step back.
			(throw :exit nil)))))))
    (cond ((or (< i 0) (>= i l))
	   (user-error "Row descriptor %s leads outside table" desc))
	  ;; The last hline doesn't exist.  Instead, point to last row
	  ;; in table.
	  ((= i (1- l)) (1- i))
	  (t i))))

(defun org-table--error-on-old-row-references (s)
  (when (string-match "&[-+0-9I]" s)
    (user-error "Formula contains old &row reference, please rewrite using @-syntax")))

(defun org-table-make-reference (elements keep-empty numbers lispp)
  "Convert list ELEMENTS to something appropriate to insert into formula.
KEEP-EMPTY indicated to keep empty fields, default is to skip them.
NUMBERS indicates that everything should be converted to numbers.
LISPP non-nil means to return something appropriate for a Lisp
list, `literal' is for the format specifier L."
  ;; Calc nan (not a number) is used for the conversion of the empty
  ;; field to a reference for several reasons: (i) It is accepted in a
  ;; Calc formula (e. g. "" or "()" would result in a Calc error).
  ;; (ii) In a single field (not in range) it can be distinguished
  ;; from "(nan)" which is the reference made from a single field
  ;; containing "nan".
  (if (stringp elements)
      ;; field reference
      (if lispp
	  (if (eq lispp 'literal)
	      elements
	    (if (and (eq elements "") (not keep-empty))
		""
	      (prin1-to-string
	       (if numbers (string-to-number elements) elements))))
	(if (string-match "\\S-" elements)
	    (progn
	      (when numbers (setq elements (number-to-string
					    (string-to-number elements))))
	      (concat "(" elements ")"))
	  (if (or (not keep-empty) numbers) "(0)" "nan")))
    ;; range reference
    (unless keep-empty
      (setq elements
	    (delq nil
		  (mapcar (lambda (x) (if (string-match "\\S-" x) x nil))
			  elements))))
    (setq elements (or elements '()))  ; if delq returns nil then we need '()
    (if lispp
	(mapconcat
	 (lambda (x)
	   (if (eq lispp 'literal)
	       x
	     (prin1-to-string (if numbers (string-to-number x) x))))
	 elements " ")
      (concat "[" (mapconcat
		   (lambda (x)
		     (if (string-match "\\S-" x)
			 (if numbers
			     (number-to-string (string-to-number x))
			   x)
		       (if (or (not keep-empty) numbers) "0" "nan")))
		   elements
		   ",") "]"))))

(defun org-table-message-once-per-second (t1 &rest args)
  "If there has been more than one second since T1, display message.
ARGS are passed as arguments to the `message' function.  Returns
current time if a message is printed, otherwise returns T1.  If
T1 is nil, always messages."
  (let ((curtime (current-time)))
    (if (or (not t1) (< 0 (nth 1 (time-subtract curtime t1))))
	(progn (apply 'message args)
	       curtime)
      t1)))

;;;###autoload
(defun org-table-recalculate (&optional all noalign)
  "Recalculate the current table line by applying all stored formulas.

With prefix arg ALL, do this for all lines in the table.

When called with a `\\[universal-argument] \\[universal-argument]' prefix, or \
if ALL is the symbol `iterate',
recompute the table until it no longer changes.

If NOALIGN is not nil, do not re-align the table after the computations
are done.  This is typically used internally to save time, if it is
known that the table will be realigned a little later anyway."
  (interactive "P")
  (unless (memq this-command org-recalc-commands)
    (push this-command org-recalc-commands))
  (unless (org-at-table-p) (user-error "Not at a table"))
  (if (or (eq all 'iterate) (equal all '(16)))
      (org-table-iterate)
    (org-table-analyze)
    (let* ((eqlist (sort (org-table-get-stored-formulas)
			 (lambda (a b) (string< (car a) (car b)))))
	   (inhibit-redisplay (not debug-on-error))
	   (line-re org-table-dataline-regexp)
	   (log-first-time (current-time))
	   (log-last-time log-first-time)
	   (cnt 0)
	   beg end eqlcol eqlfield)
      ;; Insert constants in all formulas.
      (when eqlist
	(org-table-save-field
	 ;; Expand equations, then split the equation list between
	 ;; column formulas and field formulas.
	 (dolist (eq eqlist)
	   (let* ((rhs (org-table-formula-substitute-names
			(org-table-formula-handle-first/last-rc (cdr eq))))
		  (old-lhs (car eq))
		  (lhs
		   (org-table-formula-handle-first/last-rc
		    (cond
		     ((string-match "\\`@-?I+" old-lhs)
		      (user-error "Can't assign to hline relative reference"))
		     ((string-match "\\`$[<>]" old-lhs)
		      (let ((new (org-table-formula-handle-first/last-rc
				  old-lhs)))
			(when (assoc new eqlist)
			  (user-error "\"%s=\" formula tries to overwrite \
existing formula for column %s"
				      old-lhs
				      new))
			new))
		     (t old-lhs)))))
	     (if (string-match-p "\\`\\$[0-9]+\\'" lhs)
		 (push (cons lhs rhs) eqlcol)
	       (push (cons lhs rhs) eqlfield))))
	 (setq eqlcol (nreverse eqlcol))
	 ;; Expand ranges in lhs of formulas
	 (setq eqlfield (org-table-expand-lhs-ranges (nreverse eqlfield)))
	 ;; Get the correct line range to process.
	 (if all
	     (progn
	       (setq end (copy-marker (org-table-end)))
	       (goto-char (setq beg org-table-current-begin-pos))
	       (cond
		((re-search-forward org-table-calculate-mark-regexp end t)
		 ;; This is a table with marked lines, compute selected
		 ;; lines.
		 (setq line-re org-table-recalculate-regexp))
		;; Move forward to the first non-header line.
		((and (re-search-forward org-table-dataline-regexp end t)
		      (re-search-forward org-table-hline-regexp end t)
		      (re-search-forward org-table-dataline-regexp end t))
		 (setq beg (match-beginning 0)))
		;; Just leave BEG at the start of the table.
		(t nil)))
	   (setq beg (line-beginning-position)
		 end (copy-marker (line-beginning-position 2))))
	 (goto-char beg)
	 ;; Mark named fields untouchable.  Also check if several
	 ;; field/range formulas try to set the same field.
	 (remove-text-properties beg end '(org-untouchable t))
	 (let ((current-line (count-lines org-table-current-begin-pos
					  (line-beginning-position)))
	       seen-fields)
	   (dolist (eq eqlfield)
	     (let* ((name (car eq))
		    (location (assoc name org-table-named-field-locations))
		    (eq-line (or (nth 1 location)
				 (and (string-match "\\`@\\([0-9]+\\)" name)
				      (aref org-table-dlines
					    (string-to-number
					     (match-string 1 name))))))
		    (reference
		     (if location
			 ;; Turn field coordinates associated to NAME
			 ;; into an absolute reference.
			 (format "@%d$%d"
				 (org-table-line-to-dline eq-line)
				 (nth 2 location))
		       name)))
	       (when (member reference seen-fields)
		 (user-error "Several field/range formulas try to set %s"
			     reference))
	       (push reference seen-fields)
	       (when (or all (eq eq-line current-line))
		 (org-table-goto-field name)
		 (org-table-put-field-property :org-untouchable t)))))
	 ;; Evaluate the column formulas, but skip fields covered by
	 ;; field formulas.
	 (goto-char beg)
	 (while (re-search-forward line-re end t)
	   (unless (string-match "\\` *[_^!$/] *\\'" (org-table-get-field 1))
	     ;; Unprotected line, recalculate.
	     (cl-incf cnt)
	     (when all
	       (setq log-last-time
		     (org-table-message-once-per-second
		      log-last-time
		      "Re-applying formulas to full table...(line %d)" cnt)))
	     (if (markerp org-last-recalc-line)
		 (move-marker org-last-recalc-line (line-beginning-position))
	       (setq org-last-recalc-line
		     (copy-marker (line-beginning-position))))
	     (dolist (entry eqlcol)
	       (goto-char org-last-recalc-line)
	       (org-table-goto-column
		(string-to-number (substring (car entry) 1)) nil 'force)
	       (unless (get-text-property (point) :org-untouchable)
		 (org-table-eval-formula
		  nil (cdr entry) 'noalign 'nocst 'nostore 'noanalysis)))))
	 ;; Evaluate the field formulas.
	 (dolist (eq eqlfield)
	   (let ((reference (car eq))
		 (formula (cdr eq)))
	     (setq log-last-time
		   (org-table-message-once-per-second
		    (and all log-last-time)
		    "Re-applying formula to field: %s" (car eq)))
	     (org-table-goto-field
	      reference
	      ;; Possibly create a new column, as long as
	      ;; `org-table-formula-create-columns' allows it.
	      (let ((column-count (progn (end-of-line)
					 (1- (org-table-current-column)))))
		(lambda (column)
		  (when (> column 1000)
		    (user-error "Formula column target too large"))
		  (and (> column column-count)
		       (or (eq org-table-formula-create-columns t)
			   (and (eq org-table-formula-create-columns 'warn)
				(progn
				  (org-display-warning
				   "Out-of-bounds formula added columns")
				  t))
			   (and (eq org-table-formula-create-columns 'prompt)
				(yes-or-no-p
				 "Out-of-bounds formula.  Add columns? ")))))))
	     (org-table-eval-formula nil formula t t t t))))
	;; Clean up markers and internal text property.
	(remove-text-properties (point-min) (point-max) '(org-untouchable t))
	(set-marker end nil)
	(unless noalign
	  (when org-table-may-need-update (org-table-align))
	  (when all
	    (org-table-message-once-per-second
	     log-first-time "Re-applying formulas to %d lines... done" cnt)))
	(org-table-message-once-per-second
	 (and all log-first-time) "Re-applying formulas... done")))))

;;;###autoload
(defun org-table-iterate (&optional arg)
  "Recalculate the table until it does not change anymore.
The maximum number of iterations is 10, but you can choose a different value
with the prefix ARG."
  (interactive "P")
  (let ((imax (if arg (prefix-numeric-value arg) 10))
	(i 0)
	(lasttbl (buffer-substring (org-table-begin) (org-table-end)))
	thistbl)
    (catch 'exit
      (while (< i imax)
	(setq i (1+ i))
	(org-table-recalculate 'all)
	(setq thistbl (buffer-substring (org-table-begin) (org-table-end)))
	(if (not (string= lasttbl thistbl))
	    (setq lasttbl thistbl)
	  (if (> i 1)
	      (message "Convergence after %d iterations" i)
	    (message "Table was already stable"))
	  (throw 'exit t)))
      (user-error "No convergence after %d iterations" i))))

;;;###autoload
(defun org-table-recalculate-buffer-tables ()
  "Recalculate all tables in the current buffer."
  (interactive)
  (org-with-wide-buffer
   (org-table-map-tables
    (lambda ()
      ;; Reason for separate `org-table-align': When repeating
      ;; (org-table-recalculate t) `org-table-may-need-update' gets in
      ;; the way.
      (org-table-recalculate t t)
      (org-table-align))
    t)))

;;;###autoload
(defun org-table-iterate-buffer-tables ()
  "Iterate all tables in the buffer, to converge inter-table dependencies."
  (interactive)
  (let* ((imax 10)
	 (i imax)
	 (checksum (md5 (buffer-string)))
	 c1)
    (org-with-wide-buffer
     (catch 'exit
       (while (> i 0)
	 (setq i (1- i))
	 (org-table-map-tables (lambda () (org-table-recalculate t t)) t)
	 (if (equal checksum (setq c1 (md5 (buffer-string))))
	     (progn
	       (org-table-map-tables #'org-table-align t)
	       (message "Convergence after %d iterations" (- imax i))
	       (throw 'exit t))
	   (setq checksum c1)))
       (org-table-map-tables #'org-table-align t)
       (user-error "No convergence after %d iterations" imax)))))

(defun org-table-calc-current-TBLFM (&optional arg)
  "Apply the #+TBLFM in the line at point to the table."
  (interactive "P")
  (unless (org-at-TBLFM-p) (user-error "Not at a #+TBLFM line"))
  (let ((formula (buffer-substring
		  (line-beginning-position)
		  (line-end-position))))
    (save-excursion
      ;; Insert a temporary formula at right after the table
      (goto-char (org-table-TBLFM-begin))
      (let ((s (point-marker)))
	(insert formula "\n")
	(let ((e (point-marker)))
	  ;; Recalculate the table.
	  (beginning-of-line 0)		; move to the inserted line
	  (skip-chars-backward " \r\n\t")
	  (unwind-protect
	      (org-call-with-arg #'org-table-recalculate (or arg t))
	    ;; Delete the formula inserted temporarily.
	    (delete-region s e)
	    (set-marker s nil)
	    (set-marker e nil)))))))

(defun org-table-TBLFM-begin ()
  "Find the beginning of the TBLFM lines and return its position.
Return nil when the beginning of TBLFM line was not found."
  (save-excursion
    (when (progn (forward-line 1)
		 (re-search-backward org-table-TBLFM-begin-regexp nil t))
      (line-beginning-position 2))))

(defun org-table-expand-lhs-ranges (equations)
  "Expand list of formulas.
If some of the RHS in the formulas are ranges or a row reference,
expand them to individual field equations for each field.  This
function assumes the table is already analyzed (i.e., using
`org-table-analyze')."
  (let (res)
    (dolist (e equations (nreverse res))
      (let ((lhs (car e))
	    (rhs (cdr e)))
	(cond
	 ((string-match-p "\\`@-?[-+0-9]+\\$-?[0-9]+\\'" lhs)
	  ;; This just refers to one fixed field.
	  (push e res))
	 ((string-match-p "\\`[a-zA-Z][_a-zA-Z0-9]*\\'" lhs)
	  ;; This just refers to one fixed named field.
	  (push e res))
	 ((string-match-p "\\`\\$[0-9]+\\'" lhs)
	  ;; Column formulas are treated specially and are not
	  ;; expanded.
	  (push e res))
	 ((string-match "\\`@[0-9]+\\'" lhs)
	  (dotimes (ic org-table-current-ncol)
	    (push (cons (propertize (format "%s$%d" lhs (1+ ic)) :orig-eqn e)
			rhs)
		  res)))
	 (t
	  (let* ((range (org-table-get-range
			 lhs org-table-current-begin-pos 1 nil 'corners))
		 (r1 (org-table-line-to-dline (nth 0 range)))
		 (c1 (nth 1 range))
		 (r2 (org-table-line-to-dline (nth 2 range) 'above))
		 (c2 (nth 3 range)))
	    (cl-loop for ir from r1 to r2 do
		     (cl-loop for ic from c1 to c2 do
			      (push (cons (propertize
					   (format "@%d$%d" ir ic) :orig-eqn e)
					  rhs)
				    res))))))))))

(defun org-table-formula-handle-first/last-rc (s)
  "Replace @<, @>, $<, $> with first/last row/column of the table.
So @< and $< will always be replaced with @1 and $1, respectively.
The advantage of these special markers are that structure editing of
the table will not change them, while @1 and $1 will be modified
when a line/row is swapped out of that privileged position.  So for
formulas that use a range of rows or columns, it may often be better
to anchor the formula with \"I\" row markers, or to offset from the
borders of the table using the @< @> $< $> makers."
  (let (n nmax len char (start 0))
    (while (string-match "\\([@$]\\)\\(<+\\|>+\\)\\|\\(remote([^)]+)\\)"
			 s start)
      (if (match-end 3)
	  (setq start (match-end 3))
	(setq nmax (if (equal (match-string 1 s) "@")
		       (1- (length org-table-dlines))
		     org-table-current-ncol)
	      len (- (match-end 2) (match-beginning 2))
	      char (string-to-char (match-string 2 s))
	      n (if (= char ?<)
		    len
		  (- nmax len -1)))
	(if (or (< n 1) (> n nmax))
	    (user-error "Reference \"%s\" in expression \"%s\" points outside table"
			(match-string 0 s) s))
	(setq start (match-beginning 0))
	(setq s (replace-match (format "%s%d" (match-string 1 s) n) t t s)))))
  s)

(defun org-table-formula-substitute-names (f)
  "Replace $const with values in string F."
  (let ((start 0)
	(pp (/= (string-to-char f) ?'))
	(duration (string-match-p ";.*[Tt].*\\'" f))
	(new (replace-regexp-in-string	; Check for column names.
	      org-table-column-name-regexp
	      (lambda (m)
		(concat "$" (cdr (assoc (match-string 1 m)
					org-table-column-names))))
	      f t t)))
    ;; Parameters and constants.
    (while (setq start
		 (string-match
		  "\\$\\([a-zA-Z][_a-zA-Z0-9]*\\)\\|\\(\\<remote([^)]*)\\)"
		  new start))
      (if (match-end 2) (setq start (match-end 2))
	(cl-incf start)
	;; When a duration is expected, convert value on the fly.
	(let ((value
	       (save-match-data
		 (let ((v (org-table-get-constant (match-string 1 new))))
		   (if (and (org-string-nw-p v) duration)
		       (org-table-time-string-to-seconds v)
		     v)))))
	  (when value
	    (setq new (replace-match
		       (concat (and pp "(") value (and pp ")")) t t new))))))
    (if org-table-formula-debug (propertize new :orig-formula f) new)))

(defun org-table-get-constant (const)
  "Find the value for a parameter or constant in a formula.
Parameters get priority."
  (or (cdr (assoc const org-table-local-parameters))
      (cdr (assoc const org-table-formula-constants-local))
      (cdr (assoc const org-table-formula-constants))
      (and (fboundp 'constants-get) (constants-get const))
      (and (string= (substring const 0 (min 5 (length const))) "PROP_")
	   (org-entry-get nil (substring const 5) 'inherit))
      "#UNDEFINED_NAME"))

(defvar org-table-fedit-map
  (let ((map (make-sparse-keymap)))
    (org-defkey map "\C-x\C-s"      'org-table-fedit-finish)
    (org-defkey map "\C-c\C-s"      'org-table-fedit-finish)
    (org-defkey map "\C-c\C-c"      'org-table-fedit-finish)
    (org-defkey map "\C-c'"         'org-table-fedit-finish)
    (org-defkey map "\C-c\C-q"      'org-table-fedit-abort)
    (org-defkey map "\C-c?"	    'org-table-show-reference)
    (org-defkey map [(meta shift up)]    'org-table-fedit-line-up)
    (org-defkey map [(meta shift down)]  'org-table-fedit-line-down)
    (org-defkey map [(shift up)]    'org-table-fedit-ref-up)
    (org-defkey map [(shift down)]  'org-table-fedit-ref-down)
    (org-defkey map [(shift left)]  'org-table-fedit-ref-left)
    (org-defkey map [(shift right)] 'org-table-fedit-ref-right)
    (org-defkey map [(meta up)]     'org-table-fedit-scroll-down)
    (org-defkey map [(meta down)]   'org-table-fedit-scroll)
    (org-defkey map [(meta tab)]    'lisp-complete-symbol)
    (org-defkey map "\M-\C-i"       'lisp-complete-symbol)
    (org-defkey map [(tab)]	    'org-table-fedit-lisp-indent)
    (org-defkey map "\C-i"	    'org-table-fedit-lisp-indent)
    (org-defkey map "\C-c\C-r" 'org-table-fedit-toggle-ref-type)
    (org-defkey map "\C-c}"    'org-table-fedit-toggle-coordinates)
    map))

(easy-menu-define org-table-fedit-menu org-table-fedit-map "Org Edit Formulas Menu"
  '("Edit-Formulas"
    ["Finish and Install" org-table-fedit-finish t]
    ["Finish, Install, and Apply" (org-table-fedit-finish t) :keys "C-u C-c C-c"]
    ["Abort" org-table-fedit-abort t]
    "--"
    ["Pretty-Print Lisp Formula" org-table-fedit-lisp-indent t]
    ["Complete Lisp Symbol" lisp-complete-symbol t]
    "--"
    "Shift Reference at Point"
    ["Up" org-table-fedit-ref-up t]
    ["Down" org-table-fedit-ref-down t]
    ["Left" org-table-fedit-ref-left t]
    ["Right" org-table-fedit-ref-right t]
    "-"
    "Change Test Row for Column Formulas"
    ["Up" org-table-fedit-line-up t]
    ["Down" org-table-fedit-line-down t]
    "--"
    ["Scroll Table Window" org-table-fedit-scroll t]
    ["Scroll Table Window down" org-table-fedit-scroll-down t]
    ["Show Table Grid" org-table-fedit-toggle-coordinates
     :style toggle :selected (with-current-buffer (marker-buffer org-pos)
			       org-table-overlay-coordinates)]
    "--"
    ["Standard Refs (B3 instead of @3$2)" org-table-fedit-toggle-ref-type
     :style toggle :selected org-table-buffer-is-an]))

(defvar org-pos)
(defvar org-table--fedit-source nil
  "Position of the TBLFM line being edited.")

;;;###autoload
(defun org-table-edit-formulas ()
  "Edit the formulas of the current table in a separate buffer."
  (interactive)
  (let ((at-tblfm (org-at-TBLFM-p)))
    (unless (or at-tblfm (org-at-table-p))
      (user-error "Not at a table"))
    (save-excursion
      ;; Move point within the table before analyzing it.
      (when at-tblfm (re-search-backward "^[ \t]*|"))
      (org-table-analyze))
    (let ((key (org-table-current-field-formula 'key 'noerror))
	  (eql (sort (org-table-get-stored-formulas t (and at-tblfm (point)))
		     #'org-table-formula-less-p))
	  (pos (point-marker))
	  (source (copy-marker (line-beginning-position)))
	  (startline 1)
	  (wc (current-window-configuration))
	  (sel-win (selected-window))
	  (titles '((column . "# Column Formulas\n")
		    (field . "# Field and Range Formulas\n")
		    (named . "# Named Field Formulas\n"))))
      (org-switch-to-buffer-other-window "*Edit Formulas*")
      (erase-buffer)
      ;; Keep global-font-lock-mode from turning on font-lock-mode
      (let ((font-lock-global-modes '(not fundamental-mode)))
	(fundamental-mode))
      (setq-local font-lock-global-modes (list 'not major-mode))
      (setq-local org-pos pos)
      (setq-local org-table--fedit-source source)
      (setq-local org-window-configuration wc)
      (setq-local org-selected-window sel-win)
      (use-local-map org-table-fedit-map)
      (add-hook 'post-command-hook #'org-table-fedit-post-command t t)
      (easy-menu-add org-table-fedit-menu)
      (setq startline (org-current-line))
      (dolist (entry eql)
	(let* ((type (cond
		      ((string-match "\\`$\\([0-9]+\\|[<>]+\\)\\'" (car entry))
		       'column)
		      ((equal (string-to-char (car entry)) ?@) 'field)
		      (t 'named)))
	       (title (assq type titles)))
	  (when title
	    (unless (bobp) (insert "\n"))
	    (insert
	     (org-add-props (cdr title) nil 'face font-lock-comment-face))
	    (setq titles (remove title titles)))
	  (when (equal key (car entry)) (setq startline (org-current-line)))
	  (let ((s (concat
		    (if (memq (string-to-char (car entry)) '(?@ ?$)) "" "$")
		    (car entry) " = " (cdr entry) "\n")))
	    (remove-text-properties 0 (length s) '(face nil) s)
	    (insert s))))
      (when (eq org-table-use-standard-references t)
	(org-table-fedit-toggle-ref-type))
      (org-goto-line startline)
      (message "%s" (substitute-command-keys "\\<org-mode-map>\
Edit formulas, finish with `\\[org-ctrl-c-ctrl-c]' or `\\[org-edit-special]'.  \
See menu for more commands.")))))

(defun org-table-fedit-post-command ()
  (when (not (memq this-command '(lisp-complete-symbol)))
    (let ((win (selected-window)))
      (save-excursion
	(ignore-errors (org-table-show-reference))
	(select-window win)))))

(defun org-table-formula-to-user (s)
  "Convert a formula from internal to user representation."
  (if (eq org-table-use-standard-references t)
      (org-table-convert-refs-to-an s)
    s))

(defun org-table-formula-from-user (s)
  "Convert a formula from user to internal representation."
  (if org-table-use-standard-references
      (org-table-convert-refs-to-rc s)
    s))

(defun org-table-convert-refs-to-rc (s)
  "Convert spreadsheet references from A7 to @7$28.
Works for single references, but also for entire formulas and even the
full TBLFM line."
  (let ((start 0))
    (while (string-match "\\<\\([a-zA-Z]+\\)\\([0-9]+\\>\\|&\\)\\|\\(;[^\r\n:]+\\|\\<remote([^,)]*)\\)" s start)
      (cond
       ((match-end 3)
	;; format match, just advance
	(setq start (match-end 0)))
       ((and (> (match-beginning 0) 0)
	     (equal ?. (aref s (max (1- (match-beginning 0)) 0)))
	     (not (equal ?. (aref s (max (- (match-beginning 0) 2) 0)))))
	;; 3.e5 or something like this.
	(setq start (match-end 0)))
       ((or (> (- (match-end 1) (match-beginning 1)) 2)
	    ;; (member (match-string 1 s)
	    ;;	    '("arctan" "exp" "expm" "lnp" "log" "stir"))
	    )
	;; function name, just advance
	(setq start (match-end 0)))
       (t
	(setq start (match-beginning 0)
	      s (replace-match
		 (if (equal (match-string 2 s) "&")
		     (format "$%d" (org-letters-to-number (match-string 1 s)))
		   (format "@%d$%d"
			   (string-to-number (match-string 2 s))
			   (org-letters-to-number (match-string 1 s))))
		 t t s)))))
    s))

(defun org-table-convert-refs-to-an (s)
  "Convert spreadsheet references from to @7$28 to AB7.
Works for single references, but also for entire formulas and even the
full TBLFM line."
  (while (string-match "@\\([0-9]+\\)\\$\\([0-9]+\\)" s)
    (setq s (replace-match
	     (format "%s%d"
		     (org-number-to-letters
		      (string-to-number (match-string 2 s)))
		     (string-to-number (match-string 1 s)))
	     t t s)))
  (while (string-match "\\(^\\|[^0-9a-zA-Z]\\)\\$\\([0-9]+\\)" s)
    (setq s (replace-match (concat "\\1"
				   (org-number-to-letters
				    (string-to-number (match-string 2 s))) "&")
			   t nil s)))
  s)

(defun org-letters-to-number (s)
  "Convert a base 26 number represented by letters into an integer.
For example:  AB -> 28."
  (let ((n 0))
    (setq s (upcase s))
    (while (> (length s) 0)
      (setq n (+ (* n 26) (string-to-char s) (- ?A) 1)
	    s (substring s 1)))
    n))

(defun org-number-to-letters (n)
  "Convert an integer into a base 26 number represented by letters.
For example:  28 -> AB."
  (let ((s ""))
    (while (> n 0)
      (setq s (concat (char-to-string (+ (mod (1- n) 26) ?A)) s)
	    n (/ (1- n) 26)))
    s))

(defun org-table-time-string-to-seconds (s)
  "Convert a time string into numerical duration in seconds.
S can be a string matching either -?HH:MM:SS or -?HH:MM.
If S is a string representing a number, keep this number."
  (if (equal s "")
      s
    (let (hour minus min sec res)
      (cond
       ((and (string-match "\\(-?\\)\\([0-9]+\\):\\([0-9]+\\):\\([0-9]+\\)" s))
	(setq minus (< 0 (length (match-string 1 s)))
	      hour (string-to-number (match-string 2 s))
	      min (string-to-number (match-string 3 s))
	      sec (string-to-number (match-string 4 s)))
	(if minus
	    (setq res (- (+ (* hour 3600) (* min 60) sec)))
	  (setq res (+ (* hour 3600) (* min 60) sec))))
       ((and (not (string-match org-ts-regexp-both s))
	     (string-match "\\(-?\\)\\([0-9]+\\):\\([0-9]+\\)" s))
	(setq minus (< 0 (length (match-string 1 s)))
	      hour (string-to-number (match-string 2 s))
	      min (string-to-number (match-string 3 s)))
	(if minus
	    (setq res (- (+ (* hour 3600) (* min 60))))
	  (setq res (+ (* hour 3600) (* min 60)))))
       (t (setq res (string-to-number s))))
      (number-to-string res))))

(defun org-table-time-seconds-to-string (secs &optional output-format)
  "Convert a number of seconds to a time string.
If OUTPUT-FORMAT is non-nil, return a number of days, hours,
minutes or seconds."
  (let* ((secs0 (abs secs))
	 (res
	  (cond ((eq output-format 'days)
		 (format "%.3f" (/ (float secs0) 86400)))
		((eq output-format 'hours)
		 (format "%.2f" (/ (float secs0) 3600)))
		((eq output-format 'minutes)
		 (format "%.1f" (/ (float secs0) 60)))
		((eq output-format 'seconds)
		 (format "%d" secs0))
		((eq output-format 'hh:mm)
		 ;; Ignore seconds
		 (substring (format-seconds
			     (if org-table-duration-hour-zero-padding
				 "%.2h:%.2m:%.2s" "%h:%.2m:%.2s")
			     secs0)
			    0 -3))
		(t (format-seconds
		    (if org-table-duration-hour-zero-padding
			"%.2h:%.2m:%.2s" "%h:%.2m:%.2s")
		    secs0)))))
    (if (< secs 0) (concat "-" res) res)))



;;; Columns shrinking

(defun org-table--shrunk-field ()
  "Non-nil if current field is narrowed.
When non-nil, return the overlay narrowing the field."
  (cl-some (lambda (o)
	     (and (eq 'table-column-hide (overlay-get o 'org-overlay-type))
		  o))
	   (overlays-in (1- (point)) (1+ (point)))))

(defun org-table--list-shrunk-columns ()
  "List currently shrunk columns in table at point."
  (save-excursion
    ;; We really check shrunk columns in current row only.  It could
    ;; be wrong if all rows do not contain the same number of columns
    ;; (i.e. the table is not properly aligned).  As a consequence,
    ;; some columns may not be shrunk again upon aligning the table.
    ;;
    ;; For example, in the following table, cursor is on first row and
    ;; "<>" indicates a shrunk column.
    ;;
    ;; | |
    ;; | | <> |
    ;;
    ;; Aligning table from the first row will not shrink again the
    ;; second row, which was not visible initially.
    ;;
    ;; However, fixing it requires to check every row, which may be
    ;; slow on large tables.  Moreover, the hindrance of this
    ;; pathological case is very limited.
    (beginning-of-line)
    (search-forward "|")
    (let ((separator (if (org-at-table-hline-p) "+" "|"))
	  (column 1)
	  (shrunk (and (org-table--shrunk-field) (list 1)))
	  (end (line-end-position)))
      (while (search-forward separator end t)
	(cl-incf column)
	(when (org-table--shrunk-field) (push column shrunk)))
      (nreverse shrunk))))

(defun org-table--shrink-field (width start end contents)
  "Shrink a table field to a specified width.

WIDTH is an integer representing the number of characters to
display, in addition to `org-table-shrunk-column-indicator'.  START
and END are, respectively, the beginning and ending positions of
the field.  CONTENTS is its trimmed contents, as a string, or
`hline' for table rules.

Real field is hidden under an overlay.  The latter has the
following properties:

  `org-overlay-type'

    Set to `table-column-hide'.  Used to identify overlays
    responsible for the task.

  `org-table-column-overlays'

    It is a list with the pattern (siblings . COLUMN-OVERLAYS)
    where COLUMN-OVERLAYS is the list of all overlays hiding the
    same column.

Whenever the text behind or next to the overlay is modified, all
the overlays in the column are deleted, effectively displaying
the column again.

Return overlay used to hide the field."
  (unless (org-table--shrunk-field)
    (let ((display
	   (cond
	    ((= width 0) org-table-shrunk-column-indicator)
	    ((eq contents 'hline)
	     (concat (make-string (1+ width) ?-)
		     org-table-shrunk-column-indicator))
	    (t
	     ;; Remove invisible parts from links in CONTENTS.  Since
	     ;; shrinking could happen before first fontification
	     ;; (e.g., using a #+STARTUP keyword), this cannot be done
	     ;; using text properties.
	     (let* ((contents (org-string-display contents))
		    (field-width (string-width contents)))
	       (if (>= width field-width)
		   ;; Expand field.
		   (format " %s%s%s"
			   contents
			   (make-string (- width field-width) ?\s)
			   org-table-shrunk-column-indicator)
		 ;; Truncate field.
		 (format " %s%s"
			 (substring contents 0 width)
			 org-table-shrunk-column-indicator))))))
	  (show-before-edit
	   (list (lambda (o &rest _)
		   ;; Removing one overlay removes all other overlays
		   ;; in the same column.
		   (mapc #'delete-overlay
			 (cdr (overlay-get o 'org-table-column-overlays))))))
	  (o (make-overlay start end)))
      (overlay-put o 'insert-behind-hooks show-before-edit)
      (overlay-put o 'insert-in-front-hooks show-before-edit)
      (overlay-put o 'modification-hooks show-before-edit)
      (overlay-put o 'org-overlay-type 'table-column-hide)
      (when (stringp contents) (overlay-put o 'help-echo contents))
      ;; Make sure overlays stays on top of table coordinates
      ;; overlays.  See `org-table-overlay-coordinates'.
      (overlay-put o 'priority 1)
      (org-overlay-display o display 'org-table t)
      o)))

(defun org-table--read-column-selection (select max)
  "Read column selection select as a list of numbers.

SELECT is a string containing column ranges, separated by white
space characters, see `org-table-hide-column' for details.  MAX
is the maximum column number.

Return value is a sorted list of numbers.  Ignore any number
outside of the [1;MAX] range."
  (catch :all
    (sort
     (delete-dups
      (cl-mapcan
       (lambda (s)
	 (cond
	  ((member s '("-" "1-")) (throw :all (number-sequence 1 max)))
	  ((string-match-p "\\`[0-9]+\\'" s)
	   (let ((n (string-to-number s)))
	     (and (> n 0) (<= n max) (list n))))
	  ((string-match "\\`\\([0-9]+\\)?-\\([0-9]+\\)?\\'" s)
	   (let ((n (match-string 1 s))
		 (m (match-string 2 s)))
	     (number-sequence (if n (max 1 (string-to-number n))
				1)
			      (if m (min max (string-to-number m))
				max))))
	  (t nil)))			;invalid specification
       (split-string select)))
     #'<)))

(defun org-table--shrink-columns (columns beg end)
  "Shrink COLUMNS in an Org table.
COLUMNS is a sorted list of column numbers.  BEG and END are,
respectively, the beginning position and the end position of the
table."
  (org-with-wide-buffer
   (org-font-lock-ensure beg end)
   (dolist (c columns)
     (goto-char beg)
     (let ((width nil)
	   (fields nil))
       (while (< (point) end)
	 (catch :continue
	   (let* ((hline? (org-at-table-hline-p))
		  (separator (if hline? "+" "|")))
	     ;; Move to COLUMN.
	     (search-forward "|")
	     (or (= c 1)		;already there
		 (search-forward separator (line-end-position) t (1- c))
		 (throw :continue nil)) ;skip invalid columns
	     ;; Extract boundaries and contents from current field.
	     ;; Also set the column's width if we encounter a width
	     ;; cookie for the first time.
	     (let* ((start (point))
		    (end (progn
			   (skip-chars-forward (concat "^|" separator)
					       (line-end-position))
			   (point)))
		    (contents (if hline? 'hline
				(org-trim (buffer-substring start end)))))
	       (push (list start end contents) fields)
	       (when (and (null width)
			  (not hline?)
			  (string-match "\\`<[lrc]?\\([0-9]+\\)>\\'" contents))
		 (setq width (string-to-number (match-string 1 contents)))))))
	 (forward-line))
       ;; Link overlay to the other overlays in the same column.
       (let ((chain (list 'siblings)))
	 (dolist (field fields)
	   (let ((new (apply #'org-table--shrink-field (or width 0) field)))
	     (push new (cdr chain))
	     (overlay-put new 'org-table-column-overlays chain))))))))

;;;###autoload
(defun org-table-toggle-column-width (&optional arg)
  "Shrink or expand current column in an Org table.

If a width cookie specifies a width W for the column, the first
W visible characters are displayed.  Otherwise, the column is
shrunk to a single character.

When point is before the first column or after the last one, ask
for the columns to shrink or expand, as a list of ranges.
A column range can be one of the following patterns:

  N    column N only
  N-M  every column between N and M (both inclusive)
  N-   every column between N (inclusive) and the last column
  -M   every column between the first one and M (inclusive)
  -    every column

When optional argument ARG is a string, use it as white space
separated list of column ranges.

When called with `\\[universal-argument]' prefix, call \
`org-table-shrink', i.e.,
shrink columns with a width cookie and expand the others.

When called with `\\[universal-argument] \\[universal-argument]' \
prefix, expand all columns."
  (interactive "P")
  (unless (org-at-table-p) (user-error "Not in a table"))
  (let* ((pos (point))
	 (begin (org-table-begin))
	 (end (org-table-end))
	 ;; Compute an upper bound for the number of columns.
	 ;; Nonexistent columns are ignored anyway.
	 (max-columns (/ (- (line-end-position) (line-beginning-position)) 2))
	 (shrunk (org-table--list-shrunk-columns))
	 (columns
	  (pcase arg
	    (`nil
	     (if (save-excursion
		   (skip-chars-backward "^|" (line-beginning-position))
		   (or (bolp) (looking-at-p "[ \t]*$")))
		 ;; Point is either before first column or past last
		 ;; one.  Ask for columns to operate on.
		 (org-table--read-column-selection
		  (read-string "Column ranges (e.g. 2-4 6-): ")
		  max-columns)
	       ;; Find current column, even when on a hline.
	       (let ((separator (if (org-at-table-hline-p) "+" "|"))
		     (c 1))
		 (save-excursion
		   (beginning-of-line)
		   (search-forward "|" pos t)
		   (while (search-forward separator pos t) (cl-incf c)))
		 (list c))))
	    ((pred stringp) (org-table--read-column-selection arg max-columns))
	    ((or `(4) `(16)) nil)
	    (_ (user-error "Invalid argument: %S" arg)))))
    (pcase arg
      (`(4) (org-table-shrink begin end))
      (`(16) (org-table-expand begin end))
      (_
       (org-table-expand begin end)
       (org-table--shrink-columns (cl-set-exclusive-or columns shrunk) begin end)
       ;; Move before overlay if point is under it.
       (let ((o (org-table--shrunk-field)))
	 (when o (goto-char (overlay-start o))))))))

;;;###autoload
(defun org-table-shrink (&optional begin end)
  "Shrink all columns with a width cookie in the table at point.

Columns without a width cookie are expanded.

Optional arguments BEGIN and END, when non-nil, specify the
beginning and end position of the current table."
  (interactive)
  (unless (or begin (org-at-table-p)) (user-error "Not at a table"))
  (org-with-wide-buffer
   (let ((begin (or begin (org-table-begin)))
	 (end (or end (org-table-end)))
	 (regexp "|[ \t]*<[lrc]?[0-9]+>[ \t]*\\(|\\|$\\)")
	 (columns))
     (goto-char begin)
     (while (re-search-forward regexp end t)
       (goto-char (match-beginning 1))
       (cl-pushnew (org-table-current-column) columns))
     (org-table-expand begin end)
     ;; Make sure invisible characters in the table are at the right
     ;; place since column widths take them into account.
     (org-font-lock-ensure begin end)
     (org-table--shrink-columns (sort columns #'<) begin end))))

;;;###autoload
(defun org-table-expand (&optional begin end)
  "Expand all columns in the table at point.
Optional arguments BEGIN and END, when non-nil, specify the
beginning and end position of the current table."
  (interactive)
  (unless (or begin (org-at-table-p)) (user-error "Not at a table"))
  (org-with-wide-buffer
   (let ((begin (or begin (org-table-begin)))
	 (end (or end (org-table-end))))
     (remove-overlays begin end 'org-overlay-type 'table-column-hide))))



;;; Formula editing

(defun org-table-fedit-convert-buffer (function)
  "Convert all references in this buffer, using FUNCTION."
  (let ((origin (copy-marker (line-beginning-position))))
    (goto-char (point-min))
    (while (not (eobp))
      (insert (funcall function (buffer-substring (point) (line-end-position))))
      (delete-region (point) (line-end-position))
      (forward-line))
    (goto-char origin)
    (set-marker origin nil)))

(defun org-table-fedit-toggle-ref-type ()
  "Convert all references in the buffer from B3 to @3$2 and back."
  (interactive)
  (setq-local org-table-buffer-is-an (not org-table-buffer-is-an))
  (org-table-fedit-convert-buffer
   (if org-table-buffer-is-an
       'org-table-convert-refs-to-an 'org-table-convert-refs-to-rc))
  (message "Reference type switched to %s"
	   (if org-table-buffer-is-an "A1 etc" "@row$column")))

(defun org-table-fedit-ref-up ()
  "Shift the reference at point one row/hline up."
  (interactive)
  (org-table-fedit-shift-reference 'up))
(defun org-table-fedit-ref-down ()
  "Shift the reference at point one row/hline down."
  (interactive)
  (org-table-fedit-shift-reference 'down))
(defun org-table-fedit-ref-left ()
  "Shift the reference at point one field to the left."
  (interactive)
  (org-table-fedit-shift-reference 'left))
(defun org-table-fedit-ref-right ()
  "Shift the reference at point one field to the right."
  (interactive)
  (org-table-fedit-shift-reference 'right))

(defun org-table-fedit-shift-reference (dir)
  (cond
   ((org-in-regexp "\\(\\<[a-zA-Z]\\)&")
    (if (memq dir '(left right))
	(org-rematch-and-replace 1 (eq dir 'left))
      (user-error "Cannot shift reference in this direction")))
   ((org-in-regexp "\\(\\<[a-zA-Z]\\{1,2\\}\\)\\([0-9]+\\)")
    ;; A B3-like reference
    (if (memq dir '(up down))
	(org-rematch-and-replace 2 (eq dir 'up))
      (org-rematch-and-replace 1 (eq dir 'left))))
   ((org-in-regexp
     "\\(@\\|\\.\\.\\)\\([-+]?\\(I+\\>\\|[0-9]+\\)\\)\\(\\$\\([-+]?[0-9]+\\)\\)?")
    ;; An internal reference
    (if (memq dir '(up down))
	(org-rematch-and-replace 2 (eq dir 'up) (match-end 3))
      (org-rematch-and-replace 5 (eq dir 'left))))))

(defun org-rematch-and-replace (n &optional decr hline)
  "Re-match the group N, and replace it with the shifted reference."
  (or (match-end n) (user-error "Cannot shift reference in this direction"))
  (goto-char (match-beginning n))
  (and (looking-at (regexp-quote (match-string n)))
       (replace-match (org-table-shift-refpart (match-string 0) decr hline)
		      t t)))

(defun org-table-shift-refpart (ref &optional decr hline)
  "Shift a reference part REF.
If DECR is set, decrease the references row/column, else increase.
If HLINE is set, this may be a hline reference, it certainly is not
a translation reference."
  (save-match-data
    (let* ((sign (string-match "^[-+]" ref)) n)

      (if sign (setq sign (substring ref 0 1) ref (substring ref 1)))
      (cond
       ((and hline (string-match "^I+" ref))
	(setq n (string-to-number (concat sign (number-to-string (length ref)))))
	(setq n (+ n (if decr -1 1)))
	(if (= n 0) (setq n (+ n (if decr -1 1))))
	(if sign
	    (setq sign (if (< n 0) "-" "+") n (abs n))
	  (setq n (max 1 n)))
	(concat sign (make-string n ?I)))

       ((string-match "^[0-9]+" ref)
	(setq n (string-to-number (concat sign ref)))
	(setq n (+ n (if decr -1 1)))
	(if sign
	    (concat (if (< n 0) "-" "+") (number-to-string (abs n)))
	  (number-to-string (max 1 n))))

       ((string-match "^[a-zA-Z]+" ref)
	(org-number-to-letters
	 (max 1 (+ (org-letters-to-number ref) (if decr -1 1)))))

       (t (user-error "Cannot shift reference"))))))

(defun org-table-fedit-toggle-coordinates ()
  "Toggle the display of coordinates in the referenced table."
  (interactive)
  (let ((pos (marker-position org-pos)))
    (with-current-buffer (marker-buffer org-pos)
      (save-excursion
	(goto-char pos)
	(org-table-toggle-coordinate-overlays)))))

(defun org-table-fedit-finish (&optional arg)
  "Parse the buffer for formula definitions and install them.
With prefix ARG, apply the new formulas to the table."
  (interactive "P")
  (org-table-remove-rectangle-highlight)
  (when org-table-use-standard-references
    (org-table-fedit-convert-buffer 'org-table-convert-refs-to-rc)
    (setq org-table-buffer-is-an nil))
  (let ((pos org-pos)
	(sel-win org-selected-window)
	(source org-table--fedit-source)
	eql)
    (goto-char (point-min))
    (while (re-search-forward
	    "^\\(@[-+I<>0-9.$@]+\\|@?[0-9]+\\|\\$\\([a-zA-Z0-9]+\\|[<>]+\\)\\) *= *\\(.*\\(\n[ \t]+.*$\\)*\\)"
	    nil t)
      (let ((var (match-string 1))
	    (form (org-trim (match-string 3))))
	(unless (equal form "")
	  (while (string-match "[ \t]*\n[ \t]*" form)
	    (setq form (replace-match " " t t form)))
	  (when (assoc var eql)
	    (user-error "Double formulas for %s" var))
	  (push (cons var form) eql))))
    (set-window-configuration org-window-configuration)
    (select-window sel-win)
    (goto-char source)
    (org-table-store-formulas eql)
    (set-marker pos nil)
    (set-marker source nil)
    (kill-buffer "*Edit Formulas*")
    (if arg
	(org-table-recalculate 'all)
      (message "New formulas installed - press C-u C-c C-c to apply."))))

(defun org-table-fedit-abort ()
  "Abort editing formulas, without installing the changes."
  (interactive)
  (org-table-remove-rectangle-highlight)
  (let ((pos org-pos) (sel-win org-selected-window))
    (set-window-configuration org-window-configuration)
    (select-window sel-win)
    (goto-char pos)
    (move-marker pos nil)
    (message "Formula editing aborted without installing changes")))

(defun org-table-fedit-lisp-indent ()
  "Pretty-print and re-indent Lisp expressions in the Formula Editor."
  (interactive)
  (let ((pos (point)) beg end ind)
    (beginning-of-line 1)
    (cond
     ((looking-at "[ \t]")
      (goto-char pos)
      (call-interactively 'lisp-indent-line))
     ((looking-at "[$&@0-9a-zA-Z]+ *= *[^ \t\n']") (goto-char pos))
     ((not (fboundp 'pp-buffer))
      (user-error "Cannot pretty-print.  Command `pp-buffer' is not available"))
     ((looking-at "[$&@0-9a-zA-Z]+ *= *'(")
      (goto-char (- (match-end 0) 2))
      (setq beg (point))
      (setq ind (make-string (current-column) ?\ ))
      (condition-case nil (forward-sexp 1)
	(error
	 (user-error "Cannot pretty-print Lisp expression: Unbalanced parenthesis")))
      (setq end (point))
      (save-restriction
	(narrow-to-region beg end)
	(if (eq last-command this-command)
	    (progn
	      (goto-char (point-min))
	      (setq this-command nil)
	      (while (re-search-forward "[ \t]*\n[ \t]*" nil t)
		(replace-match " ")))
	  (pp-buffer)
	  (untabify (point-min) (point-max))
	  (goto-char (1+ (point-min)))
	  (while (re-search-forward "^." nil t)
	    (beginning-of-line 1)
	    (insert ind))
	  (goto-char (point-max))
	  (org-delete-backward-char 1)))
      (goto-char beg))
     (t nil))))

(defvar org-show-positions nil)

(defun org-table-show-reference (&optional local)
  "Show the location/value of the $ expression at point.
When LOCAL is non-nil, show references for the table at point."
  (interactive)
  (org-table-remove-rectangle-highlight)
  (when local (org-table-analyze))
  (catch 'exit
    (let ((pos (if local (point) org-pos))
	  (face2 'highlight)
	  (org-inhibit-highlight-removal t)
	  (win (selected-window))
	  (org-show-positions nil)
	  var name e what match dest)
      (setq what (cond
		  ((org-in-regexp "^@[0-9]+[ \t=]")
		   (setq match (concat (substring (match-string 0) 0 -1)
				       "$1.."
				       (substring (match-string 0) 0 -1)
				       "$100"))
		   'range)
		  ((or (org-in-regexp org-table-range-regexp2)
		       (org-in-regexp org-table-translate-regexp)
		       (org-in-regexp org-table-range-regexp))
		   (setq match
			 (save-match-data
			   (org-table-convert-refs-to-rc (match-string 0))))
		   'range)
		  ((org-in-regexp "\\$[a-zA-Z][a-zA-Z0-9]*") 'name)
		  ((org-in-regexp "\\$[0-9]+") 'column)
		  ((not local) nil)
		  (t (user-error "No reference at point")))
	    match (and what (or match (match-string 0))))
      (when (and  match (not (equal (match-beginning 0) (point-at-bol))))
	(org-table-add-rectangle-overlay (match-beginning 0) (match-end 0)
					 'secondary-selection))
      (add-hook 'before-change-functions
		#'org-table-remove-rectangle-highlight)
      (when (eq what 'name) (setq var (substring match 1)))
      (when (eq what 'range)
	(unless (eq (string-to-char match) ?@) (setq match (concat "@" match)))
	(setq match (org-table-formula-substitute-names match)))
      (unless local
	(save-excursion
	  (end-of-line)
	  (re-search-backward "^\\S-" nil t)
	  (beginning-of-line)
	  (when (looking-at "\\(\\$[0-9a-zA-Z]+\\|@[0-9]+\\$[0-9]+\\|[a-zA-Z]+\
\\([0-9]+\\|&\\)\\) *=")
	    (setq dest
		  (save-match-data
		    (org-table-convert-refs-to-rc (match-string 1))))
	    (org-table-add-rectangle-overlay
	     (match-beginning 1) (match-end 1) face2))))
      (if (and (markerp pos) (marker-buffer pos))
	  (if (get-buffer-window (marker-buffer pos))
	      (select-window (get-buffer-window (marker-buffer pos)))
	    (org-switch-to-buffer-other-window (get-buffer-window
						(marker-buffer pos)))))
      (goto-char pos)
      (org-table-force-dataline)
      (let ((table-start
	     (if local org-table-current-begin-pos (org-table-begin))))
	(when dest
	  (setq name (substring dest 1))
	  (cond
	   ((string-match-p "\\`\\$[a-zA-Z][a-zA-Z0-9]*" dest)
	    (org-table-goto-field dest))
	   ((string-match-p "\\`@\\([1-9][0-9]*\\)\\$\\([1-9][0-9]*\\)\\'"
			    dest)
	    (org-table-goto-field dest))
	   (t (org-table-goto-column (string-to-number name))))
	  (move-marker pos (point))
	  (org-table-highlight-rectangle nil nil face2))
	(cond
	 ((equal dest match))
	 ((not match))
	 ((eq what 'range)
	  (ignore-errors (org-table-get-range match table-start nil 'highlight)))
	 ((setq e (assoc var org-table-named-field-locations))
	  (org-table-goto-field var)
	  (org-table-highlight-rectangle)
	  (message "Named field, column %d of line %d" (nth 2 e) (nth 1 e)))
	 ((setq e (assoc var org-table-column-names))
	  (org-table-goto-column (string-to-number (cdr e)))
	  (org-table-highlight-rectangle)
	  (goto-char table-start)
	  (if (re-search-forward (concat "^[ \t]*| *! *.*?| *\\(" var "\\) *|")
				 (org-table-end) t)
	      (progn
		(goto-char (match-beginning 1))
		(org-table-highlight-rectangle)
		(message "Named column (column %s)" (cdr e)))
	    (user-error "Column name not found")))
	 ((eq what 'column)
	  ;; Column number.
	  (org-table-goto-column (string-to-number (substring match 1)))
	  (org-table-highlight-rectangle)
	  (message "Column %s" (substring match 1)))
	 ((setq e (assoc var org-table-local-parameters))
	  (goto-char table-start)
	  (if (re-search-forward (concat "^[ \t]*| *\\$ *.*?| *\\(" var "=\\)") nil t)
	      (progn
		(goto-char (match-beginning 1))
		(org-table-highlight-rectangle)
		(message "Local parameter."))
	    (user-error "Parameter not found")))
	 ((not var) (user-error "No reference at point"))
	 ((setq e (assoc var org-table-formula-constants-local))
	  (message "Local Constant: $%s=%s in #+CONSTANTS line."
		   var (cdr e)))
	 ((setq e (assoc var org-table-formula-constants))
	  (message "Constant: $%s=%s in `org-table-formula-constants'."
		   var (cdr e)))
	 ((setq e (and (fboundp 'constants-get) (constants-get var)))
	  (message "Constant: $%s=%s, from `constants.el'%s."
		   var e (format " (%s units)" constants-unit-system)))
	 (t (user-error "Undefined name $%s" var)))
	(goto-char pos)
	(when (and org-show-positions
		   (not (memq this-command '(org-table-fedit-scroll
					     org-table-fedit-scroll-down))))
	  (push pos org-show-positions)
	  (push table-start org-show-positions)
	  (let ((min (apply 'min org-show-positions))
		(max (apply 'max org-show-positions)))
	    (set-window-start (selected-window) min)
	    (goto-char max)
	    (or (pos-visible-in-window-p max)
		(set-window-start (selected-window) max)))))
      (select-window win))))

(defun org-table-force-dataline ()
  "Make sure the cursor is in a dataline in a table."
  (unless (save-excursion
	    (beginning-of-line 1)
	    (looking-at org-table-dataline-regexp))
    (let* ((re org-table-dataline-regexp)
	   (p1 (save-excursion (re-search-forward re nil 'move)))
	   (p2 (save-excursion (re-search-backward re nil 'move))))
      (cond ((and p1 p2)
	     (goto-char (if (< (abs (- p1 (point))) (abs (- p2 (point))))
			    p1 p2)))
	    ((or p1 p2) (goto-char (or p1 p2)))
	    (t (user-error "No table dataline around here"))))))

(defun org-table-fedit-line-up ()
  "Move cursor one line up in the window showing the table."
  (interactive)
  (org-table-fedit-move 'previous-line))

(defun org-table-fedit-line-down ()
  "Move cursor one line down in the window showing the table."
  (interactive)
  (org-table-fedit-move 'next-line))

(defun org-table-fedit-move (command)
  "Move the cursor in the window showing the table.
Use COMMAND to do the motion, repeat if necessary to end up in a data line."
  (let ((org-table-allow-automatic-line-recalculation nil)
	(pos org-pos) (win (selected-window)) p)
    (select-window (get-buffer-window (marker-buffer org-pos)))
    (setq p (point))
    (call-interactively command)
    (while (and (org-at-table-p)
		(org-at-table-hline-p))
      (call-interactively command))
    (or (org-at-table-p) (goto-char p))
    (move-marker pos (point))
    (select-window win)))

(defun org-table-fedit-scroll (N)
  (interactive "p")
  (let ((other-window-scroll-buffer (marker-buffer org-pos)))
    (scroll-other-window N)))

(defun org-table-fedit-scroll-down (N)
  (interactive "p")
  (org-table-fedit-scroll (- N)))

(defvar org-table-rectangle-overlays nil)

(defun org-table-add-rectangle-overlay (beg end &optional face)
  "Add a new overlay."
  (let ((ov (make-overlay beg end)))
    (overlay-put ov 'face (or face 'secondary-selection))
    (push ov org-table-rectangle-overlays)))

(defun org-table-highlight-rectangle (&optional beg end face)
  "Highlight rectangular region in a table.
When buffer positions BEG and END are provided, use them to
delimit the region to highlight.  Otherwise, refer to point.  Use
FACE, when non-nil, for the highlight."
  (let* ((beg (or beg (point)))
	 (end (or end (point)))
	 (b (min beg end))
	 (e (max beg end))
	 (start-coordinates
	  (save-excursion
	    (goto-char b)
	    (cons (line-beginning-position) (org-table-current-column))))
	 (end-coordinates
	  (save-excursion
	    (goto-char e)
	    (cons (line-beginning-position) (org-table-current-column)))))
    (when (boundp 'org-show-positions)
      (setq org-show-positions (cons b (cons e org-show-positions))))
    (goto-char (car start-coordinates))
    (let ((column-start (min (cdr start-coordinates) (cdr end-coordinates)))
	  (column-end (max (cdr start-coordinates) (cdr end-coordinates)))
	  (last-row (car end-coordinates)))
      (while (<= (point) last-row)
	(when (looking-at org-table-dataline-regexp)
	  (org-table-goto-column column-start)
	  (skip-chars-backward "^|\n")
	  (let ((p (point)))
	    (org-table-goto-column column-end)
	    (skip-chars-forward "^|\n")
	    (org-table-add-rectangle-overlay p (point) face)))
	(forward-line)))
    (goto-char (car start-coordinates)))
  (add-hook 'before-change-functions #'org-table-remove-rectangle-highlight))

(defun org-table-remove-rectangle-highlight (&rest _ignore)
  "Remove the rectangle overlays."
  (unless org-inhibit-highlight-removal
    (remove-hook 'before-change-functions 'org-table-remove-rectangle-highlight)
    (mapc 'delete-overlay org-table-rectangle-overlays)
    (setq org-table-rectangle-overlays nil)))

(defvar-local org-table-coordinate-overlays nil
  "Collects the coordinate grid overlays, so that they can be removed.")

(defun org-table-overlay-coordinates ()
  "Add overlays to the table at point, to show row/column coordinates."
  (interactive)
  (mapc 'delete-overlay org-table-coordinate-overlays)
  (setq org-table-coordinate-overlays nil)
  (save-excursion
    (let ((id 0) (ih 0) hline eol str ov)
      (goto-char (org-table-begin))
      (while (org-at-table-p)
	(setq eol (point-at-eol))
	(setq ov (make-overlay (point-at-bol) (1+ (point-at-bol))))
	(push ov org-table-coordinate-overlays)
	(setq hline (looking-at org-table-hline-regexp))
	(setq str (if hline (format "I*%-2d" (setq ih (1+ ih)))
		    (format "%4d" (setq id (1+ id)))))
	(org-overlay-before-string ov str 'org-special-keyword 'evaporate)
	(when hline
	  (let ((ic 0))
	    (while (re-search-forward "[+|]\\(-+\\)" eol t)
	      (cl-incf ic)
	      (let* ((beg (1+ (match-beginning 0)))
		     (s1 (format "$%d" ic))
		     (s2 (org-number-to-letters ic))
		     (str (if (eq t org-table-use-standard-references) s2 s1))
		     (ov (make-overlay beg (+ beg (length str)))))
		(push ov org-table-coordinate-overlays)
		(org-overlay-display ov str 'org-special-keyword 'evaporate)))))
	(forward-line)))))

;;;###autoload
(defun org-table-toggle-coordinate-overlays ()
  "Toggle the display of Row/Column numbers in tables."
  (interactive)
  (setq org-table-overlay-coordinates (not org-table-overlay-coordinates))
  (message "Tables Row/Column numbers display turned %s"
	   (if org-table-overlay-coordinates "on" "off"))
  (when (and (org-at-table-p) org-table-overlay-coordinates)
    (org-table-align))
  (unless org-table-overlay-coordinates
    (mapc 'delete-overlay org-table-coordinate-overlays)
    (setq org-table-coordinate-overlays nil)))

;;;###autoload
(defun org-table-toggle-formula-debugger ()
  "Toggle the formula debugger in tables."
  (interactive)
  (setq org-table-formula-debug (not org-table-formula-debug))
  (message "Formula debugging has been turned %s"
	   (if org-table-formula-debug "on" "off")))

;;; The orgtbl minor mode

;; Define a minor mode which can be used in other modes in order to
;; integrate the Org table editor.

;; This is really a hack, because the Org table editor uses several
;; keys which normally belong to the major mode, for example the TAB
;; and RET keys.  Here is how it works: The minor mode defines all the
;; keys necessary to operate the table editor, but wraps the commands
;; into a function which tests if the cursor is currently inside
;; a table.  If that is the case, the table editor command is
;; executed.  However, when any of those keys is used outside a table,
;; the function uses `key-binding' to look up if the key has an
;; associated command in another currently active keymap (minor modes,
;; major mode, global), and executes that command.  There might be
;; problems if any of the keys used by the table editor is otherwise
;; used as a prefix key.

;; Another challenge is that the key binding for TAB can be tab or \C-i,
;; likewise the binding for RET can be return or \C-m.  Orgtbl-mode
;; addresses this by checking explicitly for both bindings.

;; The optimized version (see variable `orgtbl-optimized') takes over
;; all keys which are bound to `self-insert-command' in the *global map*.
;; Some modes bind other commands to simple characters, for example
;; AUCTeX binds the double quote to `Tex-insert-quote'.  With orgtbl-mode
;; active, this binding is ignored inside tables and replaced with a
;; modified self-insert.


(defvar orgtbl-mode-map (make-keymap)
  "Keymap for `orgtbl-mode'.")

(defvar org-old-auto-fill-inhibit-regexp nil
  "Local variable used by `orgtbl-mode'.")

(defconst orgtbl-line-start-regexp
  "[ \t]*\\(|\\|#\\+\\(tblfm\\|orgtbl\\|tblname\\):\\)"
  "Matches a line belonging to an orgtbl.")

(defconst orgtbl-extra-font-lock-keywords
  (list (list (concat "^" orgtbl-line-start-regexp ".*")
	      0 (quote 'org-table) 'prepend))
  "Extra `font-lock-keywords' to be added when `orgtbl-mode' is active.")

;; Install it as a minor mode.
(put 'orgtbl-mode :included t)
(put 'orgtbl-mode :menu-tag "Org Table Mode")

;;;###autoload
(define-minor-mode orgtbl-mode
  "The `org-mode' table editor as a minor mode for use in other modes."
  :lighter " OrgTbl" :keymap orgtbl-mode-map
  (org-load-modules-maybe)
  (cond
   ((derived-mode-p 'org-mode)
    ;; Exit without error, in case some hook functions calls this
    ;; by accident in org-mode.
    (message "Orgtbl-mode is not useful in org-mode, command ignored"))
   (orgtbl-mode
    (and (orgtbl-setup) (defun orgtbl-setup () nil)) ;; FIXME: Yuck!?!
    ;; Make sure we are first in minor-mode-map-alist
    (let ((c (assq 'orgtbl-mode minor-mode-map-alist)))
      ;; FIXME: maybe it should use emulation-mode-map-alists?
      (and c (setq minor-mode-map-alist
                   (cons c (delq c minor-mode-map-alist)))))
    (setq-local org-table-may-need-update t)
    (add-hook 'before-change-functions 'org-before-change-function
	      nil 'local)
    (setq-local org-old-auto-fill-inhibit-regexp
		auto-fill-inhibit-regexp)
    (setq-local auto-fill-inhibit-regexp
		(if auto-fill-inhibit-regexp
		    (concat orgtbl-line-start-regexp "\\|"
			    auto-fill-inhibit-regexp)
		  orgtbl-line-start-regexp))
    (when (fboundp 'font-lock-add-keywords)
      (font-lock-add-keywords nil orgtbl-extra-font-lock-keywords)
      (org-restart-font-lock))
    (easy-menu-add orgtbl-mode-menu))
   (t
    (setq auto-fill-inhibit-regexp org-old-auto-fill-inhibit-regexp)
    (remove-hook 'before-change-functions 'org-before-change-function t)
    (when (fboundp 'font-lock-remove-keywords)
      (font-lock-remove-keywords nil orgtbl-extra-font-lock-keywords)
      (org-restart-font-lock))
    (easy-menu-remove orgtbl-mode-menu)
    (force-mode-line-update 'all))))

(defun orgtbl-make-binding (fun n &rest keys)
  "Create a function for binding in the table minor mode.
FUN is the command to call inside a table.  N is used to create a unique
command name.  KEYS are keys that should be checked in for a command
to execute outside of tables."
  (eval
   (list 'defun
	 (intern (concat "orgtbl-hijacker-command-" (int-to-string n)))
	 '(arg)
	 (concat "In tables, run `" (symbol-name fun) "'.\n"
		 "Outside of tables, run the binding of `"
		 (mapconcat #'key-description keys "' or `")
		 "'.")
	 '(interactive "p")
	 (list 'if
	       '(org-at-table-p)
	       (list 'call-interactively (list 'quote fun))
	       (list 'let '(orgtbl-mode)
		     (list 'call-interactively
			   (append '(or)
				   (mapcar (lambda (k)
					     (list 'key-binding k))
					   keys)
				   '('orgtbl-error))))))))

(defun orgtbl-error ()
  "Error when there is no default binding for a table key."
  (interactive)
  (user-error "This key has no function outside tables"))

(defun orgtbl-setup ()
  "Setup orgtbl keymaps."
  (let ((nfunc 0)
	(bindings
	 '(([(meta shift left)]  org-table-delete-column)
	   ([(meta left)]	 org-table-move-column-left)
	   ([(meta right)]       org-table-move-column-right)
	   ([(meta shift right)] org-table-insert-column)
	   ([(meta shift up)]    org-table-kill-row)
	   ([(meta shift down)]  org-table-insert-row)
	   ([(meta up)]		 org-table-move-row-up)
	   ([(meta down)]	 org-table-move-row-down)
	   ("\C-c\C-w"		 org-table-cut-region)
	   ("\C-c\M-w"		 org-table-copy-region)
	   ("\C-c\C-y"		 org-table-paste-rectangle)
	   ("\C-c\C-w"           org-table-wrap-region)
	   ("\C-c-"		 org-table-insert-hline)
	   ("\C-c}"		 org-table-toggle-coordinate-overlays)
	   ("\C-c{"		 org-table-toggle-formula-debugger)
	   ("\C-m"		 org-table-next-row)
	   ([(shift return)]	 org-table-copy-down)
	   ("\C-c?"		 org-table-field-info)
	   ("\C-c "		 org-table-blank-field)
	   ("\C-c+"		 org-table-sum)
	   ("\C-c="		 org-table-eval-formula)
	   ("\C-c'"		 org-table-edit-formulas)
	   ("\C-c`"		 org-table-edit-field)
	   ("\C-c*"		 org-table-recalculate)
	   ("\C-c^"		 org-table-sort-lines)
	   ("\M-a"		 org-table-beginning-of-field)
	   ("\M-e"		 org-table-end-of-field)
	   ([(control ?#)]       org-table-rotate-recalc-marks)))
	elt key fun cmd)
    (while (setq elt (pop bindings))
      (setq nfunc (1+ nfunc))
      (setq key (org-key (car elt))
	    fun (nth 1 elt)
	    cmd (orgtbl-make-binding fun nfunc key))
      (org-defkey orgtbl-mode-map key cmd))

    ;; Special treatment needed for TAB, RET and DEL
    (org-defkey orgtbl-mode-map [(return)]
		(orgtbl-make-binding 'orgtbl-ret 100 [(return)] "\C-m"))
    (org-defkey orgtbl-mode-map "\C-m"
		(orgtbl-make-binding 'orgtbl-ret 101 "\C-m" [(return)]))
    (org-defkey orgtbl-mode-map [(tab)]
		(orgtbl-make-binding 'orgtbl-tab 102 [(tab)] "\C-i"))
    (org-defkey orgtbl-mode-map "\C-i"
		(orgtbl-make-binding 'orgtbl-tab 103 "\C-i" [(tab)]))
    (org-defkey orgtbl-mode-map [(shift tab)]
		(orgtbl-make-binding 'org-table-previous-field 104
				     [(shift tab)] [(tab)] "\C-i"))
    (org-defkey orgtbl-mode-map [backspace]
		(orgtbl-make-binding 'org-delete-backward-char 109
				     [backspace] (kbd "DEL")))

    (org-defkey orgtbl-mode-map [S-iso-lefttab]
		(orgtbl-make-binding 'org-table-previous-field 107
				     [S-iso-lefttab] [backtab] [(shift tab)]
				     [(tab)] "\C-i"))

    (org-defkey orgtbl-mode-map [backtab]
		(orgtbl-make-binding 'org-table-previous-field 108
				     [backtab] [S-iso-lefttab] [(shift tab)]
				     [(tab)] "\C-i"))

    (org-defkey orgtbl-mode-map "\M-\C-m"
		(orgtbl-make-binding 'org-table-wrap-region 105
				     "\M-\C-m" [(meta return)]))
    (org-defkey orgtbl-mode-map [(meta return)]
		(orgtbl-make-binding 'org-table-wrap-region 106
				     [(meta return)] "\M-\C-m"))

    (org-defkey orgtbl-mode-map "\C-c\C-c" 'orgtbl-ctrl-c-ctrl-c)
    (org-defkey orgtbl-mode-map "\C-c|" 'orgtbl-create-or-convert-from-region)

    (when orgtbl-optimized
      ;; If the user wants maximum table support, we need to hijack
      ;; some standard editing functions
      (org-remap orgtbl-mode-map
		 'self-insert-command 'orgtbl-self-insert-command
		 'delete-char 'org-delete-char
		 'delete-backward-char 'org-delete-backward-char)
      (org-defkey orgtbl-mode-map "|" 'org-force-self-insert))
    (easy-menu-define orgtbl-mode-menu orgtbl-mode-map "OrgTbl menu"
      '("OrgTbl"
	["Create or convert" org-table-create-or-convert-from-region
	 :active (not (org-at-table-p)) :keys "C-c |" ]
	"--"
	["Align" org-ctrl-c-ctrl-c :active (org-at-table-p) :keys "C-c C-c"]
	["Next Field" org-cycle :active (org-at-table-p) :keys "TAB"]
	["Previous Field" org-shifttab :active (org-at-table-p) :keys "S-TAB"]
	["Next Row" org-return :active (org-at-table-p) :keys "RET"]
	"--"
	["Blank Field" org-table-blank-field :active (org-at-table-p) :keys "C-c SPC"]
	["Edit Field" org-table-edit-field :active (org-at-table-p) :keys "C-c ` "]
	["Copy Field from Above"
	 org-table-copy-down :active (org-at-table-p) :keys "S-RET"]
	"--"
	("Column"
	 ["Move Column Left" org-metaleft :active (org-at-table-p) :keys "M-<left>"]
	 ["Move Column Right" org-metaright :active (org-at-table-p) :keys "M-<right>"]
	 ["Delete Column" org-shiftmetaleft :active (org-at-table-p) :keys "M-S-<left>"]
	 ["Insert Column" org-shiftmetaright :active (org-at-table-p) :keys "M-S-<right>"])
	("Row"
	 ["Move Row Up" org-metaup :active (org-at-table-p) :keys "M-<up>"]
	 ["Move Row Down" org-metadown :active (org-at-table-p) :keys "M-<down>"]
	 ["Delete Row" org-shiftmetaup :active (org-at-table-p) :keys "M-S-<up>"]
	 ["Insert Row" org-shiftmetadown :active (org-at-table-p) :keys "M-S-<down>"]
	 ["Sort lines in region" org-table-sort-lines :active (org-at-table-p) :keys "C-c ^"]
	 "--"
	 ["Insert Hline" org-table-insert-hline :active (org-at-table-p) :keys "C-c -"])
	("Rectangle"
	 ["Copy Rectangle" org-copy-special :active (org-at-table-p)]
	 ["Cut Rectangle" org-cut-special :active (org-at-table-p)]
	 ["Paste Rectangle" org-paste-special :active (org-at-table-p)]
	 ["Fill Rectangle" org-table-wrap-region :active (org-at-table-p)])
	"--"
	("Radio tables"
	 ["Insert table template" orgtbl-insert-radio-table
	  (cl-assoc-if #'derived-mode-p orgtbl-radio-table-templates)]
	 ["Comment/uncomment table" orgtbl-toggle-comment t])
	"--"
	["Set Column Formula" org-table-eval-formula :active (org-at-table-p) :keys "C-c ="]
	["Set Field Formula" (org-table-eval-formula '(4)) :active (org-at-table-p) :keys "C-u C-c ="]
	["Edit Formulas" org-table-edit-formulas :active (org-at-table-p) :keys "C-c '"]
	["Recalculate line" org-table-recalculate :active (org-at-table-p) :keys "C-c *"]
	["Recalculate all" (org-table-recalculate '(4)) :active (org-at-table-p) :keys "C-u C-c *"]
	["Iterate all" (org-table-recalculate '(16)) :active (org-at-table-p) :keys "C-u C-u C-c *"]
	["Toggle Recalculate Mark" org-table-rotate-recalc-marks :active (org-at-table-p) :keys "C-c #"]
	["Sum Column/Rectangle" org-table-sum
	 :active (or (org-at-table-p) (org-region-active-p)) :keys "C-c +"]
	["Which Column?" org-table-current-column :active (org-at-table-p) :keys "C-c ?"]
	["Debug Formulas"
	 org-table-toggle-formula-debugger :active (org-at-table-p)
	 :keys "C-c {"
	 :style toggle :selected org-table-formula-debug]
	["Show Col/Row Numbers"
	 org-table-toggle-coordinate-overlays :active (org-at-table-p)
	 :keys "C-c }"
	 :style toggle :selected org-table-overlay-coordinates]
	"--"
	("Plot"
	 ["Ascii plot" orgtbl-ascii-plot :active (org-at-table-p) :keys "C-c \" a"]
	 ["Gnuplot" org-plot/gnuplot :active (org-at-table-p) :keys "C-c \" g"])))
    t))

(defun orgtbl-ctrl-c-ctrl-c (arg)
  "If the cursor is inside a table, realign the table.
If it is a table to be sent away to a receiver, do it.
With prefix arg, also recompute table."
  (interactive "P")
  (let ((case-fold-search t) (pos (point)) action)
    (save-excursion
      (beginning-of-line 1)
      (setq action (cond
		    ((looking-at "[ \t]*#\\+ORGTBL:.*\n[ \t]*|") (match-end 0))
		    ((looking-at "[ \t]*|") pos)
		    ((looking-at "[ \t]*#\\+tblfm:") 'recalc))))
    (cond
     ((integerp action)
      (goto-char action)
      (org-table-maybe-eval-formula)
      (if arg
	  (call-interactively 'org-table-recalculate)
	(org-table-maybe-recalculate-line))
      (call-interactively 'org-table-align)
      (when (orgtbl-send-table 'maybe)
	(run-hooks 'orgtbl-after-send-table-hook)))
     ((eq action 'recalc)
      (save-excursion
	(beginning-of-line 1)
	(skip-chars-backward " \r\n\t")
	(if (org-at-table-p)
	    (org-call-with-arg 'org-table-recalculate t))))
     (t (let (orgtbl-mode)
	  (call-interactively (key-binding "\C-c\C-c")))))))

(defun orgtbl-create-or-convert-from-region (_arg)
  "Create table or convert region to table, if no conflicting binding.
This installs the table binding `C-c |', but only if there is no
conflicting binding to this key outside orgtbl-mode."
  (interactive "P")
  (let* (orgtbl-mode (cmd (key-binding "\C-c|")))
    (if cmd
	(call-interactively cmd)
      (call-interactively 'org-table-create-or-convert-from-region))))

(defun orgtbl-tab (arg)
  "Justification and field motion for `orgtbl-mode'."
  (interactive "P")
  (if arg (org-table-edit-field t)
    (org-table-justify-field-maybe)
    (org-table-next-field)))

(defun orgtbl-ret ()
  "Justification and field motion for `orgtbl-mode'."
  (interactive)
  (if (bobp)
      (newline)
    (org-table-justify-field-maybe)
    (org-table-next-row)))

(defun orgtbl-self-insert-command (N)
  "Like `self-insert-command', use overwrite-mode for whitespace in tables.
If the cursor is in a table looking at whitespace, the whitespace is
overwritten, and the table is not marked as requiring realignment."
  (interactive "p")
  (if (and (org-at-table-p)
	   (or
	    (and org-table-auto-blank-field
		 (member last-command
			 '(orgtbl-hijacker-command-100
			   orgtbl-hijacker-command-101
			   orgtbl-hijacker-command-102
			   orgtbl-hijacker-command-103
			   orgtbl-hijacker-command-104
			   orgtbl-hijacker-command-105
			   yas/expand))
		 (org-table-blank-field))
	    t)
	   (eq N 1)
	   (looking-at "[^|\n]* \\( \\)|"))
      (let (org-table-may-need-update)
	(delete-region (match-beginning 1) (match-end 1))
	(self-insert-command N))
    (setq org-table-may-need-update t)
    (let* (orgtbl-mode
	   a
	   (cmd (or (key-binding
		     (or (and (listp function-key-map)
			      (setq a (assoc last-input-event function-key-map))
			      (cdr a))
			 (vector last-input-event)))
		    'self-insert-command)))
      (call-interactively cmd)
      (if (and org-self-insert-cluster-for-undo
	       (eq cmd 'self-insert-command))
	  (if (not (eq last-command 'orgtbl-self-insert-command))
	      (setq org-self-insert-command-undo-counter 1)
	    (if (>= org-self-insert-command-undo-counter 20)
		(setq org-self-insert-command-undo-counter 1)
	      (and (> org-self-insert-command-undo-counter 0)
		   buffer-undo-list
		   (not (cadr buffer-undo-list)) ; remove nil entry
		   (setcdr buffer-undo-list (cddr buffer-undo-list)))
	      (setq org-self-insert-command-undo-counter
		    (1+ org-self-insert-command-undo-counter))))))))

;;;###autoload
(defvar orgtbl-exp-regexp "^\\([-+]?[0-9][0-9.]*\\)[eE]\\([-+]?[0-9]+\\)$"
  "Regular expression matching exponentials as produced by calc.")

(defun orgtbl-gather-send-defs ()
  "Gather a plist of :name, :transform, :params for each destination before
a radio table."
  (save-excursion
    (goto-char (org-table-begin))
    (let (rtn)
      (beginning-of-line 0)
      (while (looking-at "[ \t]*#\\+ORGTBL[: \t][ \t]*SEND[ \t]+\\([^ \t\r\n]+\\)[ \t]+\\([^ \t\r\n]+\\)\\([ \t]+.*\\)?")
	(let ((name (org-no-properties (match-string 1)))
	      (transform (intern (match-string 2)))
	      (params (if (match-end 3)
			  (read (concat "(" (match-string 3) ")")))))
	  (push (list :name name :transform transform :params params)
		rtn)
	  (beginning-of-line 0)))
      rtn)))

(defun orgtbl-send-replace-tbl (name text)
  "Find and replace table NAME with TEXT."
  (save-excursion
    (goto-char (point-min))
    (let* ((location-flag nil)
	   (name (regexp-quote name))
	   (begin-re (format "BEGIN +RECEIVE +ORGTBL +%s\\([ \t]\\|$\\)" name))
	   (end-re (format "END +RECEIVE +ORGTBL +%s\\([ \t]\\|$\\)" name)))
      (while (re-search-forward begin-re nil t)
	(unless location-flag (setq location-flag t))
	(let ((beg (line-beginning-position 2)))
	  (unless (re-search-forward end-re nil t)
	    (user-error "Cannot find end of receiver location at %d" beg))
	  (beginning-of-line)
	  (delete-region beg (point))
	  (insert text "\n")))
      (unless location-flag
	(user-error "No valid receiver location found in the buffer")))))

;;;###autoload
(defun org-table-to-lisp (&optional txt)
  "Convert the table at point to a Lisp structure.
The structure will be a list.  Each item is either the symbol `hline'
for a horizontal separator line, or a list of field values as strings.
The table is taken from the parameter TXT, or from the buffer at point."
  (unless (or txt (org-at-table-p)) (user-error "No table at point"))
  (let ((txt (or txt
		 (buffer-substring-no-properties (org-table-begin)
						 (org-table-end)))))
    (mapcar (lambda (x)
	      (if (string-match org-table-hline-regexp x) 'hline
		(org-split-string (org-trim x) "\\s-*|\\s-*")))
	    (org-split-string txt "[ \t]*\n[ \t]*"))))

(defun orgtbl-send-table (&optional maybe)
  "Send a transformed version of table at point to the receiver position.
With argument MAYBE, fail quietly if no transformation is defined
for this table."
  (interactive)
  (catch 'exit
    (unless (org-at-table-p) (user-error "Not at a table"))
    ;; when non-interactive, we assume align has just happened.
    (when (called-interactively-p 'any) (org-table-align))
    (let ((dests (orgtbl-gather-send-defs))
	  (table (org-table-to-lisp
		  (buffer-substring-no-properties (org-table-begin)
						  (org-table-end))))
	  (ntbl 0))
      (unless dests
	(if maybe (throw 'exit nil)
	  (user-error "Don't know how to transform this table")))
      (dolist (dest dests)
	(let ((name (plist-get dest :name))
	      (transform (plist-get dest :transform))
	      (params (plist-get dest :params)))
	  (unless (fboundp transform)
	    (user-error "No such transformation function %s" transform))
	  (orgtbl-send-replace-tbl name (funcall transform table params)))
	(cl-incf ntbl))
      (message "Table converted and installed at %d receiver location%s"
	       ntbl (if (> ntbl 1) "s" ""))
      (and (> ntbl 0) ntbl))))

(defun org-remove-by-index (list indices &optional i0)
  "Remove the elements in LIST with indices in INDICES.
First element has index 0, or I0 if given."
  (if (not indices)
      list
    (if (integerp indices) (setq indices (list indices)))
    (setq i0 (1- (or i0 0)))
    (delq :rm (mapcar (lambda (x)
			(setq i0 (1+ i0))
			(if (memq i0 indices) :rm x))
		      list))))

(defun orgtbl-toggle-comment ()
  "Comment or uncomment the orgtbl at point."
  (interactive)
  (let* ((case-fold-search t)
	 (re1 (concat "^" (regexp-quote comment-start) orgtbl-line-start-regexp))
	 (re2 (concat "^" orgtbl-line-start-regexp))
	 (commented (save-excursion (beginning-of-line 1)
				    (cond ((looking-at re1) t)
					  ((looking-at re2) nil)
					  (t (user-error "Not at an org table")))))
	 (re (if commented re1 re2))
	 beg end)
    (save-excursion
      (beginning-of-line 1)
      (while (looking-at re) (beginning-of-line 0))
      (beginning-of-line 2)
      (setq beg (point))
      (while (looking-at re) (beginning-of-line 2))
      (setq end (point)))
    (comment-region beg end (if commented '(4) nil))))

(defun orgtbl-insert-radio-table ()
  "Insert a radio table template appropriate for this major mode."
  (interactive)
  (let* ((e (cl-assoc-if #'derived-mode-p orgtbl-radio-table-templates))
	 (txt (nth 1 e))
	 name pos)
    (unless e (user-error "No radio table setup defined for %s" major-mode))
    (setq name (read-string "Table name: "))
    (while (string-match "%n" txt)
      (setq txt (replace-match name t t txt)))
    (or (bolp) (insert "\n"))
    (setq pos (point))
    (insert txt)
    (goto-char pos)))

;;;###autoload
(defun orgtbl-to-generic (table params)
  "Convert the orgtbl-mode TABLE to some other format.

This generic routine can be used for many standard cases.

TABLE is a list, each entry either the symbol `hline' for
a horizontal separator line, or a list of fields for that
line.  PARAMS is a property list of parameters that can
influence the conversion.

Valid parameters are:

:backend, :raw

  Export back-end used as a basis to transcode elements of the
  table, when no specific parameter applies to it.  It is also
  used to translate cells contents.  You can prevent this by
  setting :raw property to a non-nil value.

:splice

  When non-nil, only convert rows, not the table itself.  This is
  equivalent to setting to the empty string both :tstart
  and :tend, which see.

:skip

  When set to an integer N, skip the first N lines of the table.
  Horizontal separation lines do count for this parameter!

:skipcols

  List of columns that should be skipped.  If the table has
  a column with calculation marks, that column is automatically
  discarded beforehand.

:hline

  String to be inserted on horizontal separation lines.  May be
  nil to ignore these lines altogether.

:sep

  Separator between two fields, as a string.

Each in the following group may be either a string or a function
of no arguments returning a string:

:tstart, :tend

  Strings to start and end the table.  Ignored when :splice is t.

:lstart, :lend

  Strings to start and end a new table line.

:llstart, :llend

  Strings to start and end the last table line.  Default,
  respectively, to :lstart and :lend.

Each in the following group may be a string or a function of one
argument (either the cells in the current row, as a list of
strings, or the current cell) returning a string:

:lfmt

  Format string for an entire row, with enough %s to capture all
  fields.  When non-nil, :lstart, :lend, and :sep are ignored.

:llfmt

  Format for the entire last line, defaults to :lfmt.

:fmt

  A format to be used to wrap the field, should contain %s for
  the original field value.  For example, to wrap everything in
  dollars, you could use :fmt \"$%s$\".  This may also be
  a property list with column numbers and format strings, or
  functions, e.g.,

    (:fmt (2 \"$%s$\" 4 (lambda (c) (format \"$%s$\" c))))

:hlstart :hllstart :hlend :hllend :hsep :hlfmt :hllfmt :hfmt

 Same as above, specific for the header lines in the table.
 All lines before the first hline are treated as header.  If
 any of these is not present, the data line value is used.

This may be either a string or a function of two arguments:

:efmt

  Use this format to print numbers with exponential.  The format
  should have %s twice for inserting mantissa and exponent, for
  example \"%s\\\\times10^{%s}\".  This may also be a property
  list with column numbers and format strings or functions.
  :fmt will still be applied after :efmt."
  ;; Make sure `org-export-create-backend' is available.
  (require 'ox)
  (let* ((backend (plist-get params :backend))
	 (custom-backend
	  ;; Build a custom back-end according to PARAMS.  Before
	  ;; defining a translator, check if there is anything to do.
	  ;; When there isn't, let BACKEND handle the element.
	  (org-export-create-backend
	   :parent (or backend 'org)
	   :transcoders
	   `((table . ,(org-table--to-generic-table params))
	     (table-row . ,(org-table--to-generic-row params))
	     (table-cell . ,(org-table--to-generic-cell params))
	     ;; Macros are not going to be expanded.  However, no
	     ;; regular back-end has a transcoder for them.  We
	     ;; provide one so they are not ignored, but displayed
	     ;; as-is instead.
	     (macro . (lambda (m c i) (org-element-macro-interpreter m nil))))))
	 data info)
    ;; Store TABLE as Org syntax in DATA.  Tolerate non-string cells.
    ;; Initialize communication channel in INFO.
    (with-temp-buffer
      (let ((org-inhibit-startup t)) (org-mode))
      (let ((standard-output (current-buffer))
	    (org-element-use-cache nil))
	(dolist (e table)
	  (cond ((eq e 'hline) (princ "|--\n"))
		((consp e)
		 (princ "| ") (dolist (c e) (princ c) (princ " |"))
		 (princ "\n")))))
      ;; Add back-end specific filters, but not user-defined ones.  In
      ;; particular, make sure to call parse-tree filters on the
      ;; table.
      (setq info
	    (let ((org-export-filters-alist nil))
	      (org-export-install-filters
	       (org-combine-plists
		(org-export-get-environment backend nil params)
		`(:back-end ,(org-export-get-backend backend))))))
      (setq data
	    (org-export-filter-apply-functions
	     (plist-get info :filter-parse-tree)
	     (org-element-map (org-element-parse-buffer) 'table
	       #'identity nil t)
	     info)))
    (when (and backend (symbolp backend) (not (org-export-get-backend backend)))
      (user-error "Unknown :backend value"))
    (when (or (not backend) (plist-get info :raw)) (require 'ox-org))
    ;; Handle :skip parameter.
    (let ((skip (plist-get info :skip)))
      (when skip
	(unless (wholenump skip) (user-error "Wrong :skip value"))
	(let ((n 0))
	  (org-element-map data 'table-row
	    (lambda (row)
	      (if (>= n skip) t
		(org-element-extract-element row)
		(cl-incf n)
		nil))
	    nil t))))
    ;; Handle :skipcols parameter.
    (let ((skipcols (plist-get info :skipcols)))
      (when skipcols
	(unless (consp skipcols) (user-error "Wrong :skipcols value"))
	(org-element-map data 'table
	  (lambda (table)
	    (let ((specialp (org-export-table-has-special-column-p table)))
	      (dolist (row (org-element-contents table))
		(when (eq (org-element-property :type row) 'standard)
		  (let ((c 1))
		    (dolist (cell (nthcdr (if specialp 1 0)
					  (org-element-contents row)))
		      (when (memq c skipcols)
			(org-element-extract-element cell))
		      (cl-incf c))))))))))
    ;; Since we are going to export using a low-level mechanism,
    ;; ignore special column and special rows manually.
    (let ((special? (org-export-table-has-special-column-p data))
	  ignore)
      (org-element-map data (if special? '(table-cell table-row) 'table-row)
	(lambda (datum)
	  (when (if (eq (org-element-type datum) 'table-row)
		    (org-export-table-row-is-special-p datum nil)
		  (org-export-first-sibling-p datum nil))
	    (push datum ignore))))
      (setq info (plist-put info :ignore-list ignore)))
    ;; We use a low-level mechanism to export DATA so as to skip all
    ;; usual pre-processing and post-processing, i.e., hooks, Babel
    ;; code evaluation, include keywords and macro expansion.  Only
    ;; back-end specific filters are retained.
    (let ((output (org-export-data-with-backend data custom-backend info)))
      ;; Remove final newline.
      (if (org-string-nw-p output) (substring-no-properties output 0 -1) ""))))

(defun org-table--generic-apply (value name &optional with-cons &rest args)
  (cond ((null value) nil)
        ((functionp value) `(funcall ',value ,@args))
        ((stringp value)
	 (cond ((consp (car args)) `(apply #'format ,value ,@args))
	       (args `(format ,value ,@args))
	       (t value)))
	((and with-cons (consp value))
	 `(let ((val (cadr (memq column ',value))))
	    (cond ((null val) contents)
		  ((stringp val) (format val ,@args))
		  ((functionp val) (funcall val ,@args))
		  (t (user-error "Wrong %s value" ,name)))))
        (t (user-error "Wrong %s value" name))))

(defun org-table--to-generic-table (params)
  "Return custom table transcoder according to PARAMS.
PARAMS is a plist.  See `orgtbl-to-generic' for more
information."
  (let ((backend (plist-get params :backend))
	(splice (plist-get params :splice))
	(tstart (plist-get params :tstart))
	(tend (plist-get params :tend)))
    `(lambda (table contents info)
       (concat
	,(and tstart (not splice)
	      `(concat ,(org-table--generic-apply tstart ":tstart") "\n"))
	,(if (or (not backend) tstart tend splice) 'contents
	   `(org-export-with-backend ',backend table contents info))
	,(org-table--generic-apply (and (not splice) tend) ":tend")))))

(defun org-table--to-generic-row (params)
  "Return custom table row transcoder according to PARAMS.
PARAMS is a plist.  See `orgtbl-to-generic' for more
information."
  (let* ((backend (plist-get params :backend))
	 (lstart (plist-get params :lstart))
	 (llstart (plist-get params :llstart))
	 (hlstart (plist-get params :hlstart))
	 (hllstart (plist-get params :hllstart))
	 (lend (plist-get params :lend))
	 (llend (plist-get params :llend))
	 (hlend (plist-get params :hlend))
	 (hllend (plist-get params :hllend))
	 (lfmt (plist-get params :lfmt))
	 (llfmt (plist-get params :llfmt))
	 (hlfmt (plist-get params :hlfmt))
	 (hllfmt (plist-get params :hllfmt)))
    `(lambda (row contents info)
       (if (eq (org-element-property :type row) 'rule)
	   ,(cond
	     ((plist-member params :hline)
	      (org-table--generic-apply (plist-get params :hline) ":hline"))
	     (backend `(org-export-with-backend ',backend row nil info)))
	 (let ((headerp ,(and (or hlfmt hlstart hlend)
			      '(org-export-table-row-in-header-p row info)))
	       (last-header-p
		,(and (or hllfmt hllstart hllend)
		      '(org-export-table-row-ends-header-p row info)))
	       (lastp (not (org-export-get-next-element row info))))
	   (when contents
	     ;; Check if we can apply `:lfmt', `:llfmt', `:hlfmt', or
	     ;; `:hllfmt' to CONTENTS.  Otherwise, fallback on
	     ;; `:lstart', `:lend' and their relatives.
	     ,(let ((cells
		     '(org-element-map row 'table-cell
			(lambda (cell)
			  ;; Export all cells, without separators.
			  ;;
			  ;; Use `org-export-data-with-backend'
			  ;; instead of `org-export-data' to eschew
			  ;; cached values, which
			  ;; ignore :orgtbl-ignore-sep parameter.
			  (org-export-data-with-backend
			   cell
			   (plist-get info :back-end)
			   (org-combine-plists info '(:orgtbl-ignore-sep t))))
			info)))
		`(cond
		  ,(and hllfmt
			`(last-header-p ,(org-table--generic-apply
					  hllfmt ":hllfmt" nil cells)))
		  ,(and hlfmt
			`(headerp ,(org-table--generic-apply
				    hlfmt ":hlfmt" nil cells)))
		  ,(and llfmt
			`(lastp ,(org-table--generic-apply
				  llfmt ":llfmt" nil cells)))
		  (t
		   ,(if lfmt (org-table--generic-apply lfmt ":lfmt" nil cells)
		      `(concat
			(cond
			 ,(and
			   (or hllstart hllend)
			   `(last-header-p
			     (concat
			      ,(org-table--generic-apply hllstart ":hllstart")
			      contents
			      ,(org-table--generic-apply hllend ":hllend"))))
			 ,(and
			   (or hlstart hlend)
			   `(headerp
			     (concat
			      ,(org-table--generic-apply hlstart ":hlstart")
			      contents
			      ,(org-table--generic-apply hlend ":hlend"))))
			 ,(and
			   (or llstart llend)
			   `(lastp
			     (concat
			      ,(org-table--generic-apply llstart ":llstart")
			      contents
			      ,(org-table--generic-apply llend ":llend"))))
			 (t
			  ,(cond
			    ((or lstart lend)
			     `(concat
			       ,(org-table--generic-apply lstart ":lstart")
			       contents
			       ,(org-table--generic-apply lend ":lend")))
			    (backend
			     `(org-export-with-backend
			       ',backend row contents info))
			    (t 'contents)))))))))))))))

(defun org-table--to-generic-cell (params)
  "Return custom table cell transcoder according to PARAMS.
PARAMS is a plist.  See `orgtbl-to-generic' for more
information."
  (let* ((backend (plist-get params :backend))
	 (efmt (plist-get params :efmt))
	 (fmt (plist-get params :fmt))
	 (hfmt (plist-get params :hfmt))
	 (sep (plist-get params :sep))
	 (hsep (plist-get params :hsep)))
    `(lambda (cell contents info)
       ;; Make sure that contents are exported as Org data when :raw
       ;; parameter is non-nil.
       ,(when (and backend (plist-get params :raw))
	  `(setq contents
		 ;; Since we don't know what are the pseudo object
		 ;; types defined in backend, we cannot pass them to
		 ;; `org-element-interpret-data'.  As a consequence,
		 ;; they will be treated as pseudo elements, and will
		 ;; have newlines appended instead of spaces.
		 ;; Therefore, we must make sure :post-blank value is
		 ;; really turned into spaces.
		 (replace-regexp-in-string
		  "\n" " "
		  (org-trim
		   (org-element-interpret-data
		    (org-element-contents cell))))))

       (let ((headerp ,(and (or hfmt hsep)
			    '(org-export-table-row-in-header-p
			      (org-export-get-parent-element cell) info)))
	     (column
	      ;; Call costly `org-export-table-cell-address' only if
	      ;; absolutely necessary, i.e., if one
	      ;; of :fmt :efmt :hmft has a "plist type" value.
	      ,(and (cl-some (lambda (v) (integerp (car-safe v)))
			     (list efmt hfmt fmt))
		    '(1+ (cdr (org-export-table-cell-address cell info))))))
	 (when contents
	   ;; Check if we can apply `:efmt' on CONTENTS.
	   ,(when efmt
	      `(when (string-match orgtbl-exp-regexp contents)
		 (let ((mantissa (match-string 1 contents))
		       (exponent (match-string 2 contents)))
		   (setq contents ,(org-table--generic-apply
				    efmt ":efmt" t 'mantissa 'exponent)))))
	   ;; Check if we can apply FMT (or HFMT) on CONTENTS.
	   (cond
	    ,(and hfmt `(headerp (setq contents ,(org-table--generic-apply
						  hfmt ":hfmt" t 'contents))))
	    ,(and fmt `(t (setq contents ,(org-table--generic-apply
					   fmt ":fmt" t 'contents))))))
	 ;; If a separator is provided, use it instead of BACKEND's.
	 ;; Separators are ignored when LFMT (or equivalent) is
	 ;; provided.
	 ,(cond
	   ((or hsep sep)
	    `(if (or ,(and (not sep) '(not headerp))
		     (plist-get info :orgtbl-ignore-sep)
		     (not (org-export-get-next-element cell info)))
		 ,(if (not backend) 'contents
		    `(org-export-with-backend ',backend cell contents info))
	       (concat contents
		       ,(if (and sep hsep) `(if headerp ,hsep ,sep)
			  (or hsep sep)))))
	   (backend `(org-export-with-backend ',backend cell contents info))
	   (t 'contents))))))

;;;###autoload
(defun orgtbl-to-tsv (table params)
  "Convert the orgtbl-mode table to TAB separated material."
  (orgtbl-to-generic table (org-combine-plists '(:sep "\t") params)))

;;;###autoload
(defun orgtbl-to-csv (table params)
  "Convert the orgtbl-mode table to CSV material.
This does take care of the proper quoting of fields with comma or quotes."
  (orgtbl-to-generic table
		     (org-combine-plists '(:sep "," :fmt org-quote-csv-field)
					 params)))

;;;###autoload
(defun orgtbl-to-latex (table params)
  "Convert the orgtbl-mode TABLE to LaTeX.

TABLE is a list, each entry either the symbol `hline' for
a horizontal separator line, or a list of fields for that line.
PARAMS is a property list of parameters that can influence the
conversion.  All parameters from `orgtbl-to-generic' are
supported.  It is also possible to use the following ones:

:booktabs

  When non-nil, use formal \"booktabs\" style.

:environment

  Specify environment to use, as a string.  If you use
  \"longtable\", you may also want to specify :language property,
  as a string, to get proper continuation strings."
  (require 'ox-latex)
  (orgtbl-to-generic
   table
   (org-combine-plists
    ;; Provide sane default values.
    (list :backend 'latex
	  :latex-default-table-mode 'table
	  :latex-tables-centered nil
	  :latex-tables-booktabs (plist-get params :booktabs)
	  :latex-table-scientific-notation nil
	  :latex-default-table-environment
	  (or (plist-get params :environment) "tabular"))
    params)))

;;;###autoload
(defun orgtbl-to-html (table params)
  "Convert the orgtbl-mode TABLE to HTML.

TABLE is a list, each entry either the symbol `hline' for
a horizontal separator line, or a list of fields for that line.
PARAMS is a property list of parameters that can influence the
conversion.  All parameters from `orgtbl-to-generic' are
supported.  It is also possible to use the following one:

:attributes

  Attributes and values, as a plist, which will be used in
  <table> tag."
  (require 'ox-html)
  (orgtbl-to-generic
   table
   (org-combine-plists
    ;; Provide sane default values.
    (list :backend 'html
	  :html-table-data-tags '("<td%s>" . "</td>")
	  :html-table-use-header-tags-for-first-column nil
	  :html-table-align-individual-fields t
	  :html-table-row-tags '("<tr>" . "</tr>")
	  :html-table-attributes
	  (if (plist-member params :attributes)
	      (plist-get params :attributes)
	    '(:border "2" :cellspacing "0" :cellpadding "6" :rules "groups"
		      :frame "hsides")))
    params)))

;;;###autoload
(defun orgtbl-to-texinfo (table params)
  "Convert the orgtbl-mode TABLE to Texinfo.

TABLE is a list, each entry either the symbol `hline' for
a horizontal separator line, or a list of fields for that line.
PARAMS is a property list of parameters that can influence the
conversion.  All parameters from `orgtbl-to-generic' are
supported.  It is also possible to use the following one:

:columns

  Column widths, as a string.  When providing column fractions,
  \"@columnfractions\" command can be omitted."
  (require 'ox-texinfo)
  (let ((output
	 (orgtbl-to-generic
	  table
	  (org-combine-plists
	   (list :backend 'texinfo
		 :texinfo-tables-verbatim nil
		 :texinfo-table-scientific-notation nil)
	   params)))
	(columns (let ((w (plist-get params :columns)))
		   (cond ((not w) nil)
			 ((string-match-p "{\\|@columnfractions " w) w)
			 (t (concat "@columnfractions " w))))))
    (if (not columns) output
      (replace-regexp-in-string
       "@multitable \\(.*\\)" columns output t nil 1))))

;;;###autoload
(defun orgtbl-to-orgtbl (table params)
  "Convert the orgtbl-mode TABLE into another orgtbl-mode table.

TABLE is a list, each entry either the symbol `hline' for
a horizontal separator line, or a list of fields for that line.
PARAMS is a property list of parameters that can influence the
conversion.  All parameters from `orgtbl-to-generic' are
supported.

Useful when slicing one table into many.  The :hline, :sep,
:lstart, and :lend provide orgtbl framing.  :tstart and :tend can
be set to provide ORGTBL directives for the generated table."
  (require 'ox-org)
  (orgtbl-to-generic table (org-combine-plists params (list :backend 'org))))

(defun orgtbl-to-table.el (table params)
  "Convert the orgtbl-mode TABLE into a table.el table.
TABLE is a list, each entry either the symbol `hline' for
a horizontal separator line, or a list of fields for that line.
PARAMS is a property list of parameters that can influence the
conversion.  All parameters from `orgtbl-to-generic' are
supported."
  (with-temp-buffer
    (insert (orgtbl-to-orgtbl table params))
    (org-table-align)
    (replace-regexp-in-string
     "-|" "-+"
     (replace-regexp-in-string "|-" "+-" (buffer-substring 1 (buffer-size))))))

(defun orgtbl-to-unicode (table params)
  "Convert the orgtbl-mode TABLE into a table with unicode characters.

TABLE is a list, each entry either the symbol `hline' for
a horizontal separator line, or a list of fields for that line.
PARAMS is a property list of parameters that can influence the
conversion.  All parameters from `orgtbl-to-generic' are
supported.  It is also possible to use the following ones:

:ascii-art

  When non-nil, use \"ascii-art-to-unicode\" package to translate
  the table.  You can download it here:
  http://gnuvola.org/software/j/aa2u/ascii-art-to-unicode.el.

:narrow

  When non-nil, narrow columns width than provided width cookie,
  using \"=>\" as an ellipsis, just like in an Org mode buffer."
  (require 'ox-ascii)
  (orgtbl-to-generic
   table
   (org-combine-plists
    (list :backend 'ascii
	  :ascii-charset 'utf-8
	  :ascii-table-widen-columns (not (plist-get params :narrow))
	  :ascii-table-use-ascii-art (plist-get params :ascii-art))
    params)))

;; Put the cursor in a column containing numerical values
;; of an Org table,
;; type C-c " a
;; A new column is added with a bar plot.
;; When the table is refreshed (C-u C-c *),
;; the plot is updated to reflect the new values.

(defun orgtbl-ascii-draw (value min max &optional width characters)
  "Draw an ascii bar in a table.
VALUE is the value to plot, it determines the width of the bar to draw.
MIN is the value that will be displayed as empty (zero width bar).
MAX is the value that will draw a bar filling all the WIDTH.
WIDTH is the span in characters from MIN to MAX.
CHARACTERS is a string that will compose the bar, with shades of grey
from pure white to pure black.  It defaults to a 10 characters string
of regular ascii characters."
  (let* ((width      (ceiling (or width 12)))
	 (characters (or characters " .:;c!lhVHW"))
	 (len        (1- (length characters)))
	 (value      (float (if (numberp value)
				value (string-to-number value))))
	 (relative   (/ (- value min) (- max min)))
	 (steps      (round (* relative width len))))
    (cond ((< steps             0) "too small")
	  ((> steps (* width len)) "too large")
	  (t (let* ((int-division (/ steps len))
		    (remainder    (- steps (* int-division len))))
	       (concat (make-string int-division (elt characters len))
		       (string (elt characters remainder))))))))

;;;###autoload
(defun orgtbl-ascii-plot (&optional ask)
  "Draw an ASCII bar plot in a column.

With cursor in a column containing numerical values, this function
will draw a plot in a new column.

ASK, if given, is a numeric prefix to override the default 12
characters width of the plot.  ASK may also be the `\\[universal-argument]' \
prefix,
which will prompt for the width."
  (interactive "P")
  (let ((col (org-table-current-column))
	(min  1e999)		 ; 1e999 will be converted to infinity
	(max -1e999)		 ; which is the desired result
	(table (org-table-to-lisp))
	(length
	 (cond ((consp ask)
		(read-number "Length of column " 12))
	       ((numberp ask) ask)
	       (t 12))))
    ;; Skip any hline a the top of table.
    (while (eq (car table) 'hline) (setq table (cdr table)))
    ;; Skip table header if any.
    (dolist (x (or (cdr (memq 'hline table)) table))
      (when (consp x)
	(setq x (nth (1- col) x))
	(when (string-match
	       "^[-+]?\\([0-9]*[.]\\)?[0-9]*\\([eE][+-]?[0-9]+\\)?$"
	       x)
	  (setq x (string-to-number x))
	  (when (> min x) (setq min x))
	  (when (< max x) (setq max x)))))
    (org-table-insert-column)
    (org-table-move-column-right)
    (org-table-store-formulas
     (cons
      (cons
       (concat "$" (number-to-string (1+ col)))
       (format "'(%s $%s %s %s %s)"
	       "orgtbl-ascii-draw" col min max length))
      (org-table-get-stored-formulas)))
    (org-table-recalculate t)))

;; Example of extension: unicode characters
;; Here are two examples of different styles.

;; Unicode block characters are used to give a smooth effect.
;; See http://en.wikipedia.org/wiki/Block_Elements
;; Use one of those drawing functions
;; - orgtbl-ascii-draw   (the default ascii)
;; - orgtbl-uc-draw-grid (unicode with a grid effect)
;; - orgtbl-uc-draw-cont (smooth unicode)

;; This is best viewed with the "DejaVu Sans Mono" font
;; (use M-x set-default-font).

(defun orgtbl-uc-draw-grid (value min max &optional width)
  "Draw a bar in a table using block unicode characters.
It is a variant of orgtbl-ascii-draw with Unicode block
characters, for a smooth display.  Bars appear as grids (to the
extent the font allows)."
  ;; http://en.wikipedia.org/wiki/Block_Elements
  ;; best viewed with the "DejaVu Sans Mono" font.
  (orgtbl-ascii-draw value min max width
		     " \u258F\u258E\u258D\u258C\u258B\u258A\u2589"))

(defun orgtbl-uc-draw-cont (value min max &optional width)
  "Draw a bar in a table using block unicode characters.
It is a variant of orgtbl-ascii-draw with Unicode block
characters, for a smooth display.  Bars are solid (to the extent
the font allows)."
  (orgtbl-ascii-draw value min max width
		     " \u258F\u258E\u258D\u258C\u258B\u258A\u2589\u2588"))

(defun org-table-get-remote-range (name-or-id form)
  "Get a field value or a list of values in a range from table at ID.

NAME-OR-ID may be the name of a table in the current file as set
by a \"#+NAME:\" directive.  The first table following this line
will then be used.  Alternatively, it may be an ID referring to
any entry, also in a different file.  In this case, the first
table in that entry will be referenced.
FORM is a field or range descriptor like \"@2$3\" or \"B3\" or
\"@I$2..@II$2\".  All the references must be absolute, not relative.

The return value is either a single string for a single field, or a
list of the fields in the rectangle."
  (save-match-data
    (let ((case-fold-search t) (id-loc nil)
	  ;; Protect a bunch of variables from being overwritten by
	  ;; the context of the remote table.
	  org-table-column-names org-table-column-name-regexp
	  org-table-local-parameters org-table-named-field-locations
	  org-table-current-line-types
	  org-table-current-begin-pos org-table-dlines
	  org-table-current-ncol
	  org-table-hlines
	  org-table-last-column-widths
	  org-table-last-alignment
	  buffer loc)
      (setq form (org-table-convert-refs-to-rc form))
      (org-with-wide-buffer
       (goto-char (point-min))
       (if (re-search-forward
	    (concat "^[ \t]*#\\+\\(tbl\\)?name:[ \t]*"
		    (regexp-quote name-or-id) "[ \t]*$")
	    nil t)
	   (setq buffer (current-buffer) loc (match-beginning 0))
	 (setq id-loc (org-id-find name-or-id 'marker))
	 (unless (and id-loc (markerp id-loc))
	   (user-error "Can't find remote table \"%s\"" name-or-id))
	 (setq buffer (marker-buffer id-loc)
	       loc (marker-position id-loc))
	 (move-marker id-loc nil))
       (with-current-buffer buffer
	 (org-with-wide-buffer
	  (goto-char loc)
	  (forward-char 1)
	  (unless (and (re-search-forward "^\\(\\*+ \\)\\|^[ \t]*|" nil t)
		       (not (match-beginning 1)))
	    (user-error "Cannot find a table at NAME or ID %s" name-or-id))
	  (org-table-analyze)
	  (setq form (org-table-formula-substitute-names
		      (org-table-formula-handle-first/last-rc form)))
	  (if (and (string-match org-table-range-regexp form)
		   (> (length (match-string 0 form)) 1))
	      (org-table-get-range
	       (match-string 0 form) org-table-current-begin-pos 1)
	    form)))))))

(defun org-table-remote-reference-indirection (form)
  "Return formula with table remote references substituted by indirection.
For example \"remote($1, @>$2)\" => \"remote(year_2013, @>$1)\".
This indirection works only with the format @ROW$COLUMN.  The
format \"B3\" is not supported because it can not be
distinguished from a plain table name or ID."
  (let ((regexp
	 ;; Same as in `org-table-eval-formula'.
	 (concat "\\<remote([ \t]*\\("
		 ;; Allow "$1", "@<", "$-1", "@<<$1" etc.
		 "[@$][^ \t,]+"
		 "\\)[ \t]*,[ \t]*\\([^\n)]+\\))")))
    (replace-regexp-in-string
     regexp
     (lambda (m)
       (save-match-data
	 (let ((eq (org-table-formula-handle-first/last-rc (match-string 1 m))))
	   (org-table-get-range
	    (if (string-match-p "\\`\\$[0-9]+\\'" eq)
		(concat "@0" eq)
	      eq)))))
     form t t 1)))

(defmacro org-define-lookup-function (mode)
  (let ((mode-str (symbol-name mode))
	(first-p (eq mode 'first))
	(all-p (eq mode 'all)))
    (let ((plural-str (if all-p "s" "")))
      `(defun ,(intern (format "org-lookup-%s" mode-str)) (val s-list r-list &optional predicate)
	 ,(format "Find %s occurrence%s of VAL in S-LIST; return corresponding element%s of R-LIST.
If R-LIST is nil, return matching element%s of S-LIST.
If PREDICATE is not nil, use it instead of `equal' to match VAL.
Matching is done by (PREDICATE VAL S), where S is an element of S-LIST.
This function is generated by a call to the macro `org-define-lookup-function'."
		  mode-str plural-str plural-str plural-str)
	 (let ,(let ((lvars '((p (or predicate 'equal))
			      (sl s-list)
			      (rl (or r-list s-list))
			      (ret nil))))
		 (if first-p (cons '(match-p nil) lvars) lvars))
	   (while ,(if first-p '(and (not match-p) sl) 'sl)
	     (when (funcall p val (car sl))
	       ,(when first-p '(setq match-p t))
	       (let ((rval (car rl)))
		 (setq ret ,(if all-p '(append ret (list rval)) 'rval))))
	     (setq sl (cdr sl) rl (cdr rl)))
	   ret)))))

(org-define-lookup-function first)
(org-define-lookup-function last)
(org-define-lookup-function all)

(provide 'org-table)

;; Local variables:
;; generated-autoload-file: "org-loaddefs.el"
;; End:

;;; org-table.el ends here<|MERGE_RESOLUTION|>--- conflicted
+++ resolved
@@ -1663,28 +1663,17 @@
   (interactive)
   (unless (org-at-table-p) (user-error "Not at a table"))
   (let ((col (current-column))
-<<<<<<< HEAD
-	(dline (org-table-current-dline)))
+	(dline (and (not (org-match-line org-table-hline-regexp))
+		    (org-table-current-dline))))
     (org-table-with-shrunk-columns
      (kill-region (point-at-bol) (min (1+ (point-at-eol)) (point-max)))
      (if (not (org-at-table-p)) (beginning-of-line 0))
      (org-move-to-column col)
-     (when (or (not org-table-fix-formulas-confirm)
-	       (funcall org-table-fix-formulas-confirm "Fix formulas? "))
+     (when (and dline
+		(or (not org-table-fix-formulas-confirm)
+		    (funcall org-table-fix-formulas-confirm "Fix formulas? ")))
        (org-table-fix-formulas
 	"@" (list (cons (number-to-string dline) "INVALID")) dline -1 dline)))))
-=======
-	(dline (and (not (org-match-line org-table-hline-regexp))
-		    (org-table-current-dline))))
-    (kill-region (point-at-bol) (min (1+ (point-at-eol)) (point-max)))
-    (if (not (org-at-table-p)) (beginning-of-line 0))
-    (org-move-to-column col)
-    (when (and dline
-	       (or (not org-table-fix-formulas-confirm)
-		   (funcall org-table-fix-formulas-confirm "Fix formulas? ")))
-      (org-table-fix-formulas "@" (list (cons (number-to-string dline) "INVALID"))
-			      dline -1 dline))))
->>>>>>> d417eac7
 
 ;;;###autoload
 (defun org-table-sort-lines
