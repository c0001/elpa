;;; org-faces.el --- Face definitions -*- lexical-binding: t; -*-

;; Copyright (C) 2004-2022 Free Software Foundation, Inc.

;; Author: Carsten Dominik <carsten.dominik@gmail.com>
;; Keywords: outlines, hypermedia, calendar, wp
;; Homepage: https://orgmode.org
;;
;; This file is part of GNU Emacs.
;;
;; GNU Emacs is free software: you can redistribute it and/or modify
;; it under the terms of the GNU General Public License as published by
;; the Free Software Foundation, either version 3 of the License, or
;; (at your option) any later version.

;; GNU Emacs is distributed in the hope that it will be useful,
;; but WITHOUT ANY WARRANTY; without even the implied warranty of
;; MERCHANTABILITY or FITNESS FOR A PARTICULAR PURPOSE.  See the
;; GNU General Public License for more details.

;; You should have received a copy of the GNU General Public License
;; along with GNU Emacs.  If not, see <https://www.gnu.org/licenses/>.
;;;;;;;;;;;;;;;;;;;;;;;;;;;;;;;;;;;;;;;;;;;;;;;;;;;;;;;;;;;;;;;;;;;;;;;;;;;;;
;;
;;; Commentary:

;; This file contains the face definitions for Org.

;;; Code:

(defgroup org-faces nil
  "Faces in Org mode."
  :tag "Org Faces"
  :group 'org-appearance)

(defface org-default '((t :inherit default))
  "Face used for default text."
  :group 'org-faces)

(defface org-hide
  '((((background light)) (:foreground "white"))
    (((background dark)) (:foreground "black")))
  "Face used to hide leading stars in headlines.
The foreground color of this face should be equal to the background
color of the frame."
  :group 'org-faces)

(defface org-dispatcher-highlight
  '((default :weight bold)
    (((class color) (min-colors 88) (background dark))
     :background "gray20" :foreground "gold1")
    (((class color) (min-colors 88) (background light))
     :background "SlateGray1" :foreground "DarkBlue")
    (((class color) (min-colors 16) (background dark))
     :foreground "yellow")
    (((class color) (min-colors 16) (background light))
     :foreground "blue")
    (t :inverse-video t))
  "Face for highlighted keys in the dispatcher."
  :group 'org-faces)

(defface org-level-1 '((t :inherit outline-1))
  "Face used for level 1 headlines."
  :group 'org-faces)

(defface org-level-2 '((t :inherit outline-2))
  "Face used for level 2 headlines."
  :group 'org-faces)

(defface org-level-3 '((t :inherit outline-3))
  "Face used for level 3 headlines."
  :group 'org-faces)

(defface org-level-4 '((t :inherit outline-4))
  "Face used for level 4 headlines."
  :group 'org-faces)

(defface org-level-5 '((t :inherit outline-5))
  "Face used for level 5 headlines."
  :group 'org-faces)

(defface org-level-6 '((t :inherit outline-6))
  "Face used for level 6 headlines."
  :group 'org-faces)

(defface org-level-7 '((t :inherit outline-7))
  "Face used for level 7 headlines."
  :group 'org-faces)

(defface org-level-8 '((t :inherit outline-8))
  "Face used for level 8 headlines."
  :group 'org-faces)

(defface org-special-keyword '((t :inherit font-lock-keyword-face))
  "Face used for special keywords."
  :group 'org-faces)

(defface org-drawer	   ;Copied from `font-lock-function-name-face'
  '((((class color) (min-colors 88) (background light)) (:foreground "Blue1"))
    (((class color) (min-colors 88) (background dark)) (:foreground "LightSkyBlue"))
    (((class color) (min-colors 16) (background light)) (:foreground "Blue"))
    (((class color) (min-colors 16) (background dark)) (:foreground "LightSkyBlue"))
    (((class color) (min-colors 8)) (:foreground "blue" :bold t))
    (t (:bold t)))
  "Face used for drawers."
  :group 'org-faces)

(defface org-property-value nil
  "Face used for the value of a property."
  :group 'org-faces)

(defface org-column
  '((((class color) (min-colors 16) (background light))
     (:background "grey90" :weight normal :slant normal :strike-through nil
		  :underline nil))
    (((class color) (min-colors 16) (background dark))
     (:background "grey30" :weight normal :slant normal :strike-through nil
		  :underline nil))
    (((class color) (min-colors 8))
     (:background "cyan" :foreground "black"
		  :weight normal :slant normal :strike-through nil
		  :underline nil))
    (t (:inverse-video t)))
  "Face for column display of entry properties.
This is actually only part of the face definition for the text in column view.
The following faces apply, with this priority.

1. The color of the reference face.  This is normally the level fact that
   is used in the outline.  In agenda-mode, it will be the face of the
   first character in the line.  The color is explicitly retained to
   make sure that the column line still looks a bit like the structure
   line it is masking.

2. The `org-column' face.

3. The remaining properties of the reference face.

Since column view works by putting overlays with a display property
over individual characters in the buffer, the face of the underlining
character (this might for example be the a TODO keyword) might still
shine through in some properties.  So when your column view looks
funny, with \"random\" colors, weight, strike-through, try to explicitly
set the properties in the `org-column' face.  For example, set
:underline to nil, or the :slant to `normal'."
  :group 'org-faces)

(defface org-column-title
  '((((class color) (min-colors 16) (background light))
     (:background "grey90" :underline t :weight bold))
    (((class color) (min-colors 16) (background dark))
     (:background "grey30" :underline t :weight bold))
    (((class color) (min-colors 8))
     (:background "cyan" :foreground "black" :underline t :weight bold))
    (t (:inverse-video t)))
  "Face for column display of entry properties."
  :group 'org-faces)

(defface org-agenda-column-dateline '((t :inherit org-column))
  "Face used in agenda column view for datelines with summaries."
  :group 'org-faces)

(defface org-warning '((t :inherit font-lock-warning-face))
  "Face for deadlines and TODO keywords."
  :group 'org-faces)

(defface org-archived '((t :inherit shadow))
  "Face for headline with the ARCHIVE tag."
  :group 'org-faces)

(defface org-cite '((t :inherit link))
  "Face for citations."
  :group 'org-faces)

(defface org-cite-key '((t :inherit link))
  "Face for citation keys."
  :group 'org-faces)

(defface org-link '((t :inherit link))
  "Face for links."
  :group 'org-faces)

(defface org-footnote
  '((((class color) (background light)) (:foreground "Purple" :underline t))
    (((class color) (background dark)) (:foreground "Cyan" :underline t))
    (t (:underline t)))
  "Face for footnotes."
  :group 'org-faces)

(defface org-ellipsis
  '((((class color) (background light)) (:foreground "DarkGoldenrod" :underline t))
    (((class color) (background dark)) (:foreground "LightGoldenrod" :underline t))
    (t (:strike-through t)))
  "Face for the ellipsis in folded text."
  :group 'org-faces)

(defface org-target
  '((((class color) (background light)) (:underline t))
    (((class color) (background dark)) (:underline t))
    (t (:underline t)))
  "Face for link targets."
  :group 'org-faces)

(defface org-date
  '((((class color) (background light)) (:foreground "Purple" :underline t))
    (((class color) (background dark)) (:foreground "Cyan" :underline t))
    (t (:underline t)))
  "Face for date/time stamps."
  :group 'org-faces)

(defface org-date-selected
  '((((class color) (min-colors 16) (background light)) (:foreground "Red1" :inverse-video t))
    (((class color) (min-colors 16) (background dark))  (:foreground "Pink" :inverse-video t))
    (((class color) (min-colors 8)  (background light)) (:foreground "red"  :inverse-video t))
    (((class color) (min-colors 8)  (background dark))  (:foreground "red"  :inverse-video t))
    (t (:inverse-video t)))
  "Face for highlighting the calendar day when using `org-read-date'.
Using a bold face here might cause discrepancies while displaying the
calendar."
  :group 'org-faces)

(defface org-sexp-date
  '((((class color) (background light)) (:foreground "Purple"))
    (((class color) (background dark)) (:foreground "Cyan"))
    (t (:underline t)))
  "Face for diary-like sexp date specifications."
  :group 'org-faces)

(defface org-tag '((t (:bold t)))
  "Default face for tags.
Note that the variable `org-tag-faces' can be used to overrule this face for
specific tags."
  :group 'org-faces)

(defface org-list-dt '((t (:bold t)))
  "Default face for definition terms in lists."
  :group 'org-faces)

(defface org-todo		 ;Copied from `font-lock-warning-face'
  '((((class color) (min-colors 16) (background light)) (:foreground "Red1" :bold t))
    (((class color) (min-colors 16) (background dark))  (:foreground "Pink" :bold t))
    (((class color) (min-colors 8)  (background light)) (:foreground "red"  :bold t))
    (((class color) (min-colors 8)  (background dark))  (:foreground "red"  :bold t))
    (t (:inverse-video t :bold t)))
  "Face for TODO keywords."
  :group 'org-faces)

(defface org-done		    ;Copied from `font-lock-type-face'
  '((((class color) (min-colors 16) (background light)) (:foreground "ForestGreen" :bold t))
    (((class color) (min-colors 16) (background dark)) (:foreground "PaleGreen" :bold t))
    (((class color) (min-colors 8)) (:foreground "green"))
    (t (:bold t)))
  "Face used for todo keywords that indicate DONE items."
  :group 'org-faces)

(defface org-agenda-done	    ;Copied from `font-lock-type-face'
  '((((class color) (min-colors 16) (background light)) (:foreground "ForestGreen"))
    (((class color) (min-colors 16) (background dark)) (:foreground "PaleGreen"))
    (((class color) (min-colors 8)) (:foreground "green"))
    (t (:bold nil)))
  "Face used in agenda, to indicate lines switched to DONE.
This face is used to de-emphasize items that where brightly colored in the
agenda because they were things to do, or overdue.  The DONE state itself
is of course immediately visible, but for example a passed deadline is
\(by default) very bright read.  This face could be simply the default face
of the frame, for example."
  :group 'org-faces)

(defface org-headline-todo	  ;Copied from `font-lock-string-face'
  '((((class color) (min-colors 16) (background light)) (:foreground "Red4"))
    (((class color) (min-colors 16) (background dark)) (:foreground "Pink2"))
    (((class color) (min-colors 8)  (background light)) (:bold t)))
  "Face used to indicate that a headline is marked as TODO.
This face is only used if `org-fontify-todo-headline' is set.  If applies
to the part of the headline after the TODO keyword."
  :group 'org-faces)

(defface org-headline-done	  ;Copied from `font-lock-string-face'
  '((((class color) (min-colors 16) (background light)) (:foreground "RosyBrown"))
    (((class color) (min-colors 16) (background dark)) (:foreground "LightSalmon"))
    (((class color) (min-colors 8)  (background light)) (:bold nil)))
  "Face used to indicate that a headline is DONE.
This face is only used if `org-fontify-done-headline' is set.  If applies
to the part of the headline after the DONE keyword."
  :group 'org-faces)

(defcustom org-faces-easy-properties
  '((todo . :foreground) (tag . :foreground) (priority . :foreground))
  "The property changes by easy faces.
This is an alist, the keys show the area of application, the values
can be `:foreground' or `:background'.  A color string for special
keywords will then be interpreted as either foreground or background
color."
  :group 'org-faces
  :group 'org-todo
  :version "24.1"
  :type '(repeat
	  (cons (choice (const todo) (const tag) (const priority))
		(choice (const :foreground) (const :background)))))

(defcustom org-todo-keyword-faces nil
  "Faces for specific TODO keywords.
This is a list of cons cells, with TODO keywords in the car
and faces in the cdr.  The face can be a symbol, a color
as a string (in which case the rest is inherited from the `org-todo' face),
or a property list of attributes, like
   (:foreground \"blue\" :weight bold :underline t).
If it is a color string, the variable `org-faces-easy-properties'
determines if it is a foreground or a background color."
  :group 'org-faces
  :group 'org-todo
  :type '(repeat
	  (cons
	   (string :tag "Keyword")
	   (choice :tag "Face   "
		   (string :tag "Color")
		   (sexp :tag "Face")))))

(defface org-priority '((t :inherit font-lock-keyword-face))
  "Face used for priority cookies."
  :group 'org-faces)

(defcustom org-priority-faces nil
  "Faces for specific Priorities.
This is a list of cons cells, with priority character in the car
and faces in the cdr.  The face can be a symbol, a color
as a string, or a property list of attributes, like
    (:foreground \"blue\" :weight bold :underline t).
If it is a color string, the variable `org-faces-easy-properties'
determines if it is a foreground or a background color."
  :group 'org-faces
  :group 'org-todo
  :type '(repeat
	  (cons
	   (character :tag "Priority")
	   (choice    :tag "Face    "
		      (string :tag "Color")
		      (sexp :tag "Face")))))

(defvar org-tags-special-faces-re nil)
(defun org-set-tag-faces (var value)
  (set var value)
  (if (not value)
      (setq org-tags-special-faces-re nil)
    (setq org-tags-special-faces-re
	  (concat ":" (regexp-opt (mapcar #'car value) t) ":"))))

(defface org-checkbox '((t :inherit bold))
  "Face for checkboxes."
  :group 'org-faces)

(defface org-checkbox-statistics-todo '((t (:inherit org-todo)))
  "Face used for unfinished checkbox statistics."
  :group 'org-faces)

(defface org-checkbox-statistics-done '((t (:inherit org-done)))
  "Face used for finished checkbox statistics."
  :group 'org-faces)

(defcustom org-tag-faces nil
  "Faces for specific tags.
This is a list of cons cells, with tags in the car and faces in the cdr.
The face can be a symbol, a foreground color (in which case the rest is
inherited from the `org-tag' face) or a property list of attributes,
like (:foreground \"blue\" :weight bold :underline t).
If you set this variable through customize, it will immediately be effective
in new buffers and in modified lines.
If you set it with Lisp, a restart of Emacs is required to activate the
changes."
  :group 'org-faces
  :group 'org-tags
  :set 'org-set-tag-faces
  :type '(repeat
	  (cons
	   (string :tag "Tag ")
	   (choice :tag "Face"
		   (string :tag "Foreground color")
		   (sexp :tag "Face")))))

(defface org-table	   ;Copied from `font-lock-function-name-face'
  '((((class color) (min-colors 88) (background light)) (:foreground "Blue1"))
    (((class color) (min-colors 88) (background dark)) (:foreground "LightSkyBlue"))
    (((class color) (min-colors 16) (background light)) (:foreground "Blue"))
    (((class color) (min-colors 16) (background dark)) (:foreground "LightSkyBlue"))
    (((class color) (min-colors 8)  (background light)) (:foreground "blue"))
    (((class color) (min-colors 8)  (background dark))))
  "Face used for tables."
  :group 'org-faces)

(defface org-table-header '((t :inherit org-table
			       :background "LightGray"
			       :foreground "Black"))
  "Face for table header."
  :group 'org-faces)

(defface org-formula
  '((((class color) (min-colors 88) (background light)) (:foreground "Firebrick"))
    (((class color) (min-colors 88) (background dark)) (:foreground "chocolate1"))
    (((class color) (min-colors 8)  (background light)) (:foreground "red"))
    (((class color) (min-colors 8)  (background dark)) (:foreground "red"))
    (t (:bold t :italic t)))
  "Face for formulas."
  :group 'org-faces)

(defface org-code '((t :inherit shadow))
  "Face for fixed-width text like code snippets."
  :group 'org-faces
  :version "22.1")

(defface org-meta-line '((t :inherit font-lock-comment-face))
  "Face for meta lines starting with \"#+\"."
  :group 'org-faces
  :version "22.1")

(defface org-document-title
  '((((class color) (background light)) (:foreground "midnight blue" :weight bold))
    (((class color) (background dark)) (:foreground "pale turquoise" :weight bold))
    (t (:weight bold)))
  "Face for document title, i.e. that which follows the #+TITLE: keyword."
  :group 'org-faces)

(defface org-document-info
  '((((class color) (background light)) (:foreground "midnight blue"))
    (((class color) (background dark)) (:foreground "pale turquoise"))
    (t nil))
  "Face for document information such as the author and date.
This applies to the text that follows a #+SUBTITLE:, #+DATE:,
#+AUTHOR: or #+EMAIL: keyword."
  :group 'org-faces)

(defface org-document-info-keyword '((t :inherit shadow))
  "Face for document information keywords.
This face applies to the #+TITLE:, #+SUBTITLE:, #+AUTHOR:,
#+EMAIL: and #+DATE: keywords."
  :group 'org-faces)

(defface org-block `((t :inherit shadow
			,@(and (>= emacs-major-version 27) '(:extend t))))
  "Face used for text inside various blocks.

It is always used for source blocks.  You can refine what face
should be used depending on the source block language by setting,
`org-src-block-faces', which takes precedence.

When `org-fontify-quote-and-verse-blocks' is not nil, text inside
verse and quote blocks are fontified using the `org-verse' and
`org-quote' faces, which inherit from `org-block'."
  :group 'org-faces
  :version "26.1")

(defface org-block-begin-line '((t (:inherit org-meta-line)))
  "Face used for the line delimiting the begin of source blocks."
  :group 'org-faces)

(defface org-block-end-line '((t (:inherit org-block-begin-line)))
  "Face used for the line delimiting the end of source blocks."
  :group 'org-faces)

<<<<<<< HEAD
(defface org-inline-src-block '((t (:inherit org-block)))
  "Face used for inline source blocks as a whole."
  :group 'org-faces)

(defface org-verbatim '((t (:inherit (fixed-pitch shadow))))
=======
(defface org-verbatim '((t (:inherit shadow)))
>>>>>>> 69c58894
  "Face for fixed-with text like code snippets."
  :group 'org-faces
  :version "22.1")

(defface org-quote '((t (:inherit org-block)))
  "Face for #+BEGIN_QUOTE ... #+END_QUOTE blocks.
Active when `org-fontify-quote-and-verse-blocks' is set."
  :group 'org-faces)

(defface org-verse '((t (:inherit org-block)))
  "Face for #+BEGIN_VERSE ... #+END_VERSE blocks.
Active when `org-fontify-quote-and-verse-blocks' is set."
  :group 'org-faces)

(defcustom org-fontify-quote-and-verse-blocks nil
  "Non-nil means, add a special face to #+begin_quote and #+begin_verse block.
When nil, format these as normal Org.  This is the default, because the
content of these blocks will still be treated as Org syntax."
  :group 'org-faces
  :version "24.1"
  :type 'boolean)

(defface org-clock-overlay	    ;Copied from `secondary-selection'
  '((((class color) (min-colors 88) (background light))
     (:background "LightGray" :foreground "black"))
    (((class color) (min-colors 88) (background dark))
     (:background "SkyBlue4" :foreground "white"))
    (((class color) (min-colors 16) (background light))
     (:background "gray" :foreground "black"))
    (((class color) (min-colors 16) (background dark))
     (:background "SkyBlue4" :foreground "white"))
    (((class color) (min-colors 8))
     (:background "cyan" :foreground "black"))
    (t (:inverse-video t)))
  "Basic face for displaying the secondary selection."
  :group 'org-faces)

(defface org-agenda-structure ;Copied from `font-lock-function-name-face'
  '((((class color) (min-colors 88) (background light)) (:foreground "Blue1"))
    (((class color) (min-colors 88) (background dark)) (:foreground "LightSkyBlue"))
    (((class color) (min-colors 16) (background light)) (:foreground "Blue"))
    (((class color) (min-colors 16) (background dark)) (:foreground "LightSkyBlue"))
    (((class color) (min-colors 8)) (:foreground "blue" :bold t))
    (t (:bold t)))
  "Face used in agenda for captions and dates."
  :group 'org-faces)

(defface org-agenda-structure-secondary '((t (:inherit org-agenda-structure)))
  "Face used for secondary information in agenda block headers."
  :group 'org-faces)

(defface org-agenda-structure-filter '((t (:inherit (org-warning org-agenda-structure))))
  "Face used for the current type of task filter in the agenda.
It inherits from `org-agenda-structure' so it can adapt to
it (e.g. if that is assigned a diffent font height or family)."
  :group 'org-faces)

(defface org-agenda-date '((t (:inherit org-agenda-structure)))
  "Face used in agenda for normal days."
  :group 'org-faces)

(defface org-agenda-date-today
  '((t (:inherit org-agenda-date :weight bold :italic t)))
  "Face used in agenda for today."
  :group 'org-faces)

(defface org-agenda-date-weekend-today '((t (:inherit org-agenda-date-today)))
  "Face used in agenda for today during weekends."
  :group 'org-faces)

(defface org-agenda-clocking '((t (:inherit secondary-selection)))
  "Face marking the current clock item in the agenda."
  :group 'org-faces)

(defface org-agenda-date-weekend '((t (:inherit org-agenda-date :weight bold)))
  "Face used in agenda for weekend days.

See the variable `org-agenda-weekend-days' for a definition of
which days belong to the weekend."
  :group 'org-faces)

(defface org-scheduled
  '((((class color) (min-colors 88) (background light)) (:foreground "DarkGreen"))
    (((class color) (min-colors 88) (background dark)) (:foreground "PaleGreen"))
    (((class color) (min-colors 8)) (:foreground "green"))
    (t (:bold t :italic t)))
  "Face for items scheduled for a certain day."
  :group 'org-faces)

(defface org-scheduled-today
  '((((class color) (min-colors 88) (background light)) (:foreground "DarkGreen"))
    (((class color) (min-colors 88) (background dark)) (:foreground "PaleGreen"))
    (((class color) (min-colors 8)) (:foreground "green"))
    (t (:bold t :italic t)))
  "Face for items scheduled for a certain day."
  :group 'org-faces)

(defface org-agenda-dimmed-todo-face
  '((((background light)) (:foreground "grey50"))
    (((background dark)) (:foreground "grey50")))
  "Face used to dim blocked tasks in the agenda."
  :group 'org-faces)

(defface org-scheduled-previously
  '((((class color) (min-colors 88) (background light)) (:foreground "Firebrick"))
    (((class color) (min-colors 88) (background dark)) (:foreground "chocolate1"))
    (((class color) (min-colors 8)  (background light)) (:foreground "red"))
    (((class color) (min-colors 8)  (background dark)) (:foreground "red" :bold t))
    (t (:bold t)))
  "Face for items scheduled previously, and not yet done."
  :group 'org-faces)

(defface org-imminent-deadline '((t :inherit org-warning))
  "Face for current deadlines in the agenda.
See also `org-agenda-deadline-faces'."
  :group 'org-faces)

(defface org-upcoming-deadline
  '((((class color) (min-colors 88) (background light)) (:foreground "Firebrick"))
    (((class color) (min-colors 88) (background dark)) (:foreground "chocolate1"))
    (((class color) (min-colors 8)  (background light)) (:foreground "red"))
    (((class color) (min-colors 8)  (background dark)) (:foreground "red" :bold t))
    (t (:bold t)))
  "Face for items scheduled previously, and not yet done.
See also `org-agenda-deadline-faces'."
  :group 'org-faces)

(defface org-upcoming-distant-deadline '((t :inherit org-default))
  "Face for items scheduled previously, not done, and have a distant deadline.
See also `org-agenda-deadline-faces'.")

(defcustom org-agenda-deadline-faces
  '((1.0 . org-imminent-deadline)
    (0.5 . org-upcoming-deadline)
    (0.0 . org-upcoming-distant-deadline))
  "Faces for showing deadlines in the agenda.
This is a list of cons cells.  The cdr of each cell is a face to be used,
and it can also just be like \\='(:foreground \"yellow\").
Each car is a fraction of the head-warning time that must have passed for
this the face in the cdr to be used for display.  The numbers must be
given in descending order.  The head-warning time is normally taken
from `org-deadline-warning-days', but can also be specified in the deadline
timestamp itself, like this:

   DEADLINE: <2007-08-13 Mon -8d>

You may use d for days, w for weeks, m for months and y for years.  Months
and years will only be treated in an approximate fashion (30.4 days for a
month and 365.24 days for a year)."
  :group 'org-faces
  :group 'org-agenda-daily/weekly
  :type '(repeat
	  (cons
	   (number :tag "Fraction of head-warning time passed")
	   (sexp :tag "Face"))))

(defface org-agenda-restriction-lock
  '((((class color) (min-colors 88) (background light)) (:background "#eeeeee"))
    (((class color) (min-colors 88) (background dark))  (:background "#1C1C1C"))
    (((class color) (min-colors 16) (background light)) (:background "#eeeeee"))
    (((class color) (min-colors 16) (background dark))  (:background "#1C1C1C"))
    (((class color) (min-colors 8)) (:background "cyan" :foreground "black"))
    (t (:inverse-video t)))
  "Face for showing the agenda restriction lock."
  :group 'org-faces)

(defface org-agenda-filter-tags '((t :inherit mode-line))
  "Face for tag(s) in the mode-line when filtering the agenda."
  :group 'org-faces)

(defface org-agenda-filter-category '((t :inherit mode-line))
  "Face for categories in the mode-line when filtering the agenda."
  :group 'org-faces)

(defface org-agenda-filter-effort '((t :inherit mode-line))
  "Face for effort in the mode-line when filtering the agenda."
  :group 'org-faces)

(defface org-agenda-filter-regexp '((t :inherit mode-line))
  "Face for regexp(s) in the mode-line when filtering the agenda."
  :group 'org-faces)

(defface org-time-grid	   ;Copied from `font-lock-variable-name-face'
  '((((class color) (min-colors 16) (background light)) (:foreground "DarkGoldenrod"))
    (((class color) (min-colors 16) (background dark)) (:foreground "LightGoldenrod"))
    (((class color) (min-colors 8)) (:foreground "yellow" :weight light)))
  "Face used for time grids."
  :group 'org-faces)

(defface org-agenda-current-time '((t (:inherit org-time-grid)))
  "Face used to show the current time in the time grid."
  :group 'org-faces)

(defface org-agenda-diary '((t :inherit default))
  "Face used for agenda entries that come from the Emacs diary."
  :group 'org-faces)

(defface org-agenda-calendar-event '((t :inherit default))
  "Face used to show events and appointments in the agenda."
  :group 'org-faces)

(defface org-agenda-calendar-sexp '((t :inherit default))
  "Face used to show events computed from a S-expression."
  :group 'org-faces)

(defconst org-level-faces
  '(org-level-1 org-level-2 org-level-3 org-level-4
		org-level-5 org-level-6 org-level-7 org-level-8))

(defcustom org-n-level-faces (length org-level-faces)
  "The number of different faces to be used for headlines.
Org mode defines 8 different headline faces, so this can be at most 8.
If it is less than 8, the level-1 face gets re-used for level N+1 etc."
  :type 'integer
  :group 'org-faces)

(defcustom org-cycle-level-faces t
  "Non-nil means level styles cycle after level `org-n-level-faces'.
Then so level org-n-level-faces+1 is styled like level 1.
If nil, then all levels >= org-n-level-faces are styled like
level org-n-level-faces."
  :group 'org-appearance
  :group 'org-faces
  :version "24.1"
  :type 'boolean)

(defface org-latex-and-related
  (let ((font (cond ((assq :inherit custom-face-attributes)
		     '(:inherit underline))
		    (t '(:underline t)))))
    `((((class grayscale) (background light))
       (:foreground "DimGray" ,@font))
      (((class grayscale) (background dark))
       (:foreground "LightGray" ,@font))
      (((class color) (background light))
       (:foreground "SaddleBrown"))
      (((class color) (background dark))
       (:foreground "burlywood"))
      (t (,@font))))
  "Face used to highlight LaTeX data, entities and sub/superscript."
  :group 'org-faces
  :version "24.4"
  :package-version '(Org . "8.0"))

(defface org-macro '((t :inherit org-latex-and-related))
  "Face for macros."
  :group 'org-faces
  :version "24.4"
  :package-version '(Org . "8.0"))

(defface org-tag-group '((t :inherit org-tag))
  "Face for group tags."
  :group 'org-faces
  :version "24.4"
  :package-version '(Org . "8.0"))

(defface org-mode-line-clock '((t (:inherit mode-line)))
  "Face used for clock display in mode line."
  :group 'org-faces)

(defface org-mode-line-clock-overrun
  '((t (:inherit mode-line :background "red")))
  "Face used for clock display for overrun tasks in mode line."
  :group 'org-faces)

(provide 'org-faces)

;;; org-faces.el ends here<|MERGE_RESOLUTION|>--- conflicted
+++ resolved
@@ -455,15 +455,11 @@
   "Face used for the line delimiting the end of source blocks."
   :group 'org-faces)
 
-<<<<<<< HEAD
 (defface org-inline-src-block '((t (:inherit org-block)))
   "Face used for inline source blocks as a whole."
   :group 'org-faces)
 
-(defface org-verbatim '((t (:inherit (fixed-pitch shadow))))
-=======
 (defface org-verbatim '((t (:inherit shadow)))
->>>>>>> 69c58894
   "Face for fixed-with text like code snippets."
   :group 'org-faces
   :version "22.1")
