;;; ox-odt.el --- OpenDocument Text Exporter for Org Mode -*- lexical-binding: t; -*-

;; Copyright (C) 2010-2020 Free Software Foundation, Inc.

;; Author: Jambunathan K <kjambunathan at gmail dot com>
;; Keywords: outlines, hypermedia, calendar, wp
;; Homepage: https://orgmode.org

;; This file is part of GNU Emacs.

;; GNU Emacs is free software: you can redistribute it and/or modify
;; it under the terms of the GNU General Public License as published by
;; the Free Software Foundation, either version 3 of the License, or
;; (at your option) any later version.

;; GNU Emacs is distributed in the hope that it will be useful,
;; but WITHOUT ANY WARRANTY; without even the implied warranty of
;; MERCHANTABILITY or FITNESS FOR A PARTICULAR PURPOSE.  See the
;; GNU General Public License for more details.

;; You should have received a copy of the GNU General Public License
;; along with GNU Emacs.  If not, see <https://www.gnu.org/licenses/>.

;;; Commentary:

;;; Code:

(require 'cl-lib)
(require 'format-spec)
(require 'org-compat)
(require 'org-macs)
(require 'ox)
(require 'table nil 'noerror)

;;; Function Declarations

<<<<<<< HEAD
=======
(declare-function org-attach-link-expand "org-attach" (link &optional buffer-or-name))

>>>>>>> c8947f9b
;;; Define Back-End

(org-export-define-backend 'odt
  '((bold . org-odt-bold)
    (center-block . org-odt-center-block)
    (clock . org-odt-clock)
    (code . org-odt-code)
    (drawer . org-odt-drawer)
    (dynamic-block . org-odt-dynamic-block)
    (entity . org-odt-entity)
    (example-block . org-odt-example-block)
    (export-block . org-odt-export-block)
    (export-snippet . org-odt-export-snippet)
    (fixed-width . org-odt-fixed-width)
    (footnote-definition . org-odt-footnote-definition)
    (footnote-reference . org-odt-footnote-reference)
    (headline . org-odt-headline)
    (horizontal-rule . org-odt-horizontal-rule)
    (inline-src-block . org-odt-inline-src-block)
    (inlinetask . org-odt-inlinetask)
    (italic . org-odt-italic)
    (item . org-odt-item)
    (keyword . org-odt-keyword)
    (latex-environment . org-odt-latex-environment)
    (latex-fragment . org-odt-latex-fragment)
    (line-break . org-odt-line-break)
    (link . org-odt-link)
    (node-property . org-odt-node-property)
    (paragraph . org-odt-paragraph)
    (plain-list . org-odt-plain-list)
    (plain-text . org-odt-plain-text)
    (planning . org-odt-planning)
    (property-drawer . org-odt-property-drawer)
    (quote-block . org-odt-quote-block)
    (radio-target . org-odt-radio-target)
    (section . org-odt-section)
    (special-block . org-odt-special-block)
    (src-block . org-odt-src-block)
    (statistics-cookie . org-odt-statistics-cookie)
    (strike-through . org-odt-strike-through)
    (subscript . org-odt-subscript)
    (superscript . org-odt-superscript)
    (table . org-odt-table)
    (table-cell . org-odt-table-cell)
    (table-row . org-odt-table-row)
    (target . org-odt-target)
    (template . org-odt-template)
    (timestamp . org-odt-timestamp)
    (underline . org-odt-underline)
    (verbatim . org-odt-verbatim)
    (verse-block . org-odt-verse-block))
  :filters-alist '((:filter-parse-tree
		    . (org-odt--translate-latex-fragments
		       org-odt--translate-description-lists
		       org-odt--translate-list-tables
		       org-odt--translate-image-links)))
  :menu-entry
  '(?o "Export to ODT"
       ((?o "As ODT file" org-odt-export-to-odt)
	(?O "As ODT file and open"
	    (lambda (a s v b)
	      (if a (org-odt-export-to-odt t s v)
		(org-open-file (org-odt-export-to-odt nil s v) 'system))))))
  :options-alist
  '((:odt-styles-file "ODT_STYLES_FILE" nil nil t)
    (:description "DESCRIPTION" nil nil newline)
    (:keywords "KEYWORDS" nil nil space)
    (:subtitle "SUBTITLE" nil nil parse)
    ;; Other variables.
    (:odt-content-template-file nil nil org-odt-content-template-file)
    (:odt-display-outline-level nil nil org-odt-display-outline-level)
    (:odt-fontify-srcblocks nil nil org-odt-fontify-srcblocks)
    (:odt-format-drawer-function nil nil org-odt-format-drawer-function)
    (:odt-format-headline-function nil nil org-odt-format-headline-function)
    (:odt-format-inlinetask-function nil nil org-odt-format-inlinetask-function)
    (:odt-inline-formula-rules nil nil org-odt-inline-formula-rules)
    (:odt-inline-image-rules nil nil org-odt-inline-image-rules)
    (:odt-pixels-per-inch nil nil org-odt-pixels-per-inch)
    (:odt-styles-file nil nil org-odt-styles-file)
    (:odt-table-styles nil nil org-odt-table-styles)
    (:odt-use-date-fields nil nil org-odt-use-date-fields)
    ;; Redefine regular option.
    (:with-latex nil "tex" org-odt-with-latex)
    ;; Retrieve LaTeX header for fragments.
    (:latex-header "LATEX_HEADER" nil nil newline)))


;;; Dependencies

;;; Hooks

;;; Function and Dynamically Scoped Variables Declarations

(declare-function hfy-face-to-style "htmlfontify" (fn))
(declare-function hfy-face-or-def-to-name "htmlfontify" (fn))
(declare-function archive-zip-extract "arc-mode" (archive name))
(declare-function org-create-math-formula "org" (latex-frag &optional mathml-file))
(declare-function browse-url-file-url "browse-url" (file))

(defvar nxml-auto-insert-xml-declaration-flag) ; nxml-mode.el
(defvar archive-zip-extract)		       ; arc-mode.el
(defvar hfy-end-span-handler)		       ; htmlfontify.el
(defvar hfy-begin-span-handler)		       ; htmlfontify.el
(defvar hfy-face-to-css)		       ; htmlfontify.el
(defvar hfy-html-quote-map)		       ; htmlfontify.el
(defvar hfy-html-quote-regex)		       ; htmlfontify.el


;;; Internal Variables

(defconst org-odt-lib-dir
  (file-name-directory (or load-file-name (buffer-file-name)))
  "Location of ODT exporter.
Use this to infer values of `org-odt-styles-dir' and
`org-odt-schema-dir'.")

(defvar org-odt-data-dir (expand-file-name "../../etc/" org-odt-lib-dir)
  "Data directory for ODT exporter.
Use this to infer values of `org-odt-styles-dir' and
`org-odt-schema-dir'.")

(defconst org-odt-special-string-regexps
  '(("\\\\-" . "&#x00ad;\\1")		; shy
    ("---\\([^-]\\)" . "&#x2014;\\1")	; mdash
    ("--\\([^-]\\)" . "&#x2013;\\1")	; ndash
    ("\\.\\.\\." . "&#x2026;"))		; hellip
  "Regular expressions for special string conversion.")

(defconst org-odt-schema-dir-list
  (list (expand-file-name "./schema/" org-odt-data-dir))
  "List of directories to search for OpenDocument schema files.
Use this list to set the default value of `org-odt-schema-dir'.
The entries in this list are populated heuristically based on the
values of `org-odt-lib-dir' and `org-odt-data-dir'.")

(defconst org-odt-styles-dir-list
  (list
   (and org-odt-data-dir
	(expand-file-name "./styles/" org-odt-data-dir)) ; bail out
   (expand-file-name "./styles/" org-odt-data-dir)
   (expand-file-name "../etc/styles/" org-odt-lib-dir) ; git
   (expand-file-name "./etc/styles/" org-odt-lib-dir)  ; elpa
   (expand-file-name "./org/" data-directory)	       ; system
   )
  "List of directories to search for OpenDocument styles files.
See `org-odt-styles-dir'.  The entries in this list are populated
heuristically based on the values of `org-odt-lib-dir' and
`org-odt-data-dir'.")

(defconst org-odt-styles-dir
  (let ((styles-dir
	 (cl-find-if
	  (lambda (dir)
	    (and dir
		 (file-readable-p
		  (expand-file-name "OrgOdtContentTemplate.xml" dir))
		 (file-readable-p (expand-file-name "OrgOdtStyles.xml" dir))))
	  org-odt-styles-dir-list)))
    (unless styles-dir
      (error "Error (ox-odt): Cannot find factory styles files, aborting"))
    styles-dir)
  "Directory that holds auxiliary XML files used by the ODT exporter.

This directory contains the following XML files -
 \"OrgOdtStyles.xml\" and \"OrgOdtContentTemplate.xml\".  These
 XML files are used as the default values of
 `org-odt-styles-file' and `org-odt-content-template-file'.

The default value of this variable varies depending on the
version of Org in use and is initialized from
`org-odt-styles-dir-list'.  Note that the user could be using Org
from one of: Org own private git repository, GNU ELPA tar or
standard Emacs.")

(defconst org-odt-bookmark-prefix "OrgXref.")

(defconst org-odt-manifest-file-entry-tag
  "\n<manifest:file-entry manifest:media-type=\"%s\" manifest:full-path=\"%s\"%s/>")

(defconst org-odt-file-extensions
  '(("odt" . "OpenDocument Text")
    ("ott" . "OpenDocument Text Template")
    ("odm" . "OpenDocument Master Document")
    ("ods" . "OpenDocument Spreadsheet")
    ("ots" . "OpenDocument Spreadsheet Template")
    ("odg" . "OpenDocument Drawing (Graphics)")
    ("otg" . "OpenDocument Drawing Template")
    ("odp" . "OpenDocument Presentation")
    ("otp" . "OpenDocument Presentation Template")
    ("odi" . "OpenDocument Image")
    ("odf" . "OpenDocument Formula")
    ("odc" . "OpenDocument Chart")))

(defconst org-odt-table-style-format
  "
<style:style style:name=\"%s\" style:family=\"table\">
  <style:table-properties style:rel-width=\"%s%%\" fo:margin-top=\"0cm\" fo:margin-bottom=\"0.20cm\" table:align=\"center\"/>
</style:style>
"
  "Template for auto-generated Table styles.")

(defvar org-odt-automatic-styles '()
  "Registry of automatic styles for various OBJECT-TYPEs.
The variable has the following form:
 ((OBJECT-TYPE-A
   ((OBJECT-NAME-A.1 OBJECT-PROPS-A.1)
    (OBJECT-NAME-A.2 OBJECT-PROPS-A.2) ...))
  (OBJECT-TYPE-B
   ((OBJECT-NAME-B.1 OBJECT-PROPS-B.1)
    (OBJECT-NAME-B.2 OBJECT-PROPS-B.2) ...))
  ...).

OBJECT-TYPEs could be \"Section\", \"Table\", \"Figure\" etc.
OBJECT-PROPS is (typically) a plist created by passing
\"#+ATTR_ODT: \" option to `org-odt-parse-block-attributes'.

Use `org-odt-add-automatic-style' to add update this variable.'")

(defvar org-odt-object-counters nil
  "Running counters for various OBJECT-TYPEs.
Use this to generate automatic names and style-names. See
`org-odt-add-automatic-style'.")

(defvar org-odt-src-block-paragraph-format
  "<style:style style:name=\"OrgSrcBlock\" style:family=\"paragraph\" style:parent-style-name=\"Preformatted_20_Text\">
   <style:paragraph-properties fo:background-color=\"%s\" fo:padding=\"0.049cm\" fo:border=\"0.51pt solid #000000\" style:shadow=\"none\">
    <style:background-image/>
   </style:paragraph-properties>
   <style:text-properties fo:color=\"%s\"/>
  </style:style>"
  "Custom paragraph style for colorized source and example blocks.
This style is much the same as that of \"OrgFixedWidthBlock\"
except that the foreground and background colors are set
according to the default face identified by the `htmlfontify'.")

(defvar hfy-optimizations)
(defvar org-odt-embedded-formulas-count 0)
(defvar org-odt-embedded-images-count 0)
(defvar org-odt-image-size-probe-method
  (append (and (executable-find "identify") '(imagemagick)) ; See Bug#10675
	  '(emacs fixed))
  "Ordered list of methods for determining image sizes.")

(defvar org-odt-default-image-sizes-alist
  '(("as-char" . (5 . 0.4))
    ("paragraph" . (5 . 5)))
  "Hardcoded image dimensions one for each of the anchor
  methods.")

;; A4 page size is 21.0 by 29.7 cms
;; The default page settings has 2cm margin on each of the sides. So
;; the effective text area is 17.0 by 25.7 cm
(defvar org-odt-max-image-size '(17.0 . 20.0)
  "Limiting dimensions for an embedded image.")

(defconst org-odt-label-styles
  '(("math-formula" "%c" "text" "(%n)")
    ("math-label" "(%n)" "text" "(%n)")
    ("category-and-value" "%e %n: %c" "category-and-value" "%e %n")
    ("value" "%e %n: %c" "value" "%n"))
  "Specify how labels are applied and referenced.

This is an alist where each element is of the form:

  (STYLE-NAME ATTACH-FMT REF-MODE REF-FMT)

ATTACH-FMT controls how labels and captions are attached to an
entity.  It may contain following specifiers - %e and %c.  %e is
replaced with the CATEGORY-NAME.  %n is replaced with
\"<text:sequence ...> SEQNO </text:sequence>\".  %c is replaced
with CAPTION.

REF-MODE and REF-FMT controls how label references are generated.
The following XML is generated for a label reference -
\"<text:sequence-ref text:reference-format=\"REF-MODE\" ...>
REF-FMT </text:sequence-ref>\".  REF-FMT may contain following
specifiers - %e and %n.  %e is replaced with the CATEGORY-NAME.
%n is replaced with SEQNO.

See also `org-odt-format-label'.")

(defvar org-odt-category-map-alist
  '(("__Table__" "Table" "value" "Table" org-odt--enumerable-p)
    ("__Figure__" "Illustration" "value" "Figure" org-odt--enumerable-image-p)
    ("__MathFormula__" "Text" "math-formula" "Equation" org-odt--enumerable-formula-p)
    ("__DvipngImage__" "Equation" "value" "Equation" org-odt--enumerable-latex-image-p)
    ("__Listing__" "Listing" "value" "Listing" org-odt--enumerable-p))
  "Map a CATEGORY-HANDLE to OD-VARIABLE and LABEL-STYLE.

This is a list where each entry is of the form:

  (CATEGORY-HANDLE OD-VARIABLE LABEL-STYLE CATEGORY-NAME ENUMERATOR-PREDICATE)

CATEGORY_HANDLE identifies the captionable entity in question.

OD-VARIABLE is the OpenDocument sequence counter associated with
the entity.  These counters are declared within
\"<text:sequence-decls>...</text:sequence-decls>\" block of
`org-odt-content-template-file'.

LABEL-STYLE is a key into `org-odt-label-styles' and specifies
how a given entity should be captioned and referenced.

CATEGORY-NAME is used for qualifying captions on export.

ENUMERATOR-PREDICATE is used for assigning a sequence number to
the entity.  See `org-odt--enumerate'.")

(defvar org-odt-manifest-file-entries nil)
(defvar hfy-user-sheet-assoc)

(defvar org-odt-zip-dir nil
  "Temporary work directory for OpenDocument exporter.")



;;; User Configuration Variables

(defgroup org-export-odt nil
  "Options for exporting Org mode files to ODT."
  :tag "Org Export ODT"
  :group 'org-export)


;;;; Debugging

(defcustom org-odt-prettify-xml nil
  "Specify whether or not the xml output should be prettified.
When this option is turned on, `indent-region' is run on all
component xml buffers before they are saved.  Turn this off for
regular use.  Turn this on if you need to examine the xml
visually."
  :group 'org-export-odt
  :version "24.1"
  :type 'boolean)


;;;; Document schema

(require 'rng-loc)
(defcustom org-odt-schema-dir
  (cl-find-if
   (lambda (dir)
     (and dir
	  (file-expand-wildcards
	   (expand-file-name "od-manifest-schema*.rnc" dir))
	  (file-expand-wildcards (expand-file-name "od-schema*.rnc" dir))
	  (file-readable-p (expand-file-name "schemas.xml" dir))))
   org-odt-schema-dir-list)
  "Directory that contains OpenDocument schema files.

This directory contains:
1. rnc files for OpenDocument schema
2. a \"schemas.xml\" file that specifies locating rules needed
   for auto validation of OpenDocument XML files.

Use the customize interface to set this variable.  This ensures
that `rng-schema-locating-files' is updated and auto-validation
of OpenDocument XML takes place based on the value
`rng-nxml-auto-validate-flag'.

The default value of this variable varies depending on the
version of org in use and is initialized from
`org-odt-schema-dir-list'.  The OASIS schema files are available
only in the org's private git repository.  It is *not* bundled
with GNU ELPA tar or standard Emacs distribution."
  :type '(choice
	  (const :tag "Not set" nil)
	  (directory :tag "Schema directory"))
  :group 'org-export-odt
  :version "24.1"
  :set
  (lambda (var value)
    "Set `org-odt-schema-dir'.
Also add it to `rng-schema-locating-files'."
    (let ((schema-dir value))
      (set var
	   (if (and
		(file-expand-wildcards
		 (expand-file-name "od-manifest-schema*.rnc" schema-dir))
		(file-expand-wildcards
		 (expand-file-name "od-schema*.rnc" schema-dir))
		(file-readable-p
		 (expand-file-name "schemas.xml" schema-dir)))
	       schema-dir
	     (when value
	       (message "Error (ox-odt): %s has no OpenDocument schema files"
			value))
	     nil)))
    (when org-odt-schema-dir
      (eval-after-load 'rng-loc
	'(add-to-list 'rng-schema-locating-files
		      (expand-file-name "schemas.xml"
					org-odt-schema-dir))))))


;;;; Document styles

(defcustom org-odt-content-template-file nil
  "Template file for \"content.xml\".
The exporter embeds the exported content just before
\"</office:text>\" element.

If unspecified, the file named \"OrgOdtContentTemplate.xml\"
under `org-odt-styles-dir' is used."
  :type '(choice (const nil)
		 (file))
  :group 'org-export-odt
  :version "24.3")

(defcustom org-odt-styles-file nil
  "Default styles file for use with ODT export.
Valid values are one of:
1. nil
2. path to a styles.xml file
3. path to a *.odt or a *.ott file
4. list of the form (ODT-OR-OTT-FILE (FILE-MEMBER-1 FILE-MEMBER-2
...))

In case of option 1, an in-built styles.xml is used. See
`org-odt-styles-dir' for more information.

In case of option 3, the specified file is unzipped and the
styles.xml embedded therein is used.

In case of option 4, the specified ODT-OR-OTT-FILE is unzipped
and FILE-MEMBER-1, FILE-MEMBER-2 etc are copied in to the
generated odt file.  Use relative path for specifying the
FILE-MEMBERS.  styles.xml must be specified as one of the
FILE-MEMBERS.

Use options 1, 2 or 3 only if styles.xml alone suffices for
achieving the desired formatting.  Use option 4, if the styles.xml
references additional files like header and footer images for
achieving the desired formatting.

Use \"#+ODT_STYLES_FILE: ...\" directive to set this variable on
a per-file basis.  For example,

#+ODT_STYLES_FILE: \"/path/to/styles.xml\" or
#+ODT_STYLES_FILE: (\"/path/to/file.ott\" (\"styles.xml\" \"image/hdr.png\"))."
  :group 'org-export-odt
  :version "24.1"
  :type
  '(choice
    (const :tag "Factory settings" nil)
    (file :must-match t :tag "styles.xml")
    (file :must-match t :tag "ODT or OTT file")
    (list :tag "ODT or OTT file + Members"
	  (file :must-match t :tag "ODF Text or Text Template file")
	  (cons :tag "Members"
		(file :tag "	Member" "styles.xml")
		(repeat (file :tag "Member"))))))

(defcustom org-odt-display-outline-level 2
  "Outline levels considered for enumerating captioned entities."
  :group 'org-export-odt
  :version "24.4"
  :package-version '(Org . "8.0")
  :type 'integer)

;;;; Document conversion

(defcustom org-odt-convert-processes
  '(("LibreOffice"
     "soffice --headless --convert-to %f%x --outdir %d %i")
    ("unoconv"
     "unoconv -f %f -o %d %i"))
  "Specify a list of document converters and their usage.
The converters in this list are offered as choices while
customizing `org-odt-convert-process'.

This variable is a list where each element is of the
form (CONVERTER-NAME CONVERTER-CMD).  CONVERTER-NAME is the name
of the converter.  CONVERTER-CMD is the shell command for the
converter and can contain format specifiers.  These format
specifiers are interpreted as below:

%i input file name in full
%I input file name as a URL
%f format of the output file
%o output file name in full
%O output file name as a URL
%d output dir in full
%D output dir as a URL.
%x extra options as set in `org-odt-convert-capabilities'."
  :group 'org-export-odt
  :version "24.1"
  :type
  '(choice
    (const :tag "None" nil)
    (alist :tag "Converters"
	   :key-type (string :tag "Converter Name")
	   :value-type (group (string :tag "Command line")))))

(defcustom org-odt-convert-process "LibreOffice"
  "Use this converter to convert from \"odt\" format to other formats.
During customization, the list of converter names are populated
from `org-odt-convert-processes'."
  :group 'org-export-odt
  :version "24.1"
  :type '(choice :convert-widget
		 (lambda (w)
		   (apply 'widget-convert (widget-type w)
			  (eval (car (widget-get w :args)))))
		 `((const :tag "None" nil)
		   ,@(mapcar (lambda (c)
			       `(const :tag ,(car c) ,(car c)))
			     org-odt-convert-processes))))

(defcustom org-odt-convert-capabilities
  '(("Text"
     ("odt" "ott" "doc" "rtf" "docx")
     (("pdf" "pdf") ("odt" "odt") ("rtf" "rtf") ("ott" "ott")
      ("doc" "doc" ":\"MS Word 97\"") ("docx" "docx") ("html" "html")))
    ("Web"
     ("html")
     (("pdf" "pdf") ("odt" "odt") ("html" "html")))
    ("Spreadsheet"
     ("ods" "ots" "xls" "csv" "xlsx")
     (("pdf" "pdf") ("ots" "ots") ("html" "html") ("csv" "csv") ("ods" "ods")
      ("xls" "xls") ("xlsx" "xlsx")))
    ("Presentation"
     ("odp" "otp" "ppt" "pptx")
     (("pdf" "pdf") ("swf" "swf") ("odp" "odp") ("otp" "otp") ("ppt" "ppt")
      ("pptx" "pptx") ("odg" "odg"))))
  "Specify input and output formats of `org-odt-convert-process'.
More correctly, specify the set of input and output formats that
the user is actually interested in.

This variable is an alist where each element is of the
form (DOCUMENT-CLASS INPUT-FMT-LIST OUTPUT-FMT-ALIST).
INPUT-FMT-LIST is a list of INPUT-FMTs.  OUTPUT-FMT-ALIST is an
alist where each element is of the form (OUTPUT-FMT
OUTPUT-FILE-EXTENSION EXTRA-OPTIONS).

The variable is interpreted as follows:
`org-odt-convert-process' can take any document that is in
INPUT-FMT-LIST and produce any document that is in the
OUTPUT-FMT-LIST.  A document converted to OUTPUT-FMT will have
OUTPUT-FILE-EXTENSION as the file name extension.  OUTPUT-FMT
serves dual purposes:
- It is used for populating completion candidates during
  `org-odt-convert' commands.
- It is used as the value of \"%f\" specifier in
  `org-odt-convert-process'.

EXTRA-OPTIONS is used as the value of \"%x\" specifier in
`org-odt-convert-process'.

DOCUMENT-CLASS is used to group a set of file formats in
INPUT-FMT-LIST in to a single class.

Note that this variable inherently captures how LibreOffice based
converters work.  LibreOffice maps documents of various formats
to classes like Text, Web, Spreadsheet, Presentation etc and
allow document of a given class (irrespective of its source
format) to be converted to any of the export formats associated
with that class.

See default setting of this variable for a typical configuration."
  :group 'org-export-odt
  :version "24.1"
  :type
  '(choice
    (const :tag "None" nil)
    (alist :tag "Capabilities"
	   :key-type (string :tag "Document Class")
	   :value-type
	   (group (repeat :tag "Input formats" (string :tag "Input format"))
		  (alist :tag "Output formats"
			 :key-type (string :tag "Output format")
			 :value-type
			 (group (string :tag "Output file extension")
				(choice
				 (const :tag "None" nil)
				 (string :tag "Extra options"))))))))

(defcustom org-odt-preferred-output-format nil
  "Automatically post-process to this format after exporting to \"odt\".
Command `org-odt-export-to-odt' exports first to \"odt\" format
and then uses `org-odt-convert-process' to convert the
resulting document to this format.  During customization of this
variable, the list of valid values are populated based on
`org-odt-convert-capabilities'.

You can set this option on per-file basis using file local
values.  See Info node `(emacs) File Variables'."
  :group 'org-export-odt
  :version "24.1"
  :type '(choice :convert-widget
		 (lambda (w)
		   (apply 'widget-convert (widget-type w)
			  (eval (car (widget-get w :args)))))
		 `((const :tag "None" nil)
		   ,@(mapcar (lambda (c)
			       `(const :tag ,c ,c))
			     (org-odt-reachable-formats "odt")))))
;;;###autoload
(put 'org-odt-preferred-output-format 'safe-local-variable 'stringp)


;;;; Drawers

(defcustom org-odt-format-drawer-function (lambda (_name contents) contents)
  "Function called to format a drawer in ODT code.

The function must accept two parameters:
  NAME      the drawer name, like \"LOGBOOK\"
  CONTENTS  the contents of the drawer.

The function should return the string to be exported.

The default value simply returns the value of CONTENTS."
  :group 'org-export-odt
  :version "26.1"
  :package-version '(Org . "8.3")
  :type 'function)


;;;; Headline

(defcustom org-odt-format-headline-function
  'org-odt-format-headline-default-function
  "Function to format headline text.

This function will be called with 5 arguments:
TODO      the todo keyword (string or nil).
TODO-TYPE the type of todo (symbol: `todo', `done', nil)
PRIORITY  the priority of the headline (integer or nil)
TEXT      the main headline text (string).
TAGS      the tags string, separated with colons (string or nil).

The function result will be used as headline text."
  :group 'org-export-odt
  :version "26.1"
  :package-version '(Org . "8.3")
  :type 'function)


;;;; Inlinetasks

(defcustom org-odt-format-inlinetask-function
  'org-odt-format-inlinetask-default-function
  "Function called to format an inlinetask in ODT code.

The function must accept six parameters:
  TODO      the todo keyword, as a string
  TODO-TYPE the todo type, a symbol among `todo', `done' and nil.
  PRIORITY  the inlinetask priority, as a string
  NAME      the inlinetask name, as a string.
  TAGS      the inlinetask tags, as a string.
  CONTENTS  the contents of the inlinetask, as a string.

The function should return the string to be exported."
  :group 'org-export-odt
  :version "26.1"
  :package-version '(Org . "8.3")
  :type 'function)


;;;; LaTeX

(defcustom org-odt-with-latex org-export-with-latex
  "Non-nil means process LaTeX math snippets.

When set, the exporter will process LaTeX environments and
fragments.

This option can also be set with the +OPTIONS line,
e.g. \"tex:mathjax\".  Allowed values are:

nil            Ignore math snippets.
`verbatim'     Keep everything in verbatim
`dvipng'       Process the LaTeX fragments to images.  This will also
               include processing of non-math environments.
`imagemagick'  Convert the LaTeX fragments to pdf files and use
               imagemagick to convert pdf files to png files.
`mathjax'      Do MathJax preprocessing and arrange for MathJax.js to
               be loaded.

Any other symbol is a synonym for `mathjax'."
  :group 'org-export-odt
  :version "24.4"
  :package-version '(Org . "8.0")
  :type '(choice
	  (const :tag "Do not process math in any way" nil)
	  (const :tag "Leave math verbatim" verbatim)
	  (const :tag "Use dvipng to make images" dvipng)
	  (const :tag "Use imagemagick to make images" imagemagick)
	  (other :tag "Use MathJax to display math" mathjax)))


;;;; Links

(defcustom org-odt-inline-formula-rules
  '(("file" . "\\.\\(mathml\\|mml\\|odf\\)\\'"))
  "Rules characterizing formula files that can be inlined into ODT.

A rule consists in an association whose key is the type of link
to consider, and value is a regexp that will be matched against
link's path."
  :group 'org-export-odt
  :version "24.4"
  :package-version '(Org . "8.0")
  :type '(alist :key-type (string :tag "Type")
		:value-type (regexp :tag "Path")))

(defcustom org-odt-inline-image-rules
  `(("file" . ,(regexp-opt '(".jpeg" ".jpg" ".png" ".gif" ".svg")))
    ("attachment" . ,(regexp-opt '(".jpeg" ".jpg" ".png" ".gif" ".svg"))))
  "Rules characterizing image files that can be inlined into ODT.

A rule consists in an association whose key is the type of link
to consider, and value is a regexp that will be matched against
link's path."
  :group 'org-export-odt
  :version "26.1"
  :package-version '(Org . "8.3")
  :type '(alist :key-type (string :tag "Type")
		:value-type (regexp :tag "Path")))

(defcustom org-odt-pixels-per-inch 96.0
  "Scaling factor for converting images pixels to inches.
Use this for sizing of embedded images.  See Info node `(org)
Images in ODT export' for more information."
  :type 'float
  :group 'org-export-odt
  :version "24.4"
  :package-version '(Org . "8.1"))


;;;; Src Block

(defcustom org-odt-create-custom-styles-for-srcblocks t
  "Whether custom styles for colorized source blocks be automatically created.
When this option is turned on, the exporter creates custom styles
for source blocks based on the advice of `htmlfontify'.  Creation
of custom styles happen as part of `org-odt-hfy-face-to-css'.

When this option is turned off exporter does not create such
styles.

Use the latter option if you do not want the custom styles to be
based on your current display settings.  It is necessary that the
styles.xml already contains needed styles for colorizing to work.

This variable is effective only if `org-odt-fontify-srcblocks' is
turned on."
  :group 'org-export-odt
  :version "24.1"
  :type 'boolean)

(defcustom org-odt-fontify-srcblocks t
  "Specify whether or not source blocks need to be fontified.
Turn this option on if you want to colorize the source code
blocks in the exported file.  For colorization to work, you need
to make available an enhanced version of `htmlfontify' library."
  :type 'boolean
  :group 'org-export-odt
  :version "24.1")


;;;; Table

(defcustom org-odt-table-styles
  '(("OrgEquation" "OrgEquation"
     ((use-first-column-styles . t)
      (use-last-column-styles . t)))
    ("TableWithHeaderRowAndColumn" "Custom"
     ((use-first-row-styles . t)
      (use-first-column-styles . t)))
    ("TableWithFirstRowandLastRow" "Custom"
     ((use-first-row-styles . t)
      (use-last-row-styles . t)))
    ("GriddedTable" "Custom" nil))
  "Specify how Table Styles should be derived from a Table Template.
This is a list where each element is of the
form (TABLE-STYLE-NAME TABLE-TEMPLATE-NAME TABLE-CELL-OPTIONS).

TABLE-STYLE-NAME is the style associated with the table through
\"#+ATTR_ODT: :style TABLE-STYLE-NAME\" line.

TABLE-TEMPLATE-NAME is a set of - up to 9 - automatic
TABLE-CELL-STYLE-NAMEs and PARAGRAPH-STYLE-NAMEs (as defined
below) that is included in `org-odt-content-template-file'.

TABLE-CELL-STYLE-NAME := TABLE-TEMPLATE-NAME + TABLE-CELL-TYPE +
                         \"TableCell\"
PARAGRAPH-STYLE-NAME  := TABLE-TEMPLATE-NAME + TABLE-CELL-TYPE +
                         \"TableParagraph\"
TABLE-CELL-TYPE       := \"FirstRow\"   | \"LastColumn\" |
                         \"FirstRow\"   | \"LastRow\"    |
                         \"EvenRow\"    | \"OddRow\"     |
                         \"EvenColumn\" | \"OddColumn\"  | \"\"
where \"+\" above denotes string concatenation.

TABLE-CELL-OPTIONS is an alist where each element is of the
form (TABLE-CELL-STYLE-SELECTOR . ON-OR-OFF).
TABLE-CELL-STYLE-SELECTOR := `use-first-row-styles'       |
                             `use-last-row-styles'        |
                             `use-first-column-styles'    |
                             `use-last-column-styles'     |
                             `use-banding-rows-styles'    |
                             `use-banding-columns-styles' |
                             `use-first-row-styles'
ON-OR-OFF                 := t | nil

For example, with the following configuration

\(setq org-odt-table-styles
      \\='((\"TableWithHeaderRowsAndColumns\" \"Custom\"
         ((use-first-row-styles . t)
          (use-first-column-styles . t)))
        (\"TableWithHeaderColumns\" \"Custom\"
         ((use-first-column-styles . t)))))

1. A table associated with \"TableWithHeaderRowsAndColumns\"
   style will use the following table-cell styles -
   \"CustomFirstRowTableCell\", \"CustomFirstColumnTableCell\",
   \"CustomTableCell\" and the following paragraph styles
   \"CustomFirstRowTableParagraph\",
   \"CustomFirstColumnTableParagraph\", \"CustomTableParagraph\"
   as appropriate.

2. A table associated with \"TableWithHeaderColumns\" style will
   use the following table-cell styles -
   \"CustomFirstColumnTableCell\", \"CustomTableCell\" and the
   following paragraph styles
   \"CustomFirstColumnTableParagraph\", \"CustomTableParagraph\"
   as appropriate..

Note that TABLE-TEMPLATE-NAME corresponds to the
\"<table:table-template>\" elements contained within
\"<office:styles>\".  The entries (TABLE-STYLE-NAME
TABLE-TEMPLATE-NAME TABLE-CELL-OPTIONS) correspond to
\"table:template-name\" and \"table:use-first-row-styles\" etc
attributes of \"<table:table>\" element.  Refer ODF-1.2
specification for more information.  Also consult the
implementation filed under `org-odt-get-table-cell-styles'.

The TABLE-STYLE-NAME \"OrgEquation\" is used internally for
formatting of numbered display equations.  Do not delete this
style from the list."
  :group 'org-export-odt
  :version "24.1"
  :type '(choice
          (const :tag "None" nil)
          (repeat :tag "Table Styles"
                  (list :tag "Table Style Specification"
			(string :tag "Table Style Name")
			(string  :tag "Table Template Name")
			(alist :options (use-first-row-styles
					 use-last-row-styles
					 use-first-column-styles
					 use-last-column-styles
					 use-banding-rows-styles
					 use-banding-columns-styles)
			       :key-type symbol
			       :value-type (const :tag "True" t))))))

;;;; Timestamps

(defcustom org-odt-use-date-fields nil
  "Non-nil, if timestamps should be exported as date fields.

When nil, export timestamps as plain text.

When non-nil, map `org-time-stamp-custom-formats' to a pair of
OpenDocument date-styles with names \"OrgDate1\" and \"OrgDate2\"
respectively.  A timestamp with no time component is formatted
with style \"OrgDate1\" while one with explicit hour and minutes
is formatted with style \"OrgDate2\".

This feature is experimental.  Most (but not all) of the common
%-specifiers in `format-time-string' are supported.
Specifically, locale-dependent specifiers like \"%c\", \"%x\" are
formatted as canonical Org timestamps.  For finer control, avoid
these %-specifiers.

Textual specifiers like \"%b\", \"%h\", \"%B\", \"%a\", \"%A\"
etc., are displayed by the application in the default language
and country specified in `org-odt-styles-file'.  Note that the
default styles file uses language \"en\" and country \"GB\".  You
can localize the week day and month strings in the exported
document by setting the default language and country either using
the application UI or through a custom styles file.

See `org-odt--build-date-styles' for implementation details."
  :group 'org-export-odt
  :version "24.4"
  :package-version '(Org . "8.0")
  :type 'boolean)



;;; Internal functions

;;;; Date

(defun org-odt--format-timestamp (timestamp &optional end iso-date-p)
  (let* ((format-timestamp
	  (lambda (timestamp format &optional end utc)
	    (if timestamp
		(org-timestamp-format timestamp format end utc)
	      (format-time-string format nil utc))))
	 (has-time-p (or (not timestamp)
			 (org-timestamp-has-time-p timestamp)))
	 (iso-date (let ((format (if has-time-p "%Y-%m-%dT%H:%M:%S"
				   "%Y-%m-%d")))
		     (funcall format-timestamp timestamp format end))))
    (if iso-date-p iso-date
      (let* ((style (if has-time-p "OrgDate2" "OrgDate1"))
	     ;; LibreOffice does not care about end goes as content
	     ;; within the "<text:date>...</text:date>" field.  The
	     ;; displayed date is automagically corrected to match the
	     ;; format requested by "style:data-style-name" attribute.  So
	     ;; don't bother about formatting the date contents to be
	     ;; compatible with "OrgDate1" and "OrgDateTime" styles.  A
	     ;; simple Org-style date should suffice.
	     (date (let* ((formats
			   (if org-display-custom-times
			       (cons (substring
				      (car org-time-stamp-custom-formats) 1 -1)
				     (substring
				      (cdr org-time-stamp-custom-formats) 1 -1))
			     '("%Y-%m-%d %a" . "%Y-%m-%d %a %H:%M")))
			  (format (if has-time-p (cdr formats) (car formats))))
		     (funcall format-timestamp timestamp format end)))
	     (repeater (let ((repeater-type (org-element-property
					     :repeater-type timestamp))
			     (repeater-value (org-element-property
					      :repeater-value timestamp))
			     (repeater-unit (org-element-property
					     :repeater-unit timestamp)))
			 (concat
			  (cl-case repeater-type
			    (catchup "++") (restart ".+") (cumulate "+"))
			  (when repeater-value
			    (number-to-string repeater-value))
			  (cl-case repeater-unit
			    (hour "h") (day "d") (week "w") (month "m")
			    (year "y"))))))
	(concat
	 (format "<text:date text:date-value=\"%s\" style:data-style-name=\"%s\" text:fixed=\"true\">%s</text:date>"
		 iso-date style date)
	 (and (not (string= repeater ""))  " ")
	 repeater)))))

;;;; Frame

(defun org-odt--frame (text width height style &optional extra
			      anchor-type &rest title-and-desc)
  (let ((frame-attrs
	 (concat
	  (if width (format " svg:width=\"%0.2fcm\"" width) "")
	  (if height (format " svg:height=\"%0.2fcm\"" height) "")
	  extra
	  (format " text:anchor-type=\"%s\"" (or anchor-type "paragraph"))
	  (format " draw:name=\"%s\""
		  (car (org-odt-add-automatic-style "Frame"))))))
    (format
     "\n<draw:frame draw:style-name=\"%s\"%s>\n%s\n</draw:frame>"
     style frame-attrs
     (concat text
	     (let ((title (car title-and-desc))
		   (desc (cadr title-and-desc)))
	       (concat (when title
			 (format "<svg:title>%s</svg:title>"
				 (org-odt--encode-plain-text title t)))
		       (when desc
			 (format "<svg:desc>%s</svg:desc>"
				 (org-odt--encode-plain-text desc t)))))))))


;;;; Library wrappers

(defun org-odt--zip-extract (archive members target)
  (when (atom members) (setq members (list members)))
  (require 'arc-mode)
  (dolist (member members)
    (let* ((--quote-file-name
	    ;; This is shamelessly stolen from `archive-zip-extract'.
	    (lambda (name)
	      (if (or (not (memq system-type '(windows-nt ms-dos)))
		      (and (boundp 'w32-quote-process-args)
			   (null w32-quote-process-args)))
		  (shell-quote-argument name)
		name)))
	   (target (funcall --quote-file-name target))
	   (archive (expand-file-name archive))
	   (archive-zip-extract
	    (list "unzip" "-qq" "-o" "-d" target))
	   exit-code command-output)
      (setq command-output
	    (with-temp-buffer
	      (setq exit-code (archive-zip-extract archive member))
	      (buffer-string)))
      (unless (zerop exit-code)
	(message command-output)
	(error "Extraction failed")))))

;;;; Target

(defun org-odt--target (text id)
  (if (not id) text
    (concat
     (format "\n<text:bookmark-start text:name=\"OrgXref.%s\"/>" id)
     (format "\n<text:bookmark text:name=\"%s\"/>" id) text
     (format "\n<text:bookmark-end text:name=\"OrgXref.%s\"/>" id))))

;;;; Textbox

(defun org-odt--textbox (text width height style &optional
				extra anchor-type)
  (org-odt--frame
   (format "\n<draw:text-box %s>%s\n</draw:text-box>"
	   (concat (format " fo:min-height=\"%0.2fcm\"" (or height .2))
		   (and (not width)
			(format " fo:min-width=\"%0.2fcm\"" (or width .2))))
	   text)
   width nil style extra anchor-type))



;;;; Table of Contents

(defun org-odt--format-toc (title entries depth)
  "Return a table of contents.
TITLE is the title of the table, as a string, or nil.  ENTRIES is
the contents of the table, as a string.  DEPTH is an integer
specifying the depth of the table."
  (concat
   "
<text:table-of-content text:style-name=\"OrgIndexSection\" text:protected=\"true\" text:name=\"Table of Contents\">\n"
   (format "  <text:table-of-content-source text:outline-level=\"%d\">" depth)
   (and title
	(format "
    <text:index-title-template text:style-name=\"Contents_20_Heading\">%s</text:index-title-template>
"
		title))

   (let ((levels (number-sequence 1 10)))
     (mapconcat
      (lambda (level)
	(format
	 "
      <text:table-of-content-entry-template text:outline-level=\"%d\" text:style-name=\"Contents_20_%d\">
       <text:index-entry-link-start text:style-name=\"Internet_20_link\"/>
       <text:index-entry-chapter/>
       <text:index-entry-text/>
       <text:index-entry-link-end/>
      </text:table-of-content-entry-template>\n"
	 level level)) levels ""))
   "
  </text:table-of-content-source>
  <text:index-body>"
   (and title
	(format "
    <text:index-title text:style-name=\"Sect1\" text:name=\"Table of Contents1_Head\">
      <text:p text:style-name=\"Contents_20_Heading\">%s</text:p>
    </text:index-title>\n"
		title))
   entries
   "
  </text:index-body>
</text:table-of-content>"))

(cl-defun org-odt-format-toc-headline
    (todo _todo-type priority text tags
	  &key _level section-number headline-label &allow-other-keys)
  (format "<text:a xlink:type=\"simple\" xlink:href=\"#%s\">%s</text:a>"
	  headline-label
	  (concat
	   ;; Section number.
	   (and section-number (concat section-number ". "))
	   ;; Todo.
	   (when todo
	     (let ((style (if (member todo org-done-keywords)
			      "OrgDone" "OrgTodo")))
	       (format "<text:span text:style-name=\"%s\">%s</text:span> "
		       style todo)))
	   (when priority
	     (let* ((style (format "OrgPriority-%s" priority))
		    (priority (format "[#%c]" priority)))
	       (format "<text:span text:style-name=\"%s\">%s</text:span> "
		       style priority)))
	   ;; Title.
	   text
	   ;; Tags.
	   (when tags
	     (concat
	      (format " <text:span text:style-name=\"%s\">[%s]</text:span>"
		      "OrgTags"
		      (mapconcat
		       (lambda (tag)
			 (format
			  "<text:span text:style-name=\"%s\">%s</text:span>"
			  "OrgTag" tag)) tags " : ")))))))

(defun org-odt-toc (depth info &optional scope)
  "Build a table of contents.
DEPTH is an integer specifying the depth of the table.  INFO is
a plist containing current export properties.  Optional argument
SCOPE, when non-nil, defines the scope of the table.  Return the
table of contents as a string, or nil."
  (cl-assert (wholenump depth))
  ;; When a headline is marked as a radio target, as in the example below:
  ;;
  ;; ** <<<Some Heading>>>
  ;;    Some text.
  ;;
  ;; suppress generation of radio targets.  i.e., Radio targets are to
  ;; be marked as targets within /document body/ and *not* within
  ;; /TOC/, as otherwise there will be duplicated anchors one in TOC
  ;; and one in the document body.
  ;;
  ;; Likewise, links, footnote references and regular targets are also
  ;; suppressed.
  (let* ((headlines (org-export-collect-headlines info depth scope))
	 (backend (org-export-toc-entry-backend
		      (org-export-backend-name (plist-get info :back-end)))))
    (when headlines
      (org-odt--format-toc
       (and (not scope) (org-export-translate "Table of Contents" :utf-8 info))
       (mapconcat
	(lambda (headline)
	  (let* ((entry (org-odt-format-headline--wrap
			 headline backend info 'org-odt-format-toc-headline))
		 (level (org-export-get-relative-level headline info))
		 (style (format "Contents_20_%d" level)))
	    (format "\n<text:p text:style-name=\"%s\">%s</text:p>"
		    style entry)))
	headlines "\n")
       depth))))


;;;; Document styles

(defun org-odt-add-automatic-style (object-type &optional object-props)
  "Create an automatic style of type OBJECT-TYPE with param OBJECT-PROPS.
OBJECT-PROPS is (typically) a plist created by passing
\"#+ATTR_ODT: \" option of the object in question to
`org-odt-parse-block-attributes'.

Use `org-odt-object-counters' to generate an automatic
OBJECT-NAME and STYLE-NAME.  If OBJECT-PROPS is non-nil, add a
new entry in `org-odt-automatic-styles'.  Return (OBJECT-NAME
. STYLE-NAME)."
  (cl-assert (stringp object-type))
  (let* ((object (intern object-type))
	 (seqvar object)
	 (seqno (1+ (or (plist-get org-odt-object-counters seqvar) 0)))
	 (object-name (format "%s%d" object-type seqno)) style-name)
    (setq org-odt-object-counters
	  (plist-put org-odt-object-counters seqvar seqno))
    (when object-props
      (setq style-name (format "Org%s" object-name))
      (setq org-odt-automatic-styles
	    (plist-put org-odt-automatic-styles object
		       (append (list (list style-name object-props))
			       (plist-get org-odt-automatic-styles object)))))
    (cons object-name style-name)))

;;;; Checkbox

(defun org-odt--checkbox (item)
  "Return check-box string associated to ITEM."
  (let ((checkbox (org-element-property :checkbox item)))
    (if (not checkbox) ""
      (format "<text:span text:style-name=\"%s\">%s</text:span>"
	      "OrgCode" (cl-case checkbox
			  (on "[&#x2713;] ") ; CHECK MARK
			  (off "[ ] ")
			  (trans "[-] "))))))

;;; Template

(defun org-odt--build-date-styles (fmt style)
  ;; In LibreOffice 3.4.6, there doesn't seem to be a convenient way
  ;; to modify the date fields.  A date could be modified by
  ;; offsetting in days.  That's about it.  Also, date and time may
  ;; have to be emitted as two fields - a date field and a time field
  ;; - separately.

  ;; One can add Form Controls to date and time fields so that they
  ;; can be easily modified.  But then, the exported document will
  ;; become tightly coupled with LibreOffice and may not function
  ;; properly with other OpenDocument applications.

  ;; I have a strange feeling that Date styles are a bit flaky at the
  ;; moment.

  ;; The feature is experimental.
  (when (and fmt style)
    (let* ((fmt-alist
	    '(("%A" . "<number:day-of-week number:style=\"long\"/>")
	      ("%B" . "<number:month number:textual=\"true\" number:style=\"long\"/>")
	      ("%H" . "<number:hours number:style=\"long\"/>")
	      ("%M" . "<number:minutes number:style=\"long\"/>")
	      ("%S" . "<number:seconds number:style=\"long\"/>")
	      ("%V" . "<number:week-of-year/>")
	      ("%Y" . "<number:year number:style=\"long\"/>")
	      ("%a" . "<number:day-of-week number:style=\"short\"/>")
	      ("%b" . "<number:month number:textual=\"true\" number:style=\"short\"/>")
	      ("%d" . "<number:day number:style=\"long\"/>")
	      ("%e" . "<number:day number:style=\"short\"/>")
	      ("%h" . "<number:month number:textual=\"true\" number:style=\"short\"/>")
	      ("%k" . "<number:hours number:style=\"short\"/>")
	      ("%m" . "<number:month number:style=\"long\"/>")
	      ("%p" . "<number:am-pm/>")
	      ("%y" . "<number:year number:style=\"short\"/>")))
	   (case-fold-search nil)
	   (re (mapconcat 'identity (mapcar 'car fmt-alist) "\\|"))
	   match rpl (start 0) (filler-beg 0) filler-end filler output)
      (dolist (pair
	       '(("\\(?:%[[:digit:]]*N\\)" . "") ; strip ns, us and ns
		 ("%C" . "Y")		; replace century with year
		 ("%D" . "%m/%d/%y")
		 ("%G" . "Y")	      ; year corresponding to iso week
		 ("%I" . "%H")	      ; hour on a 12-hour clock
		 ("%R" . "%H:%M")
		 ("%T" . "%H:%M:%S")
		 ("%U\\|%W" . "%V")   ; week no. starting on Sun./Mon.
		 ("%Z" . "")	      ; time zone name
		 ("%c" . "%Y-%M-%d %a %H:%M" ) ; locale's date and time format
		 ("%g" . "%y")
		 ("%X" . "%x" )		; locale's pref. time format
		 ("%j" . "")		; day of the year
		 ("%l" . "%k")		; like %I blank-padded
		 ("%s" . "") ; no. of secs since 1970-01-01 00:00:00 +0000
		 ("%n" . "<text:line-break/>")
		 ("%r" . "%I:%M:%S %p")
		 ("%t" . "<text:tab/>")
		 ("%u\\|%w" . "") ; numeric day of week - Mon (1-7), Sun(0-6)
		 ("%x" . "%Y-%M-%d %a")	; locale's pref. time format
		 ("%z" . "")		; time zone in numeric form
		 ))
	(setq fmt (replace-regexp-in-string (car pair) (cdr pair) fmt t t)))
      (while (string-match re fmt start)
	(setq match (match-string 0 fmt))
	(setq rpl (assoc-default match fmt-alist))
	(setq start (match-end 0))
	(setq filler-end (match-beginning 0))
	(setq filler (substring fmt (prog1 filler-beg
				      (setq filler-beg (match-end 0)))
				filler-end))
	(setq filler (and (not (string= filler ""))
			  (format "<number:text>%s</number:text>"
				  (org-odt--encode-plain-text filler))))
	(setq output (concat output "\n" filler "\n" rpl)))
      (setq filler (substring fmt filler-beg))
      (unless (string= filler "")
	(setq output (concat output
			     (format "\n<number:text>%s</number:text>"
				     (org-odt--encode-plain-text filler)))))
      (format "\n<number:date-style style:name=\"%s\" %s>%s\n</number:date-style>"
	      style
	      (concat " number:automatic-order=\"true\""
		      " number:format-source=\"fixed\"")
	      output ))))

(defun org-odt-template (contents info)
  "Return complete document string after ODT conversion.
CONTENTS is the transcoded contents string.  RAW-DATA is the
original parsed data.  INFO is a plist holding export options."
  ;; Write meta file.
  (let ((title (org-export-data (plist-get info :title) info))
	(subtitle (org-export-data (plist-get info :subtitle) info))
	(author (let ((author (plist-get info :author)))
		  (if (not author) "" (org-export-data author info))))
	(keywords (or (plist-get info :keywords) ""))
	(description (or (plist-get info :description) "")))
    (write-region
     (concat
      "<?xml version=\"1.0\" encoding=\"UTF-8\"?>
     <office:document-meta
         xmlns:office=\"urn:oasis:names:tc:opendocument:xmlns:office:1.0\"
         xmlns:xlink=\"http://www.w3.org/1999/xlink\"
         xmlns:dc=\"http://purl.org/dc/elements/1.1/\"
         xmlns:meta=\"urn:oasis:names:tc:opendocument:xmlns:meta:1.0\"
         xmlns:ooo=\"http://openoffice.org/2004/office\"
         office:version=\"1.2\">
       <office:meta>\n"
      (format "<dc:creator>%s</dc:creator>\n" author)
      (format "<meta:initial-creator>%s</meta:initial-creator>\n" author)
      ;; Date, if required.
      (when (plist-get info :with-date)
	;; Check if DATE is specified as an Org-timestamp.  If yes,
	;; include it as meta information.  Otherwise, just use
	;; today's date.
	(let* ((date (let ((date (plist-get info :date)))
		       (and (not (cdr date))
			    (eq (org-element-type (car date)) 'timestamp)
			    (car date)))))
	  (let ((iso-date (org-odt--format-timestamp date nil 'iso-date)))
	    (concat
	     (format "<dc:date>%s</dc:date>\n" iso-date)
	     (format "<meta:creation-date>%s</meta:creation-date>\n"
		     iso-date)))))
      (format "<meta:generator>%s</meta:generator>\n"
	      (plist-get info :creator))
      (format "<meta:keyword>%s</meta:keyword>\n" keywords)
      (format "<dc:subject>%s</dc:subject>\n" description)
      (format "<dc:title>%s</dc:title>\n" title)
      (when (org-string-nw-p subtitle)
	(format
	 "<meta:user-defined meta:name=\"subtitle\">%s</meta:user-defined>\n"
	 subtitle))
      "\n"
      "  </office:meta>\n" "</office:document-meta>")
     nil (concat org-odt-zip-dir "meta.xml"))
    ;; Add meta.xml in to manifest.
    (org-odt-create-manifest-file-entry "text/xml" "meta.xml"))

  ;; Update styles file.
  ;; Copy styles.xml.  Also dump htmlfontify styles, if there is any.
  ;; Write styles file.
  (let* ((styles-file
	  (pcase (plist-get info :odt-styles-file)
	    (`nil (expand-file-name "OrgOdtStyles.xml" org-odt-styles-dir))
	    ((and s (pred (string-match-p "\\`(.*)\\'")))
	     (condition-case nil
		 (read s)
	       (error (user-error "Invalid styles file specification: %S" s))))
	    (filename (org-strip-quotes filename)))))
    (cond
     ;; Non-availability of styles.xml is not a critical error.  For
     ;; now, throw an error.
     ((null styles-file) (error "Missing styles file"))
     ((listp styles-file)
      (let ((archive (nth 0 styles-file))
	    (members (nth 1 styles-file)))
	(org-odt--zip-extract archive members org-odt-zip-dir)
	(dolist (member members)
	  (when (org-file-image-p member)
	    (let* ((image-type (file-name-extension member))
		   (media-type (format "image/%s" image-type)))
	      (org-odt-create-manifest-file-entry media-type member))))))
     ((file-exists-p styles-file)
      (let ((styles-file-type (file-name-extension styles-file)))
	(cond
	 ((string= styles-file-type "xml")
	  (copy-file styles-file (concat org-odt-zip-dir "styles.xml") t))
	 ((member styles-file-type '("odt" "ott"))
	  (org-odt--zip-extract styles-file "styles.xml" org-odt-zip-dir)))))
     (t
      (error "Invalid specification of styles.xml file: %S"
	     (plist-get info :odt-styles-file))))

    ;; create a manifest entry for styles.xml
    (org-odt-create-manifest-file-entry "text/xml" "styles.xml")
    ;; Ensure we have write permissions to this file.
    (set-file-modes (concat org-odt-zip-dir "styles.xml") #o600)

    ;; FIXME: Who is opening an empty styles.xml before this point?
    (with-current-buffer
	(find-file-noselect (concat org-odt-zip-dir "styles.xml") t)
      (revert-buffer t t)

      ;; Write custom styles for source blocks
      ;; Save STYLES used for colorizing of source blocks.
      ;; Update styles.xml with styles that were collected as part of
      ;; `org-odt-hfy-face-to-css' callbacks.
      (let ((styles (mapconcat (lambda (style) (format " %s\n" (cddr style)))
			       hfy-user-sheet-assoc "")))
	(when styles
	  (goto-char (point-min))
	  (when (re-search-forward "</office:styles>" nil t)
	    (goto-char (match-beginning 0))
	    (insert "\n<!-- Org Htmlfontify Styles -->\n" styles "\n"))))

      ;; Update styles.xml - take care of outline numbering

      ;; Don't make automatic backup of styles.xml file. This setting
      ;; prevents the backed-up styles.xml file from being zipped in to
      ;; odt file. This is more of a hackish fix. Better alternative
      ;; would be to fix the zip command so that the output odt file
      ;; includes only the needed files and excludes any auto-generated
      ;; extra files like backups and auto-saves etc etc. Note that
      ;; currently the zip command zips up the entire temp directory so
      ;; that any auto-generated files created under the hood ends up in
      ;; the resulting odt file.
      (setq-local backup-inhibited t)

      ;; Outline numbering is retained only up to LEVEL.
      ;; To disable outline numbering pass a LEVEL of 0.

      (goto-char (point-min))
      (let ((regex
	     "<text:outline-level-style\\([^>]*\\)text:level=\"\\([^\"]*\\)\"\\([^>]*\\)>")
	    (replacement
	     "<text:outline-level-style\\1text:level=\"\\2\" style:num-format=\"\">"))
	(while (re-search-forward regex nil t)
	  (unless (let ((sec-num (plist-get info :section-numbers))
			(level (string-to-number (match-string 2))))
		    (if (wholenump sec-num) (<= level sec-num) sec-num))
	    (replace-match replacement t nil))))
      (save-buffer 0)))
  ;; Update content.xml.

  (let* ( ;; `org-display-custom-times' should be accessed right
	 ;; within the context of the Org buffer.  So obtain its
	 ;; value before moving on to temp-buffer context down below.
	 (custom-time-fmts
	  (if org-display-custom-times
	      (cons (substring (car org-time-stamp-custom-formats) 1 -1)
		    (substring (cdr org-time-stamp-custom-formats) 1 -1))
	    '("%Y-%M-%d %a" . "%Y-%M-%d %a %H:%M"))))
    (with-temp-buffer
      (insert-file-contents
       (or (plist-get info :odt-content-template-file)
	   (expand-file-name "OrgOdtContentTemplate.xml"
			     org-odt-styles-dir)))
      ;; Write automatic styles.
      ;; - Position the cursor.
      (goto-char (point-min))
      (re-search-forward "  </office:automatic-styles>" nil t)
      (goto-char (match-beginning 0))
      ;; - Dump automatic table styles.
      (cl-loop for (style-name props) in
	       (plist-get org-odt-automatic-styles 'Table) do
	       (when (setq props (or (plist-get props :rel-width) "96"))
		 (insert (format org-odt-table-style-format style-name props))))
      ;; - Dump date-styles.
      (when (plist-get info :odt-use-date-fields)
	(insert (org-odt--build-date-styles (car custom-time-fmts)
					    "OrgDate1")
		(org-odt--build-date-styles (cdr custom-time-fmts)
					    "OrgDate2")))
      ;; Update display level.
      ;; - Remove existing sequence decls.  Also position the cursor.
      (goto-char (point-min))
      (when (re-search-forward "<text:sequence-decls" nil t)
	(delete-region (match-beginning 0)
		       (re-search-forward "</text:sequence-decls>" nil nil)))
      ;; Update sequence decls according to user preference.
      (insert
       (format
	"\n<text:sequence-decls>\n%s\n</text:sequence-decls>"
	(mapconcat
	 (lambda (x)
	   (format
	    "<text:sequence-decl text:display-outline-level=\"%d\" text:name=\"%s\"/>"
	    (plist-get info :odt-display-outline-level)
	    (nth 1 x)))
	 org-odt-category-map-alist "\n")))
      ;; Position the cursor to document body.
      (goto-char (point-min))
      (re-search-forward "</office:text>" nil nil)
      (goto-char (match-beginning 0))

      ;; Preamble - Title, Author, Date etc.
      (insert
       (let* ((title (and (plist-get info :with-title)
			  (org-export-data (plist-get info :title) info)))
	      (subtitle (when title
			  (org-export-data (plist-get info :subtitle) info)))
	      (author (and (plist-get info :with-author)
			   (let ((auth (plist-get info :author)))
			     (and auth (org-export-data auth info)))))
	      (email (plist-get info :email))
	      ;; Switch on or off above vars based on user settings
	      (author (and (plist-get info :with-author) (or author email)))
	      (email (and (plist-get info :with-email) email)))
	 (concat
	  ;; Title.
	  (when (org-string-nw-p title)
	    (concat
	     (format "\n<text:p text:style-name=\"%s\">%s</text:p>\n"
		     "OrgTitle" (format "\n<text:title>%s</text:title>" title))
	     ;; Separator.
	     "\n<text:p text:style-name=\"OrgTitle\"/>\n"
	     ;; Subtitle.
	     (when (org-string-nw-p subtitle)
	       (concat
		(format "<text:p text:style-name=\"OrgSubtitle\">\n%s\n</text:p>\n"
			(concat
			 "<text:user-defined style:data-style-name=\"N0\" text:name=\"subtitle\">\n"
			 subtitle
			 "</text:user-defined>\n"))
		;; Separator.
		"<text:p text:style-name=\"OrgSubtitle\"/>\n"))))
	  (cond
	   ((and author (not email))
	    ;; Author only.
	    (concat
	     (format "\n<text:p text:style-name=\"%s\">%s</text:p>"
		     "OrgSubtitle"
		     (format "<text:initial-creator>%s</text:initial-creator>" author))
	     ;; Separator.
	     "\n<text:p text:style-name=\"OrgSubtitle\"/>"))
	   ((and author email)
	    ;; Author and E-mail.
	    (concat
	     (format
	      "\n<text:p text:style-name=\"%s\">%s</text:p>"
	      "OrgSubtitle"
	      (format
	       "<text:a xlink:type=\"simple\" xlink:href=\"%s\">%s</text:a>"
	       (concat "mailto:" email)
	       (format "<text:initial-creator>%s</text:initial-creator>" author)))
	     ;; Separator.
	     "\n<text:p text:style-name=\"OrgSubtitle\"/>")))
	  ;; Date, if required.
	  (when (plist-get info :with-date)
	    (let* ((date (plist-get info :date))
		   ;; Check if DATE is specified as a timestamp.
		   (timestamp (and (not (cdr date))
				   (eq (org-element-type (car date)) 'timestamp)
				   (car date))))
	      (when date
		(concat
		 (format "\n<text:p text:style-name=\"%s\">%s</text:p>"
			 "OrgSubtitle"
			 (if (and (plist-get info :odt-use-date-fields) timestamp)
			     (org-odt--format-timestamp (car date))
			   (org-export-data date info)))
		 ;; Separator
		 "<text:p text:style-name=\"OrgSubtitle\"/>")))))))
      ;; Table of Contents
      (let* ((with-toc (plist-get info :with-toc))
	     (depth (and with-toc (if (wholenump with-toc)
				      with-toc
				    (plist-get info :headline-levels)))))
	(when depth (insert (or (org-odt-toc depth info) ""))))
      ;; Contents.
      (insert contents)
      ;; Return contents.
      (buffer-substring-no-properties (point-min) (point-max)))))



;;; Transcode Functions

;;;; Bold

(defun org-odt-bold (_bold contents _info)
  "Transcode BOLD from Org to ODT.
CONTENTS is the text with bold markup.  INFO is a plist holding
contextual information."
  (format "<text:span text:style-name=\"%s\">%s</text:span>"
	  "Bold" contents))


;;;; Center Block

(defun org-odt-center-block (_center-block contents _info)
  "Transcode a CENTER-BLOCK element from Org to ODT.
CONTENTS holds the contents of the center block.  INFO is a plist
holding contextual information."
  contents)


;;;; Clock

(defun org-odt-clock (clock contents info)
  "Transcode a CLOCK element from Org to ODT.
CONTENTS is nil.  INFO is a plist used as a communication
channel."
  (let ((timestamp (org-element-property :value clock))
	(duration (org-element-property :duration clock)))
    (format "\n<text:p text:style-name=\"%s\">%s</text:p>"
	    (if (eq (org-element-type (org-export-get-next-element clock info))
		    'clock) "OrgClock" "OrgClockLastLine")
	    (concat
	     (format "<text:span text:style-name=\"%s\">%s</text:span>"
		     "OrgClockKeyword" org-clock-string)
	     (org-odt-timestamp timestamp contents info)
	     (and duration (format " (%s)" duration))))))


;;;; Code

(defun org-odt-code (code _contents _info)
  "Transcode a CODE object from Org to ODT.
CONTENTS is nil.  INFO is a plist used as a communication
channel."
  (format "<text:span text:style-name=\"%s\">%s</text:span>"
	  "OrgCode" (org-odt--encode-plain-text
		     (org-element-property :value code))))


;;;; Drawer

(defun org-odt-drawer (drawer contents info)
  "Transcode a DRAWER element from Org to ODT.
CONTENTS holds the contents of the block.  INFO is a plist
holding contextual information."
  (let* ((name (org-element-property :drawer-name drawer))
	 (output (funcall (plist-get info :odt-format-drawer-function)
			  name contents)))
    output))


;;;; Dynamic Block

(defun org-odt-dynamic-block (_dynamic-block contents _info)
  "Transcode a DYNAMIC-BLOCK element from Org to ODT.
CONTENTS holds the contents of the block.  INFO is a plist
holding contextual information.  See `org-export-data'."
  contents)


;;;; Entity

(defun org-odt-entity (entity _contents _info)
  "Transcode an ENTITY object from Org to ODT.
CONTENTS are the definition itself.  INFO is a plist holding
contextual information."
  (org-element-property :utf-8 entity))


;;;; Example Block

(defun org-odt-example-block (example-block _contents info)
  "Transcode a EXAMPLE-BLOCK element from Org to ODT.
CONTENTS is nil.  INFO is a plist holding contextual information."
  (org-odt-format-code example-block info))


;;;; Export Snippet

(defun org-odt-export-snippet (export-snippet _contents _info)
  "Transcode a EXPORT-SNIPPET object from Org to ODT.
CONTENTS is nil.  INFO is a plist holding contextual information."
  (when (eq (org-export-snippet-backend export-snippet) 'odt)
    (org-element-property :value export-snippet)))


;;;; Export Block

(defun org-odt-export-block (export-block _contents _info)
  "Transcode a EXPORT-BLOCK element from Org to ODT.
CONTENTS is nil.  INFO is a plist holding contextual information."
  (when (string= (org-element-property :type export-block) "ODT")
    (org-remove-indentation (org-element-property :value export-block))))


;;;; Fixed Width

(defun org-odt-fixed-width (fixed-width _contents info)
  "Transcode a FIXED-WIDTH element from Org to ODT.
CONTENTS is nil.  INFO is a plist holding contextual information."
  (org-odt-do-format-code (org-element-property :value fixed-width) info))


;;;; Footnote Definition

;; Footnote Definitions are ignored.


;;;; Footnote Reference

(defun org-odt-footnote-reference (footnote-reference _contents info)
  "Transcode a FOOTNOTE-REFERENCE element from Org to ODT.
CONTENTS is nil.  INFO is a plist holding contextual information."
  (let ((--format-footnote-definition
	 (lambda (n def)
	   (setq n (format "%d" n))
	   (let ((id (concat  "fn" n))
		 (note-class "footnote"))
	     (format
	      "<text:note text:id=\"%s\" text:note-class=\"%s\">%s</text:note>"
	      id note-class
	      (concat
	       (format "<text:note-citation>%s</text:note-citation>" n)
	       (format "<text:note-body>%s</text:note-body>" def))))))
	(--format-footnote-reference
	 (lambda (n)
	   (setq n (format "%d" n))
	   (let ((note-class "footnote")
		 (ref-format "text")
		 (ref-name (concat "fn" n)))
	     (format
	      "<text:span text:style-name=\"%s\">%s</text:span>"
	      "OrgSuperscript"
	      (format "<text:note-ref text:note-class=\"%s\" text:reference-format=\"%s\" text:ref-name=\"%s\">%s</text:note-ref>"
		      note-class ref-format ref-name n))))))
    (concat
     ;; Insert separator between two footnotes in a row.
     (let ((prev (org-export-get-previous-element footnote-reference info)))
       (and (eq (org-element-type prev) 'footnote-reference)
	    (format "<text:span text:style-name=\"%s\">%s</text:span>"
		    "OrgSuperscript" ",")))
     ;; Transcode footnote reference.
     (let ((n (org-export-get-footnote-number footnote-reference info nil t)))
       (cond
	((not
	  (org-export-footnote-first-reference-p footnote-reference info nil t))
	 (funcall --format-footnote-reference n))
	(t
	 (let* ((raw (org-export-get-footnote-definition
		      footnote-reference info))
		(def
		 (let ((def (org-trim
			     (org-export-data-with-backend
			      raw
			      (org-export-create-backend
			       :parent 'odt
			       :transcoders
			       '((paragraph . (lambda (p c i)
						(org-odt--format-paragraph
						 p c i
						 "Footnote"
						 "OrgFootnoteCenter"
						 "OrgFootnoteQuotations")))))
			      info))))
		   ;; Inline definitions are secondary strings.  We
		   ;; need to wrap them within a paragraph.
		   (if (eq (org-element-class (car (org-element-contents raw)))
			   'element)
		       def
		     (format
		      "\n<text:p text:style-name=\"Footnote\">%s</text:p>"
		      def)))))
	   (funcall --format-footnote-definition n def))))))))


;;;; Headline

(defun org-odt-format-headline--wrap (headline backend info
					       &optional format-function
					       &rest extra-keys)
  "Transcode a HEADLINE element using BACKEND.
INFO is a plist holding contextual information."
  (setq backend (or backend (plist-get info :back-end)))
  (let* ((level (+ (org-export-get-relative-level headline info)))
	 (headline-number (org-export-get-headline-number headline info))
	 (section-number (and (org-export-numbered-headline-p headline info)
			      (mapconcat 'number-to-string
					 headline-number ".")))
	 (todo (and (plist-get info :with-todo-keywords)
		    (let ((todo (org-element-property :todo-keyword headline)))
		      (and todo
			   (org-export-data-with-backend todo backend info)))))
	 (todo-type (and todo (org-element-property :todo-type headline)))
	 (priority (and (plist-get info :with-priority)
			(org-element-property :priority headline)))
	 (text (org-export-data-with-backend
		(org-element-property :title headline) backend info))
	 (tags (and (plist-get info :with-tags)
		    (org-export-get-tags headline info)))
	 (headline-label (org-export-get-reference headline info))
	 (format-function
	  (if (functionp format-function) format-function
	    (cl-function
	     (lambda (todo todo-type priority text tags
		      &key _level _section-number _headline-label
		      &allow-other-keys)
	       (funcall (plist-get info :odt-format-headline-function)
			todo todo-type priority text tags))))))
    (apply format-function
	   todo todo-type priority text tags
	   :headline-label headline-label
	   :level level
	   :section-number section-number extra-keys)))

(defun org-odt-headline (headline contents info)
  "Transcode a HEADLINE element from Org to ODT.
CONTENTS holds the contents of the headline.  INFO is a plist
holding contextual information."
  ;; Case 1: This is a footnote section: ignore it.
  (unless (org-element-property :footnote-section-p headline)
    (let* ((full-text (org-odt-format-headline--wrap headline nil info))
	   ;; Get level relative to current parsed data.
	   (level (org-export-get-relative-level headline info))
	   (numbered (org-export-numbered-headline-p headline info))
	   ;; Get canonical label for the headline.
	   (id (org-export-get-reference headline info))
	   ;; Extra targets.
	   (extra-targets
	    (let ((id (org-element-property :ID headline)))
	      (if id (org-odt--target "" (concat "ID-" id)) "")))
	   ;; Title.
	   (anchored-title (org-odt--target full-text id)))
      (cond
       ;; Case 2. This is a deep sub-tree: export it as a list item.
       ;;         Also export as items headlines for which no section
       ;;         format has been found.
       ((org-export-low-level-p headline info)
	;; Build the real contents of the sub-tree.
	(concat
	 (and (org-export-first-sibling-p headline info)
	      (format "\n<text:list text:style-name=\"%s\" %s>"
		      ;; Choose style based on list type.
		      (if numbered "OrgNumberedList" "OrgBulletedList")
		      ;; If top-level list, re-start numbering.  Otherwise,
		      ;; continue numbering.
		      (format "text:continue-numbering=\"%s\""
			      (let* ((parent (org-export-get-parent-headline
					      headline)))
				(if (and parent
					 (org-export-low-level-p parent info))
				    "true" "false")))))
	 (let ((headline-has-table-p
		(let ((section (assq 'section (org-element-contents headline))))
		  (assq 'table (and section (org-element-contents section))))))
	   (format "\n<text:list-item>\n%s\n%s"
		   (concat
		    (format "\n<text:p text:style-name=\"%s\">%s</text:p>"
			    "Text_20_body"
			    (concat extra-targets anchored-title))
		    contents)
		   (if headline-has-table-p
		       "</text:list-header>"
		     "</text:list-item>")))
	 (and (org-export-last-sibling-p headline info)
	      "</text:list>")))
       ;; Case 3. Standard headline.  Export it as a section.
       (t
	(concat
	 (format
	  "\n<text:h text:style-name=\"%s\" text:outline-level=\"%s\" text:is-list-header=\"%s\">%s</text:h>"
	  (format "Heading_20_%s%s"
		  level (if numbered "" "_unnumbered"))
	  level
	  (if numbered "false" "true")
	  (concat extra-targets anchored-title))
	 contents))))))

(defun org-odt-format-headline-default-function
  (todo todo-type priority text tags)
  "Default format function for a headline.
See `org-odt-format-headline-function' for details."
  (concat
   ;; Todo.
   (when todo
     (let ((style (if (eq todo-type 'done) "OrgDone" "OrgTodo")))
       (format "<text:span text:style-name=\"%s\">%s</text:span> " style todo)))
   (when priority
     (let* ((style (format "OrgPriority-%c" priority))
	    (priority (format "[#%c]" priority)))
       (format "<text:span text:style-name=\"%s\">%s</text:span> "
	       style priority)))
   ;; Title.
   text
   ;; Tags.
   (when tags
     (concat
      "<text:tab/>"
      (format "<text:span text:style-name=\"%s\">[%s]</text:span>"
	      "OrgTags" (mapconcat
			 (lambda (tag)
			   (format
			    "<text:span text:style-name=\"%s\">%s</text:span>"
			    "OrgTag" tag)) tags " : "))))))


;;;; Horizontal Rule

(defun org-odt-horizontal-rule (_horizontal-rule _contents _info)
  "Transcode an HORIZONTAL-RULE  object from Org to ODT.
CONTENTS is nil.  INFO is a plist holding contextual information."
  (format "\n<text:p text:style-name=\"%s\">%s</text:p>"
	  "Horizontal_20_Line" ""))


;;;; Inline Babel Call

;; Inline Babel Calls are ignored.


;;;; Inline Src Block

(defun org-odt--find-verb-separator (s)
  "Return a character not used in string S.
This is used to choose a separator for constructs like \\verb."
  (let ((ll "~,./?;':\"|!@#%^&-_=+abcdefghijklmnopqrstuvwxyzABCDEFGHIJKLMNOPQRSTUVWXYZ<>()[]{}"))
    (cl-loop for c across ll
	     when (not (string-match (regexp-quote (char-to-string c)) s))
	     return (char-to-string c))))

(defun org-odt-inline-src-block (_inline-src-block _contents _info)
  "Transcode an INLINE-SRC-BLOCK element from Org to ODT.
CONTENTS holds the contents of the item.  INFO is a plist holding
contextual information."
  (error "FIXME"))


;;;; Inlinetask

(defun org-odt-inlinetask (inlinetask contents info)
  "Transcode an INLINETASK element from Org to ODT.
CONTENTS holds the contents of the block.  INFO is a plist
holding contextual information."
  (let* ((todo
	  (and (plist-get info :with-todo-keywords)
	       (let ((todo (org-element-property :todo-keyword inlinetask)))
		 (and todo (org-export-data todo info)))))
	 (todo-type (and todo (org-element-property :todo-type inlinetask)))
	 (priority (and (plist-get info :with-priority)
			(org-element-property :priority inlinetask)))
	 (text (org-export-data (org-element-property :title inlinetask) info))
	 (tags (and (plist-get info :with-tags)
		    (org-export-get-tags inlinetask info))))
    (funcall (plist-get info :odt-format-inlinetask-function)
	     todo todo-type priority text tags contents)))

(defun org-odt-format-inlinetask-default-function
  (todo todo-type priority name tags contents)
  "Default format function for inlinetasks.
See `org-odt-format-inlinetask-function' for details."
  (format "\n<text:p text:style-name=\"%s\">%s</text:p>"
	  "Text_20_body"
	  (org-odt--textbox
	   (concat
	    (format "\n<text:p text:style-name=\"%s\">%s</text:p>"
		    "OrgInlineTaskHeading"
		    (org-odt-format-headline-default-function
		     todo todo-type priority name tags))
	    contents)
	   nil nil "OrgInlineTaskFrame" " style:rel-width=\"100%\"")))

;;;; Italic

(defun org-odt-italic (_italic contents _info)
  "Transcode ITALIC from Org to ODT.
CONTENTS is the text with italic markup.  INFO is a plist holding
contextual information."
  (format "<text:span text:style-name=\"%s\">%s</text:span>"
	  "Emphasis" contents))


;;;; Item

(defun org-odt-item (item contents info)
  "Transcode an ITEM element from Org to ODT.
CONTENTS holds the contents of the item.  INFO is a plist holding
contextual information."
  (let* ((plain-list (org-export-get-parent item))
	 (count (org-element-property :counter item))
	 (type (org-element-property :type plain-list)))
    (unless (memq type '(ordered unordered descriptive-1 descriptive-2))
      (error "Unknown list type: %S" type))
    (format "\n<text:list-item%s>\n%s\n%s"
	    (if count (format " text:start-value=\"%s\"" count) "")
	    contents
	    (if (org-element-map item 'table #'identity info 'first-match)
		"</text:list-header>"
	      "</text:list-item>"))))

;;;; Keyword

(defun org-odt-keyword (keyword _contents info)
  "Transcode a KEYWORD element from Org to ODT.
CONTENTS is nil.  INFO is a plist holding contextual
information."
  (let ((key (org-element-property :key keyword))
	(value (org-element-property :value keyword)))
    (cond
     ((string= key "ODT") value)
     ((string= key "INDEX")
      ;; FIXME
      (ignore))
     ((string= key "TOC")
      (let ((case-fold-search t))
	(cond
	 ((string-match-p "\\<headlines\\>" value)
	  (let ((depth (or (and (string-match "\\<[0-9]+\\>" value)
				(string-to-number (match-string 0 value)))
			   (plist-get info :headline-levels)))
		(scope
		 (cond
		  ((string-match ":target +\\(\".+?\"\\|\\S-+\\)" value) ;link
		   (org-export-resolve-link
		    (org-strip-quotes (match-string 1 value)) info))
		  ((string-match-p "\\<local\\>" value) keyword)))) ;local
	    (org-odt-toc depth info scope)))
	 ((string-match-p "tables\\|figures\\|listings" value)
	  ;; FIXME
	  (ignore))))))))


;;;; Latex Environment


;; (eval-after-load 'ox-odt '(ad-deactivate 'org-format-latex-as-mathml))
;; (defadvice org-format-latex-as-mathml	; FIXME
;;   (after org-odt-protect-latex-fragment activate)
;;   "Encode LaTeX fragment as XML.
;; Do this when translation to MathML fails."
;;   (unless (> (length ad-return-value) 0)
;;     (setq ad-return-value (org-odt--encode-plain-text (ad-get-arg 0)))))

(defun org-odt-latex-environment (latex-environment _contents info)
  "Transcode a LATEX-ENVIRONMENT element from Org to ODT.
CONTENTS is nil.  INFO is a plist holding contextual information."
  (let* ((latex-frag (org-remove-indentation
		      (org-element-property :value latex-environment))))
    (org-odt-do-format-code latex-frag info)))


;;;; Latex Fragment

;; (when latex-frag			; FIXME
;; 	(setq href (propertize href :title "LaTeX Fragment"
;; 				   :description latex-frag)))
;; handle verbatim
;; provide descriptions

(defun org-odt-latex-fragment (latex-fragment _contents _info)
  "Transcode a LATEX-FRAGMENT object from Org to ODT.
CONTENTS is nil.  INFO is a plist holding contextual information."
  (let ((latex-frag (org-element-property :value latex-fragment)))
    (format "<text:span text:style-name=\"%s\">%s</text:span>"
	    "OrgCode" (org-odt--encode-plain-text latex-frag t))))


;;;; Line Break

(defun org-odt-line-break (_line-break _contents _info)
  "Transcode a LINE-BREAK object from Org to ODT.
CONTENTS is nil.  INFO is a plist holding contextual information."
  "<text:line-break/>")


;;;; Link

;;;; Links :: Label references

(defun org-odt--enumerate (element info &optional predicate n)
  (when predicate (cl-assert (funcall predicate element info)))
  (let* ((--numbered-parent-headline-at-<=-n
	  (lambda (element n info)
	    (cl-loop for x in (org-element-lineage element)
		     thereis (and (eq (org-element-type x) 'headline)
				  (<= (org-export-get-relative-level x info) n)
				  (org-export-numbered-headline-p x info)
				  x))))
	 (--enumerate
	  (lambda (element scope info &optional predicate)
	    (let ((counter 0))
	      (org-element-map (or scope (plist-get info :parse-tree))
		  (org-element-type element)
		(lambda (el)
		  (and (or (not predicate) (funcall predicate el info))
		       (cl-incf counter)
		       (eq element el)
		       counter))
		info 'first-match))))
	 (scope (funcall --numbered-parent-headline-at-<=-n
			 element
			 (or n (plist-get info :odt-display-outline-level))
			 info))
	 (ordinal (funcall --enumerate element scope info predicate))
	 (tag
	  (concat
	   ;; Section number.
	   (and scope
		(mapconcat 'number-to-string
			   (org-export-get-headline-number scope info) "."))
	   ;; Separator.
	   (and scope ".")
	   ;; Ordinal.
	   (number-to-string ordinal))))
    tag))

(defun org-odt-format-label (element info op)
  "Return a label for ELEMENT.

ELEMENT is a `link', `table', `src-block' or `paragraph' type
element.  INFO is a plist used as a communication channel.  OP is
either `definition' or `reference', depending on the purpose of
the generated string.

Return value is a string if OP is set to `reference' or a cons
cell like CAPTION . SHORT-CAPTION) where CAPTION and
SHORT-CAPTION are strings."
  (cl-assert (memq (org-element-type element) '(link table src-block paragraph)))
  (let* ((element-or-parent
	  (cl-case (org-element-type element)
	    (link (org-export-get-parent-element element))
	    (t element)))
	 ;; Get label and caption.
	 (label (and (or (org-element-property :name element)
			 (org-element-property :name element-or-parent))
		     (org-export-get-reference element-or-parent info)))
	 (caption (let ((c (org-export-get-caption element-or-parent)))
		    (and c (org-export-data c info))))
	 ;; FIXME: We don't use short-caption for now
	 (short-caption nil))
    (when (or label caption)
      (let* ((default-category
	       (cl-case (org-element-type element)
		 (table "__Table__")
		 (src-block "__Listing__")
		 ((link paragraph)
		  (cond
		   ((org-odt--enumerable-latex-image-p element info)
		    "__DvipngImage__")
		   ((org-odt--enumerable-image-p element info)
		    "__Figure__")
		   ((org-odt--enumerable-formula-p element info)
		    "__MathFormula__")
		   (t (error "Don't know how to format label for link: %S"
			     element))))
		 (t (error "Don't know how to format label for element type: %s"
			   (org-element-type element)))))
	     seqno)
	(cl-assert default-category)
	(pcase-let
	    ((`(,counter ,label-style ,category ,predicate)
	      (assoc-default default-category org-odt-category-map-alist)))
	  ;; Compute sequence number of the element.
	  (setq seqno (org-odt--enumerate element info predicate))
	  ;; Localize category string.
	  (setq category (org-export-translate category :utf-8 info))
	  (cl-case op
	    ;; Case 1: Handle Label definition.
	    (definition
	      (cons
	       (concat
		;; Sneak in a bookmark.  The bookmark is used when the
		;; labeled element is referenced with a link that
		;; provides its own description.
		(format "\n<text:bookmark text:name=\"%s\"/>" label)
		;; Label definition: Typically formatted as below:
		;;     CATEGORY SEQ-NO: LONG CAPTION
		;; with translation for correct punctuation.
		(format-spec
		 (org-export-translate
		  (cadr (assoc-string label-style org-odt-label-styles t))
		  :utf-8 info)
		 `((?e . ,category)
		   (?n . ,(format
			   "<text:sequence text:ref-name=\"%s\" text:name=\"%s\" text:formula=\"ooow:%s+1\" style:num-format=\"1\">%s</text:sequence>"
			   label counter counter seqno))
		   (?c . ,(or caption "")))))
	       short-caption))
	    ;; Case 2: Handle Label reference.
	    (reference
	     (let* ((fmt (cddr (assoc-string label-style org-odt-label-styles t)))
		    (fmt1 (car fmt))
		    (fmt2 (cadr fmt)))
	       (format "<text:sequence-ref text:reference-format=\"%s\" text:ref-name=\"%s\">%s</text:sequence-ref>"
		       fmt1
		       label
		       (format-spec fmt2 `((?e . ,category) (?n . ,seqno))))))
	    (t (error "Unknown %S on label" op))))))))


;;;; Links :: Inline Images

(defun org-odt--copy-image-file (path)
  "Return the internal name of the file"
  (let* ((image-type (file-name-extension path))
	 (media-type (format "image/%s" image-type))
	 (target-dir "Images/")
	 (target-file
	  (format "%s%04d.%s" target-dir
		  (cl-incf org-odt-embedded-images-count) image-type)))
    (message "Embedding %s as %s..."
	     (substring-no-properties path) target-file)

    (when (= 1 org-odt-embedded-images-count)
      (make-directory (concat org-odt-zip-dir target-dir))
      (org-odt-create-manifest-file-entry "" target-dir))

    (copy-file path (concat org-odt-zip-dir target-file) 'overwrite)
    (org-odt-create-manifest-file-entry media-type target-file)
    target-file))

;; For --without-x builds.
(declare-function clear-image-cache "image.c" (&optional filter))
(declare-function image-size "image.c" (spec &optional pixels frame))

(defun org-odt--image-size
  (file info &optional user-width user-height scale dpi embed-as)
  (let* ((--pixels-to-cms
	  (function (lambda (pixels dpi)
		      (let ((cms-per-inch 2.54)
			    (inches (/ pixels dpi)))
			(* cms-per-inch inches)))))
	 (--size-in-cms
	  (function
	   (lambda (size-in-pixels dpi)
	     (and size-in-pixels
		  (cons (funcall --pixels-to-cms (car size-in-pixels) dpi)
			(funcall --pixels-to-cms (cdr size-in-pixels) dpi))))))
	 (dpi (or dpi (plist-get info :odt-pixels-per-inch)))
	 (anchor-type (or embed-as "paragraph"))
	 (user-width (and (not scale) user-width))
	 (user-height (and (not scale) user-height))
	 (size
	  (and
	   (not (and user-height user-width))
	   (or
	    ;; Use Imagemagick.
	    (and (executable-find "identify")
		 (let ((size-in-pixels
			(let ((dim (shell-command-to-string
				    (format "identify -format \"%%w:%%h\" \"%s\""
					    file))))
			  (when (string-match "\\([0-9]+\\):\\([0-9]+\\)" dim)
			    (cons (string-to-number (match-string 1 dim))
				  (string-to-number (match-string 2 dim)))))))
		   (funcall --size-in-cms size-in-pixels dpi)))
	    ;; Use Emacs.
	    (let ((size-in-pixels
		   (ignore-errors	; Emacs could be in batch mode
		     (clear-image-cache)
		     (image-size (create-image file) 'pixels))))
	      (funcall --size-in-cms size-in-pixels dpi))
	    ;; Use hard-coded values.
	    (cdr (assoc-string anchor-type
			       org-odt-default-image-sizes-alist))
	    ;; Error out.
	    (error "Cannot determine image size, aborting"))))
	 (width (car size)) (height (cdr size)))
    (cond
     (scale
      (setq width (* width scale) height (* height scale)))
     ((and user-height user-width)
      (setq width user-width height user-height))
     (user-height
      (setq width (* user-height (/ width height)) height user-height))
     (user-width
      (setq height (* user-width (/ height width)) width user-width))
     (t (ignore)))
    ;; ensure that an embedded image fits comfortably within a page
    (let ((max-width (car org-odt-max-image-size))
	  (max-height (cdr org-odt-max-image-size)))
      (when (or (> width max-width) (> height max-height))
	(let* ((scale1 (/ max-width width))
	       (scale2 (/ max-height height))
	       (scale (min scale1 scale2)))
	  (setq width (* scale width) height (* scale height)))))
    (cons width height)))

(defun org-odt-link--inline-image (element info)
  "Return ODT code for an inline image.
LINK is the link pointing to the inline image.  INFO is a plist
used as a communication channel."
  (cl-assert (eq (org-element-type element) 'link))
  (let* ((src (let* ((type (org-element-property :type element))
		     (raw-path (org-element-property :path element)))
		(cond ((member type '("http" "https"))
		       (concat type ":" raw-path))
		      ((file-name-absolute-p raw-path)
		       (expand-file-name raw-path))
		      (t raw-path))))
	 (src-expanded (if (file-name-absolute-p src) src
			 (expand-file-name src (file-name-directory
						(plist-get info :input-file)))))
	 (href (format
		"\n<draw:image xlink:href=\"%s\" xlink:type=\"simple\" xlink:show=\"embed\" xlink:actuate=\"onLoad\"/>"
		(org-odt--copy-image-file src-expanded)))
	 ;; Extract attributes from #+ATTR_ODT line.
	 (attr-from (cl-case (org-element-type element)
		      (link (org-export-get-parent-element element))
		      (t element)))
	 ;; Convert attributes to a plist.
	 (attr-plist (org-export-read-attribute :attr_odt attr-from))
	 ;; Handle `:anchor', `:style' and `:attributes' properties.
	 (user-frame-anchor
	  (car (assoc-string (plist-get attr-plist :anchor)
			     '(("as-char") ("paragraph") ("page")) t)))
	 (user-frame-style
	  (and user-frame-anchor (plist-get attr-plist :style)))
	 (user-frame-attrs
	  (and user-frame-anchor (plist-get attr-plist :attributes)))
	 (user-frame-params
	  (list user-frame-style user-frame-attrs user-frame-anchor))
	 ;; (embed-as (or embed-as user-frame-anchor "paragraph"))
	 ;;
	 ;; Handle `:width', `:height' and `:scale' properties.  Read
	 ;; them as numbers since we need them for computations.
	 (size (org-odt--image-size
		src-expanded info
		(let ((width (plist-get attr-plist :width)))
		  (and width (read width)))
		(let ((length (plist-get attr-plist :length)))
		  (and length (read length)))
		(let ((scale (plist-get attr-plist :scale)))
		  (and scale (read scale)))
		nil			; embed-as
		"paragraph"		; FIXME
		))
	 (width (car size)) (height (cdr size))
	 (standalone-link-p (org-odt--standalone-link-p element info))
	 (embed-as (if standalone-link-p "paragraph" "as-char"))
	 (captions (org-odt-format-label element info 'definition))
	 (caption (car captions))
	 (entity (concat (and caption "Captioned") embed-as "Image"))
	 ;; Check if this link was created by LaTeX-to-PNG converter.
	 (replaces (org-element-property
		    :replaces (if (not standalone-link-p) element
				(org-export-get-parent-element element))))
	 ;; If yes, note down the type of the element - LaTeX Fragment
	 ;; or LaTeX environment.  It will go in to frame title.
	 (title (and replaces (capitalize
			       (symbol-name (org-element-type replaces)))))

	 ;; If yes, note down its contents.  It will go in to frame
	 ;; description.  This quite useful for debugging.
	 (desc (and replaces (org-element-property :value replaces))))
    (org-odt--render-image/formula entity href width height
				   captions user-frame-params title desc)))


;;;; Links :: Math formula

(defun org-odt-link--inline-formula (element info)
  (let* ((src (let ((raw-path (org-element-property :path element)))
		(cond
		 ((file-name-absolute-p raw-path)
		  (expand-file-name raw-path))
		 (t raw-path))))
	 (src-expanded (if (file-name-absolute-p src) src
			 (expand-file-name src (file-name-directory
						(plist-get info :input-file)))))
	 (href
	  (format
	   "\n<draw:object %s xlink:href=\"%s\" xlink:type=\"simple\"/>"
	   " xlink:show=\"embed\" xlink:actuate=\"onLoad\""
	   (file-name-directory (org-odt--copy-formula-file src-expanded))))
	 (standalone-link-p (org-odt--standalone-link-p element info))
	 (embed-as (if standalone-link-p 'paragraph 'character))
	 (captions (org-odt-format-label element info 'definition))
	 ;; Check if this link was created by LaTeX-to-MathML
	 ;; converter.
	 (replaces (org-element-property
		    :replaces (if (not standalone-link-p) element
				(org-export-get-parent-element element))))
	 ;; If yes, note down the type of the element - LaTeX Fragment
	 ;; or LaTeX environment.  It will go in to frame title.
	 (title (and replaces (capitalize
			       (symbol-name (org-element-type replaces)))))

	 ;; If yes, note down its contents.  It will go in to frame
	 ;; description.  This quite useful for debugging.
	 (desc (and replaces (org-element-property :value replaces)))
	 width height)
    (cond
     ((eq embed-as 'character)
      (org-odt--render-image/formula "InlineFormula" href width height
				     nil nil title desc))
     (t
      (let* ((equation (org-odt--render-image/formula
			"CaptionedDisplayFormula" href width height
			captions nil title desc))
	     (label
	      (let* ((org-odt-category-map-alist
		      '(("__MathFormula__" "Text" "math-label" "Equation"
			 org-odt--enumerable-formula-p))))
		(car (org-odt-format-label element info 'definition)))))
	(concat equation "<text:tab/>" label))))))

(defun org-odt--copy-formula-file (src-file)
  "Return the internal name of the file"
  (let* ((target-dir (format "Formula-%04d/"
			     (cl-incf org-odt-embedded-formulas-count)))
	 (target-file (concat target-dir "content.xml")))
    ;; Create a directory for holding formula file.  Also enter it in
    ;; to manifest.
    (make-directory (concat org-odt-zip-dir target-dir))
    (org-odt-create-manifest-file-entry
     "application/vnd.oasis.opendocument.formula" target-dir "1.2")
    ;; Copy over the formula file from user directory to zip
    ;; directory.
    (message "Embedding %s as %s..." src-file target-file)
    (let ((ext (file-name-extension src-file)))
      (cond
       ;; Case 1: Mathml.
       ((member ext '("mathml" "mml"))
	(copy-file src-file (concat org-odt-zip-dir target-file) 'overwrite))
       ;; Case 2: OpenDocument formula.
       ((string= ext "odf")
	(org-odt--zip-extract src-file "content.xml"
				(concat org-odt-zip-dir target-dir)))
       (t (error "%s is not a formula file" src-file))))
    ;; Enter the formula file in to manifest.
    (org-odt-create-manifest-file-entry "text/xml" target-file)
    target-file))

;;;; Targets

(defun org-odt--render-image/formula (cfg-key href width height &optional
					      captions user-frame-params
					      &rest title-and-desc)
  (let* ((frame-cfg-alist
	  ;; Each element of this alist is of the form (CFG-HANDLE
	  ;; INNER-FRAME-PARAMS OUTER-FRAME-PARAMS).

	  ;; CFG-HANDLE is the key to the alist.

	  ;; INNER-FRAME-PARAMS and OUTER-FRAME-PARAMS specify the
	  ;; frame params for INNER-FRAME and OUTER-FRAME
	  ;; respectively.  See below.

	  ;; Configurations that are meant to be applied to
	  ;; non-captioned image/formula specifies no
	  ;; OUTER-FRAME-PARAMS.

	  ;; TERMINOLOGY
	  ;; ===========
	  ;; INNER-FRAME :: Frame that directly surrounds an
	  ;;                image/formula.

	  ;; OUTER-FRAME :: Frame that encloses the INNER-FRAME.  This
	  ;;                frame also contains the caption, if any.

	  ;; FRAME-PARAMS :: List of the form (FRAME-STYLE-NAME
	  ;;                 FRAME-ATTRIBUTES FRAME-ANCHOR).  Note
	  ;;                 that these are the last three arguments
	  ;;                 to `org-odt--frame'.

	  ;; Note that an un-captioned image/formula requires just an
	  ;; INNER-FRAME, while a captioned image/formula requires
	  ;; both an INNER and an OUTER-FRAME.
	  '(("As-CharImage" ("OrgInlineImage" nil "as-char"))
	    ("ParagraphImage" ("OrgDisplayImage" nil "paragraph"))
	    ("PageImage" ("OrgPageImage" nil "page"))
	    ("CaptionedAs-CharImage"
	     ("OrgCaptionedImage"
	      " style:rel-width=\"100%\" style:rel-height=\"scale\"" "paragraph")
	     ("OrgInlineImage" nil "as-char"))
	    ("CaptionedParagraphImage"
	     ("OrgCaptionedImage"
	      " style:rel-width=\"100%\" style:rel-height=\"scale\"" "paragraph")
	     ("OrgImageCaptionFrame" nil "paragraph"))
	    ("CaptionedPageImage"
	     ("OrgCaptionedImage"
	      " style:rel-width=\"100%\" style:rel-height=\"scale\"" "paragraph")
	     ("OrgPageImageCaptionFrame" nil "page"))
	    ("InlineFormula" ("OrgInlineFormula" nil "as-char"))
	    ("DisplayFormula" ("OrgDisplayFormula" nil "as-char"))
	    ("CaptionedDisplayFormula"
	     ("OrgCaptionedFormula" nil "paragraph")
	     ("OrgFormulaCaptionFrame" nil "paragraph"))))
	 (caption (car captions)) (short-caption (cdr captions))
	 ;; Retrieve inner and outer frame params, from configuration.
	 (frame-cfg (assoc-string cfg-key frame-cfg-alist t))
	 (inner (nth 1 frame-cfg))
	 (outer (nth 2 frame-cfg))
	 ;; User-specified frame params (from #+ATTR_ODT spec)
	 (user user-frame-params)
	 (--merge-frame-params (function
				(lambda (default user)
				  "Merge default and user frame params."
				  (if (not user) default
				    (cl-assert (= (length default) 3))
				    (cl-assert (= (length user) 3))
				    (cl-loop for u in user
					     for d in default
					     collect (or u d)))))))
    (cond
     ;; Case 1: Image/Formula has no caption.
     ;;         There is only one frame, one that surrounds the image
     ;;         or formula.
     ((not caption)
      ;; Merge user frame params with that from configuration.
      (setq inner (funcall --merge-frame-params inner user))
      (apply 'org-odt--frame href width height
	     (append inner title-and-desc)))
     ;; Case 2: Image/Formula is captioned or labeled.
     ;;         There are two frames: The inner one surrounds the
     ;;         image or formula.  The outer one contains the
     ;;         caption/sequence number.
     (t
      ;; Merge user frame params with outer frame params.
      (setq outer (funcall --merge-frame-params outer user))
      ;; Short caption, if specified, goes as part of inner frame.
      (setq inner (let ((frame-params (copy-sequence inner)))
		    (setcar (cdr frame-params)
			    (concat
			     (cadr frame-params)
			     (when short-caption
			       (format " draw:name=\"%s\" " short-caption))))
		    frame-params))
      (apply 'org-odt--textbox
	     (format "\n<text:p text:style-name=\"%s\">%s</text:p>"
		     "Illustration"
		     (concat
		      (apply 'org-odt--frame href width height
			     (append inner title-and-desc))
		      caption))
	     width height outer)))))

(defun org-odt--enumerable-p (element _info)
  ;; Element should have a caption or label.
  (or (org-element-property :caption element)
      (org-element-property :name element)))

(defun org-odt--enumerable-image-p (element info)
  (org-odt--standalone-link-p
   element info
   ;; Paragraph should have a caption or label.  It SHOULD NOT be a
   ;; replacement element. (i.e., It SHOULD NOT be a result of LaTeX
   ;; processing.)
   (lambda (p)
     (and (not (org-element-property :replaces p))
	  (or (org-element-property :caption p)
	      (org-element-property :name p))))
   ;; Link should point to an image file.
   (lambda (l)
     (cl-assert (eq (org-element-type l) 'link))
     (org-export-inline-image-p l (plist-get info :odt-inline-image-rules)))))

(defun org-odt--enumerable-latex-image-p (element info)
  (org-odt--standalone-link-p
   element info
   ;; Paragraph should have a caption or label.  It SHOULD also be a
   ;; replacement element. (i.e., It SHOULD be a result of LaTeX
   ;; processing.)
   (lambda (p)
     (and (org-element-property :replaces p)
	  (or (org-element-property :caption p)
	      (org-element-property :name p))))
   ;; Link should point to an image file.
   (lambda (l)
     (cl-assert (eq (org-element-type l) 'link))
     (org-export-inline-image-p l (plist-get info :odt-inline-image-rules)))))

(defun org-odt--enumerable-formula-p (element info)
  (org-odt--standalone-link-p
   element info
   ;; Paragraph should have a caption or label.
   (lambda (p)
     (or (org-element-property :caption p)
	 (org-element-property :name p)))
   ;; Link should point to a MathML or ODF file.
   (lambda (l)
     (cl-assert (eq (org-element-type l) 'link))
     (org-export-inline-image-p l (plist-get info :odt-inline-formula-rules)))))

(defun org-odt--standalone-link-p (element _info &optional
					   paragraph-predicate
					   link-predicate)
  "Test if ELEMENT is a standalone link for the purpose ODT export.
INFO is a plist holding contextual information.

Return non-nil, if ELEMENT is of type paragraph satisfying
PARAGRAPH-PREDICATE and its sole content, save for whitespaces,
is a link that satisfies LINK-PREDICATE.

Return non-nil, if ELEMENT is of type link satisfying
LINK-PREDICATE and its containing paragraph satisfies
PARAGRAPH-PREDICATE in addition to having no other content save for
leading and trailing whitespaces.

Return nil, otherwise."
  (let ((p (cl-case (org-element-type element)
	     (paragraph element)
	     (link (and (or (not link-predicate)
			    (funcall link-predicate element))
			(org-export-get-parent element)))
	     (t nil))))
    (when (and p (eq (org-element-type p) 'paragraph))
      (when (or (not paragraph-predicate)
		(funcall paragraph-predicate p))
	(let ((contents (org-element-contents p)))
	  (cl-loop for x in contents
		   with inline-image-count = 0
		   always (cl-case (org-element-type x)
			    (plain-text
			     (not (org-string-nw-p x)))
			    (link
			     (and (or (not link-predicate)
				      (funcall link-predicate x))
				  (= (cl-incf inline-image-count) 1)))
			    (t nil))))))))

(defun org-odt-link--infer-description (destination info)
  ;; DESTINATION is a headline or an element (like paragraph,
  ;; verse-block etc) to which a "#+NAME: label" can be attached.

  ;; Note that labels that are attached to captioned entities - inline
  ;; images, math formulae and tables - get resolved as part of
  ;; `org-odt-format-label' and `org-odt--enumerate'.

  ;; Create a cross-reference to DESTINATION but make best-efforts to
  ;; create a *meaningful* description.  Check item numbers, section
  ;; number and section title in that order.

  ;; NOTE: Counterpart of `org-export-get-ordinal'.
  ;; FIXME: Handle footnote-definition footnote-reference?
  (let* ((genealogy (org-element-lineage destination))
	 (data (reverse genealogy))
	 (label (let ((type (org-element-type destination)))
		  (if (memq type '(headline target))
		      (org-export-get-reference destination info)
		    (error "FIXME: Unable to resolve %S" destination)))))
    (or
     (let* ( ;; Locate top-level list.
	    (top-level-list
	     (cl-loop for x on data
		      when (eq (org-element-type (car x)) 'plain-list)
		      return x))
	    ;; Get list item nos.
	    (item-numbers
	     (cl-loop for (plain-list item . rest) on top-level-list by #'cddr
		      until (not (eq (org-element-type plain-list) 'plain-list))
		      collect (when (eq (org-element-property :type
							      plain-list)
					'ordered)
				(1+ (length (org-export-get-previous-element
					     item info t))))))
	    ;; Locate top-most listified headline.
	    (listified-headlines
	     (cl-loop for x on data
		      when (and (eq (org-element-type (car x)) 'headline)
				(org-export-low-level-p (car x) info))
		      return x))
	    ;; Get listified headline numbers.
	    (listified-headline-nos
	     (cl-loop for el in listified-headlines
		      when (eq (org-element-type el) 'headline)
		      collect (when (org-export-numbered-headline-p el info)
				(1+ (length (org-export-get-previous-element
					     el info t)))))))
       ;; Combine item numbers from both the listified headlines and
       ;; regular list items.

       ;; Case 1: Check if all the parents of list item are numbered.
       ;; If yes, link to the item proper.
       (let ((item-numbers (append listified-headline-nos item-numbers)))
	 (when (and item-numbers (not (memq nil item-numbers)))
	   (format "<text:bookmark-ref text:reference-format=\"number-all-superior\" text:ref-name=\"%s\">%s</text:bookmark-ref>"
		   label
		   (mapconcat (lambda (n) (if (not n) " "
				       (concat (number-to-string n) ".")))
			      item-numbers "")))))
     ;; Case 2: Locate a regular and numbered headline in the
     ;; hierarchy.  Display its section number.
     (let ((headline
	    (and
	     ;; Test if destination is a numbered headline.
	     (org-export-numbered-headline-p destination info)
	     (cl-loop for el in (cons destination genealogy)
		      when (and (eq (org-element-type el) 'headline)
				(not (org-export-low-level-p el info))
				(org-export-numbered-headline-p el info))
		      return el))))
       ;; We found one.
       (when headline
	 (format "<text:bookmark-ref text:reference-format=\"chapter\" text:ref-name=\"OrgXref.%s\">%s</text:bookmark-ref>"
		 label
		 (mapconcat 'number-to-string (org-export-get-headline-number
					       headline info) "."))))
     ;; Case 4: Locate a regular headline in the hierarchy.  Display
     ;; its title.
     (let ((headline (cl-loop for el in (cons destination genealogy)
			      when (and (eq (org-element-type el) 'headline)
					(not (org-export-low-level-p el info)))
			      return el)))
       ;; We found one.
       (when headline
	 (format "<text:bookmark-ref text:reference-format=\"text\" text:ref-name=\"OrgXref.%s\">%s</text:bookmark-ref>"
		 label
		 (let ((title (org-element-property :title headline)))
		   (org-export-data title info)))))
     (error "FIXME?"))))

(defun org-odt-link (link desc info)
  "Transcode a LINK object from Org to ODT.

DESC is the description part of the link, or the empty string.
INFO is a plist holding contextual information.  See
`org-export-data'."
  (let* ((type (org-element-property :type link))
	 (raw-path (org-element-property :path link))
	 ;; Ensure DESC really exists, or set it to nil.
	 (desc (and (not (string= desc "")) desc))
	 (imagep (org-export-inline-image-p
		  link (plist-get info :odt-inline-image-rules)))
	 (path (cond
		((member type '("http" "https" "ftp" "mailto"))
		 (concat type ":" raw-path))
		((member type '("file" "attachment"))
		 (when (string= type "attachment")
<<<<<<< HEAD
		   (setq raw-path (org-element-property :attachment-path link)))
=======
		   (setq raw-path (org-attach-link-expand link)))
>>>>>>> c8947f9b
		 (org-export-file-uri raw-path))
		(t raw-path)))
	 ;; Convert & to &amp; for correct XML representation
	 (path (replace-regexp-in-string "&" "&amp;" path)))
    (cond
     ;; Link type is handled by a special function.
     ((org-export-custom-protocol-maybe link desc 'odt))
     ;; Image file.
     ((and (not desc) imagep) (org-odt-link--inline-image link info))
     ;; Formula file.
     ((and (not desc)
	   (org-export-inline-image-p
	    link (plist-get info :odt-inline-formula-rules)))
      (org-odt-link--inline-formula link info))
     ;; Radio target: Transcode target's contents and use them as
     ;; link's description.
     ((string= type "radio")
      (let ((destination (org-export-resolve-radio-link link info)))
	(if (not destination) desc
	  (format
	   "<text:bookmark-ref text:reference-format=\"text\" text:ref-name=\"OrgXref.%s\">%s</text:bookmark-ref>"
	   (org-export-get-reference destination info)
	   desc))))
     ;; Links pointing to a headline: Find destination and build
     ;; appropriate referencing command.
     ((member type '("custom-id" "fuzzy" "id"))
      (let ((destination (if (string= type "fuzzy")
			     (org-export-resolve-fuzzy-link link info)
			   (org-export-resolve-id-link link info))))
	(cl-case (org-element-type destination)
	  ;; Fuzzy link points to a headline.  If there's
	  ;; a description, create a hyperlink.  Otherwise, try to
	  ;; provide a meaningful description.
	  (headline
	   (if (not desc) (org-odt-link--infer-description destination info)
	     (let ((label
		    (or (and (string= type "custom-id")
			     (org-element-property :CUSTOM_ID destination))
			(org-export-get-reference destination info))))
	       (format
		"<text:a xlink:type=\"simple\" xlink:href=\"#%s\">%s</text:a>"
		label desc))))
	  ;; Fuzzy link points to a target.  If there's a description,
	  ;; create a hyperlink.  Otherwise, try to provide
	  ;; a meaningful description.
	  (target
	   (format "<text:a xlink:type=\"simple\" xlink:href=\"#%s\">%s</text:a>"
		   (org-export-get-reference destination info)
		   (or desc (org-export-get-ordinal destination info))))
	  ;; Fuzzy link points to some element (e.g., an inline image,
	  ;; a math formula or a table).
	  (otherwise
	   (let ((label-reference
		  (ignore-errors
		    (org-odt-format-label destination info 'reference))))
	     (cond
	      ((not label-reference)
	       (org-odt-link--infer-description destination info))
	      ;; LINK has no description.  Create
	      ;; a cross-reference showing entity's sequence
	      ;; number.
	      ((not desc) label-reference)
	      ;; LINK has description.  Insert a hyperlink with
	      ;; user-provided description.
	      (t
	       (format
		"<text:a xlink:type=\"simple\" xlink:href=\"#%s\">%s</text:a>"
		(org-export-get-reference destination info)
		desc))))))))
     ;; Coderef: replace link with the reference name or the
     ;; equivalent line number.
     ((string= type "coderef")
      (let* ((line-no (format "%d" (org-export-resolve-coderef path info)))
	     (href (concat "coderef-" path)))
	(format
	 (org-export-get-coderef-format path desc)
	 (format
	  "<text:bookmark-ref text:reference-format=\"number\" text:ref-name=\"OrgXref.%s\">%s</text:bookmark-ref>"
	  href line-no))))
     ;; External link with a description part.
     ((and path desc)
      (let ((link-contents (org-element-contents link)))
	;; Check if description is a link to an inline image.
	(if (and (not (cdr link-contents))
		 (let ((desc-element (car link-contents)))
		   (and (eq (org-element-type desc-element) 'link)
			(org-export-inline-image-p
			 desc-element
			 (plist-get info :odt-inline-image-rules)))))
	    ;; Format link as a clickable image.
	    (format "\n<draw:a xlink:type=\"simple\" xlink:href=\"%s\">\n%s\n</draw:a>"
		    path desc)
	  ;; Otherwise, format it as a regular link.
	  (format "<text:a xlink:type=\"simple\" xlink:href=\"%s\">%s</text:a>"
		  path desc))))
     ;; External link without a description part.
     (path
      (format "<text:a xlink:type=\"simple\" xlink:href=\"%s\">%s</text:a>"
	      path path))
     ;; No path, only description.  Try to do something useful.
     (t (format "<text:span text:style-name=\"%s\">%s</text:span>"
		"Emphasis" desc)))))


;;;; Node Property

(defun org-odt-node-property (node-property _contents _info)
  "Transcode a NODE-PROPERTY element from Org to ODT.
CONTENTS is nil.  INFO is a plist holding contextual
information."
  (org-odt--encode-plain-text
   (format "%s:%s"
	   (org-element-property :key node-property)
	   (let ((value (org-element-property :value node-property)))
	     (if value (concat " " value) "")))))

;;;; Paragraph

(defun org-odt--paragraph-style (paragraph)
  "Return style of PARAGRAPH.
Style is a symbol among `quoted', `centered' and nil."
  (let ((up paragraph))
    (while (and (setq up (org-element-property :parent up))
		(not (memq (org-element-type up)
			   '(center-block quote-block section)))))
    (cl-case (org-element-type up)
      (center-block 'centered)
      (quote-block 'quoted))))

(defun org-odt--format-paragraph (paragraph contents info default center quote)
  "Format paragraph according to given styles.
PARAGRAPH is a paragraph type element.  CONTENTS is the
transcoded contents of that paragraph, as a string.  INFO is
a plist used as a communication channel.  DEFAULT, CENTER and
QUOTE are, respectively, style to use when paragraph belongs to
no special environment, a center block, or a quote block."
  (format "\n<text:p text:style-name=\"%s\">%s</text:p>"
	  (cl-case (org-odt--paragraph-style paragraph)
	    (quoted quote)
	    (centered center)
	    (otherwise default))
	  ;; If PARAGRAPH is a leading paragraph in an item that has
	  ;; a checkbox, splice checkbox and paragraph contents
	  ;; together.
	  (concat (let ((parent (org-element-property :parent paragraph)))
		    (and (eq (org-element-type parent) 'item)
			 (not (org-export-get-previous-element paragraph info))
			 (org-odt--checkbox parent)))
		  contents)))

(defun org-odt-paragraph (paragraph contents info)
  "Transcode a PARAGRAPH element from Org to ODT.
CONTENTS is the contents of the paragraph, as a string.  INFO is
the plist used as a communication channel."
  (org-odt--format-paragraph
   paragraph contents info
   (or (org-element-property :style paragraph) "Text_20_body")
   "OrgCenter"
   "Quotations"))


;;;; Plain List

(defun org-odt-plain-list (plain-list contents _info)
  "Transcode a PLAIN-LIST element from Org to ODT.
CONTENTS is the contents of the list.  INFO is a plist holding
contextual information."
  (format "\n<text:list text:style-name=\"%s\" %s>\n%s</text:list>"
	  ;; Choose style based on list type.
	  (cl-case (org-element-property :type plain-list)
	    (ordered "OrgNumberedList")
	    (unordered "OrgBulletedList")
	    (descriptive-1 "OrgDescriptionList")
	    (descriptive-2 "OrgDescriptionList"))
	  ;; If top-level list, re-start numbering.  Otherwise,
	  ;; continue numbering.
	  (format "text:continue-numbering=\"%s\""
		  (let* ((parent (org-export-get-parent plain-list)))
		    (if (and parent (eq (org-element-type parent) 'item))
			"true" "false")))
	  contents))

;;;; Plain Text

(defun org-odt--encode-tabs-and-spaces (line)
  (replace-regexp-in-string
   "\\(\t\\| \\{2,\\}\\)"
   (lambda (s)
     (if (string= s "\t") "<text:tab/>"
       (format " <text:s text:c=\"%d\"/>" (1- (length s)))))
   line))

(defun org-odt--encode-plain-text (text &optional no-whitespace-filling)
  (dolist (pair '(("&" . "&amp;") ("<" . "&lt;") (">" . "&gt;")))
    (setq text (replace-regexp-in-string (car pair) (cdr pair) text t t)))
  (if no-whitespace-filling text
    (org-odt--encode-tabs-and-spaces text)))

(defun org-odt-plain-text (text info)
  "Transcode a TEXT string from Org to ODT.
TEXT is the string to transcode.  INFO is a plist holding
contextual information."
  (let ((output text))
    ;; Protect &, < and >.
    (setq output (org-odt--encode-plain-text output t))
    ;; Handle smart quotes.  Be sure to provide original string since
    ;; OUTPUT may have been modified.
    (when (plist-get info :with-smart-quotes)
      (setq output (org-export-activate-smart-quotes output :utf-8 info text)))
    ;; Convert special strings.
    (when (plist-get info :with-special-strings)
      (dolist (pair org-odt-special-string-regexps)
	(setq output
	      (replace-regexp-in-string (car pair) (cdr pair) output t nil))))
    ;; Handle break preservation if required.
    (when (plist-get info :preserve-breaks)
      (setq output (replace-regexp-in-string
		    "\\(\\\\\\\\\\)?[ \t]*\n" "<text:line-break/>" output t)))
    ;; Return value.
    output))


;;;; Planning

(defun org-odt-planning (planning contents info)
  "Transcode a PLANNING element from Org to ODT.
CONTENTS is nil.  INFO is a plist used as a communication
channel."
  (format "\n<text:p text:style-name=\"%s\">%s</text:p>"
	  "OrgPlanning"
	  (concat
	   (let ((closed (org-element-property :closed planning)))
	     (when closed
	       (concat
		(format "<text:span text:style-name=\"%s\">%s</text:span>"
			"OrgClosedKeyword" org-closed-string)
		(org-odt-timestamp closed contents info))))
	   (let ((deadline (org-element-property :deadline planning)))
	     (when deadline
	       (concat
		(format "<text:span text:style-name=\"%s\">%s</text:span>"
			"OrgDeadlineKeyword" org-deadline-string)
		(org-odt-timestamp deadline contents info))))
	   (let ((scheduled (org-element-property :scheduled planning)))
	     (when scheduled
	       (concat
		(format "<text:span text:style-name=\"%s\">%s</text:span>"
			"OrgScheduledKeyword" org-deadline-string)
		(org-odt-timestamp scheduled contents info)))))))


;;;; Property Drawer

(defun org-odt-property-drawer (_property-drawer contents _info)
  "Transcode a PROPERTY-DRAWER element from Org to ODT.
CONTENTS holds the contents of the drawer.  INFO is a plist
holding contextual information."
  (and (org-string-nw-p contents)
       (format "<text:p text:style-name=\"OrgFixedWidthBlock\">%s</text:p>"
	       contents)))


;;;; Quote Block

(defun org-odt-quote-block (_quote-block contents _info)
  "Transcode a QUOTE-BLOCK element from Org to ODT.
CONTENTS holds the contents of the block.  INFO is a plist
holding contextual information."
  contents)


;;;; Section

(defun org-odt-format-section (text style &optional name)
  (let ((default-name (car (org-odt-add-automatic-style "Section"))))
    (format "\n<text:section text:style-name=\"%s\" %s>\n%s\n</text:section>"
	    style
	    (format "text:name=\"%s\"" (or name default-name))
	    text)))


(defun org-odt-section (_section contents _info) ; FIXME
  "Transcode a SECTION element from Org to ODT.
CONTENTS holds the contents of the section.  INFO is a plist
holding contextual information."
  contents)

;;;; Radio Target

(defun org-odt-radio-target (radio-target text info)
  "Transcode a RADIO-TARGET object from Org to ODT.
TEXT is the text of the target.  INFO is a plist holding
contextual information."
  (org-odt--target text (org-export-get-reference radio-target info)))


;;;; Special Block

(defun org-odt-special-block (special-block contents info)
  "Transcode a SPECIAL-BLOCK element from Org to ODT.
CONTENTS holds the contents of the block.  INFO is a plist
holding contextual information."
  (let ((type (org-element-property :type special-block))
	(attributes (org-export-read-attribute :attr_odt special-block)))
    (cond
     ;; Annotation.
     ((string= type "annotation")
      (let* ((author (or (plist-get attributes :author)
			 (let ((author (plist-get info :author)))
			   (and author (org-export-data author info)))))
	     (date (or (plist-get attributes :date)
		       ;; FIXME: Is `car' right thing to do below?
		       (car (plist-get info :date)))))
	(format "\n<text:p>%s</text:p>"
		(format "<office:annotation>\n%s\n</office:annotation>"
			(concat
			 (and author
			      (format "<dc:creator>%s</dc:creator>" author))
			 (and date
			      (format "<dc:date>%s</dc:date>"
				      (org-odt--format-timestamp date nil 'iso-date)))
			 contents)))))
     ;; Textbox.
     ((string= type "textbox")
      (let ((width (plist-get attributes :width))
	    (height (plist-get attributes :height))
	    (style (plist-get attributes :style))
	    (extra (plist-get attributes :extra))
	    (anchor (plist-get attributes :anchor)))
	(format "\n<text:p text:style-name=\"%s\">%s</text:p>"
		"Text_20_body" (org-odt--textbox contents width height
						   style extra anchor))))
     (t contents))))


;;;; Src Block

(defun org-odt-hfy-face-to-css (fn)
  "Create custom style for face FN.
When FN is the default face, use its foreground and background
properties to create \"OrgSrcBlock\" paragraph style.  Otherwise
use its color attribute to create a character style whose name
is obtained from FN.  Currently all attributes of FN other than
color are ignored.

The style name for a face FN is derived using the following
operations on the face name in that order - de-dash, CamelCase
and prefix with \"OrgSrc\".  For example,
`font-lock-function-name-face' is associated with
\"OrgSrcFontLockFunctionNameFace\"."
  (let* ((css-list (hfy-face-to-style fn))
	 (style-name (concat "OrgSrc"
                             (mapconcat
                              'capitalize (split-string
                                           (hfy-face-or-def-to-name fn) "-")
                              "")))
	 (color-val (cdr (assoc "color" css-list)))
	 (background-color-val (cdr (assoc "background" css-list)))
	 (style (and org-odt-create-custom-styles-for-srcblocks
		     (cond
		      ((eq fn 'default)
		       (format org-odt-src-block-paragraph-format
			       background-color-val color-val))
		      (t
		       (format
			"
<style:style style:name=\"%s\" style:family=\"text\">
  <style:text-properties fo:color=\"%s\"/>
 </style:style>" style-name color-val))))))
    (cons style-name style)))

(defun org-odt-htmlfontify-string (line)
  (let* ((hfy-html-quote-regex "\\([<\"&> \t]\\)")
	 (hfy-html-quote-map '(("\"" "&quot;")
			       ("<" "&lt;")
			       ("&" "&amp;")
			       (">" "&gt;")
			       (" " "<text:s/>")
			       ("\t" "<text:tab/>")))
	 (hfy-face-to-css 'org-odt-hfy-face-to-css)
	 (hfy-optimizations-1 (copy-sequence hfy-optimizations))
	 (hfy-optimizations (cl-pushnew 'body-text-only hfy-optimizations-1))
	 (hfy-begin-span-handler
	  (lambda (style _text-block _text-id _text-begins-block-p)
	    (insert (format "<text:span text:style-name=\"%s\">" style))))
	 (hfy-end-span-handler (lambda () (insert "</text:span>"))))
    (with-no-warnings (htmlfontify-string line))))

(defun org-odt-do-format-code
    (code info &optional lang refs retain-labels num-start)
  (let* ((lang (or (assoc-default lang org-src-lang-modes) lang))
	 (lang-mode (and lang (intern (format "%s-mode" lang))))
	 (code-lines (org-split-string code "\n"))
	 (code-length (length code-lines))
	 (use-htmlfontify-p (and (functionp lang-mode)
				 (plist-get info :odt-fontify-srcblocks)
				 (require 'htmlfontify nil t)
				 (fboundp 'htmlfontify-string)))
	 (code (if (not use-htmlfontify-p) code
		 (with-temp-buffer
		   (insert code)
		   (funcall lang-mode)
		   (org-font-lock-ensure)
		   (buffer-string))))
	 (fontifier (if use-htmlfontify-p 'org-odt-htmlfontify-string
		      'org-odt--encode-plain-text))
	 (par-style (if use-htmlfontify-p "OrgSrcBlock"
		      "OrgFixedWidthBlock"))
	 (i 0))
    (cl-assert (= code-length (length (org-split-string code "\n"))))
    (setq code
	  (org-export-format-code
	   code
	   (lambda (loc line-num ref)
	     (setq par-style
		   (concat par-style (and (= (cl-incf i) code-length)
					  "LastLine")))

	     (setq loc (concat loc (and ref retain-labels (format " (%s)" ref))))
	     (setq loc (funcall fontifier loc))
	     (when ref
	       (setq loc (org-odt--target loc (concat "coderef-" ref))))
	     (cl-assert par-style)
	     (setq loc (format "\n<text:p text:style-name=\"%s\">%s</text:p>"
			       par-style loc))
	     (if (not line-num) loc
	       (format "\n<text:list-item>%s\n</text:list-item>" loc)))
	   num-start refs))
    (cond
     ((not num-start) code)
     ((= num-start 0)
      (format
       "\n<text:list text:style-name=\"OrgSrcBlockNumberedLine\"%s>%s</text:list>"
       " text:continue-numbering=\"false\"" code))
     (t
      (format
       "\n<text:list text:style-name=\"OrgSrcBlockNumberedLine\"%s>%s</text:list>"
       " text:continue-numbering=\"true\"" code)))))

(defun org-odt-format-code (element info)
  (let* ((lang (org-element-property :language element))
	 ;; Extract code and references.
	 (code-info (org-export-unravel-code element))
	 (code (car code-info))
	 (refs (cdr code-info))
	 ;; Does the source block contain labels?
	 (retain-labels (org-element-property :retain-labels element))
	 ;; Does it have line numbers?
	 (num-start (org-export-get-loc element info)))
    (org-odt-do-format-code code info lang refs retain-labels num-start)))

(defun org-odt-src-block (src-block _contents info)
  "Transcode a SRC-BLOCK element from Org to ODT.
CONTENTS holds the contents of the item.  INFO is a plist holding
contextual information."
  (let* ((attributes (org-export-read-attribute :attr_odt src-block))
	 (caption (car (org-odt-format-label src-block info 'definition))))
    (concat
     (and caption
	  (format "\n<text:p text:style-name=\"%s\">%s</text:p>"
		  "Listing" caption))
     (let ((--src-block (org-odt-format-code src-block info)))
       (if (not (plist-get attributes :textbox)) --src-block
	 (format "\n<text:p text:style-name=\"%s\">%s</text:p>"
		 "Text_20_body"
		 (org-odt--textbox --src-block nil nil nil)))))))


;;;; Statistics Cookie

(defun org-odt-statistics-cookie (statistics-cookie _contents _info)
  "Transcode a STATISTICS-COOKIE object from Org to ODT.
CONTENTS is nil.  INFO is a plist holding contextual information."
  (let ((cookie-value (org-element-property :value statistics-cookie)))
    (format "<text:span text:style-name=\"%s\">%s</text:span>"
	    "OrgCode" cookie-value)))


;;;; Strike-Through

(defun org-odt-strike-through (_strike-through contents _info)
  "Transcode STRIKE-THROUGH from Org to ODT.
CONTENTS is the text with strike-through markup.  INFO is a plist
holding contextual information."
  (format "<text:span text:style-name=\"%s\">%s</text:span>"
	  "Strikethrough" contents))


;;;; Subscript

(defun org-odt-subscript (_subscript contents _info)
  "Transcode a SUBSCRIPT object from Org to ODT.
CONTENTS is the contents of the object.  INFO is a plist holding
contextual information."
  (format "<text:span text:style-name=\"%s\">%s</text:span>"
	  "OrgSubscript" contents))


;;;; Superscript

(defun org-odt-superscript (_superscript contents _info)
  "Transcode a SUPERSCRIPT object from Org to ODT.
CONTENTS is the contents of the object.  INFO is a plist holding
contextual information."
  (format "<text:span text:style-name=\"%s\">%s</text:span>"
	  "OrgSuperscript" contents))


;;;; Table Cell

(defun org-odt-table-style-spec (element info)
  (let* ((table (org-export-get-parent-table element))
	 (table-attributes (org-export-read-attribute :attr_odt table))
	 (table-style (plist-get table-attributes :style)))
    (assoc table-style (plist-get info :odt-table-styles))))

(defun org-odt-get-table-cell-styles (table-cell info)
  "Retrieve styles applicable to a table cell.
R and C are (zero-based) row and column numbers of the table
cell.  STYLE-SPEC is an entry in `org-odt-table-styles'
applicable to the current table.  It is nil if the table is not
associated with any style attributes.

Return a cons of (TABLE-CELL-STYLE-NAME . PARAGRAPH-STYLE-NAME).

When STYLE-SPEC is nil, style the table cell the conventional way
- choose cell borders based on row and column groupings and
choose paragraph alignment based on `org-col-cookies' text
property.  See also
`org-odt-get-paragraph-style-cookie-for-table-cell'.

When STYLE-SPEC is non-nil, ignore the above cookie and return
styles congruent with the ODF-1.2 specification."
  (let* ((table-cell-address (org-export-table-cell-address table-cell info))
	 (r (car table-cell-address)) (c (cdr table-cell-address))
	 (style-spec (org-odt-table-style-spec table-cell info))
	 (table-dimensions (org-export-table-dimensions
			    (org-export-get-parent-table table-cell)
			    info)))
    (when style-spec
      ;; LibreOffice - particularly the Writer - honors neither table
      ;; templates nor custom table-cell styles.  Inorder to retain
      ;; interoperability with LibreOffice, only automatic styles are
      ;; used for styling of table-cells.  The current implementation is
      ;; congruent with ODF-1.2 specification and hence is
      ;; future-compatible.

      ;; Additional Note: LibreOffice's AutoFormat facility for tables -
      ;; which recognizes as many as 16 different cell types - is much
      ;; richer. Unfortunately it is NOT amenable to easy configuration
      ;; by hand.
      (let* ((template-name (nth 1 style-spec))
	     (cell-style-selectors (nth 2 style-spec))
	     (cell-type
	      (cond
	       ((and (cdr (assq 'use-first-column-styles cell-style-selectors))
		     (= c 0)) "FirstColumn")
	       ((and (cdr (assq 'use-last-column-styles cell-style-selectors))
		     (= (1+ c) (cdr table-dimensions)))
		"LastColumn")
	       ((and (cdr (assq 'use-first-row-styles cell-style-selectors))
		     (= r 0)) "FirstRow")
	       ((and (cdr (assq 'use-last-row-styles cell-style-selectors))
		     (= (1+ r) (car table-dimensions)))
		"LastRow")
	       ((and (cdr (assq 'use-banding-rows-styles cell-style-selectors))
		     (= (% r 2) 1)) "EvenRow")
	       ((and (cdr (assq 'use-banding-rows-styles cell-style-selectors))
		     (= (% r 2) 0)) "OddRow")
	       ((and (cdr (assq 'use-banding-columns-styles cell-style-selectors))
		     (= (% c 2) 1)) "EvenColumn")
	       ((and (cdr (assq 'use-banding-columns-styles cell-style-selectors))
		     (= (% c 2) 0)) "OddColumn")
	       (t ""))))
	(concat template-name cell-type)))))

(defun org-odt-table-cell (table-cell contents info)
  "Transcode a TABLE-CELL element from Org to ODT.
CONTENTS is nil.  INFO is a plist used as a communication
channel."
  (let* ((table-cell-address (org-export-table-cell-address table-cell info))
	 (r (car table-cell-address))
	 (c (cdr table-cell-address))
	 (horiz-span (or (org-export-table-cell-width table-cell info) 0))
	 (table-row (org-export-get-parent table-cell))
	 (custom-style-prefix (org-odt-get-table-cell-styles
			       table-cell info))
	 (paragraph-style
	  (or
	   (and custom-style-prefix
		(format "%sTableParagraph" custom-style-prefix))
	   (concat
	    (cond
	     ((and (= 1 (org-export-table-row-group table-row info))
		   (org-export-table-has-header-p
		    (org-export-get-parent-table table-row) info))
	      "OrgTableHeading")
	     ((let* ((table (org-export-get-parent-table table-cell))
		     (table-attrs (org-export-read-attribute :attr_odt table))
		     (table-header-columns
		      (let ((cols (plist-get table-attrs :header-columns)))
			(and cols (read cols)))))
		(<= c (cond ((wholenump table-header-columns)
			     (- table-header-columns 1))
			    (table-header-columns 0)
			    (t -1))))
	      "OrgTableHeading")
	     (t "OrgTableContents"))
	    (capitalize (symbol-name (org-export-table-cell-alignment
				      table-cell info))))))
	 (cell-style-name
	  (or
	   (and custom-style-prefix (format "%sTableCell"
					    custom-style-prefix))
	   (concat
	    "OrgTblCell"
	    (when (or (org-export-table-row-starts-rowgroup-p table-row info)
		      (zerop r)) "T")
	    (when (org-export-table-row-ends-rowgroup-p table-row info) "B")
	    (when (and (org-export-table-cell-starts-colgroup-p table-cell info)
		       (not (zerop c)) ) "L"))))
	 (cell-attributes
	  (concat
	   (format " table:style-name=\"%s\"" cell-style-name)
	   (and (> horiz-span 0)
		(format " table:number-columns-spanned=\"%d\""
			(1+ horiz-span))))))
    (unless contents (setq contents ""))
    (concat
     (cl-assert paragraph-style)
     (format "\n<table:table-cell%s>\n%s\n</table:table-cell>"
	     cell-attributes
	     (let ((table-cell-contents (org-element-contents table-cell)))
	       (if (eq (org-element-class (car table-cell-contents)) 'element)
		   contents
		 (format "\n<text:p text:style-name=\"%s\">%s</text:p>"
			 paragraph-style contents))))
     (let (s)
       (dotimes (_ horiz-span s)
	 (setq s (concat s "\n<table:covered-table-cell/>"))))
     "\n")))


;;;; Table Row

(defun org-odt-table-row (table-row contents info)
  "Transcode a TABLE-ROW element from Org to ODT.
CONTENTS is the contents of the row.  INFO is a plist used as a
communication channel."
  ;; Rules are ignored since table separators are deduced from
  ;; borders of the current row.
  (when (eq (org-element-property :type table-row) 'standard)
    (let* ((rowgroup-tags
	    (if (and (= 1 (org-export-table-row-group table-row info))
		     (org-export-table-has-header-p
		      (org-export-get-parent-table table-row) info))
		;; If the row belongs to the first rowgroup and the
		;; table has more than one row groups, then this row
		;; belongs to the header row group.
		'("\n<table:table-header-rows>" . "\n</table:table-header-rows>")
	      ;; Otherwise, it belongs to non-header row group.
	      '("\n<table:table-rows>" . "\n</table:table-rows>"))))
      (concat
       ;; Does this row begin a rowgroup?
       (when (org-export-table-row-starts-rowgroup-p table-row info)
	 (car rowgroup-tags))
       ;; Actual table row
       (format "\n<table:table-row>\n%s\n</table:table-row>" contents)
       ;; Does this row end a rowgroup?
       (when (org-export-table-row-ends-rowgroup-p table-row info)
	 (cdr rowgroup-tags))))))


;;;; Table

(defun org-odt-table-first-row-data-cells (table info)
  (let ((table-row
	 (org-element-map table 'table-row
	   (lambda (row)
	     (unless (eq (org-element-property :type row) 'rule) row))
	   info 'first-match))
	(special-column-p (org-export-table-has-special-column-p table)))
    (if (not special-column-p) (org-element-contents table-row)
      (cdr (org-element-contents table-row)))))

(defun org-odt--table (table contents info)
  "Transcode a TABLE element from Org to ODT.
CONTENTS is the contents of the table.  INFO is a plist holding
contextual information."
  (cl-case (org-element-property :type table)
    ;; Case 1: table.el doesn't support export to OD format.  Strip
    ;; such tables from export.
    (table.el
     (prog1 nil
       (message
	(concat
	 "(ox-odt): Found table.el-type table in the source Org file."
	 "  table.el doesn't support export to ODT format."
	 "  Stripping the table from export."))))
    ;; Case 2: Native Org tables.
    (otherwise
     (let* ((captions (org-odt-format-label table info 'definition))
	    (caption (car captions)) (short-caption (cdr captions))
	    (attributes (org-export-read-attribute :attr_odt table))
	    (custom-table-style (nth 1 (org-odt-table-style-spec table info)))
	    (table-column-specs
	     (lambda (table info)
	       (let* ((table-style (or custom-table-style "OrgTable"))
		      (column-style (format "%sColumn" table-style)))
		 (mapconcat
		  (lambda (table-cell)
		    (let ((width (1+ (or (org-export-table-cell-width
					  table-cell info) 0)))
			  (s (format
			      "\n<table:table-column table:style-name=\"%s\"/>"
			      column-style))
			  out)
		      (dotimes (_ width out) (setq out (concat s out)))))
		  (org-odt-table-first-row-data-cells table info) "\n")))))
       (concat
	;; caption.
	(when caption
	  (format "\n<text:p text:style-name=\"%s\">%s</text:p>"
		  "Table" caption))
	;; begin table.
	(let* ((automatic-name
		(org-odt-add-automatic-style "Table" attributes)))
	  (format
	   "\n<table:table table:style-name=\"%s\"%s>"
	   (or custom-table-style (cdr automatic-name) "OrgTable")
	   (concat (when short-caption
		     (format " table:name=\"%s\"" short-caption)))))
	;; column specification.
	(funcall table-column-specs table info)
	;; actual contents.
	"\n" contents
	;; end table.
	"</table:table>")))))

(defun org-odt-table (table contents info)
  "Transcode a TABLE element from Org to ODT.
CONTENTS is the contents of the table.  INFO is a plist holding
contextual information.

Use `org-odt--table' to typeset the table.  Handle details
pertaining to indentation here."
  (let* ((--element-preceded-by-table-p
	  (lambda (element info)
	    (cl-loop for el in (org-export-get-previous-element element info t)
		     thereis (eq (org-element-type el) 'table))))
	 (--walk-list-genealogy-and-collect-tags
	  (lambda (table info)
	    (let* ((genealogy (org-element-lineage table))
		   (list-genealogy
		    (when (eq (org-element-type (car genealogy)) 'item)
		      (cl-loop for el in genealogy
			       when (memq (org-element-type el)
					  '(item plain-list))
			       collect el)))
		   (llh-genealogy
		    (apply #'nconc
			   (cl-loop
			    for el in genealogy
			    when (and (eq (org-element-type el) 'headline)
				      (org-export-low-level-p el info))
			    collect
			    (list el
				  (assq 'headline
					(org-element-contents
					 (org-export-get-parent el)))))))
		   parent-list)
	      (nconc
	       ;; Handle list genealogy.
	       (cl-loop
		for el in list-genealogy collect
		(cl-case (org-element-type el)
		  (plain-list
		   (setq parent-list el)
		   (cons "</text:list>"
			 (format "\n<text:list text:style-name=\"%s\" %s>"
				 (cl-case (org-element-property :type el)
				   (ordered "OrgNumberedList")
				   (unordered "OrgBulletedList")
				   (descriptive-1 "OrgDescriptionList")
				   (descriptive-2 "OrgDescriptionList"))
				 "text:continue-numbering=\"true\"")))
		  (item
		   (cond
		    ((not parent-list)
		     (if (funcall --element-preceded-by-table-p table info)
			 '("</text:list-header>" . "<text:list-header>")
		       '("</text:list-item>" . "<text:list-header>")))
		    ((funcall --element-preceded-by-table-p
			      parent-list info)
		     '("</text:list-header>" . "<text:list-header>"))
		    (t '("</text:list-item>" . "<text:list-item>"))))))
	       ;; Handle low-level headlines.
	       (cl-loop for el in llh-genealogy
			with step = 'item collect
			(cl-case step
			  (plain-list
			   (setq step 'item) ; Flip-flop
			   (setq parent-list el)
			   (cons "</text:list>"
				 (format "\n<text:list text:style-name=\"%s\" %s>"
					 (if (org-export-numbered-headline-p
					      el info)
					     "OrgNumberedList"
					   "OrgBulletedList")
					 "text:continue-numbering=\"true\"")))
			  (item
			   (setq step 'plain-list) ; Flip-flop
			   (cond
			    ((not parent-list)
			     (if (funcall --element-preceded-by-table-p table info)
				 '("</text:list-header>" . "<text:list-header>")
			       '("</text:list-item>" . "<text:list-header>")))
			    ((let ((section? (org-export-get-previous-element
					      parent-list info)))
			       (and section?
				    (eq (org-element-type section?) 'section)
				    (assq 'table (org-element-contents section?))))
			     '("</text:list-header>" . "<text:list-header>"))
			    (t
			     '("</text:list-item>" . "<text:list-item>"))))))))))
	 (close-open-tags (funcall --walk-list-genealogy-and-collect-tags
				   table info)))
    ;; OpenDocument schema does not permit table to occur within a
    ;; list item.

    ;; One solution - the easiest and lightweight, in terms of
    ;; implementation - is to put the table in an indented text box
    ;; and make the text box part of the list-item.  Unfortunately if
    ;; the table is big and spans multiple pages, the text box could
    ;; overflow.  In this case, the following attribute will come
    ;; handy.

    ;; ,---- From OpenDocument-v1.1.pdf
    ;; | 15.27.28 Overflow behavior
    ;; |
    ;; | For text boxes contained within text document, the
    ;; | style:overflow-behavior property specifies the behavior of text
    ;; | boxes where the containing text does not fit into the text
    ;; | box.
    ;; |
    ;; | If the attribute's value is clip, the text that does not fit
    ;; | into the text box is not displayed.
    ;; |
    ;; | If the attribute value is auto-create-new-frame, a new frame
    ;; | will be created on the next page, with the same position and
    ;; | dimensions of the original frame.
    ;; |
    ;; | If the style:overflow-behavior property's value is
    ;; | auto-create-new-frame and the text box has a minimum width or
    ;; | height specified, then the text box will grow until the page
    ;; | bounds are reached before a new frame is created.
    ;; `----

    ;; Unfortunately, LibreOffice-3.4.6 doesn't honor
    ;; auto-create-new-frame property and always resorts to clipping
    ;; the text box.  This results in table being truncated.

    ;; So we solve the problem the hard (and fun) way using list
    ;; continuations.

    ;; The problem only becomes more interesting if you take in to
    ;; account the following facts:
    ;;
    ;; - Description lists are simulated as plain lists.
    ;; - Low-level headlines can be listified.
    ;; - In Org mode, a table can occur not only as a regular list
    ;;   item, but also within description lists and low-level
    ;;   headlines.

    ;; See `org-odt-translate-description-lists' and
    ;; `org-odt-translate-low-level-headlines' for how this is
    ;; tackled.

    (concat "\n"
	    ;; Discontinue the list.
	    (mapconcat 'car close-open-tags "\n")
	    ;; Put the table in an indented section.
	    (let* ((table (org-odt--table table contents info))
		   (level (/ (length (mapcar 'car close-open-tags)) 2))
		   (style (format "OrgIndentedSection-Level-%d" level)))
	      (when table (org-odt-format-section table style)))
	    ;; Continue the list.
	    (mapconcat 'cdr (nreverse close-open-tags) "\n"))))


;;;; Target

(defun org-odt-target (target _contents info)
  "Transcode a TARGET object from Org to ODT.
CONTENTS is nil.  INFO is a plist holding contextual
information."
  (org-odt--target "" (org-export-get-reference target info)))


;;;; Timestamp

(defun org-odt-timestamp (timestamp _contents info)
  "Transcode a TIMESTAMP object from Org to ODT.
CONTENTS is nil.  INFO is a plist used as a communication
channel."
  (let ((type (org-element-property :type timestamp)))
    (if (not (plist-get info :odt-use-date-fields))
	(let ((value (org-odt-plain-text
		      (org-timestamp-translate timestamp) info)))
	  (cl-case (org-element-property :type timestamp)
	    ((active active-range)
	     (format "<text:span text:style-name=\"%s\">%s</text:span>"
		     "OrgActiveTimestamp" value))
	    ((inactive inactive-range)
	     (format "<text:span text:style-name=\"%s\">%s</text:span>"
		     "OrgInactiveTimestamp" value))
	    (otherwise value)))
      (cl-case type
	(active
	 (format "<text:span text:style-name=\"%s\">%s</text:span>"
		 "OrgActiveTimestamp"
		 (format "&lt;%s&gt;" (org-odt--format-timestamp timestamp))))
	(inactive
	 (format "<text:span text:style-name=\"%s\">%s</text:span>"
		 "OrgInactiveTimestamp"
		 (format "[%s]" (org-odt--format-timestamp timestamp))))
	(active-range
	 (format "<text:span text:style-name=\"%s\">%s</text:span>"
		 "OrgActiveTimestamp"
		 (format "&lt;%s&gt;&#x2013;&lt;%s&gt;"
			 (org-odt--format-timestamp timestamp)
			 (org-odt--format-timestamp timestamp 'end))))
	(inactive-range
	 (format "<text:span text:style-name=\"%s\">%s</text:span>"
		 "OrgInactiveTimestamp"
		 (format "[%s]&#x2013;[%s]"
			 (org-odt--format-timestamp timestamp)
			 (org-odt--format-timestamp timestamp 'end))))
	(otherwise
	 (format "<text:span text:style-name=\"%s\">%s</text:span>"
		 "OrgDiaryTimestamp"
		 (org-odt-plain-text (org-timestamp-translate timestamp)
				     info)))))))


;;;; Underline

(defun org-odt-underline (_underline contents _info)
  "Transcode UNDERLINE from Org to ODT.
CONTENTS is the text with underline markup.  INFO is a plist
holding contextual information."
  (format "<text:span text:style-name=\"%s\">%s</text:span>"
	  "Underline" contents))


;;;; Verbatim

(defun org-odt-verbatim (verbatim _contents _info)
  "Transcode a VERBATIM object from Org to ODT.
CONTENTS is nil.  INFO is a plist used as a communication
channel."
  (format "<text:span text:style-name=\"%s\">%s</text:span>"
	  "OrgCode" (org-odt--encode-plain-text
		     (org-element-property :value verbatim))))


;;;; Verse Block

(defun org-odt-verse-block (_verse-block contents _info)
  "Transcode a VERSE-BLOCK element from Org to ODT.
CONTENTS is verse block contents.  INFO is a plist holding
contextual information."
  (format "\n<text:p text:style-name=\"OrgVerse\">%s</text:p>"
	  (replace-regexp-in-string
	   ;; Replace leading tabs and spaces.
	   "^[ \t]+" #'org-odt--encode-tabs-and-spaces
	   ;; Add line breaks to each line of verse.
	   (replace-regexp-in-string
	    "\\(<text:line-break/>\\)?[ \t]*$" "<text:line-break/>" contents))))



;;; Filters

;;; Images

(defun org-odt--translate-image-links (data _backend info)
  (org-export-insert-image-links data info org-odt-inline-image-rules))

;;;; LaTeX fragments

(defun org-odt--translate-latex-fragments (tree _backend info)
  (let ((processing-type (plist-get info :with-latex))
	(count 0))
    ;; Normalize processing-type to one of dvipng, mathml or verbatim.
    ;; If the desired converter is not available, force verbatim
    ;; processing.
    (cl-case processing-type
      ((t mathml)
       (if (and (fboundp 'org-format-latex-mathml-available-p)
		(org-format-latex-mathml-available-p))
	   (setq processing-type 'mathml)
	 (message "LaTeX to MathML converter not available.")
	 (setq processing-type 'verbatim)))
      ((dvipng imagemagick)
       (unless (and (org-check-external-command "latex" "" t)
		    (org-check-external-command
		     (if (eq processing-type 'dvipng) "dvipng" "convert") "" t))
	 (message "LaTeX to PNG converter not available.")
	 (setq processing-type 'verbatim)))
      (otherwise
       (message "Unknown LaTeX option.  Forcing verbatim.")
       (setq processing-type 'verbatim)))

    ;; Store normalized value for later use.
    (when (plist-get info :with-latex)
      (plist-put info :with-latex processing-type))
    (message "Formatting LaTeX using %s" processing-type)

    ;; Convert `latex-fragment's and `latex-environment's.
    (when (memq processing-type '(mathml dvipng imagemagick))
      (org-element-map tree '(latex-fragment latex-environment)
	(lambda (latex-*)
	  (cl-incf count)
	  (let* ((latex-frag (org-element-property :value latex-*))
		 (input-file (plist-get info :input-file))
		 (cache-dir (file-name-directory input-file))
		 (cache-subdir (concat
				(cl-case processing-type
				  ((dvipng imagemagick) "ltxpng/")
				  (mathml "ltxmathml/"))
				(file-name-sans-extension
				 (file-name-nondirectory input-file))))
		 (display-msg
		  (cl-case processing-type
		    ((dvipng imagemagick)
		     (format "Creating LaTeX Image %d..." count))
		    (mathml (format "Creating MathML snippet %d..." count))))
		 ;; Get an Org-style link to PNG image or the MathML
		 ;; file.
		 (link
		  (with-temp-buffer
		    (insert latex-frag)
		    ;; When converting to a PNG image, make sure to
		    ;; copy all LaTeX header specifications from the
		    ;; Org source.
		    (unless (eq processing-type 'mathml)
		      (let ((h (plist-get info :latex-header)))
			(when h
			  (insert "\n"
				  (replace-regexp-in-string
				   "^" "#+LATEX_HEADER: " h)))))
		    (org-format-latex cache-subdir nil nil cache-dir
				      nil display-msg nil
				      processing-type)
		    (goto-char (point-min))
		    (skip-chars-forward " \t\n")
		    (org-element-link-parser))))
	    (if (not (eq 'link (org-element-type link)))
		(message "LaTeX Conversion failed.")
	      ;; Conversion succeeded.  Parse above Org-style link to
	      ;; a `link' object.
	      (let ((replacement
		     (cl-case (org-element-type latex-*)
		       ;;LaTeX environment.  Mimic a "standalone image
		       ;; or formula" by enclosing the `link' in
		       ;; a `paragraph'.  Copy over original
		       ;; attributes, captions to the enclosing
		       ;; paragraph.
		       (latex-environment
			(org-element-adopt-elements
			 (list 'paragraph
			       (list :style "OrgFormula"
				     :name
				     (org-element-property :name latex-*)
				     :caption
				     (org-element-property :caption latex-*)))
			 link))
		       ;; LaTeX fragment.  No special action.
		       (latex-fragment link))))
		;; Note down the object that link replaces.
		(org-element-put-property replacement :replaces
					  (list (org-element-type latex-*)
						(list :value latex-frag)))
		;; Restore blank after initial element or object.
		(org-element-put-property
		 replacement :post-blank
		 (org-element-property :post-blank latex-*))
		;; Replace now.
		(org-element-set-element latex-* replacement)))))
	info nil nil t)))
  tree)


;;;; Description lists

;; This translator is necessary to handle indented tables in a uniform
;; manner.  See comment in `org-odt--table'.

(defun org-odt--translate-description-lists (tree _backend info)
  ;; OpenDocument has no notion of a description list.  So simulate it
  ;; using plain lists.  Description lists in the exported document
  ;; are typeset in the same manner as they are in a typical HTML
  ;; document.
  ;;
  ;; Specifically, a description list like this:
  ;;
  ;;     ,----
  ;;     | - term-1 :: definition-1
  ;;     | - term-2 :: definition-2
  ;;     `----
  ;;
  ;; gets translated in to the following form:
  ;;
  ;;     ,----
  ;;     | - term-1
  ;;     |   - definition-1
  ;;     | - term-2
  ;;     |   - definition-2
  ;;     `----
  ;;
  ;; Further effect is achieved by fixing the OD styles as below:
  ;;
  ;; 1. Set the :type property of the simulated lists to
  ;;    `descriptive-1' and `descriptive-2'.  Map these to list-styles
  ;;    that has *no* bullets whatsoever.
  ;;
  ;; 2. The paragraph containing the definition term is styled to be
  ;;    in bold.
  ;;
  (org-element-map tree 'plain-list
    (lambda (el)
      (when (eq (org-element-property :type el) 'descriptive)
	(org-element-set-element
	 el
	 (apply 'org-element-adopt-elements
		(list 'plain-list (list :type 'descriptive-1))
		(mapcar
		 (lambda (item)
		   (org-element-adopt-elements
		    (list 'item (list :checkbox (org-element-property
						 :checkbox item)))
		    (list 'paragraph (list :style "Text_20_body_20_bold")
			  (or (org-element-property :tag item) "(no term)"))
		    (org-element-adopt-elements
		     (list 'plain-list (list :type 'descriptive-2))
		     (apply 'org-element-adopt-elements
			    (list 'item nil)
			    (org-element-contents item)))))
		 (org-element-contents el)))))
      nil)
    info)
  tree)

;;;; List tables

;; Lists that are marked with attribute `:list-table' are called as
;; list tables.  They will be rendered as a table within the exported
;; document.

;; Consider an example.  The following list table
;;
;; #+attr_odt :list-table t
;; - Row 1
;;   - 1.1
;;   - 1.2
;;   - 1.3
;; - Row 2
;;   - 2.1
;;   - 2.2
;;   - 2.3
;;
;; will be exported as though it were an Org table like the one show
;; below.
;;
;; | Row 1 | 1.1 | 1.2 | 1.3 |
;; | Row 2 | 2.1 | 2.2 | 2.3 |
;;
;; Note that org-tables are NOT multi-line and each line is mapped to
;; a unique row in the exported document.  So if an exported table
;; needs to contain a single paragraph (with copious text) it needs to
;; be typed up in a single line.  Editing such long lines using the
;; table editor will be a cumbersome task.  Furthermore inclusion of
;; multi-paragraph text in a table cell is well-nigh impossible.
;;
;; A LIST-TABLE circumvents above problems.
;;
;; Note that in the example above the list items could be paragraphs
;; themselves and the list can be arbitrarily deep.
;;
;; Inspired by following thread:
;; https://lists.gnu.org/r/emacs-orgmode/2011-03/msg01101.html

;; Translate lists to tables

(defun org-odt--translate-list-tables (tree _backend info)
  (org-element-map tree 'plain-list
    (lambda (l1-list)
      (when (org-export-read-attribute :attr_odt l1-list :list-table)
	;; Replace list with table.
	(org-element-set-element
	 l1-list
	 ;; Build replacement table.
	 (apply 'org-element-adopt-elements
		(list 'table '(:type org :attr_odt (":style \"GriddedTable\"")))
		(org-element-map l1-list 'item
		  (lambda (l1-item)
		    (let* ((l1-item-contents (org-element-contents l1-item))
			   l1-item-leading-text l2-list)
		      ;; Remove Level-2 list from the Level-item.  It
		      ;; will be subsequently attached as table-cells.
		      (let ((cur l1-item-contents) prev)
			(while (and cur (not (eq (org-element-type (car cur))
						 'plain-list)))
			  (setq prev cur)
			  (setq cur (cdr cur)))
			(when prev
			  (setcdr prev nil)
			  (setq l2-list (car cur)))
			(setq l1-item-leading-text l1-item-contents))
		      ;; Level-1 items start a table row.
		      (apply 'org-element-adopt-elements
			     (list 'table-row (list :type 'standard))
			     ;;  Leading text of level-1 item define
			     ;;  the first table-cell.
			     (apply 'org-element-adopt-elements
				    (list 'table-cell nil)
				    l1-item-leading-text)
			     ;; Level-2 items define subsequent
			     ;; table-cells of the row.
			     (org-element-map l2-list 'item
			       (lambda (l2-item)
				 (apply 'org-element-adopt-elements
					(list 'table-cell nil)
					(org-element-contents l2-item)))
			       info nil 'item))))
		  info nil 'item))))
      nil)
    info)
  tree)


;;; Interactive functions

(defun org-odt-create-manifest-file-entry (&rest args)
  (push args org-odt-manifest-file-entries))

(defun org-odt-write-manifest-file ()
  (make-directory (concat org-odt-zip-dir "META-INF"))
  (let ((manifest-file (concat org-odt-zip-dir "META-INF/manifest.xml")))
    (with-current-buffer
	(let ((nxml-auto-insert-xml-declaration-flag nil))
	  (find-file-noselect manifest-file t))
      (insert
       "<?xml version=\"1.0\" encoding=\"UTF-8\"?>
     <manifest:manifest xmlns:manifest=\"urn:oasis:names:tc:opendocument:xmlns:manifest:1.0\" manifest:version=\"1.2\">\n")
      (dolist (file-entry org-odt-manifest-file-entries)
	(let* ((version (nth 2 file-entry))
	       (extra (if (not version) ""
			(format " manifest:version=\"%s\"" version))))
	  (insert
	   (format org-odt-manifest-file-entry-tag
		   (nth 0 file-entry) (nth 1 file-entry) extra))))
      (insert "\n</manifest:manifest>"))))

(defmacro org-odt--export-wrap (out-file &rest body)
  `(let* ((--out-file ,out-file)
	  (out-file-type (file-name-extension --out-file))
	  (org-odt-xml-files '("META-INF/manifest.xml" "content.xml"
			       "meta.xml" "styles.xml"))
	  ;; Initialize temporary workarea.  All files that end up in
	  ;; the exported document get parked/created here.
	  (org-odt-zip-dir (file-name-as-directory
			    (make-temp-file (format "%s-" out-file-type) t)))
	  (org-odt-manifest-file-entries nil)
	  (--cleanup-xml-buffers
	   (lambda ()
	     ;; Kill all XML buffers.
	     (dolist (file org-odt-xml-files)
	       (let ((buf (find-buffer-visiting
			   (concat org-odt-zip-dir file))))
		 (when buf
		   (with-current-buffer buf
		     (set-buffer-modified-p nil)
		     (kill-buffer buf)))))
	     ;; Delete temporary directory and also other embedded
	     ;; files that get copied there.
	     (delete-directory org-odt-zip-dir t))))
     (condition-case err
	 (progn
	   (unless (executable-find "zip")
	     ;; Not at all OSes ship with zip by default
	     (error "Executable \"zip\" needed for creating OpenDocument files"))
	   ;; Do export.  This creates a bunch of xml files ready to be
	   ;; saved and zipped.
	   (progn ,@body)
	   ;; Create a manifest entry for content.xml.
	   (org-odt-create-manifest-file-entry "text/xml" "content.xml")
	   ;; Write mimetype file
	   (let* ((mimetypes
		   '(("odt" . "application/vnd.oasis.opendocument.text")
		     ("odf" .  "application/vnd.oasis.opendocument.formula")))
		  (mimetype (cdr (assoc-string out-file-type mimetypes t))))
	     (unless mimetype
	       (error "Unknown OpenDocument backend %S" out-file-type))
	     (write-region mimetype nil (concat org-odt-zip-dir "mimetype"))
	     (org-odt-create-manifest-file-entry mimetype "/" "1.2"))
	   ;; Write out the manifest entries before zipping
	   (org-odt-write-manifest-file)
	   ;; Save all XML files.
	   (dolist (file org-odt-xml-files)
	     (let ((buf (find-buffer-visiting
			 (concat org-odt-zip-dir file))))
	       (when buf
		 (with-current-buffer buf
		   ;; Prettify output if needed.
		   (when org-odt-prettify-xml
		     (indent-region (point-min) (point-max)))
		   (save-buffer 0)))))
	   ;; Run zip.
	   (let* ((target --out-file)
		  (target-name (file-name-nondirectory target))
		  (cmds `(("zip" "-mX0" ,target-name "mimetype")
			  ("zip" "-rmTq" ,target-name "."))))
	     ;; If a file with same name as the desired output file
	     ;; exists, remove it.
	     (when (file-exists-p target)
	       (delete-file target))
	     ;; Zip up the xml files.
	     (let ((coding-system-for-write 'no-conversion) exitcode err-string)
	       (message "Creating ODT file...")
	       ;; Switch temporarily to content.xml.  This way Zip
	       ;; process will inherit `org-odt-zip-dir' as the current
	       ;; directory.
	       (with-current-buffer
		   (find-file-noselect (concat org-odt-zip-dir "content.xml") t)
		 (dolist (cmd cmds)
		   (message "Running %s" (mapconcat 'identity cmd " "))
		   (setq err-string
			 (with-output-to-string
			   (setq exitcode
				 (apply 'call-process (car cmd)
					nil standard-output nil (cdr cmd)))))
		   (or (zerop exitcode)
		       (error (concat "Unable to create OpenDocument file."
				      "  Zip failed with error (%s)")
			      err-string)))))
	     ;; Move the zip file from temporary work directory to
	     ;; user-mandated location.
	     (rename-file (concat org-odt-zip-dir target-name) target)
	     (message "Created %s" (expand-file-name target))
	     ;; Cleanup work directory and work files.
	     (funcall --cleanup-xml-buffers)
	     ;; Open the OpenDocument file in archive-mode for
	     ;; examination.
	     (find-file-noselect target t)
	     ;; Return exported file.
	     (cond
	      ;; Case 1: Conversion desired on exported file.  Run the
	      ;; converter on the OpenDocument file.  Return the
	      ;; converted file.
	      (org-odt-preferred-output-format
	       (or (org-odt-convert target org-odt-preferred-output-format)
		   target))
	      ;; Case 2: No further conversion.  Return exported
	      ;; OpenDocument file.
	      (t target))))
       (error
	;; Cleanup work directory and work files.
	(funcall --cleanup-xml-buffers)
	(message "OpenDocument export failed: %s"
		 (error-message-string err))))))


;;;; Export to OpenDocument formula

;;;###autoload
(defun org-odt-export-as-odf (latex-frag &optional odf-file)
  "Export LATEX-FRAG as OpenDocument formula file ODF-FILE.
Use `org-create-math-formula' to convert LATEX-FRAG first to
MathML.  When invoked as an interactive command, use
`org-latex-regexps' to infer LATEX-FRAG from currently active
region.  If no LaTeX fragments are found, prompt for it.  Push
MathML source to kill ring depending on the value of
`org-export-copy-to-kill-ring'."
  (interactive
   `(,(let (frag)
	(setq frag (and (setq frag (and (region-active-p)
					(buffer-substring (region-beginning)
							  (region-end))))
			(cl-loop for e in org-latex-regexps
				 thereis (when (string-match (nth 1 e) frag)
					   (match-string (nth 2 e) frag)))))
	(read-string "LaTeX Fragment: " frag nil frag))
     ,(let ((odf-filename (expand-file-name
			   (concat
			    (file-name-sans-extension
			     (or (file-name-nondirectory buffer-file-name)))
			    "." "odf")
			   (file-name-directory buffer-file-name))))
	(read-file-name "ODF filename: " nil odf-filename nil
			(file-name-nondirectory odf-filename)))))
  (let ((filename (or odf-file
		      (expand-file-name
		       (concat
			(file-name-sans-extension
			 (or (file-name-nondirectory buffer-file-name)))
			"." "odf")
		       (file-name-directory buffer-file-name)))))
    (org-odt--export-wrap
     filename
     (let* ((buffer (progn
		      (require 'nxml-mode)
		      (let ((nxml-auto-insert-xml-declaration-flag nil))
			(find-file-noselect (concat org-odt-zip-dir
						    "content.xml") t))))
	    (coding-system-for-write 'utf-8)
	    (save-buffer-coding-system 'utf-8))
       (set-buffer buffer)
       (set-buffer-file-coding-system coding-system-for-write)
       (let ((mathml (org-create-math-formula latex-frag)))
	 (unless mathml (error "No Math formula created"))
	 (insert mathml)
	 ;; Add MathML to kill ring, if needed.
	 (when (org-export--copy-to-kill-ring-p)
	   (org-kill-new (buffer-string))))))))

;;;###autoload
(defun org-odt-export-as-odf-and-open ()
  "Export LaTeX fragment as OpenDocument formula and immediately open it.
Use `org-odt-export-as-odf' to read LaTeX fragment and OpenDocument
formula file."
  (interactive)
  (org-open-file (call-interactively 'org-odt-export-as-odf) 'system))


;;;; Export to OpenDocument Text

;;;###autoload
(defun org-odt-export-to-odt (&optional async subtreep visible-only ext-plist)
  "Export current buffer to a ODT file.

If narrowing is active in the current buffer, only export its
narrowed part.

If a region is active, export that region.

A non-nil optional argument ASYNC means the process should happen
asynchronously.  The resulting file should be accessible through
the `org-export-stack' interface.

When optional argument SUBTREEP is non-nil, export the sub-tree
at point, extracting information from the headline properties
first.

When optional argument VISIBLE-ONLY is non-nil, don't export
contents of hidden elements.

EXT-PLIST, when provided, is a property list with external
parameters overriding Org default settings, but still inferior to
file-local settings.

Return output file's name."
  (interactive)
  (let ((outfile (org-export-output-file-name ".odt" subtreep)))
    (if async
	(org-export-async-start (lambda (f) (org-export-add-to-stack f 'odt))
	  `(expand-file-name
	    (org-odt--export-wrap
	     ,outfile
	     (let* ((org-odt-embedded-images-count 0)
		    (org-odt-embedded-formulas-count 0)
		    (org-odt-automatic-styles nil)
		    (org-odt-object-counters nil)
		    ;; Let `htmlfontify' know that we are interested in
		    ;; collecting styles.
		    (hfy-user-sheet-assoc nil))
	       ;; Initialize content.xml and kick-off the export
	       ;; process.
	       (let ((out-buf
		      (progn
			(require 'nxml-mode)
			(let ((nxml-auto-insert-xml-declaration-flag nil))
			  (find-file-noselect
			   (concat org-odt-zip-dir "content.xml") t))))
		     (output (org-export-as
			      'odt ,subtreep ,visible-only nil ,ext-plist)))
		 (with-current-buffer out-buf
		   (erase-buffer)
		   (insert output)))))))
      (org-odt--export-wrap
       outfile
       (let* ((org-odt-embedded-images-count 0)
	      (org-odt-embedded-formulas-count 0)
	      (org-odt-automatic-styles nil)
	      (org-odt-object-counters nil)
	      ;; Let `htmlfontify' know that we are interested in collecting
	      ;; styles.
	      (hfy-user-sheet-assoc nil))
	 ;; Initialize content.xml and kick-off the export process.
	 (let ((output (org-export-as 'odt subtreep visible-only nil ext-plist))
	       (out-buf (progn
			  (require 'nxml-mode)
			  (let ((nxml-auto-insert-xml-declaration-flag nil))
			    (find-file-noselect
			     (concat org-odt-zip-dir "content.xml") t)))))
	   (with-current-buffer out-buf (erase-buffer) (insert output))))))))


;;;; Convert between OpenDocument and other formats

(defun org-odt-reachable-p (in-fmt out-fmt)
  "Return non-nil if IN-FMT can be converted to OUT-FMT."
  (catch 'done
    (let ((reachable-formats (org-odt-do-reachable-formats in-fmt)))
      (dolist (e reachable-formats)
	(let ((out-fmt-spec (assoc out-fmt (cdr e))))
	  (when out-fmt-spec
	    (throw 'done (cons (car e) out-fmt-spec))))))))

(defun org-odt-do-convert (in-file out-fmt &optional open)
  "Workhorse routine for `org-odt-convert'."
  (require 'browse-url)
  (let* ((in-file (let ((f (expand-file-name (or in-file buffer-file-name))))
		    (if (file-readable-p f) f
		      (error "Cannot read %s" in-file))))
	 (in-fmt (file-name-extension in-file))
	 (out-fmt (or out-fmt (error "Output format unspecified")))
	 (how (or (org-odt-reachable-p in-fmt out-fmt)
		  (error "Cannot convert from %s format to %s format?"
			 in-fmt out-fmt)))
	 (convert-process (car how))
	 (out-file (concat (file-name-sans-extension in-file) "."
			   (nth 1 (or (cdr how) out-fmt))))
	 (extra-options (or (nth 2 (cdr how)) ""))
	 (out-dir (file-name-directory in-file))
	 (cmd (format-spec convert-process
			   `((?i . ,(shell-quote-argument in-file))
			     (?I . ,(browse-url-file-url in-file))
			     (?f . ,out-fmt)
			     (?o . ,out-file)
			     (?O . ,(browse-url-file-url out-file))
			     (?d . , (shell-quote-argument out-dir))
			     (?D . ,(browse-url-file-url out-dir))
			     (?x . ,extra-options)))))
    (when (file-exists-p out-file)
      (delete-file out-file))

    (message "Executing %s" cmd)
    (let ((cmd-output (shell-command-to-string cmd)))
      (message "%s" cmd-output))

    (cond
     ((file-exists-p out-file)
      (message "Exported to %s" out-file)
      (when open
	(message "Opening %s..."  out-file)
	(org-open-file out-file 'system))
      out-file)
     (t
      (message "Export to %s failed" out-file)
      nil))))

(defun org-odt-do-reachable-formats (in-fmt)
  "Return verbose info about formats to which IN-FMT can be converted.
Return a list where each element is of the
form (CONVERTER-PROCESS . OUTPUT-FMT-ALIST).  See
`org-odt-convert-processes' for CONVERTER-PROCESS and see
`org-odt-convert-capabilities' for OUTPUT-FMT-ALIST."
  (let* ((converter
	  (and org-odt-convert-process
	       (cadr (assoc-string org-odt-convert-process
				   org-odt-convert-processes t))))
	 (capabilities
	  (and org-odt-convert-process
	       (cadr (assoc-string org-odt-convert-process
				   org-odt-convert-processes t))
	       org-odt-convert-capabilities))
	 reachable-formats)
    (when converter
      (dolist (c capabilities)
	(when (member in-fmt (nth 1 c))
	  (push (cons converter (nth 2 c)) reachable-formats))))
    reachable-formats))

(defun org-odt-reachable-formats (in-fmt)
  "Return list of formats to which IN-FMT can be converted.
The list of the form (OUTPUT-FMT-1 OUTPUT-FMT-2 ...)."
  (copy-sequence
   (apply #'append (mapcar
		    (lambda (e) (mapcar #'car (cdr e)))
		    (org-odt-do-reachable-formats in-fmt)))))

(defun org-odt-convert-read-params ()
  "Return IN-FILE and OUT-FMT params for `org-odt-do-convert'.
This is a helper routine for interactive use."
  (let* ((input (if (featurep 'ido) 'ido-completing-read 'completing-read))
	 (in-file (read-file-name "File to be converted: "
				  nil buffer-file-name t))
	 (in-fmt (file-name-extension in-file))
	 (out-fmt-choices (org-odt-reachable-formats in-fmt))
	 (out-fmt
	  (or (and out-fmt-choices
		   (funcall input "Output format: "
			    out-fmt-choices nil nil nil))
	      (error
	       "No known converter or no known output formats for %s files"
	       in-fmt))))
    (list in-file out-fmt)))

;;;###autoload
(defun org-odt-convert (&optional in-file out-fmt open)
  "Convert IN-FILE to format OUT-FMT using a command line converter.
IN-FILE is the file to be converted.  If unspecified, it defaults
to variable `buffer-file-name'.  OUT-FMT is the desired output
format.  Use `org-odt-convert-process' as the converter.  If OPEN
is non-nil then the newly converted file is opened using
`org-open-file'."
  (interactive
   (append (org-odt-convert-read-params) current-prefix-arg))
  (org-odt-do-convert in-file out-fmt open))

;;; Library Initializations

(dolist (desc org-odt-file-extensions)
  ;; Let Emacs open all OpenDocument files in archive mode.
  (add-to-list 'auto-mode-alist
	       (cons (concat  "\\." (car desc) "\\'") 'archive-mode)))

(provide 'ox-odt)

;; Local variables:
;; generated-autoload-file: "org-loaddefs.el"
;; End:

;;; ox-odt.el ends here<|MERGE_RESOLUTION|>--- conflicted
+++ resolved
@@ -34,11 +34,8 @@
 
 ;;; Function Declarations
 
-<<<<<<< HEAD
-=======
 (declare-function org-attach-link-expand "org-attach" (link &optional buffer-or-name))
 
->>>>>>> c8947f9b
 ;;; Define Back-End
 
 (org-export-define-backend 'odt
@@ -2715,11 +2712,7 @@
 		 (concat type ":" raw-path))
 		((member type '("file" "attachment"))
 		 (when (string= type "attachment")
-<<<<<<< HEAD
-		   (setq raw-path (org-element-property :attachment-path link)))
-=======
 		   (setq raw-path (org-attach-link-expand link)))
->>>>>>> c8947f9b
 		 (org-export-file-uri raw-path))
 		(t raw-path)))
 	 ;; Convert & to &amp; for correct XML representation
