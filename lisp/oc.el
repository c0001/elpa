--- conflicted
+++ resolved
@@ -1577,13 +1577,8 @@
 
   On a citation reference:
 
-<<<<<<< HEAD
-    - on the prefix or right before th \"@\" character, insert
+    - on the prefix or right before the \"@\" character, insert
       a new reference before the current one,
-=======
-    - on the prefix or right before the \"@\" character, insert a new reference
-      before the current one,
->>>>>>> 957feb2d
     - on the suffix, insert it after the reference,
     - otherwise, update the cite key, preserving both affixes.
 
