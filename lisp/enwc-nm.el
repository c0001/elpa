;;; enwc-nm.el - The NetworkManager backend to ENWC

;; Copyright (C) 2012-2014 Free Software Foundation, Inc.

;; Author: Ian Dunn <dunni@gnu.org>
;; Keywords: network, wicd, manager, nm
;; Version: 2.0
;; Homepage: https://savannah.nongnu.org/p/enwc

;; This file is part of GNU Emacs.

;; GNU Emacs is free software; you can redistribute it and/or modify it
;; under the terms of the GNU General Public License as published by
;; the Free Software Foundation; either version 3, or (at your option)
;; any later version.

;; GNU Emacs is distributed in the hope that it will be useful, but WITHOUT
;; ANY WARRANTY; without even the implied warranty of MERCHANTABILITY
;; or FITNESS FOR A PARTICULAR PURPOSE.  See the GNU General Public
;; License for more details.

;; You should have received a copy of the GNU General Public License
;; along with GNU Emacs; see the file COPYING.  If not, write to the Free
;; Software Foundation, Inc., 51 Franklin St, Fifth Floor, Boston, MA
;; 02110-1301, USA.

;;; Commentary:
;;
;;   This requires NetworkManager >= 0.9.6
;;

(require 'enwc)

(defgroup enwc-nm nil
  "*NetworkManager variables for ENWC"
  :prefix "enwc-nm-"
  :group 'enwc)

(defcustom enwc-nm-dbus-service "org.freedesktop.NetworkManager"
  "NetworkManager D-Bus service."
  :group 'enwc-nm
  :type 'string)

(defcustom enwc-nm-dbus-path "/org/freedesktop/NetworkManager"
  "The default D-Bus path for NetworkManager."
  :group 'enwc-nm
  :type 'string)

(defcustom enwc-nm-dbus-settings-path "/org/freedesktop/NetworkManager/Settings"
  "The settings D-Bus path for NetworkManager."
  :group 'enwc-nm
  :type 'string)

(defcustom enwc-nm-dbus-interface "org.freedesktop.NetworkManager"
  "The default D-Bus interface for NetworkManager."
  :group 'enwc-nm
  :type 'string)

(defcustom enwc-nm-dbus-wireless-interface "org.freedesktop.NetworkManager.Device.Wireless"
  "The wireless D-Bus interface for NetworkManager."
  :group 'enwc-nm
  :type 'string)

(defcustom enwc-nm-dbus-wired-interface "org.freedesktop.NetworkManager.Device.Wired"
  "The wired D-Bus interface for NetworkManager."
  :group 'enwc-nm
  :type 'string)

(defcustom enwc-nm-dbus-device-interface "org.freedesktop.NetworkManager.Device"
  "The device D-Bus interface for NetworkManager."
  :group 'enwc-nm
  :type 'string)

(defcustom enwc-nm-dbus-accesspoint-interface "org.freedesktop.NetworkManager.AccessPoint"
  "The access point D-Bus interface for NetworkManager."
  :group 'enwc-nm
  :type 'string)

(defcustom enwc-nm-dbus-settings-interface "org.freedesktop.NetworkManager.Settings"
  "The settings D-Bus interface for NetworkManager."
  :group 'enwc-nm
  :type 'string)

(defcustom enwc-nm-dbus-connections-interface "org.freedesktop.NetworkManager.Settings.Connection"
  "The connections D-Bus interface for NetworkManager."
  :group 'enwc-nm
  :type 'string)

(defcustom enwc-nm-dbus-active-interface "org.freedesktop.NetworkManager.Connection.Active"
  "The active connection D-Bus interface for NetworkManager."
  :group 'enwc-nm
  :type 'string)

;;TODO: Make this customizable.
(defconst enwc-nm-dbus-settings-groups
  '(("802-11-wireless-security" . ("name"
                                   "key-mgmt"
                                   "wep-tx-keyidx"
                                   "auth-alg"
                                   "proto"
                                   "pairwise"
                                   "group"
                                   "leap-username"
                                   "wep-key0"
                                   "wep-key1"
                                   "wep-key2"
                                   "wep-key3"
                                   "wep-key-type"
                                   "psk"
                                   "leap-password"))
    ("ipv4" . ("addresses"
               "dns"))))

(defvar enwc-nm-wired-dev nil
  "The wired device object path.")

(defvar enwc-nm-wireless-dev nil
  "The wireless device object path.")

(defvar enwc-nm-active-ap nil
  "The active access point object path.")

(defvar enwc-nm-connecting-p nil
  "Whether or not NetworkManager is connecting.")

(defvar enwc-nm-wired-p nil
  "Whether or not NetworkManager is wired.")

(defvar enwc-nm-edit-info nil
  "The information for the network connection being edited.")

;; D-Bus Signals:

(defvar enwc-nm-access-point-added-signal nil
  "D-Bus signal object for the \"AccessPointAdded\" signal.")

(defvar enwc-nm-access-point-removed-signal nil
  "D-Bus signal object for the \"AccessPointRemoved\" signal.")

(defvar enwc-nm-properties-changed-signal nil
  "D-Bus signal object for the \"PropertiesChanged\" signal.")

(defvar enwc-nm-wired-state-changed-signal nil
  "D-Bus signal object for the \"StateChanged\" signal for the wired device.")

(defvar enwc-nm-state-changed-signal nil
  "D-Bus signal object for the \"StateChanged\" signal for the default path.")

(defun enwc-nm-dbus-call-method (method &optional path interface &rest args)
  (unless path (setq path enwc-nm-dbus-path))
  (unless interface (setq interface enwc-nm-dbus-interface))
  (apply 'dbus-call-method :system
         enwc-nm-dbus-service
         path
         interface
         method
         :timeout 25000
         args))

(defun enwc-nm-dbus-default-call-method (method &rest args)
  (apply 'enwc-nm-dbus-call-method method nil nil args))

(defun enwc-nm-dbus-settings-call-method (method &rest args)
  (apply 'enwc-nm-dbus-call-method
         method
         enwc-nm-dbus-settings-path
         enwc-nm-dbus-settings-interface
         args))

(defun enwc-nm-dbus-wireless-call-method (method &rest args)
  (apply 'enwc-nm-dbus-call-method
         method
         enwc-nm-wireless-dev
         enwc-nm-dbus-wireless-interface
         args))

(defun enwc-nm-dbus-wired-call-method (method &rest args)
  (apply 'enwc-nm-dbus-call-method
         method
         enwc-nm-wired-dev
         enwc-nm-dbus-wired-interface
         args))

(defun enwc-nm-get-settings (conn)
<<<<<<< HEAD
  "Gets the connection settings.
CONN is an object path to the connection."
  (dbus-call-method :system
		    enwc-nm-dbus-service
		    conn
		    enwc-nm-dbus-connections-interface
		    "GetSettings"
		    :timeout 25000))

=======
  "Get the connection settings from CONN."
  (enwc-nm-dbus-call-method "GetSettings" conn
                            enwc-nm-dbus-connections-interface))
>>>>>>> d9cbdb91

(defun enwc-nm-list-connections ()
  "List the connections."
  (enwc-nm-dbus-settings-call-method "ListConnections"))

;; Default
(defun enwc-nm-get-device-by-name (name)
  (enwc-nm-dbus-default-call-method "GetDeviceByIpIface" :string name))

(defun enwc-nm--ap-to-conn (ap)
  "Get the connection that corresponds to AP."
  (let ((ssid (dbus-byte-array-to-string (enwc-nm-get-wireless-network-property
                                          ap "Ssid")))
        (conns (enwc-nm-list-connections))
        conn)
    (while (and conns (not conn))
      (setq conn (pop conns))
      (let ((settings (enwc-nm-get-settings conn)))
        (if settings
            (let ((this-ssid (enwc-nm-get-dbus-dict-entry "802-11-wireless/ssid"
                                                          settings)))
              (unless (and this-ssid
                           (string-equal (dbus-byte-array-to-string this-ssid)
                                         ssid))
                (setq conn nil)))
          (setq conn nil))))
    conn))

(defun enwc-nm-connection-p (conn)
  "Return non-nil if CONN is a connection object."
  (and conn
       (stringp conn)
       (string-match "^/org/freedesktop/NetworkManager/Settings/[0-9]+$" conn)))

;;;;;;;;;;;;;;;;;;
;; Get networks ;;
;;;;;;;;;;;;;;;;;;

(defun enwc-nm-get-networks (&optional wired)
  (if wired
      (enwc-nm-get-wired-profiles)
    (enwc-nm-get-wireless-networks)))

(defun enwc-nm-get-wireless-networks ()
  "The NetworkManager get networks function.
This returns a list of D-Bus paths to the access points."
  (enwc-nm-dbus-wireless-call-method "GetAccessPoints"))

(defun enwc-nm-get-wired-profiles ()
  (let ((profs-list (enwc-nm-list-connections)))
    (mapcar
     (lambda (x)
       (let ((props (enwc-nm-get-settings x)))
         (when (string= (enwc-nm-get-dbus-dict-entry "connection/type" props)
                        "802-3-ethernet")
           (enwc-nm-get-dbus-dict-entry "connection/id" props))))
     profs-list)))

;;;;;;;;;;;;;
;; Connect ;;
;;;;;;;;;;;;;

;; Default
(defun enwc-nm-connect (nw &optional wired)
  "The NetworkManager connect function.
This gets the connection path from NW, and connects to it."
  (if wired
      (enwc-nm-wired-connect nw)
    (enwc-nm-wireless-connect nw)))

(defun enwc-nm-wireless-connect (nw)
  (enwc-nm-dbus-default-call-method "ActivateConnection"
                                    :object-path nw
                                    :object-path enwc-nm-wireless-dev
                                    :object-path nw))

(defun enwc-nm-wired-connect (nw)
  (enwc-nm-dbus-default-call-method "ActivateConnection"
                                    :object-path nw
                                    :object-path enwc-nm-wired-dev
                                    :object-path nw))

;;;;;;;;;;;;;;;;
;; Disconnect ;;
;;;;;;;;;;;;;;;;

(defun enwc-nm-disconnect (&optional wired)
  (if wired
      (enwc-nm-wired-disconnect)
    (enwc-nm-disconnect-wireless)))

;; Device
(defun enwc-nm-disconnect-wireless ()
  (enwc-nm-dbus-call-method "Disconnect"
                            enwc-nm-wireless-dev
                            enwc-nm-dbus-device-interface))

(defun enwc-nm-wired-disconnect ()
  (enwc-nm-dbus-call-method "Disconnect"
                            enwc-nm-wired-dev
                            enwc-nm-dbus-device-interface))

;;;;;;;;;;
;; Scan ;;
;;;;;;;;;;

(defun enwc-nm-scan (&optional wired)
  "The NetworkManager scan function."
  (let ((dev (if wired
                 enwc-nm-wired-dev
               enwc-nm-wireless-dev))
        (interface (if wired
                       enwc-nm-dbus-wired-interface
                     enwc-nm-dbus-wireless-interface)))
    (enwc-nm-dbus-call-method "RequestScan"
                              dev interface
                              '(:array :signature "{sv}"))))

;;;;;;;;;;;;;;;;;;;;;;;;;;;;
;; Get network properties ;;
;;;;;;;;;;;;;;;;;;;;;;;;;;;;

(defun enwc-nm-get-wireless-network-property (nw prop)
  "The NetworkManager get wireless network property function.
This runs like normal, using element ID of `enwc-access-points'
 to determine the access point path, then obtains the property
PROP from that access point.  It also sets the channel from the
 frequency if necessary."
  (dbus-get-property :system
                     enwc-nm-dbus-service
                     nw
                     enwc-nm-dbus-accesspoint-interface
                     prop))

(defun enwc-nm--freq-to-channel (freq)
  "Convert a frequency FREQ into a channel."
  (1+ (/ (- freq 2412) 5)))

(defun enwc-nm-get-wireless-nw-props (nw)
  "Get the network properties for the network NW."
  (let ((props (dbus-get-all-properties :system
                                        enwc-nm-dbus-service
                                        nw
                                        enwc-nm-dbus-accesspoint-interface)))

    `((essid    . ,(dbus-byte-array-to-string (cdr (assoc "Ssid" props))))
      (bssid    . ,(cdr (assoc "HwAddress" props)))
      (strength . ,(cdr (assoc "Strength" props)))
      (encrypt  . ,(or (enwc-nm-get-encryption-type nw) "Unsecured"))
      (channel  . ,(number-to-string (enwc-nm--freq-to-channel
                                      (cdr (assoc "Frequency" props))))))))

(defun enwc-nm-get-encryption-type (nw)
  "The NetworkManager get encryption type function.
This gets the WPA flags and RSN flags from access point in NW.
If both are 0, then it returns WEP, otherwise WPA."
  (let ((wpa-flags (enwc-nm-get-wireless-network-property nw "WpaFlags"))
        (rsn-flags (enwc-nm-get-wireless-network-property nw "RsnFlags")))
    (if (and (= wpa-flags 0) (= rsn-flags 0))
        "WEP"
      "WPA")))

;;;;;;;;;;;;;;;;;;;;;;;;;;;;
;; Get Current network id ;;
;;;;;;;;;;;;;;;;;;;;;;;;;;;;

(defun enwc-nm-wireless-prop-changed (props)
  "Called when network properties are changed.
PROPS is a list of updated properties."
  (let ((ap (assoc "ActiveAccessPoint" props)))
    (when ap
      (setq enwc-nm-active-ap (car (cadr ap))))))

(defun enwc-nm-get-current-nw-id (wired)
  "The NetworkManager get current network id function.
This simply checks for the active access point."
  (cond
   (wired 'wired)
   ((string= enwc-nm-active-ap "/") nil)
   (t enwc-nm-active-ap)))

(defun enwc-nm-prop-changed (state)
  "Called when NetworkManager's state is changed.
STATE is the new state

If STATE is 40, then NetworkManager is connecting to a new AP."
  (setq enwc-nm-connecting-p (eq state 40)))

;;;;;;;;;;;;;;;;;;;;;;
;; Check Connecting ;;
;;;;;;;;;;;;;;;;;;;;;;

(defun enwc-nm-check-connecting ()
  "The NetworkManager check connecting function."
  enwc-nm-connecting-p)

(defun enwc-nm-dev-prop-changed (new-state old-state reason)
  (setq enwc-nm-wired-p (eq new-state 100)))

(defun enwc-nm-is-wired ()
  enwc-nm-wired-p)

;;;;;;;;;;;;;;;;;;;;;;
;; Profile Handling ;;
;;;;;;;;;;;;;;;;;;;;;;

(defun enwc-nm-gen-uuid ()
  "Generate a UUID."
  (random t)
  (apply 'format
         "%04x%04x-%04x-%04x-%04x-%04x%04x%04x"
         (mapcar (lambda (x)
                   (random 65535))
                 (number-sequence 0 7))))

(defmacro enwc-nm--hex-substring (str st ed)
  "Get a standard integer from hex string STR starting at ST and ending st ED"
  `(string-to-number (substring ,str ,st ,ed) 16))

(defun enwc-nm-convert-addr (addr)
  "Convert an address ADDR from an integer in network byte order to a string."
  (if (and addr (integerp addr))
      (let* ((hex-addr (format "%08x" addr))
             (subs (mapcar
                    (lambda (n)
                      (enwc-nm--hex-substring hex-addr n (+ n 2)))
                    (number-sequence 6 0 -2))))
        (apply 'format "%i.%i.%i.%i" subs))
    ""))

(defun enwc-nm-addr-back (addr)
  "Convert an IP address ADDR in dots notation to an integer."
  (cl-check-type addr string)
  (let* ((bytes (split-string addr "\\."))
         (byte-string (mapcar
                       (lambda (n) (lsh (string-to-number (nth n bytes))
                                        (* 8 n)))
                       (number-sequence 0 3))))
    (apply 'logior byte-string)))

;; These next two come from libnm-util/nm-utils.c in NM's source.

(defun enwc-nm-netmask-to-prefix (netmask)
  "Convert a netmask to a CIDR prefix.
NETMASK is an ip address in network byte order."
  (if (and netmask (integerp netmask))
      (progn
        (setq netmask (enwc--htonl netmask))
        (while (cl-evenp netmask)
          (setq netmask (lsh netmask -1)))
        (floor (log (1+ netmask) 2)))
    0))

(defun enwc-nm-prefix-to-netmask (prefix)
  "Convert a CIDR prefix to a netmask.
PREFIX is an integer <= 32."
<<<<<<< HEAD
  (let ((pf prefix)
	(netmask 0)
	(msk #x80000000))
  (while (> pf 0)
    (setq netmask (logior netmask msk))
    (setq msk (lsh msk -1))
    (setq pf (1- pf)))
  netmask))

(defun enwc-nm-get-nw-info (wired id)
  (let ((conn (enwc-nm-get-conn-by-nid id)))
    (if conn
	(setq enwc-nm-edit-info
	      (enwc-nm-get-settings conn))))

  (let (ip-addr netmask gateway dns-list nw-info)
    (if enwc-nm-edit-info
	(progn
	  (setq ip-addr (nth 0 (caar (cadr (assoc "addresses"
						  (cadr (assoc "ipv4"
							       enwc-nm-edit-info))))))
		netmask (nth 3 (caar (cadr (assoc "addresses"
						  (cadr (assoc "ipv4"
							       enwc-nm-edit-info))))))
		gateway (nth 2 (caar (cadr (assoc "address"
						  (cadr (assoc "ipv4"
							       enwc-nm-edit-info))))))
		dns-list (car (cadr (assoc "dns" (cadr (assoc "ipv4"
							      enwc-nm-edit-info))))))
	  (setq ip-addr (enwc-nm-convert-addr ip-addr)
		netmask (enwc-nm-convert-addr netmask)
		gateway (enwc-nm-convert-addr gateway)
		dns-list (mapcar 'enwc-nm-convert-addr
				 dns-list))
	  (setq nw-info (list (cons (cons "addr"
					  ip-addr) nil)
			      (cons (cons "netmask"
					  netmask) nil)
			      (cons (cons "gateway"
					  gateway) nil)
			      (cons (cons "dns1"
					  (nth 0
					       dns-list))
				    nil)
			      (cons (cons "dns2"
					  (nth 1
					       dns-list))
				    nil)
			      (cons (cons "enctype"
					  "None") nil)
			      )))
      nil)))

(defun enwc-nm-get-ip-addr (wired id)
  "Gets the IP Address of a connection profile."
  (let ((props (enwc-nm-get-settings (enwc-nm-get-conn-by-nid id)))
	ipaddr ret-addr)
    (if (not props)
	(setq ret-addr "")
      (setq ipaddr (nth 0 (caar (cadr (assoc "addresses"
					     (cadr (assoc "ipv4"
							  props)))))))
      (setq ret-addr (enwc-nm-convert-addr ipaddr)))))

(defun enwc-nm-get-netmask (wired id)
  "Gets the Netmask of a connection profile."
  (let ((props (enwc-nm-get-settings (enwc-nm-get-conn-by-nid id)))
	ipaddr hex-addr ret-addr)
    (if (not props)
	(setq ret-addr "")
      (setq ipaddr (nth 3 (caar (cadr (assoc "addresses"
					     (cadr (assoc "ipv4"
							  props)))))))
      (setq hex-addr (enwc-nm-prefix-to-netmask ipaddr))
      (setq ret-addr (format "%i.%i.%i.%i"
			     (logand hex-addr 255)
			     (logand (lsh hex-addr -8) 255)
			     (logand (lsh hex-addr -16) 255)
			     (logand (lsh hex-addr -24) 255))))))


(defun enwc-nm-get-gateway (wired id)
  "Gets the Gateway of a connection profile."
  (let ((props (enwc-nm-get-settings (enwc-nm-get-conn-by-nid id)))
	ipaddr ret-addr)
    (if (not props)
	(setq ret-addr "")
      (setq ipaddr (nth 2 (caar (cadr (assoc "addresses"
					     (cadr (assoc "ipv4"
							  props)))))))
      (setq ret-addr (enwc-nm-convert-addr ipaddr)))))

(defun enwc-nm-get-dns (wired id)
  "Gets the DNS settings of a connection profile."
  (let ((props (enwc-nm-get-settings (enwc-nm-get-conn-by-nid id)))
	dns-list)
    (setq dns-list (car (cadr (assoc "dns" (cadr (assoc "ipv4"
							props))))))
    (mapcar 'enwc-nm-convert-addr
	    dns-list)))

(defun enwc-nm-process-enctype (settings nw-settings)
  "Process the encryption type.
Sets up the encryption type passed in through SETTINGS."
  (let* ((ret-list nw-settings)
	 (req-list (nthcdr 6 settings))
	 (enctype (cdr (assoc "enctype" settings)))
	 key-mgmt
	 new-list name-list
	 ;;(name-list (cdr (assoc "reqs" (cdr (assoc enctype enwc-nm-sec-types)))))
	 key-name)

    ;; There is a possibility that any of these don't exist in
    ;; nw-settings.

    (setq new-list `("802-11-wireless-security" (("pairwise" (("wep40" "wep104")))
						 ("group" (("wep40" "wep104")))
						 ("auth-alg" (nil))
						 ("key-mgmt" (nil)))))

    (if (not (assoc "802-11-wireless-security" ret-list))
	(setq ret-list (append ret-list (list new-list))))

    (if (or (string= enctype "eap-leap")
	    (string= enctype "eap-peap")
	    (string= enctype "eap-tls")
	    (string= enctype "eap-ttls"))
	(progn
	  (setq key-name "802-1x")
	  (setq key-mgmt "ieee8021x")
	  (setq req-list (push (cons "eap" (substring enctype 4)) req-list))
	  (print req-list)
	  ;;(setcdr (assoc "eap" (cadr (assoc "802-1x" ret-list))) (list (list (list (substring enctype 4)))))
	  )
      (setq key-name "802-11-wireless-security")
      (setq key-mgmt
	    (cond ((string= enctype "wep") "none")
		  ((string= enctype "wpa-psk") "wpa-psk")
		  ((string= enctype "leap") "iee8021x"))))
    (setcdr (assoc "key-mgmt" (cadr (assoc "802-11-wireless-security" ret-list)))
	    (list (list key-mgmt)))

    (if (string= enctype "leap")
	(setcdr (assoc "auth-alg" (cadr (assoc "802-11-wireless-security" ret-list)))
		(list (list "leap"))))

    (setq name-list (cons key-name
			  (list (mapcar (lambda (x)
					  (cons (car x)
						(cons (cons (cdr x) nil)
						      nil)))
					req-list))))

    (if (not (assoc key-name ret-list))
	(setq ret-list (append ret-list (list name-list)))
      (setcdr (assoc key-name ret-list) (list name-list)))


    (if (or (string= enctype "eap-leap")
	    (string= enctype "eap-peap")
	    (string= enctype "eap-tls")
	    (string= enctype "eap-ttls"))
	(setcdr (assoc "eap" (cadr (assoc "802-1x" ret-list)))
		(cons (cons (cons (substring enctype 4) nil) nil) nil)))

    ret-list))
=======
  (if (and prefix (integerp prefix))
      (progn
        (setq prefix (min prefix 32))
        (enwc--htonl (lsh (1- (expt 2 prefix)) (- 32 prefix))))
    0))

;;;;;;;;;;;;;;;;;;;;;;
;; D-Bus Conversion ;;
;;;;;;;;;;;;;;;;;;;;;;

(defun enwc-nm-get-dbus-dict-entry (entry dict)
  "Get an entry ENTRY from D-Bus dictionary DICT.

ENTRY is in the form LVL1/LVL2/.../LVLN, where each LVLi is a string
representing another layer in the dictionary."
  (cl-check-type entry string)
  (cl-check-type dict list)
  (let ((ent-strs (split-string entry "/"))
        (cur-ent dict)
        cur-str)
    (while ent-strs
      (setq cur-str (pop ent-strs))
      (setq cur-ent (assoc cur-str cur-ent))
      (when cur-ent
        (setq cur-ent (cadr cur-ent))))
    cur-ent))

(defun enwc-nm--recurse-dbus-entry (dict value entries)
  "Look in DICT for ENTRIES, and set the final one to VALUE."
  (if (not entries)
      (setcar dict value)
    (let* ((cur-str (car entries))
           (cur-ent (assoc cur-str dict)))
      (unless cur-ent
        (if (equal dict '(nil))
            (setcar dict `(,cur-str (nil)))
          (nconc dict `((,cur-str (nil)))))
        (setq cur-ent (assoc cur-str dict)))
      (enwc-nm--recurse-dbus-entry (cadr cur-ent) value (cdr entries)))))

(defun enwc-nm-set-dbus-dict-entry (entry dict value)
  "Set entry ENTRY in D-Bus dictionary DICT to VALUE."
  (cl-check-type entry string)
  (cl-check-type dict list)
  (enwc-nm--recurse-dbus-entry dict value (split-string entry "/")))

(defun enwc-nm-convert-dict-list (dict-ent settings)
  "Convert a D-Bus dictionary entry DICT-ENT from SETTINGS to an alist."
  (mapcar
   (lambda (ent)
     (cons
      (intern (car ent))
      (cl-caadr ent)))
   (cadr (assoc dict-ent settings))))

(defun enwc-nm-get-sec-info (settings)
  "Get security information from SETTINGS."
  (append
   (enwc-nm-convert-dict-list "802-11-wireless-security" settings)
   (enwc-nm-convert-dict-list "802-1x" settings)))

(defun enwc-nm-pair-to-dbus-dict-ent (pair)
  "Convert PAIR into a D-Bus dictionary entry."
  (let ((str (car pair))
        (var (cdr pair)))
    `(:dict-entry (:string ,str :variant ,var))))

(defun enwc-nm-alist-to-dbus-dict (alist)
  "Convert ALIST into a D-Bus dictionary."
  (let (dict)
    (append
     '(:array)
     (dolist (pr alist dict)
       (setq dict (apply 'list dict (enwc-nm-pair-to-dbus-dict-ent pr)))))))

(defun enwc-nm-process-profile-info (settings prof-info)
  (dolist (ent prof-info settings)
    ;; Find the corresponding entry in settings, and set it to the new value.
    ;; Check 802-11-wireless-security, then 802-1x, then ipv4.
    (let ((ent-list '("802-11-wireless-security"
                      "ipv4"))
          cur-ent)
      (while ent-list
        (setq cur-ent (pop ent-list))
        (when (enwc-nm-set-dbus-dict-entry (concat cur-ent "/"
                                                   (symbol-name (car ent)))
                                           settings
                                           (cdr ent))
          (setq ent-list nil))))))

(defun enwc-nm-alist-to-dbus-str-str-var-map-map (alist)
  (let (ret)
    (dolist (ent alist ret)
      (push `(:string (car ent) ,(enwc-nm-alist-to-dbus-dict (cadr ent))) ret)
      (push :dict-entry ret))))

(defun enwc-nm-get-profile-info (ap &optional wired)
  "Get the profile info for access point AP."
  (let ((conn (enwc-nm--ap-to-conn ap))
        settings)
    (when conn
      (setq settings (enwc-nm-get-settings conn)))
    (when settings
      (let* ((adr-info (caar (enwc-nm-get-dbus-dict-entry "ipv4/addresses" settings)))
             (ip-addr (enwc-nm-convert-addr (nth 0 adr-info)))
             (netmask (enwc-nm-convert-addr (enwc-nm-prefix-to-netmask (nth 1 adr-info))))
             (gateway (enwc-nm-convert-addr (nth 2 adr-info)))
             (dns-list (mapcar 'enwc-nm-convert-addr
                               (car (enwc-nm-get-dbus-dict-entry "ipv4/dns"
                                                                 settings))))
             (sec-info (enwc-nm-get-sec-info settings)))
        `((addr . ,ip-addr)
          (netmask . ,netmask)
          (gateway . ,gateway)
          (dns1    . ,(nth 0 dns-list))
          (dns2    . ,(nth 1 dns-list))
          ,@sec-info)))))
>>>>>>> d9cbdb91

(defun enwc-nm-finalize-settings (settings)
  "Set up all of the D-BUS types of a settings list SETTINGS.
This will place all of the necessary markers in the list, such as :array,
:dict-entry, etc."
  `(:array ,@(enwc-nm-alist-to-dbus-str-str-var-map-map settings)))

(defun enwc-nm-setup-settings (conn settings wired)
  "Set up NetworkManager settings.
Get the current network properties of network CONN
and uses the information in the association list SETTINGS
to put it in the form that NetworkManager will recognize."
  (let (conn-settings)
    (if (enwc-nm-connection-p conn)
        (setq conn-settings (enwc-nm-get-settings conn))
      (message "Not a connection")
      (print conn)
      ;;TODO: ssid will be invalid for wired connections.
      ;; This would actually throw an error in that case.
      (let ((ssid (dbus-byte-array-to-string (enwc-nm-get-wireless-network-property
                                              conn "Ssid")))
            (type (if wired "802-3-ethernet" "802-11-wireless")))
        (setq conn-settings `(("connection"
                               (("id" (,(concat ssid " settings")))
                                ("uuid" (,(enwc-nm-gen-uuid)))
                                ("autoconnect" (nil))
                                ("type" (,type))))))))
    (setq conn-settings (enwc-nm-process-profile-info conn-settings settings))
    (pp conn-settings)
    (print conn-settings)
    (enwc-nm-finalize-settings conn-settings)))

(defun enwc-nm-save-nw-settings (ap settings wired)
  "Save network AP with settings SETTINGS."
  (let ((conn (enwc-nm--ap-to-conn ap)))
    (print conn)
    (if conn
        (enwc-nm-dbus-call-method "Update"
                                  conn
                                  enwc-nm-dbus-connections-interface
                                  (enwc-nm-setup-settings conn settings wired))
      (enwc-nm-dbus-call-method "AddConnection"
                                enwc-nm-dbus-settings-path
                                enwc-nm-dbus-settings-interface
                                (enwc-nm-setup-settings ap settings wired)))))

(defun enwc-nm-load ()
  "Setup the NetworkManager back-end."
  ;;TODO: Add way of changing these two after load.
  (setq enwc-nm-wired-dev (enwc-nm-get-device-by-name enwc-wired-device)
        enwc-nm-wireless-dev (enwc-nm-get-device-by-name enwc-wireless-device))

  (setq enwc-nm-access-point-added-signal
        (dbus-register-signal :system
                              enwc-nm-dbus-service
                              enwc-nm-wireless-dev
                              enwc-nm-dbus-wireless-interface
                              "AccessPointAdded"
                              'enwc-process-scan))

  (setq enwc-nm-access-point-removed-signal
        (dbus-register-signal :system
                              enwc-nm-dbus-service
                              enwc-nm-wireless-dev
                              enwc-nm-dbus-wireless-interface
                              "AccessPointRemoved"
                              'enwc-process-scan))

  (setq enwc-nm-active-ap
        (let ((cur-net (dbus-get-property :system
                                          enwc-nm-dbus-service
                                          enwc-nm-wireless-dev
                                          enwc-nm-dbus-wireless-interface
                                          "ActiveAccessPoint")))
          (if (string= cur-net "/")
              "/"
            cur-net)))

  (setq enwc-nm-properties-changed-signal
        (dbus-register-signal :system
                              enwc-nm-dbus-service
                              enwc-nm-wireless-dev
                              enwc-nm-dbus-wireless-interface
                              "PropertiesChanged"
                              'enwc-nm-wireless-prop-changed))

  (setq enwc-nm-connecting-p
        (let ((state (dbus-get-property :system
                                        enwc-nm-dbus-service
                                        enwc-nm-dbus-path
                                        enwc-nm-dbus-interface
                                        "State")))
          (eq state 40)))

  (setq enwc-nm-wired-state-changed-signal
        (dbus-register-signal :system
                              enwc-nm-dbus-service
                              enwc-nm-wired-dev
                              enwc-nm-dbus-device-interface
                              "StateChanged"
                              'enwc-nm-dev-prop-changed))

  (setq enwc-nm-wired-p
        (let ((state (dbus-get-property :system
                                        enwc-nm-dbus-service
                                        enwc-nm-wired-dev
                                        enwc-nm-dbus-device-interface
                                        "State")))
          (eq state 100)))
  (setq enwc-nm-state-changed-signal
        (dbus-register-signal :system
                              enwc-nm-dbus-service
                              enwc-nm-dbus-path
                              enwc-nm-dbus-interface
                              "StateChanged"
                              'enwc-nm-prop-changed)))

(defun enwc-nm-unload ()
  "Unload the NetworkManager back-end.

Unregister all of the D-Bus signals set up during load."
  (dbus-unregister-object enwc-nm-access-point-added-signal)
  (dbus-unregister-object enwc-nm-access-point-removed-signal)
  (dbus-unregister-object enwc-nm-properties-changed-signal)
  (dbus-unregister-object enwc-nm-wired-state-changed-signal)
  (dbus-unregister-object enwc-nm-state-changed-signal))

(provide 'enwc-nm)

;;; enwc-nm.el ends here<|MERGE_RESOLUTION|>--- conflicted
+++ resolved
@@ -182,21 +182,9 @@
          args))
 
 (defun enwc-nm-get-settings (conn)
-<<<<<<< HEAD
-  "Gets the connection settings.
-CONN is an object path to the connection."
-  (dbus-call-method :system
-		    enwc-nm-dbus-service
-		    conn
-		    enwc-nm-dbus-connections-interface
-		    "GetSettings"
-		    :timeout 25000))
-
-=======
   "Get the connection settings from CONN."
   (enwc-nm-dbus-call-method "GetSettings" conn
                             enwc-nm-dbus-connections-interface))
->>>>>>> d9cbdb91
 
 (defun enwc-nm-list-connections ()
   "List the connections."
@@ -453,174 +441,6 @@
 (defun enwc-nm-prefix-to-netmask (prefix)
   "Convert a CIDR prefix to a netmask.
 PREFIX is an integer <= 32."
-<<<<<<< HEAD
-  (let ((pf prefix)
-	(netmask 0)
-	(msk #x80000000))
-  (while (> pf 0)
-    (setq netmask (logior netmask msk))
-    (setq msk (lsh msk -1))
-    (setq pf (1- pf)))
-  netmask))
-
-(defun enwc-nm-get-nw-info (wired id)
-  (let ((conn (enwc-nm-get-conn-by-nid id)))
-    (if conn
-	(setq enwc-nm-edit-info
-	      (enwc-nm-get-settings conn))))
-
-  (let (ip-addr netmask gateway dns-list nw-info)
-    (if enwc-nm-edit-info
-	(progn
-	  (setq ip-addr (nth 0 (caar (cadr (assoc "addresses"
-						  (cadr (assoc "ipv4"
-							       enwc-nm-edit-info))))))
-		netmask (nth 3 (caar (cadr (assoc "addresses"
-						  (cadr (assoc "ipv4"
-							       enwc-nm-edit-info))))))
-		gateway (nth 2 (caar (cadr (assoc "address"
-						  (cadr (assoc "ipv4"
-							       enwc-nm-edit-info))))))
-		dns-list (car (cadr (assoc "dns" (cadr (assoc "ipv4"
-							      enwc-nm-edit-info))))))
-	  (setq ip-addr (enwc-nm-convert-addr ip-addr)
-		netmask (enwc-nm-convert-addr netmask)
-		gateway (enwc-nm-convert-addr gateway)
-		dns-list (mapcar 'enwc-nm-convert-addr
-				 dns-list))
-	  (setq nw-info (list (cons (cons "addr"
-					  ip-addr) nil)
-			      (cons (cons "netmask"
-					  netmask) nil)
-			      (cons (cons "gateway"
-					  gateway) nil)
-			      (cons (cons "dns1"
-					  (nth 0
-					       dns-list))
-				    nil)
-			      (cons (cons "dns2"
-					  (nth 1
-					       dns-list))
-				    nil)
-			      (cons (cons "enctype"
-					  "None") nil)
-			      )))
-      nil)))
-
-(defun enwc-nm-get-ip-addr (wired id)
-  "Gets the IP Address of a connection profile."
-  (let ((props (enwc-nm-get-settings (enwc-nm-get-conn-by-nid id)))
-	ipaddr ret-addr)
-    (if (not props)
-	(setq ret-addr "")
-      (setq ipaddr (nth 0 (caar (cadr (assoc "addresses"
-					     (cadr (assoc "ipv4"
-							  props)))))))
-      (setq ret-addr (enwc-nm-convert-addr ipaddr)))))
-
-(defun enwc-nm-get-netmask (wired id)
-  "Gets the Netmask of a connection profile."
-  (let ((props (enwc-nm-get-settings (enwc-nm-get-conn-by-nid id)))
-	ipaddr hex-addr ret-addr)
-    (if (not props)
-	(setq ret-addr "")
-      (setq ipaddr (nth 3 (caar (cadr (assoc "addresses"
-					     (cadr (assoc "ipv4"
-							  props)))))))
-      (setq hex-addr (enwc-nm-prefix-to-netmask ipaddr))
-      (setq ret-addr (format "%i.%i.%i.%i"
-			     (logand hex-addr 255)
-			     (logand (lsh hex-addr -8) 255)
-			     (logand (lsh hex-addr -16) 255)
-			     (logand (lsh hex-addr -24) 255))))))
-
-
-(defun enwc-nm-get-gateway (wired id)
-  "Gets the Gateway of a connection profile."
-  (let ((props (enwc-nm-get-settings (enwc-nm-get-conn-by-nid id)))
-	ipaddr ret-addr)
-    (if (not props)
-	(setq ret-addr "")
-      (setq ipaddr (nth 2 (caar (cadr (assoc "addresses"
-					     (cadr (assoc "ipv4"
-							  props)))))))
-      (setq ret-addr (enwc-nm-convert-addr ipaddr)))))
-
-(defun enwc-nm-get-dns (wired id)
-  "Gets the DNS settings of a connection profile."
-  (let ((props (enwc-nm-get-settings (enwc-nm-get-conn-by-nid id)))
-	dns-list)
-    (setq dns-list (car (cadr (assoc "dns" (cadr (assoc "ipv4"
-							props))))))
-    (mapcar 'enwc-nm-convert-addr
-	    dns-list)))
-
-(defun enwc-nm-process-enctype (settings nw-settings)
-  "Process the encryption type.
-Sets up the encryption type passed in through SETTINGS."
-  (let* ((ret-list nw-settings)
-	 (req-list (nthcdr 6 settings))
-	 (enctype (cdr (assoc "enctype" settings)))
-	 key-mgmt
-	 new-list name-list
-	 ;;(name-list (cdr (assoc "reqs" (cdr (assoc enctype enwc-nm-sec-types)))))
-	 key-name)
-
-    ;; There is a possibility that any of these don't exist in
-    ;; nw-settings.
-
-    (setq new-list `("802-11-wireless-security" (("pairwise" (("wep40" "wep104")))
-						 ("group" (("wep40" "wep104")))
-						 ("auth-alg" (nil))
-						 ("key-mgmt" (nil)))))
-
-    (if (not (assoc "802-11-wireless-security" ret-list))
-	(setq ret-list (append ret-list (list new-list))))
-
-    (if (or (string= enctype "eap-leap")
-	    (string= enctype "eap-peap")
-	    (string= enctype "eap-tls")
-	    (string= enctype "eap-ttls"))
-	(progn
-	  (setq key-name "802-1x")
-	  (setq key-mgmt "ieee8021x")
-	  (setq req-list (push (cons "eap" (substring enctype 4)) req-list))
-	  (print req-list)
-	  ;;(setcdr (assoc "eap" (cadr (assoc "802-1x" ret-list))) (list (list (list (substring enctype 4)))))
-	  )
-      (setq key-name "802-11-wireless-security")
-      (setq key-mgmt
-	    (cond ((string= enctype "wep") "none")
-		  ((string= enctype "wpa-psk") "wpa-psk")
-		  ((string= enctype "leap") "iee8021x"))))
-    (setcdr (assoc "key-mgmt" (cadr (assoc "802-11-wireless-security" ret-list)))
-	    (list (list key-mgmt)))
-
-    (if (string= enctype "leap")
-	(setcdr (assoc "auth-alg" (cadr (assoc "802-11-wireless-security" ret-list)))
-		(list (list "leap"))))
-
-    (setq name-list (cons key-name
-			  (list (mapcar (lambda (x)
-					  (cons (car x)
-						(cons (cons (cdr x) nil)
-						      nil)))
-					req-list))))
-
-    (if (not (assoc key-name ret-list))
-	(setq ret-list (append ret-list (list name-list)))
-      (setcdr (assoc key-name ret-list) (list name-list)))
-
-
-    (if (or (string= enctype "eap-leap")
-	    (string= enctype "eap-peap")
-	    (string= enctype "eap-tls")
-	    (string= enctype "eap-ttls"))
-	(setcdr (assoc "eap" (cadr (assoc "802-1x" ret-list)))
-		(cons (cons (cons (substring enctype 4) nil) nil) nil)))
-
-    ret-list))
-=======
   (if (and prefix (integerp prefix))
       (progn
         (setq prefix (min prefix 32))
@@ -738,7 +558,6 @@
           (dns1    . ,(nth 0 dns-list))
           (dns2    . ,(nth 1 dns-list))
           ,@sec-info)))))
->>>>>>> d9cbdb91
 
 (defun enwc-nm-finalize-settings (settings)
   "Set up all of the D-BUS types of a settings list SETTINGS.
