--- conflicted
+++ resolved
@@ -1578,11 +1578,7 @@
 	 (raw-path (org-element-property :path link))
 	 (path (cond
 		((string= type "attachment")
-<<<<<<< HEAD
-		 (setq raw-path (org-element-property :attachment-path link))
-=======
 		 (setq raw-path (org-attach-link-expand link))
->>>>>>> c8947f9b
 		 (concat type ":" raw-path))
 		(t (concat type ":" raw-path)))))
     (cond
