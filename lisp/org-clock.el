;;; org-clock.el --- The time clocking code for Org mode -*- lexical-binding: t; -*-

;; Copyright (C) 2004-2017 Free Software Foundation, Inc.

;; Author: Carsten Dominik <carsten at orgmode dot org>
;; Keywords: outlines, hypermedia, calendar, wp
;; Homepage: http://orgmode.org
;;
;; This file is part of GNU Emacs.
;;
;; GNU Emacs is free software: you can redistribute it and/or modify
;; it under the terms of the GNU General Public License as published by
;; the Free Software Foundation, either version 3 of the License, or
;; (at your option) any later version.

;; GNU Emacs is distributed in the hope that it will be useful,
;; but WITHOUT ANY WARRANTY; without even the implied warranty of
;; MERCHANTABILITY or FITNESS FOR A PARTICULAR PURPOSE.  See the
;; GNU General Public License for more details.

;; You should have received a copy of the GNU General Public License
;; along with GNU Emacs.  If not, see <http://www.gnu.org/licenses/>.
;;;;;;;;;;;;;;;;;;;;;;;;;;;;;;;;;;;;;;;;;;;;;;;;;;;;;;;;;;;;;;;;;;;;;;;;;;;;;
;;
;;; Commentary:

;; This file contains the time clocking code for Org mode

;;; Code:

(require 'cl-lib)
(require 'org)

(declare-function calendar-iso-to-absolute "cal-iso" (date))
(declare-function notifications-notify "notifications" (&rest params))
(declare-function org-element-property "org-element" (property element))
(declare-function org-element-type "org-element" (element))
(declare-function org-table-goto-line "org-table" (n))

(defvar org-frame-title-format-backup frame-title-format)
(defvar org-time-stamp-formats)


(defgroup org-clock nil
  "Options concerning clocking working time in Org mode."
  :tag "Org Clock"
  :group 'org-progress)

(defcustom org-clock-into-drawer t
  "Non-nil when clocking info should be wrapped into a drawer.

When non-nil, clocking info will be inserted into the same drawer
as log notes (see variable `org-log-into-drawer'), if it exists,
or \"LOGBOOK\" otherwise.  If necessary, the drawer will be
created.

When an integer, the drawer is created only when the number of
clocking entries in an item reaches or exceeds this value.

When a string, it becomes the name of the drawer, ignoring the
log notes drawer altogether.

Do not check directly this variable in a Lisp program.  Call
function `org-clock-into-drawer' instead."
  :group 'org-todo
  :group 'org-clock
  :version "26.1"
  :package-version '(Org . "8.3")
  :type '(choice
	  (const :tag "Always" t)
	  (const :tag "Only when drawer exists" nil)
	  (integer :tag "When at least N clock entries")
	  (const :tag "Into LOGBOOK drawer" "LOGBOOK")
	  (string :tag "Into Drawer named...")))

(defun org-clock-into-drawer ()
  "Value of `org-clock-into-drawer'. but let properties overrule.

If the current entry has or inherits a CLOCK_INTO_DRAWER
property, it will be used instead of the default value.

Return value is either a string, an integer, or nil."
  (let ((p (org-entry-get nil "CLOCK_INTO_DRAWER" 'inherit t)))
    (cond ((equal p "nil") nil)
	  ((equal p "t") (or (org-log-into-drawer) "LOGBOOK"))
          ((org-string-nw-p p)
	   (if (string-match-p "\\`[0-9]+\\'" p) (string-to-number p) p))
	  ((org-string-nw-p org-clock-into-drawer))
	  ((integerp org-clock-into-drawer) org-clock-into-drawer)
	  ((not org-clock-into-drawer) nil)
	  ((org-log-into-drawer))
	  (t "LOGBOOK"))))

(defcustom org-clock-out-when-done t
  "When non-nil, clock will be stopped when the clocked entry is marked DONE.
\\<org-mode-map>\
DONE here means any DONE-like state.
A nil value means clock will keep running until stopped explicitly with
`\\[org-clock-out]', or until the clock is started in a different item.
Instead of t, this can also be a list of TODO states that should trigger
clocking out."
  :group 'org-clock
  :type '(choice
	  (const :tag "No" nil)
	  (const :tag "Yes, when done" t)
	  (repeat :tag "State list"
		  (string :tag "TODO keyword"))))

(defcustom org-clock-rounding-minutes 0
  "Rounding minutes when clocking in or out.
The default value is 0 so that no rounding is done.
When set to a non-integer value, use the car of
`org-time-stamp-rounding-minutes', like for setting a time-stamp.

E.g. if `org-clock-rounding-minutes' is set to 5, time is 14:47
and you clock in: then the clock starts at 14:45.  If you clock
out within the next 5 minutes, the clock line will be removed;
if you clock out 8 minutes after your clocked in, the clock
out time will be 14:50."
  :group 'org-clock
  :version "24.4"
  :package-version '(Org . "8.0")
  :type '(choice
	  (integer :tag "Minutes (0 for no rounding)")
	  (symbol  :tag "Use `org-time-stamp-rounding-minutes'" 'same-as-time-stamp)))

(defcustom org-clock-out-remove-zero-time-clocks nil
  "Non-nil means remove the clock line when the resulting time is zero."
  :group 'org-clock
  :type 'boolean)

(defcustom org-clock-in-switch-to-state nil
  "Set task to a special todo state while clocking it.
The value should be the state to which the entry should be
switched.  If the value is a function, it must take one
parameter (the current TODO state of the item) and return the
state to switch it to."
  :group 'org-clock
  :group 'org-todo
  :type '(choice
	  (const :tag "Don't force a state" nil)
	  (string :tag "State")
	  (symbol :tag "Function")))

(defcustom org-clock-out-switch-to-state nil
  "Set task to a special todo state after clocking out.
The value should be the state to which the entry should be
switched.  If the value is a function, it must take one
parameter (the current TODO state of the item) and return the
state to switch it to."
  :group 'org-clock
  :group 'org-todo
  :type '(choice
	  (const :tag "Don't force a state" nil)
	  (string :tag "State")
	  (symbol :tag "Function")))

(defcustom org-clock-history-length 5
  "Number of clock tasks to remember in history."
  :group 'org-clock
  :type 'integer)

(defcustom org-clock-goto-may-find-recent-task t
  "Non-nil means `org-clock-goto' can go to recent task if no active clock."
  :group 'org-clock
  :type 'boolean)

(defcustom org-clock-heading-function nil
  "When non-nil, should be a function to create `org-clock-heading'.
This is the string shown in the mode line when a clock is running.
The function is called with point at the beginning of the headline."
  :group 'org-clock
  :type '(choice (const nil) (function)))

(defcustom org-clock-string-limit 0
  "Maximum length of clock strings in the mode line.  0 means no limit."
  :group 'org-clock
  :type 'integer)

(defcustom org-clock-in-resume nil
  "If non-nil, resume clock when clocking into task with open clock.
When clocking into a task with a clock entry which has not been closed,
the clock can be resumed from that point."
  :group 'org-clock
  :type 'boolean)

(defcustom org-clock-persist nil
  "When non-nil, save the running clock when Emacs is closed.
The clock is resumed when Emacs restarts.
When this is t, both the running clock, and the entire clock
history are saved.  When this is the symbol `clock', only the
running clock is saved.  When this is the symbol `history', only
the clock history is saved.

When Emacs restarts with saved clock information, the file containing
the running clock as well as all files mentioned in the clock history
will be visited.

All this depends on running `org-clock-persistence-insinuate' in your
Emacs initialization file."
  :group 'org-clock
  :type '(choice
	  (const :tag "Just the running clock" clock)
	  (const :tag "Just the history" history)
	  (const :tag "Clock and history" t)
	  (const :tag "No persistence" nil)))

(defcustom org-clock-persist-file (convert-standard-filename
				   (concat user-emacs-directory "org-clock-save.el"))
  "File to save clock data to."
  :group 'org-clock
  :type 'string)

(defcustom org-clock-persist-query-save nil
  "When non-nil, ask before saving the current clock on exit."
  :group 'org-clock
  :type 'boolean)

(defcustom org-clock-persist-query-resume t
  "When non-nil, ask before resuming any stored clock during load."
  :group 'org-clock
  :type 'boolean)

(defcustom org-clock-sound nil
  "Sound to use for notifications.
Possible values are:

nil        No sound played
t          Standard Emacs beep
file name  Play this sound file, fall back to beep"
  :group 'org-clock
  :type '(choice
	  (const :tag "No sound" nil)
	  (const :tag "Standard beep" t)
	  (file  :tag "Play sound file")))

(defcustom org-clock-mode-line-total 'auto
  "Default setting for the time included for the mode line clock.
This can be overruled locally using the CLOCK_MODELINE_TOTAL property.
Allowed values are:

current  Only the time in the current instance of the clock
today    All time clocked into this task today
repeat   All time clocked into this task since last repeat
all      All time ever recorded for this task
auto     Automatically, either `all', or `repeat' for repeating tasks"
  :group 'org-clock
  :type '(choice
	  (const :tag "Current clock" current)
	  (const :tag "Today's task time" today)
	  (const :tag "Since last repeat" repeat)
	  (const :tag "All task time" all)
	  (const :tag "Automatically, `all' or since `repeat'" auto)))

(defvaralias 'org-task-overrun-text 'org-clock-task-overrun-text)
(defcustom org-clock-task-overrun-text nil
  "Extra mode line text to indicate that the clock is overrun.
The can be nil to indicate that instead of adding text, the clock time
should get a different face (`org-mode-line-clock-overrun').
When this is a string, it is prepended to the clock string as an indication,
also using the face `org-mode-line-clock-overrun'."
  :group 'org-clock
  :version "24.1"
  :type '(choice
	  (const :tag "Just mark the time string" nil)
	  (string :tag "Text to prepend")))

(defcustom org-show-notification-handler nil
  "Function or program to send notification with.
The function or program will be called with the notification
string as argument."
  :group 'org-clock
  :type '(choice
	  (const nil)
	  (string :tag "Program")
	  (function :tag "Function")))

(defgroup org-clocktable nil
  "Options concerning the clock table in Org mode."
  :tag "Org Clock Table"
  :group 'org-clock)

(defcustom org-clocktable-defaults
  (list
   :maxlevel 2
   :lang (or (bound-and-true-p org-export-default-language) "en")
   :scope 'file
   :block nil
   :wstart 1
   :mstart 1
   :tstart nil
   :tend nil
   :step nil
   :stepskip0 nil
   :fileskip0 nil
   :tags nil
   :emphasize nil
   :link nil
   :narrow '40!
   :indent t
   :formula nil
   :timestamp nil
   :level nil
   :tcolumns nil
   :formatter nil)
  "Default properties for clock tables."
  :group 'org-clock
  :version "24.1"
  :type 'plist)

(defcustom org-clock-clocktable-formatter 'org-clocktable-write-default
  "Function to turn clocking data into a table.
For more information, see `org-clocktable-write-default'."
  :group 'org-clocktable
  :version "24.1"
  :type 'function)

;; FIXME: translate es and nl last string "Clock summary at"
(defcustom org-clock-clocktable-language-setup
  '(("en" "File"     "L"  "Timestamp"  "Headline" "Time"  "ALL"   "Total time"   "File time" "Clock summary at")
    ("es" "Archivo"  "N"  "Fecha y hora" "Tarea" "Tiempo" "TODO" "Tiempo total" "Tiempo archivo" "Clock summary at")
    ("fr" "Fichier"  "N"  "Horodatage" "En-tête"  "Durée" "TOUT"  "Durée totale" "Durée fichier" "Horodatage sommaire à")
    ("nl" "Bestand"  "N"  "Tijdstip"   "Hoofding" "Duur"  "ALLES" "Totale duur"  "Bestandstijd" "Clock summary at")
    ("de" "Datei"    "N"  "Timestamp" "Tätigkeit" "Dauer" "ALLES" "Gesamtdauer"  "Datei Zeit" "Erstellt am"))
  "Terms used in clocktable, translated to different languages."
  :group 'org-clocktable
  :version "24.1"
  :type 'alist)

(defcustom org-clock-clocktable-default-properties '(:maxlevel 2 :scope file)
  "Default properties for new clocktables.
These will be inserted into the BEGIN line, to make it easy for users to
play with them."
  :group 'org-clocktable
  :type 'plist)

(defcustom org-clock-idle-time nil
  "When non-nil, resolve open clocks if the user is idle more than X minutes."
  :group 'org-clock
  :type '(choice
	  (const :tag "Never" nil)
	  (integer :tag "After N minutes")))

(defcustom org-clock-auto-clock-resolution 'when-no-clock-is-running
  "When to automatically resolve open clocks found in Org buffers."
  :group 'org-clock
  :type '(choice
	  (const :tag "Never" nil)
	  (const :tag "Always" t)
	  (const :tag "When no clock is running" when-no-clock-is-running)))

(defcustom org-clock-report-include-clocking-task nil
  "When non-nil, include the current clocking task time in clock reports."
  :group 'org-clock
  :version "24.1"
  :type 'boolean)

(defcustom org-clock-resolve-expert nil
  "Non-nil means do not show the splash buffer with the clock resolver."
  :group 'org-clock
  :version "24.1"
  :type 'boolean)

(defcustom org-clock-continuously nil
  "Non-nil means to start clocking from the last clock-out time, if any."
  :type 'boolean
  :version "24.1"
  :group 'org-clock)

(defcustom org-clock-total-time-cell-format "*%s*"
  "Format string for the total time cells."
  :group 'org-clock
  :version "24.1"
  :type 'string)

(defcustom org-clock-file-time-cell-format "*%s*"
  "Format string for the file time cells."
  :group 'org-clock
  :version "24.1"
  :type 'string)

(defcustom org-clock-clocked-in-display 'mode-line
  "When clocked in for a task, Org can display the current
task and accumulated time in the mode line and/or frame title.
Allowed values are:

both         displays in both mode line and frame title
mode-line    displays only in mode line (default)
frame-title  displays only in frame title
nil          current clock is not displayed"
  :group 'org-clock
  :type '(choice
	  (const :tag "Mode line" mode-line)
	  (const :tag "Frame title" frame-title)
	  (const :tag "Both" both)
	  (const :tag "None" nil)))

(defcustom org-clock-frame-title-format '(t org-mode-line-string)
  "The value for `frame-title-format' when clocking in.

When `org-clock-clocked-in-display' is set to `frame-title'
or `both', clocking in will replace `frame-title-format' with
this value.  Clocking out will restore `frame-title-format'.

`org-frame-title-string' is a format string using the same
specifications than `frame-title-format', which see."
  :version "24.1"
  :group 'org-clock
  :type 'sexp)

(defcustom org-clock-x11idle-program-name "x11idle"
  "Name of the program which prints X11 idle time in milliseconds.

You can find x11idle.c in the contrib/scripts directory of the
Org git distribution. Or, you can do:

    sudo apt-get install xprintidle

if you are using Debian."
  :group 'org-clock
  :version "24.4"
  :package-version '(Org . "8.0")
  :type 'string)

(defcustom org-clock-goto-before-context 2
  "Number of lines of context to display before currently clocked-in entry.
This applies when using `org-clock-goto'."
  :group 'org-clock
  :type 'integer)

(defcustom org-clock-display-default-range 'thisyear
  "Default range when displaying clocks with `org-clock-display'."
  :group 'org-clock
  :type '(choice (const today)
		 (const yesterday)
		 (const thisweek)
		 (const lastweek)
		 (const thismonth)
		 (const lastmonth)
		 (const thisyear)
		 (const lastyear)
		 (const untilnow)
		 (const :tag "Select range interactively" interactive)))

(defvar org-clock-in-prepare-hook nil
  "Hook run when preparing the clock.
This hook is run before anything happens to the task that
you want to clock in.  For example, you can use this hook
to add an effort property.")
(defvar org-clock-in-hook nil
  "Hook run when starting the clock.")
(defvar org-clock-out-hook nil
  "Hook run when stopping the current clock.")

(defvar org-clock-cancel-hook nil
  "Hook run when canceling the current clock.")
(defvar org-clock-goto-hook nil
  "Hook run when selecting the currently clocked-in entry.")
(defvar org-clock-has-been-used nil
  "Has the clock been used during the current Emacs session?")

(defvar org-clock-stored-history nil
  "Clock history, populated by `org-clock-load'")
(defvar org-clock-stored-resume-clock nil
  "Clock to resume, saved by `org-clock-load'")

(defconst org-clock--oldest-date
  (let* ((dichotomy
	  (lambda (min max pred)
	    (if (funcall pred min) min
	      (cl-incf min)
	      (while (> (- max min) 1)
		(let ((mean (+ (ash min -1) (ash max -1) (logand min max 1))))
		  (if (funcall pred mean) (setq max mean) (setq min mean)))))
	    max))
	 (high
	  (funcall dichotomy
		   most-negative-fixnum
		   0
		   (lambda (m) (ignore-errors (decode-time (list m 0))))))
	 (low
	  (funcall dichotomy
		   most-negative-fixnum
		   0
		   (lambda (m) (ignore-errors (decode-time (list high m)))))))
    (list high low))
  "Internal time for oldest date representable on the system.")

;;; The clock for measuring work time.

(defvar org-mode-line-string "")
(put 'org-mode-line-string 'risky-local-variable t)

(defvar org-clock-mode-line-timer nil)
(defvar org-clock-idle-timer nil)
(defvar org-clock-heading) ; defined in org.el
(defvar org-clock-start-time "")

(defvar org-clock-leftover-time nil
  "If non-nil, user canceled a clock; this is when leftover time started.")

(defvar org-clock-effort ""
  "Effort estimate of the currently clocking task.")

(defvar org-clock-total-time nil
  "Holds total time, spent previously on currently clocked item.
This does not include the time in the currently running clock.")

(defvar org-clock-history nil
  "List of marker pointing to recent clocked tasks.")

(defvar org-clock-default-task (make-marker)
  "Marker pointing to the default task that should clock time.
The clock can be made to switch to this task after clocking out
of a different task.")

(defvar org-clock-interrupted-task (make-marker)
  "Marker pointing to the task that has been interrupted by the current clock.")

(defvar org-clock-mode-line-map (make-sparse-keymap))
(define-key org-clock-mode-line-map [mode-line mouse-2] 'org-clock-goto)
(define-key org-clock-mode-line-map [mode-line mouse-1] 'org-clock-menu)

(defun org-clock--translate (s language)
  "Translate string S into using string LANGUAGE.
Assume S in the English term to translate.  Return S as-is if it
cannot be translated."
  (or (nth (pcase s
	     ("File" 1) ("L" 2) ("Timestamp" 3) ("Headline" 4) ("Time" 5)
	     ("ALL" 6) ("Total time" 7) ("File time" 8) ("Clock summary at" 9))
	   (assoc-string language org-clock-clocktable-language-setup t))
      s))

(defun org-clock-menu ()
  (interactive)
  (popup-menu
   '("Clock"
     ["Clock out" org-clock-out t]
     ["Change effort estimate" org-clock-modify-effort-estimate t]
     ["Go to clock entry" org-clock-goto t]
     ["Switch task" (lambda () (interactive) (org-clock-in '(4))) :active t :keys "C-u C-c C-x C-i"])))

(defun org-clock-history-push (&optional pos buffer)
  "Push a marker to the clock history."
  (setq org-clock-history-length (max 1 (min 35 org-clock-history-length)))
  (let ((m (move-marker (make-marker)
			(or pos (point)) (org-base-buffer
					  (or buffer (current-buffer)))))
	n l)
    (while (setq n (member m org-clock-history))
      (move-marker (car n) nil))
    (setq org-clock-history
	  (delq nil
		(mapcar (lambda (x) (if (marker-buffer x) x nil))
			org-clock-history)))
    (when (>= (setq l (length org-clock-history)) org-clock-history-length)
      (setq org-clock-history
	    (nreverse
	     (nthcdr (- l org-clock-history-length -1)
		     (nreverse org-clock-history)))))
    (push m org-clock-history)))

(defun org-clock-save-markers-for-cut-and-paste (beg end)
  "Save relative positions of markers in region."
  (org-check-and-save-marker org-clock-marker beg end)
  (org-check-and-save-marker org-clock-hd-marker beg end)
  (org-check-and-save-marker org-clock-default-task beg end)
  (org-check-and-save-marker org-clock-interrupted-task beg end)
  (dolist (m org-clock-history)
    (org-check-and-save-marker m beg end)))

(defun org-clock-drawer-name ()
  "Return clock drawer's name for current entry, or nil."
  (let ((drawer (org-clock-into-drawer)))
    (cond ((integerp drawer)
	   (let ((log-drawer (org-log-into-drawer)))
	     (if (stringp log-drawer) log-drawer "LOGBOOK")))
	  ((stringp drawer) drawer)
	  (t nil))))

(defun org-clocking-buffer ()
  "Return the clocking buffer if we are currently clocking a task or nil."
  (marker-buffer org-clock-marker))

(defun org-clocking-p ()
  "Return t when clocking a task."
  (not (equal (org-clocking-buffer) nil)))

(defvar org-clock-before-select-task-hook nil
  "Hook called in task selection just before prompting the user.")

(defun org-clock-select-task (&optional prompt)
  "Select a task that was recently associated with clocking."
  (interactive)
  (let (och chl sel-list rpl (i 0) s)
    ;; Remove successive dups from the clock history to consider
    (dolist (c org-clock-history)
      (unless (equal c (car och)) (push c och)))
    (setq och (reverse och) chl (length och))
    (if (zerop chl)
	(user-error "No recent clock")
      (save-window-excursion
	(org-switch-to-buffer-other-window
	 (get-buffer-create "*Clock Task Select*"))
	(erase-buffer)
	(when (marker-buffer org-clock-default-task)
	  (insert (org-add-props "Default Task\n" nil 'face 'bold))
	  (setq s (org-clock-insert-selection-line ?d org-clock-default-task))
	  (push s sel-list))
	(when (marker-buffer org-clock-interrupted-task)
	  (insert (org-add-props "The task interrupted by starting the last one\n" nil 'face 'bold))
	  (setq s (org-clock-insert-selection-line ?i org-clock-interrupted-task))
	  (push s sel-list))
	(when (org-clocking-p)
	  (insert (org-add-props "Current Clocking Task\n" nil 'face 'bold))
	  (setq s (org-clock-insert-selection-line ?c org-clock-marker))
	  (push s sel-list))
	(insert (org-add-props "Recent Tasks\n" nil 'face 'bold))
	(dolist (m och)
	  (when (marker-buffer m)
	    (setq i (1+ i)
		  s (org-clock-insert-selection-line
		     (if (< i 10)
			 (+ i ?0)
		       (+ i (- ?A 10))) m))
	    (if (fboundp 'int-to-char) (setf (car s) (int-to-char (car s))))
	    (push s sel-list)))
	(run-hooks 'org-clock-before-select-task-hook)
	(goto-char (point-min))
	;; Set min-height relatively to circumvent a possible but in
	;; `fit-window-to-buffer'
	(fit-window-to-buffer nil nil (if (< chl 10) chl (+ 5 chl)))
	(message (or prompt "Select task for clocking:"))
	(setq cursor-type nil rpl (read-char-exclusive))
	(kill-buffer)
	(cond
	 ((eq rpl ?q) nil)
	 ((eq rpl ?x) nil)
	 ((assoc rpl sel-list) (cdr (assoc rpl sel-list)))
	 (t (user-error "Invalid task choice %c" rpl)))))))

(defun org-clock-insert-selection-line (i marker)
  "Insert a line for the clock selection menu.
And return a cons cell with the selection character integer and the marker
pointing to it."
  (when (marker-buffer marker)
    (let (cat task heading prefix)
      (with-current-buffer (org-base-buffer (marker-buffer marker))
	(org-with-wide-buffer
	  (ignore-errors
	    (goto-char marker)
	    (setq cat (org-get-category)
		  heading (org-get-heading 'notags)
		  prefix (save-excursion
			   (org-back-to-heading t)
			   (looking-at org-outline-regexp)
			   (match-string 0))
		  task (substring
			(org-fontify-like-in-org-mode
			 (concat prefix heading)
			 org-odd-levels-only)
			(length prefix))))))
      (when (and cat task)
	(insert (format "[%c] %-12s  %s\n" i cat task))
	(cons i marker)))))

(defvar org-clock-task-overrun nil
  "Internal flag indicating if the clock has overrun the planned time.")
(defvar org-clock-update-period 60
  "Number of seconds between mode line clock string updates.")

(defun org-clock-get-clock-string ()
  "Form a clock-string, that will be shown in the mode line.
If an effort estimate was defined for the current item, use
01:30/01:50 format (clocked/estimated).
If not, show simply the clocked time like 01:50."
  (let ((clocked-time (org-clock-get-clocked-time)))
    (if org-clock-effort
	(let* ((effort-in-minutes (org-duration-to-minutes org-clock-effort))
	       (work-done-str
		(propertize
		 (org-duration-from-minutes clocked-time)
		 'face (if (and org-clock-task-overrun (not org-clock-task-overrun-text))
			   'org-mode-line-clock-overrun 'org-mode-line-clock)))
	       (effort-str (org-duration-from-minutes effort-in-minutes))
	       (clockstr (propertize
			  (concat  " [%s/" effort-str
				   "] (" (replace-regexp-in-string "%" "%%" org-clock-heading) ")")
			  'face 'org-mode-line-clock)))
	  (format clockstr work-done-str))
      (propertize (concat " [" (org-duration-from-minutes clocked-time)
			  "]" (format " (%s)" org-clock-heading))
		  'face 'org-mode-line-clock))))

(defun org-clock-get-last-clock-out-time ()
  "Get the last clock-out time for the current subtree."
  (save-excursion
    (let ((end (save-excursion (org-end-of-subtree))))
      (when (re-search-forward (concat org-clock-string
				       ".*\\]--\\(\\[[^]]+\\]\\)") end t)
	(org-time-string-to-time (match-string 1))))))

(defun org-clock-update-mode-line ()
  (if org-clock-effort
      (org-clock-notify-once-if-expired)
    (setq org-clock-task-overrun nil))
  (setq org-mode-line-string
	(propertize
	 (let ((clock-string (org-clock-get-clock-string))
	       (help-text "Org mode clock is running.\nmouse-1 shows a \
menu\nmouse-2 will jump to task"))
	   (if (and (> org-clock-string-limit 0)
		    (> (length clock-string) org-clock-string-limit))
	       (propertize
		(substring clock-string 0 org-clock-string-limit)
		'help-echo (concat help-text ": " org-clock-heading))
	     (propertize clock-string 'help-echo help-text)))
	 'local-map org-clock-mode-line-map
	 'mouse-face 'mode-line-highlight))
  (if (and org-clock-task-overrun org-clock-task-overrun-text)
      (setq org-mode-line-string
	    (concat (propertize
		     org-clock-task-overrun-text
		     'face 'org-mode-line-clock-overrun) org-mode-line-string)))
  (force-mode-line-update))

(defun org-clock-get-clocked-time ()
  "Get the clocked time for the current item in minutes.
The time returned includes the time spent on this task in
previous clocking intervals."
  (let ((currently-clocked-time
	 (floor (- (float-time)
		   (float-time org-clock-start-time)) 60)))
    (+ currently-clocked-time (or org-clock-total-time 0))))

(defun org-clock-modify-effort-estimate (&optional value)
  "Add to or set the effort estimate of the item currently being clocked.
VALUE can be a number of minutes, or a string with format hh:mm or mm.
When the string starts with a + or a - sign, the current value of the effort
property will be changed by that amount.  If the effort value is expressed
as an `org-effort-durations' (e.g. \"3h\"), the modified value will be
converted to a hh:mm duration.

This command will update the \"Effort\" property of the currently
clocked item, and the value displayed in the mode line."
  (interactive)
  (if (org-clock-is-active)
      (let ((current org-clock-effort) sign)
	(unless value
	  ;; Prompt user for a value or a change
	  (setq value
		(read-string
		 (format "Set effort (hh:mm or mm%s): "
			 (if current
			     (format ", prefix + to add to %s" org-clock-effort)
			   "")))))
	(when (stringp value)
	  ;; A string.  See if it is a delta
	  (setq sign (string-to-char value))
	  (if (member sign '(?- ?+))
	      (setq current (org-duration-to-minutes current)
		    value (substring value 1))
	    (setq current 0))
	  (setq value (org-duration-to-minutes value))
	  (if (equal ?- sign)
	      (setq value (- current value))
	    (if (equal ?+ sign) (setq value (+ current value)))))
	(setq value (max 0 value)
	      org-clock-effort (org-duration-from-minutes value))
	(org-entry-put org-clock-marker "Effort" org-clock-effort)
	(org-clock-update-mode-line)
	(message "Effort is now %s" org-clock-effort))
    (message "Clock is not currently active")))

(defvar org-clock-notification-was-shown nil
  "Shows if we have shown notification already.")

(defun org-clock-notify-once-if-expired ()
  "Show notification if we spent more time than we estimated before.
Notification is shown only once."
  (when (org-clocking-p)
    (let ((effort-in-minutes (org-duration-to-minutes org-clock-effort))
	  (clocked-time (org-clock-get-clocked-time)))
      (if (setq org-clock-task-overrun
		(if (or (null effort-in-minutes) (zerop effort-in-minutes))
		    nil
		  (>= clocked-time effort-in-minutes)))
	  (unless org-clock-notification-was-shown
	    (setq org-clock-notification-was-shown t)
	    (org-notify
	     (format-message "Task `%s' should be finished by now. (%s)"
                             org-clock-heading org-clock-effort)
             org-clock-sound))
	(setq org-clock-notification-was-shown nil)))))

(defun org-notify (notification &optional play-sound)
  "Send a NOTIFICATION and maybe PLAY-SOUND.
If PLAY-SOUND is non-nil, it overrides `org-clock-sound'."
  (org-show-notification notification)
  (if play-sound (org-clock-play-sound play-sound)))

(defun org-show-notification (notification)
  "Show notification.
Use `org-show-notification-handler' if defined,
use libnotify if available, or fall back on a message."
  (cond ((functionp org-show-notification-handler)
	 (funcall org-show-notification-handler notification))
	((stringp org-show-notification-handler)
	 (start-process "emacs-timer-notification" nil
			org-show-notification-handler notification))
	((fboundp 'notifications-notify)
	 (notifications-notify
	  :title "Org mode message"
	  :body notification
	  ;; FIXME how to link to the Org icon?
	  ;; :app-icon "~/.emacs.d/icons/mail.png"
	  :urgency 'low))
	((executable-find "notify-send")
	 (start-process "emacs-timer-notification" nil
			"notify-send" notification))
	;; Maybe the handler will send a message, so only use message as
	;; a fall back option
	(t (message "%s" notification))))

(defun org-clock-play-sound (&optional clock-sound)
  "Play sound as configured by `org-clock-sound'.
Use alsa's aplay tool if available.
If CLOCK-SOUND is non-nil, it overrides `org-clock-sound'."
  (let ((org-clock-sound (or clock-sound org-clock-sound)))
    (cond
     ((not org-clock-sound))
     ((eq org-clock-sound t) (beep t) (beep t))
     ((stringp org-clock-sound)
      (let ((file (expand-file-name org-clock-sound)))
	(if (file-exists-p file)
	    (if (executable-find "aplay")
		(start-process "org-clock-play-notification" nil
			       "aplay" file)
	      (condition-case nil
		  (play-sound-file file)
		(error (beep t) (beep t))))))))))

(defvar org-clock-mode-line-entry nil
  "Information for the mode line about the running clock.")

(defun org-find-open-clocks (file)
  "Search through the given file and find all open clocks."
  (let ((buf (or (get-file-buffer file)
		 (find-file-noselect file)))
	(org-clock-re (concat org-clock-string " \\(\\[.*?\\]\\)$"))
	clocks)
    (with-current-buffer buf
      (save-excursion
	(goto-char (point-min))
	(while (re-search-forward org-clock-re nil t)
	  (push (cons (copy-marker (match-end 1) t)
		      (org-time-string-to-time (match-string 1))) clocks))))
    clocks))

(defsubst org-is-active-clock (clock)
  "Return t if CLOCK is the currently active clock."
  (and (org-clock-is-active)
       (= org-clock-marker (car clock))))

(defmacro org-with-clock-position (clock &rest forms)
  "Evaluate FORMS with CLOCK as the current active clock."
  `(with-current-buffer (marker-buffer (car ,clock))
     (org-with-wide-buffer
      (goto-char (car ,clock))
      (beginning-of-line)
      ,@forms)))
(def-edebug-spec org-with-clock-position (form body))
(put 'org-with-clock-position 'lisp-indent-function 1)

(defmacro org-with-clock (clock &rest forms)
  "Evaluate FORMS with CLOCK as the current active clock.
This macro also protects the current active clock from being altered."
  `(org-with-clock-position ,clock
     (let ((org-clock-start-time (cdr ,clock))
	   (org-clock-total-time)
	   (org-clock-history)
	   (org-clock-effort)
	   (org-clock-marker (car ,clock))
	   (org-clock-hd-marker (save-excursion
				  (org-back-to-heading t)
				  (point-marker))))
       ,@forms)))
(def-edebug-spec org-with-clock (form body))
(put 'org-with-clock 'lisp-indent-function 1)

(defsubst org-clock-clock-in (clock &optional resume start-time)
  "Clock in to the clock located by CLOCK.
If necessary, clock-out of the currently active clock."
  (org-with-clock-position clock
    (let ((org-clock-in-resume (or resume org-clock-in-resume)))
      (org-clock-in nil start-time))))

(defsubst org-clock-clock-out (clock &optional fail-quietly at-time)
  "Clock out of the clock located by CLOCK."
  (let ((temp (copy-marker (car clock)
			   (marker-insertion-type (car clock)))))
    (if (org-is-active-clock clock)
	(org-clock-out nil fail-quietly at-time)
      (org-with-clock clock
	(org-clock-out nil fail-quietly at-time)))
    (setcar clock temp)))

(defsubst org-clock-clock-cancel (clock)
  "Cancel the clock located by CLOCK."
  (let ((temp (copy-marker (car clock)
			   (marker-insertion-type (car clock)))))
    (if (org-is-active-clock clock)
	(org-clock-cancel)
      (org-with-clock clock
	(org-clock-cancel)))
    (setcar clock temp)))

(defvar org-clock-clocking-in nil)
(defvar org-clock-resolving-clocks nil)
(defvar org-clock-resolving-clocks-due-to-idleness nil)

(defun org-clock-resolve-clock (clock resolve-to clock-out-time
				      &optional close-p restart-p fail-quietly)
  "Resolve `CLOCK' given the time `RESOLVE-TO', and the present.
`CLOCK' is a cons cell of the form (MARKER START-TIME)."
  (let ((org-clock-resolving-clocks t))
    (cond
     ((null resolve-to)
      (org-clock-clock-cancel clock)
      (if (and restart-p (not org-clock-clocking-in))
	  (org-clock-clock-in clock)))

     ((eq resolve-to 'now)
      (if restart-p
	  (error "RESTART-P is not valid here"))
      (if (or close-p org-clock-clocking-in)
	  (org-clock-clock-out clock fail-quietly)
	(unless (org-is-active-clock clock)
	  (org-clock-clock-in clock t))))

     ((not (time-less-p resolve-to (current-time)))
      (error "RESOLVE-TO must refer to a time in the past"))

     (t
      (if restart-p
	  (error "RESTART-P is not valid here"))
      (org-clock-clock-out clock fail-quietly (or clock-out-time
						  resolve-to))
      (unless org-clock-clocking-in
	(if close-p
	    (setq org-clock-leftover-time (and (null clock-out-time)
					       resolve-to))
	  (org-clock-clock-in clock nil (and clock-out-time
					     resolve-to))))))))

(defun org-clock-jump-to-current-clock (&optional effective-clock)
  (interactive)
  (let ((drawer (org-clock-into-drawer))
	(clock (or effective-clock (cons org-clock-marker
					 org-clock-start-time))))
    (unless (marker-buffer (car clock))
      (error "No clock is currently running"))
    (org-with-clock clock (org-clock-goto))
    (with-current-buffer (marker-buffer (car clock))
      (goto-char (car clock))
      (when drawer
	(org-with-wide-buffer
	 (let ((drawer-re (format "^[ \t]*:%s:[ \t]*$"
				  (regexp-quote (if (stringp drawer) drawer "LOGBOOK"))))
	       (beg (save-excursion (org-back-to-heading t) (point))))
	   (catch 'exit
	     (while (re-search-backward drawer-re beg t)
	       (let ((element (org-element-at-point)))
		 (when (eq (org-element-type element) 'drawer)
		   (when (> (org-element-property :end element) (car clock))
		     (org-flag-drawer nil element))
		   (throw 'exit nil)))))))))))

(defun org-clock-resolve (clock &optional prompt-fn last-valid fail-quietly)
  "Resolve an open Org clock.
An open clock was found, with `dangling' possibly being non-nil.
If this function was invoked with a prefix argument, non-dangling
open clocks are ignored.  The given clock requires some sort of
user intervention to resolve it, either because a clock was left
dangling or due to an idle timeout.  The clock resolution can
either be:

  (a) deleted, the user doesn't care about the clock
  (b) restarted from the current time (if no other clock is open)
  (c) closed, giving the clock X minutes
  (d) closed and then restarted
  (e) resumed, as if the user had never left

The format of clock is (CONS MARKER START-TIME), where MARKER
identifies the buffer and position the clock is open at (and
thus, the heading it's under), and START-TIME is when the clock
was started."
  (cl-assert clock)
  (let* ((ch
	  (save-window-excursion
	    (save-excursion
	      (unless org-clock-resolving-clocks-due-to-idleness
		(org-clock-jump-to-current-clock clock))
	      (unless org-clock-resolve-expert
		(with-output-to-temp-buffer "*Org Clock*"
		  (princ (format-message "Select a Clock Resolution Command:

i/q      Ignore this question; the same as keeping all the idle time.

k/K      Keep X minutes of the idle time (default is all).  If this
         amount is less than the default, you will be clocked out
         that many minutes after the time that idling began, and then
         clocked back in at the present time.

g/G      Indicate that you \"got back\" X minutes ago.  This is quite
         different from `k': it clocks you out from the beginning of
         the idle period and clock you back in X minutes ago.

s/S      Subtract the idle time from the current clock.  This is the
         same as keeping 0 minutes.

C        Cancel the open timer altogether.  It will be as though you
         never clocked in.

j/J      Jump to the current clock, to make manual adjustments.

For all these options, using uppercase makes your final state
to be CLOCKED OUT."))))
	      (org-fit-window-to-buffer (get-buffer-window "*Org Clock*"))
	      (let (char-pressed)
		(while (or (null char-pressed)
			   (and (not (memq char-pressed
					   '(?k ?K ?g ?G ?s ?S ?C
						?j ?J ?i ?q)))
				(or (ding) t)))
		  (setq char-pressed
			(read-char (concat (funcall prompt-fn clock)
					   " [jkKgGSscCiq]? ")
				   nil 45)))
		(and (not (memq char-pressed '(?i ?q))) char-pressed)))))
	 (default
	   (floor (/ (float-time
		      (time-subtract (current-time) last-valid)) 60)))
	 (keep
	  (and (memq ch '(?k ?K))
	       (read-number "Keep how many minutes? " default)))
	 (gotback
	  (and (memq ch '(?g ?G))
	       (read-number "Got back how many minutes ago? " default)))
	 (subtractp (memq ch '(?s ?S)))
	 (barely-started-p (< (- (float-time last-valid)
				 (float-time (cdr clock))) 45))
	 (start-over (and subtractp barely-started-p)))
    (cond
     ((memq ch '(?j ?J))
      (if (eq ch ?J)
	  (org-clock-resolve-clock clock 'now nil t nil fail-quietly))
      (org-clock-jump-to-current-clock clock))
     ((or (null ch)
	  (not (memq ch '(?k ?K ?g ?G ?s ?S ?C))))
      (message ""))
     (t
      (org-clock-resolve-clock
       clock (cond
	      ((or (eq ch ?C)
		   ;; If the time on the clock was less than a minute before
		   ;; the user went away, and they've ask to subtract all the
		   ;; time...
		   start-over)
	       nil)
	      ((or subtractp
		   (and gotback (= gotback 0)))
	       last-valid)
	      ((or (and keep (= keep default))
		   (and gotback (= gotback default)))
	       'now)
	      (keep
	       (time-add last-valid (seconds-to-time (* 60 keep))))
	      (gotback
	       (time-subtract (current-time)
			      (seconds-to-time (* 60 gotback))))
	      (t
	       (error "Unexpected, please report this as a bug")))
       (and gotback last-valid)
       (memq ch '(?K ?G ?S))
       (and start-over
	    (not (memq ch '(?K ?G ?S ?C))))
       fail-quietly)))))

;;;###autoload
(defun org-resolve-clocks (&optional only-dangling-p prompt-fn last-valid)
  "Resolve all currently open Org clocks.
If `only-dangling-p' is non-nil, only ask to resolve dangling
\(i.e., not currently open and valid) clocks."
  (interactive "P")
  (unless org-clock-resolving-clocks
    (let ((org-clock-resolving-clocks t))
      (dolist (file (org-files-list))
	(let ((clocks (org-find-open-clocks file)))
	  (dolist (clock clocks)
	    (let ((dangling (or (not (org-clock-is-active))
				(/= (car clock) org-clock-marker))))
	      (if (or (not only-dangling-p) dangling)
		  (org-clock-resolve
		   clock
		   (or prompt-fn
		       (function
			(lambda (clock)
			  (format
			   "Dangling clock started %d mins ago"
			   (floor (- (float-time)
				     (float-time (cdr clock)))
				  60)))))
		   (or last-valid
		       (cdr clock)))))))))))

(defun org-emacs-idle-seconds ()
  "Return the current Emacs idle time in seconds, or nil if not idle."
  (let ((idle-time (current-idle-time)))
    (if idle-time
	(float-time idle-time)
      0)))

(defun org-mac-idle-seconds ()
  "Return the current Mac idle time in seconds."
  (string-to-number (shell-command-to-string "ioreg -c IOHIDSystem | perl -ane 'if (/Idle/) {$idle=(pop @F)/1000000000; print $idle; last}'")))

(defvar org-x11idle-exists-p
  ;; Check that x11idle exists
  (and (eq window-system 'x)
       (eq 0 (call-process-shell-command
              (format "command -v %s" org-clock-x11idle-program-name)))
       ;; Check that x11idle can retrieve the idle time
       ;; FIXME: Why "..-shell-command" rather than just `call-process'?
       (eq 0 (call-process-shell-command org-clock-x11idle-program-name))))

(defun org-x11-idle-seconds ()
  "Return the current X11 idle time in seconds."
  (/ (string-to-number (shell-command-to-string org-clock-x11idle-program-name)) 1000))

(defun org-user-idle-seconds ()
  "Return the number of seconds the user has been idle for.
This routine returns a floating point number."
  (cond
   ((eq system-type 'darwin)
    (org-mac-idle-seconds))
   ((and (eq window-system 'x) org-x11idle-exists-p)
    (org-x11-idle-seconds))
   (t
    (org-emacs-idle-seconds))))

(defvar org-clock-user-idle-seconds)

(defun org-resolve-clocks-if-idle ()
  "Resolve all currently open Org clocks.
This is performed after `org-clock-idle-time' minutes, to check
if the user really wants to stay clocked in after being idle for
so long."
  (when (and org-clock-idle-time (not org-clock-resolving-clocks)
	     org-clock-marker (marker-buffer org-clock-marker))
    (let* ((org-clock-user-idle-seconds (org-user-idle-seconds))
	   (org-clock-user-idle-start
	    (time-subtract (current-time)
			   (seconds-to-time org-clock-user-idle-seconds)))
	   (org-clock-resolving-clocks-due-to-idleness t))
      (if (> org-clock-user-idle-seconds (* 60 org-clock-idle-time))
	  (org-clock-resolve
	   (cons org-clock-marker
		 org-clock-start-time)
	   (lambda (_)
	     (format "Clocked in & idle for %.1f mins"
		     (/ (float-time
			 (time-subtract (current-time)
					org-clock-user-idle-start))
			60.0)))
	   org-clock-user-idle-start)))))

(defvar org-clock-current-task nil "Task currently clocked in.")
(defvar org-clock-out-time nil) ; store the time of the last clock-out
(defvar org--msg-extra)

;;;###autoload
(defun org-clock-in (&optional select start-time)
  "Start the clock on the current item.

If necessary, clock-out of the currently active clock.

With a `\\[universal-argument]' prefix argument SELECT, offer a list of \
recently clocked
tasks to clock into.

When SELECT is `\\[universal-argument] \ \\[universal-argument]', \
clock into the current task and mark it as
the default task, a special task that will always be offered in the
clocking selection, associated with the letter `d'.

When SELECT is `\\[universal-argument] \\[universal-argument] \
\\[universal-argument]', clock in by using the last clock-out
time as the start time.  See `org-clock-continuously' to make this
the default behavior."
  (interactive "P")
  (setq org-clock-notification-was-shown nil)
  (org-refresh-effort-properties)
  (catch 'abort
    (let ((interrupting (and (not org-clock-resolving-clocks-due-to-idleness)
			     (org-clocking-p)))
	  ts selected-task target-pos (org--msg-extra "")
	  (leftover (and (not org-clock-resolving-clocks)
			 org-clock-leftover-time)))

      (when (and org-clock-auto-clock-resolution
		 (or (not interrupting)
		     (eq t org-clock-auto-clock-resolution))
		 (not org-clock-clocking-in)
		 (not org-clock-resolving-clocks))
	(setq org-clock-leftover-time nil)
	(let ((org-clock-clocking-in t))
	  (org-resolve-clocks)))    ; check if any clocks are dangling

      (when (equal select '(64))
	;; Set start-time to `org-clock-out-time'
	(let ((org-clock-continuously t))
	  (org-clock-in nil org-clock-out-time)))

      (when (equal select '(4))
	(setq selected-task (org-clock-select-task "Clock-in on task: "))
	(if selected-task
	    (setq selected-task (copy-marker selected-task))
	  (error "Abort")))

      (when (equal select '(16))
	;; Mark as default clocking task
	(org-clock-mark-default-task))

      (when interrupting
	;; We are interrupting the clocking of a different task.
	;; Save a marker to this task, so that we can go back.
	;; First check if we are trying to clock into the same task!
	(when (save-excursion
		(unless selected-task
		  (org-back-to-heading t))
		(and (equal (marker-buffer org-clock-hd-marker)
			    (if selected-task
				(marker-buffer selected-task)
			      (current-buffer)))
		     (= (marker-position org-clock-hd-marker)
			(if selected-task
			    (marker-position selected-task)
			  (point)))
		     (equal org-clock-current-task (nth 4 (org-heading-components)))))
	  (message "Clock continues in \"%s\"" org-clock-heading)
	  (throw 'abort nil))
	(move-marker org-clock-interrupted-task
		     (marker-position org-clock-marker)
		     (marker-buffer org-clock-marker))
	(let ((org-clock-clocking-in t))
	  (org-clock-out nil t)))

      ;; Clock in at which position?
      (setq target-pos
	    (if (and (eobp) (not (org-at-heading-p)))
		(point-at-bol 0)
	      (point)))
      (save-excursion
	(when (and selected-task (marker-buffer selected-task))
	  ;; There is a selected task, move to the correct buffer
	  ;; and set the new target position.
	  (set-buffer (org-base-buffer (marker-buffer selected-task)))
	  (setq target-pos (marker-position selected-task))
	  (move-marker selected-task nil))
	(org-with-wide-buffer
	 (goto-char target-pos)
	 (org-back-to-heading t)
	 (or interrupting (move-marker org-clock-interrupted-task nil))
	 (run-hooks 'org-clock-in-prepare-hook)
	 (org-clock-history-push)
	 (setq org-clock-current-task (nth 4 (org-heading-components)))
	 (cond ((functionp org-clock-in-switch-to-state)
		(let ((case-fold-search nil))
		  (looking-at org-complex-heading-regexp))
		(let ((newstate (funcall org-clock-in-switch-to-state
					 (match-string 2))))
		  (when newstate (org-todo newstate))))
	       ((and org-clock-in-switch-to-state
		     (not (looking-at (concat org-outline-regexp "[ \t]*"
					      org-clock-in-switch-to-state
					      "\\>"))))
		(org-todo org-clock-in-switch-to-state)))
	 (setq org-clock-heading
	       (cond ((and org-clock-heading-function
			   (functionp org-clock-heading-function))
		      (funcall org-clock-heading-function))
		     ((nth 4 (org-heading-components))
		      (replace-regexp-in-string
		       "\\[\\[.*?\\]\\[\\(.*?\\)\\]\\]" "\\1"
		       (match-string-no-properties 4)))
		     (t "???")))
	 (org-clock-find-position org-clock-in-resume)
	 (cond
	  ((and org-clock-in-resume
		(looking-at
		 (concat "^[ \t]*" org-clock-string
			 " \\[\\([0-9]\\{4\\}-[0-9]\\{2\\}-[0-9]\\{2\\}"
			 " *\\sw+.? +[012][0-9]:[0-5][0-9]\\)\\][ \t]*$")))
	   (message "Matched %s" (match-string 1))
	   (setq ts (concat "[" (match-string 1) "]"))
	   (goto-char (match-end 1))
	   (setq org-clock-start-time
		 (apply 'encode-time
			(org-parse-time-string (match-string 1))))
	   (setq org-clock-effort (org-entry-get (point) org-effort-property))
	   (setq org-clock-total-time (org-clock-sum-current-item
				       (org-clock-get-sum-start))))
	  ((eq org-clock-in-resume 'auto-restart)
	   ;; called from org-clock-load during startup,
	   ;; do not interrupt, but warn!
	   (message "Cannot restart clock because task does not contain unfinished clock")
	   (ding)
	   (sit-for 2)
	   (throw 'abort nil))
	  (t
	   (insert-before-markers "\n")
	   (backward-char 1)
	   (org-indent-line)
	   (when (and (save-excursion
			(end-of-line 0)
			(org-in-item-p)))
	     (beginning-of-line 1)
	     (indent-line-to (- (org-get-indentation) 2)))
	   (insert org-clock-string " ")
	   (setq org-clock-effort (org-entry-get (point) org-effort-property))
	   (setq org-clock-total-time (org-clock-sum-current-item
				       (org-clock-get-sum-start)))
	   (setq org-clock-start-time
		 (or (and org-clock-continuously org-clock-out-time)
		     (and leftover
			  (y-or-n-p
			   (format
			    "You stopped another clock %d mins ago; start this one from then? "
			    (/ (- (float-time
				   (org-current-time org-clock-rounding-minutes t))
				  (float-time leftover))
			       60)))
			  leftover)
		     start-time
		     (org-current-time org-clock-rounding-minutes t)))
	   (setq ts (org-insert-time-stamp org-clock-start-time
					   'with-hm 'inactive))))
	 (move-marker org-clock-marker (point) (buffer-base-buffer))
	 (move-marker org-clock-hd-marker
		      (save-excursion (org-back-to-heading t) (point))
		      (buffer-base-buffer))
	 (setq org-clock-has-been-used t)
	 ;; add to mode line
	 (when (or (eq org-clock-clocked-in-display 'mode-line)
		   (eq org-clock-clocked-in-display 'both))
	   (or global-mode-string (setq global-mode-string '("")))
	   (or (memq 'org-mode-line-string global-mode-string)
	       (setq global-mode-string
		     (append global-mode-string '(org-mode-line-string)))))
	 ;; add to frame title
	 (when (or (eq org-clock-clocked-in-display 'frame-title)
		   (eq org-clock-clocked-in-display 'both))
	   (setq frame-title-format org-clock-frame-title-format))
	 (org-clock-update-mode-line)
	 (when org-clock-mode-line-timer
	   (cancel-timer org-clock-mode-line-timer)
	   (setq org-clock-mode-line-timer nil))
	 (when org-clock-clocked-in-display
	   (setq org-clock-mode-line-timer
		 (run-with-timer org-clock-update-period
				 org-clock-update-period
				 'org-clock-update-mode-line)))
	 (when org-clock-idle-timer
	   (cancel-timer org-clock-idle-timer)
	   (setq org-clock-idle-timer nil))
	 (setq org-clock-idle-timer
	       (run-with-timer 60 60 'org-resolve-clocks-if-idle))
	 (message "Clock starts at %s - %s" ts org--msg-extra)
	 (run-hooks 'org-clock-in-hook))))))

;;;###autoload
(defun org-clock-in-last (&optional arg)
  "Clock in the last closed clocked item.
When already clocking in, send an warning.
With a universal prefix argument, select the task you want to
clock in from the last clocked in tasks.
With two universal prefix arguments, start clocking using the
last clock-out time, if any.
With three universal prefix arguments, interactively prompt
for a todo state to switch to, overriding the existing value
`org-clock-in-switch-to-state'."
  (interactive "P")
  (if (equal arg '(4)) (org-clock-in arg)
    (let ((start-time (if (or org-clock-continuously (equal arg '(16)))
			  (or org-clock-out-time
			      (org-current-time org-clock-rounding-minutes t))
			(org-current-time org-clock-rounding-minutes t))))
      (if (null org-clock-history)
	  (message "No last clock")
	(let ((org-clock-in-switch-to-state
	       (if (and (not org-clock-current-task) (equal arg '(64)))
		   (completing-read "Switch to state: "
				    (and org-clock-history
					 (with-current-buffer
					     (marker-buffer (car org-clock-history))
					   org-todo-keywords-1)))
		 org-clock-in-switch-to-state))
	      (already-clocking org-clock-current-task))
	  (org-clock-clock-in (list (car org-clock-history)) nil start-time)
	  (or already-clocking
	      ;; Don't display a message if we are already clocking in
	      (message "Clocking back: %s (in %s)"
		       org-clock-current-task
		       (buffer-name (marker-buffer org-clock-marker)))))))))

(defun org-clock-mark-default-task ()
  "Mark current task as default task."
  (interactive)
  (save-excursion
    (org-back-to-heading t)
    (move-marker org-clock-default-task (point))))

(defun org-clock-get-sum-start ()
  "Return the time from which clock times should be counted.
This is for the currently running clock as it is displayed
in the mode line.  This function looks at the properties
LAST_REPEAT and in particular CLOCK_MODELINE_TOTAL and the
corresponding variable `org-clock-mode-line-total' and then
decides which time to use."
  (let ((cmt (or (org-entry-get nil "CLOCK_MODELINE_TOTAL")
		 (symbol-name org-clock-mode-line-total)))
	(lr (org-entry-get nil "LAST_REPEAT")))
    (cond
     ((equal cmt "current")
      (setq org--msg-extra "showing time in current clock instance")
      (current-time))
     ((equal cmt "today")
      (setq org--msg-extra "showing today's task time.")
      (let* ((dt (decode-time))
	     (hour (nth 2 dt))
	     (day (nth 3 dt)))
	(if (< hour org-extend-today-until) (setf (nth 3 dt) (1- day)))
	(setf (nth 2 dt) org-extend-today-until)
	(setq dt (append (list 0 0) (nthcdr 2 dt)))
	(apply 'encode-time dt)))
     ((or (equal cmt "all")
	  (and (or (not cmt) (equal cmt "auto"))
	       (not lr)))
      (setq org--msg-extra "showing entire task time.")
      nil)
     ((or (equal cmt "repeat")
	  (and (or (not cmt) (equal cmt "auto"))
	       lr))
      (setq org--msg-extra "showing task time since last repeat.")
      (if (not lr)
	  nil
	(org-time-string-to-time lr)))
     (t nil))))

(defun org-clock-find-position (find-unclosed)
  "Find the location where the next clock line should be inserted.
When FIND-UNCLOSED is non-nil, first check if there is an unclosed clock
line and position cursor in that line."
  (org-back-to-heading t)
  (catch 'exit
    (let* ((beg (line-beginning-position))
	   (end (save-excursion (outline-next-heading) (point)))
	   (org-clock-into-drawer (org-clock-into-drawer))
	   (drawer (org-clock-drawer-name)))
      ;; Look for a running clock if FIND-UNCLOSED in non-nil.
      (when find-unclosed
	(let ((open-clock-re
	       (concat "^[ \t]*"
		       org-clock-string
		       " \\[\\([0-9]\\{4\\}-[0-9]\\{2\\}-[0-9]\\{2\\}"
		       " *\\sw+ +[012][0-9]:[0-5][0-9]\\)\\][ \t]*$")))
	  (while (re-search-forward open-clock-re end t)
	    (let ((element (org-element-at-point)))
	      (when (and (eq (org-element-type element) 'clock)
			 (eq (org-element-property :status element) 'running))
		(beginning-of-line)
		(throw 'exit t))))))
      ;; Look for an existing clock drawer.
      (when drawer
	(goto-char beg)
	(let ((drawer-re (concat "^[ \t]*:" (regexp-quote drawer) ":[ \t]*$")))
	  (while (re-search-forward drawer-re end t)
	    (let ((element (org-element-at-point)))
	      (when (eq (org-element-type element) 'drawer)
		(let ((cend (org-element-property :contents-end element)))
		  (if (and (not org-log-states-order-reversed) cend)
		      (goto-char cend)
		    (forward-line))
		  (throw 'exit t)))))))
      (goto-char beg)
      (let ((clock-re (concat "^[ \t]*" org-clock-string))
	    (count 0)
	    positions)
	;; Count the CLOCK lines and store their positions.
	(save-excursion
	  (while (re-search-forward clock-re end t)
	    (let ((element (org-element-at-point)))
	      (when (eq (org-element-type element) 'clock)
		(setq positions (cons (line-beginning-position) positions)
		      count (1+ count))))))
	(cond
	 ((null positions)
	  ;; Skip planning line and property drawer, if any.
	  (org-end-of-meta-data)
	  (unless (bolp) (insert "\n"))
	  ;; Create a new drawer if necessary.
	  (when (and org-clock-into-drawer
		     (or (not (wholenump org-clock-into-drawer))
			 (< org-clock-into-drawer 2)))
	    (let ((beg (point)))
	      (insert ":" drawer ":\n:END:\n")
	      (org-indent-region beg (point))
	      (goto-char beg)
	      (org-flag-drawer t)
	      (forward-line))))
	 ;; When a clock drawer needs to be created because of the
	 ;; number of clock items or simply if it is missing, collect
	 ;; all clocks in the section and wrap them within the drawer.
	 ((if (wholenump org-clock-into-drawer)
	      (>= (1+ count) org-clock-into-drawer)
	    drawer)
	  ;; Skip planning line and property drawer, if any.
	  (org-end-of-meta-data)
	  (let ((beg (point)))
	    (insert
	     (mapconcat
	      (lambda (p)
		(save-excursion
		  (goto-char p)
		  (org-trim (delete-and-extract-region
			     (save-excursion (skip-chars-backward " \r\t\n")
					     (line-beginning-position 2))
			     (line-beginning-position 2)))))
	      positions "\n")
	     "\n:END:\n")
	    (let ((end (point-marker)))
	      (goto-char beg)
	      (save-excursion (insert ":" drawer ":\n"))
	      (org-flag-drawer t)
	      (org-indent-region (point) end)
	      (forward-line)
	      (unless org-log-states-order-reversed
		(goto-char end)
		(beginning-of-line -1))
	      (set-marker end nil))))
	 (org-log-states-order-reversed (goto-char (car (last positions))))
	 (t (goto-char (car positions))))))))

;;;###autoload
(defun org-clock-out (&optional switch-to-state fail-quietly at-time)
  "Stop the currently running clock.
Throw an error if there is no running clock and FAIL-QUIETLY is nil.
With a universal prefix, prompt for a state to switch the clocked out task
to, overriding the existing value of `org-clock-out-switch-to-state'."
  (interactive "P")
  (catch 'exit
    (when (not (org-clocking-p))
      (setq global-mode-string
	    (delq 'org-mode-line-string global-mode-string))
      (setq frame-title-format org-frame-title-format-backup)
      (force-mode-line-update)
      (if fail-quietly (throw 'exit t) (user-error "No active clock")))
    (let ((org-clock-out-switch-to-state
	   (if switch-to-state
	       (completing-read "Switch to state: "
				(with-current-buffer
				    (marker-buffer org-clock-marker)
				  org-todo-keywords-1)
				nil t "DONE")
	     org-clock-out-switch-to-state))
	  (now (org-current-time org-clock-rounding-minutes))
	  ts te s h m remove)
      (setq org-clock-out-time now)
      (save-excursion ; Do not replace this with `with-current-buffer'.
	(with-no-warnings (set-buffer (org-clocking-buffer)))
	(save-restriction
	  (widen)
	  (goto-char org-clock-marker)
	  (beginning-of-line 1)
	  (if (and (looking-at (concat "[ \t]*" org-keyword-time-regexp))
		   (equal (match-string 1) org-clock-string))
	      (setq ts (match-string 2))
	    (if fail-quietly (throw 'exit nil) (error "Clock start time is gone")))
	  (goto-char (match-end 0))
	  (delete-region (point) (point-at-eol))
	  (insert "--")
	  (setq te (org-insert-time-stamp (or at-time now) 'with-hm 'inactive))
	  (setq s (- (float-time
		      (apply #'encode-time (org-parse-time-string te)))
		     (float-time
		      (apply #'encode-time (org-parse-time-string ts))))
		h (floor (/ s 3600))
		s (- s (* 3600 h))
		m (floor (/ s 60))
		s (- s (* 60 s)))
	  (insert " => " (format "%2d:%02d" h m))
	  (move-marker org-clock-marker nil)
	  (move-marker org-clock-hd-marker nil)
	  ;; Possibly remove zero time clocks.  However, do not add
	  ;; a note associated to the CLOCK line in this case.
	  (cond ((and org-clock-out-remove-zero-time-clocks
		      (= (+ h m) 0))
		 (setq remove t)
		 (delete-region (line-beginning-position)
				(line-beginning-position 2)))
		(org-log-note-clock-out
		 (org-add-log-setup
		  'clock-out nil nil nil
		  (concat "# Task: " (org-get-heading t) "\n\n"))))
	  (when org-clock-mode-line-timer
	    (cancel-timer org-clock-mode-line-timer)
	    (setq org-clock-mode-line-timer nil))
	  (when org-clock-idle-timer
	    (cancel-timer org-clock-idle-timer)
	    (setq org-clock-idle-timer nil))
	  (setq global-mode-string
		(delq 'org-mode-line-string global-mode-string))
	  (setq frame-title-format org-frame-title-format-backup)
	  (when org-clock-out-switch-to-state
	    (save-excursion
	      (org-back-to-heading t)
	      (let ((org-inhibit-logging t)
		    (org-clock-out-when-done nil))
		(cond
		 ((functionp org-clock-out-switch-to-state)
		  (let ((case-fold-search nil))
		    (looking-at org-complex-heading-regexp))
		  (let ((newstate (funcall org-clock-out-switch-to-state
					   (match-string 2))))
		    (when newstate (org-todo newstate))))
		 ((and org-clock-out-switch-to-state
		       (not (looking-at (concat org-outline-regexp "[ \t]*"
						org-clock-out-switch-to-state
						"\\>"))))
		  (org-todo org-clock-out-switch-to-state))))))
	  (force-mode-line-update)
	  (message (concat "Clock stopped at %s after "
			   (org-duration-from-minutes (+ (* 60 h) m)) "%s")
		   te (if remove " => LINE REMOVED" ""))
	  (run-hooks 'org-clock-out-hook)
	  (unless (org-clocking-p)
	    (setq org-clock-current-task nil)))))))

(add-hook 'org-clock-out-hook 'org-clock-remove-empty-clock-drawer)

(defun org-clock-remove-empty-clock-drawer ()
  "Remove empty clock drawers in current subtree."
  (save-excursion
    (org-back-to-heading t)
    (org-map-tree
     (lambda ()
       (let ((drawer (org-clock-drawer-name))
	     (case-fold-search t))
	 (when drawer
	   (let ((re (format "^[ \t]*:%s:[ \t]*$" (regexp-quote drawer)))
		 (end (save-excursion (outline-next-heading))))
	     (while (re-search-forward re end t)
	       (org-remove-empty-drawer-at (point))))))))))

(defun org-clock-timestamps-up (&optional n)
  "Increase CLOCK timestamps at cursor.
Optional argument N tells to change by that many units."
  (interactive "P")
  (org-clock-timestamps-change 'up n))

(defun org-clock-timestamps-down (&optional n)
  "Increase CLOCK timestamps at cursor.
Optional argument N tells to change by that many units."
  (interactive "P")
  (org-clock-timestamps-change 'down n))

(defun org-clock-timestamps-change (updown &optional n)
  "Change CLOCK timestamps synchronously at cursor.
UPDOWN tells whether to change `up' or `down'.
Optional argument N tells to change by that many units."
  (let ((tschange (if (eq updown 'up) 'org-timestamp-up
		    'org-timestamp-down))
	(timestamp? (org-at-timestamp-p t))
	ts1 begts1 ts2 begts2 updatets1 tdiff)
    (when timestamp?
      (save-excursion
	(move-beginning-of-line 1)
	(re-search-forward org-ts-regexp3 nil t)
	(setq ts1 (match-string 0) begts1 (match-beginning 0))
	(when (re-search-forward org-ts-regexp3 nil t)
	  (setq ts2 (match-string 0) begts2 (match-beginning 0))))
      ;; Are we on the second timestamp?
      (if (<= begts2 (point)) (setq updatets1 t))
      (if (not ts2)
	  ;; fall back on org-timestamp-up if there is only one
	  (funcall tschange n)
	(funcall tschange n)
	(let ((ts (if updatets1 ts2 ts1))
	      (begts (if updatets1 begts1 begts2)))
	  (setq tdiff
		(time-subtract
		 (org-time-string-to-time org-last-changed-timestamp)
		 (org-time-string-to-time ts)))
	  (save-excursion
	    (goto-char begts)
	    (org-timestamp-change
	     (round (/ (float-time tdiff)
		       (pcase timestamp?
			 (`minute 60)
			 (`hour 3600)
			 (`day (* 24 3600))
			 (`month (* 24 3600 31))
			 (`year (* 24 3600 365.2)))))
	     timestamp? 'updown)))))))

;;;###autoload
(defun org-clock-cancel ()
  "Cancel the running clock by removing the start timestamp."
  (interactive)
  (when (not (org-clocking-p))
    (setq global-mode-string
	  (delq 'org-mode-line-string global-mode-string))
    (setq frame-title-format org-frame-title-format-backup)
    (force-mode-line-update)
    (error "No active clock"))
  (save-excursion    ; Do not replace this with `with-current-buffer'.
    (with-no-warnings (set-buffer (org-clocking-buffer)))
    (goto-char org-clock-marker)
    (if (looking-back (concat "^[ \t]*" org-clock-string ".*")
		      (line-beginning-position))
	(progn (delete-region (1- (point-at-bol)) (point-at-eol))
	       (org-remove-empty-drawer-at (point)))
      (message "Clock gone, cancel the timer anyway")
      (sit-for 2)))
  (move-marker org-clock-marker nil)
  (move-marker org-clock-hd-marker nil)
  (setq global-mode-string
	(delq 'org-mode-line-string global-mode-string))
  (setq frame-title-format org-frame-title-format-backup)
  (force-mode-line-update)
  (message "Clock canceled")
  (run-hooks 'org-clock-cancel-hook))

;;;###autoload
(defun org-clock-goto (&optional select)
  "Go to the currently clocked-in entry, or to the most recently clocked one.
With prefix arg SELECT, offer recently clocked tasks for selection."
  (interactive "@P")
  (let* ((recent nil)
	 (m (cond
	     (select
	      (or (org-clock-select-task "Select task to go to: ")
		  (error "No task selected")))
	     ((org-clocking-p) org-clock-marker)
	     ((and org-clock-goto-may-find-recent-task
		   (car org-clock-history)
		   (marker-buffer (car org-clock-history)))
	      (setq recent t)
	      (car org-clock-history))
	     (t (error "No active or recent clock task")))))
    (pop-to-buffer-same-window (marker-buffer m))
    (if (or (< m (point-min)) (> m (point-max))) (widen))
    (goto-char m)
    (org-show-entry)
    (org-back-to-heading t)
    (org-cycle-hide-drawers 'children)
    (recenter org-clock-goto-before-context)
    (org-reveal)
    (if recent
	(message "No running clock, this is the most recently clocked task"))
    (run-hooks 'org-clock-goto-hook)))

(defvar-local org-clock-file-total-minutes nil
  "Holds the file total time in minutes, after a call to `org-clock-sum'.")

(defun org-clock-sum-today (&optional headline-filter)
  "Sum the times for each subtree for today."
  (let ((range (org-clock-special-range 'today)))
    (org-clock-sum (car range) (cadr range)
		   headline-filter :org-clock-minutes-today)))

(defun org-clock-sum-custom (&optional headline-filter range propname)
  "Sum the times for each subtree for today."
  (let ((r (or (and (symbolp range) (org-clock-special-range range))
	       (org-clock-special-range
		(intern (completing-read
			 "Range: "
			 '("today" "yesterday" "thisweek" "lastweek"
			   "thismonth" "lastmonth" "thisyear" "lastyear"
			   "interactive")
			 nil t))))))
    (org-clock-sum (car r) (cadr r)
		   headline-filter (or propname :org-clock-minutes-custom))))

;;;###autoload
(defun org-clock-sum (&optional tstart tend headline-filter propname)
  "Sum the times for each subtree.
Puts the resulting times in minutes as a text property on each headline.
TSTART and TEND can mark a time range to be considered.
HEADLINE-FILTER is a zero-arg function that, if specified, is called for
each headline in the time range with point at the headline.  Headlines for
which HEADLINE-FILTER returns nil are excluded from the clock summation.
PROPNAME lets you set a custom text property instead of :org-clock-minutes."
  (org-with-silent-modifications
   (let* ((re (concat "^\\(\\*+\\)[ \t]\\|^[ \t]*"
		      org-clock-string
		      "[ \t]*\\(?:\\(\\[.*?\\]\\)-+\\(\\[.*?\\]\\)\\|=>[ \t]+\\([0-9]+\\):\\([0-9]+\\)\\)"))
	  (lmax 30)
	  (ltimes (make-vector lmax 0))
	  (t1 0)
	  (level 0)
	  ts te dt
	  time)
     (if (stringp tstart) (setq tstart (org-time-string-to-seconds tstart)))
     (if (stringp tend) (setq tend (org-time-string-to-seconds tend)))
     (if (consp tstart) (setq tstart (float-time tstart)))
     (if (consp tend) (setq tend (float-time tend)))
     (remove-text-properties (point-min) (point-max)
			     `(,(or propname :org-clock-minutes) t
			       :org-clock-force-headline-inclusion t))
     (save-excursion
       (goto-char (point-max))
       (while (re-search-backward re nil t)
	 (cond
	  ((match-end 2)
	   ;; Two time stamps
	   (setq ts (match-string 2)
		 te (match-string 3)
		 ts (float-time
		     (apply #'encode-time (org-parse-time-string ts)))
		 te (float-time
		     (apply #'encode-time (org-parse-time-string te)))
		 ts (if tstart (max ts tstart) ts)
		 te (if tend (min te tend) te)
		 dt (- te ts)
		 t1 (if (> dt 0) (+ t1 (floor (/ dt 60))) t1)))
	  ((match-end 4)
	   ;; A naked time
	   (setq t1 (+ t1 (string-to-number (match-string 5))
		       (* 60 (string-to-number (match-string 4))))))
	  (t ;; A headline
	   ;; Add the currently clocking item time to the total
	   (when (and org-clock-report-include-clocking-task
		      (equal (org-clocking-buffer) (current-buffer))
		      (equal (marker-position org-clock-hd-marker) (point))
		      tstart
		      tend
		      (>= (float-time org-clock-start-time) tstart)
		      (<= (float-time org-clock-start-time) tend))
	     (let ((time (floor (- (float-time)
				   (float-time org-clock-start-time))
				60)))
	       (setq t1 (+ t1 time))))
	   (let* ((headline-forced
		   (get-text-property (point)
				      :org-clock-force-headline-inclusion))
		  (headline-included
		   (or (null headline-filter)
		       (save-excursion
			 (save-match-data (funcall headline-filter))))))
	     (setq level (- (match-end 1) (match-beginning 1)))
	     (when (>= level lmax)
	       (setq ltimes (vconcat ltimes (make-vector lmax 0)) lmax (* 2 lmax)))
	     (when (or (> t1 0) (> (aref ltimes level) 0))
	       (when (or headline-included headline-forced)
		 (if headline-included
		     (cl-loop for l from 0 to level do
			      (aset ltimes l (+ (aref ltimes l) t1))))
		 (setq time (aref ltimes level))
		 (goto-char (match-beginning 0))
		 (put-text-property (point) (point-at-eol)
				    (or propname :org-clock-minutes) time)
		 (when headline-filter
		   (save-excursion
		     (save-match-data
		       (while (org-up-heading-safe)
			 (put-text-property
			  (point) (line-end-position)
			  :org-clock-force-headline-inclusion t))))))
	       (setq t1 0)
	       (cl-loop for l from level to (1- lmax) do
			(aset ltimes l 0)))))))
       (setq org-clock-file-total-minutes (aref ltimes 0))))))

(defun org-clock-sum-current-item (&optional tstart)
  "Return time, clocked on current item in total."
  (save-excursion
    (save-restriction
      (org-narrow-to-subtree)
      (org-clock-sum tstart)
      org-clock-file-total-minutes)))

;;;###autoload
(defun org-clock-display (&optional arg)
  "Show subtree times in the entire buffer.

By default, show the total time for the range defined in
`org-clock-display-default-range'.  With `\\[universal-argument]' \
prefix, show
the total time for today instead.

With `\\[universal-argument] \\[universal-argument]' prefix, \
use a custom range, entered at prompt.

With `\\[universal-argument] \ \\[universal-argument] \
\\[universal-argument]' prefix, display the total time in the
echo area.

Use `\\[org-clock-remove-overlays]' to remove the subtree times."
  (interactive "P")
  (org-clock-remove-overlays)
  (let* ((todayp (equal arg '(4)))
	 (customp (member arg '((16) today yesterday
				thisweek lastweek thismonth
				lastmonth thisyear lastyear
				untilnow interactive)))
	 (prop (cond ((not arg) :org-clock-minutes-default)
		     (todayp :org-clock-minutes-today)
		     (customp :org-clock-minutes-custom)
		     (t :org-clock-minutes)))
	 time h m p)
    (cond ((not arg) (org-clock-sum-custom
		      nil org-clock-display-default-range prop))
	  (todayp (org-clock-sum-today))
	  (customp (org-clock-sum-custom nil arg))
	  (t (org-clock-sum)))
    (unless (eq arg '(64))
      (save-excursion
	(goto-char (point-min))
	(while (or (and (equal (setq p (point)) (point-min))
			(get-text-property p prop))
		   (setq p (next-single-property-change
			    (point) prop)))
	  (goto-char p)
	  (when (setq time (get-text-property p prop))
	    (org-clock-put-overlay time)))
	(setq h (/ org-clock-file-total-minutes 60)
	      m (- org-clock-file-total-minutes (* 60 h)))
	;; Arrange to remove the overlays upon next change.
	(when org-remove-highlights-with-change
	  (add-hook 'before-change-functions 'org-clock-remove-overlays
			nil 'local))))
    (message (concat (format "Total file time%s: "
			     (cond (todayp " for today")
				   (customp " (custom)")
				   (t "")))
		     (org-duration-from-minutes
		      org-clock-file-total-minutes)
		     " (%d hours and %d minutes)")
	     h m)))

(defvar-local org-clock-overlays nil)

(defun org-clock-put-overlay (time)
  "Put an overlays on the current line, displaying TIME.
This creates a new overlay and stores it in `org-clock-overlays', so that it
will be easy to remove."
  (let (ov tx)
    (beginning-of-line)
    (let ((case-fold-search nil))
      (when (looking-at org-complex-heading-regexp)
	(goto-char (match-beginning 4))))
    (setq ov (make-overlay (point) (point-at-eol))
	  tx (concat (buffer-substring-no-properties (point) (match-end 4))
		     (org-add-props
			 (make-string
			  (max 0 (- (- 60 (current-column))
				    (- (match-end 4) (match-beginning 4))
				    (length (org-get-at-bol 'line-prefix)))) ?·)
			 '(face shadow))
		     (org-add-props
			 (format " %9s " (org-duration-from-minutes time))
			 '(face org-clock-overlay))
		     ""))
    (overlay-put ov 'display tx)
    (push ov org-clock-overlays)))

;;;###autoload
(defun org-clock-remove-overlays (&optional _beg _end noremove)
  "Remove the occur highlights from the buffer.
If NOREMOVE is nil, remove this function from the
`before-change-functions' in the current buffer."
  (interactive)
  (unless org-inhibit-highlight-removal
    (mapc #'delete-overlay org-clock-overlays)
    (setq org-clock-overlays nil)
    (unless noremove
      (remove-hook 'before-change-functions
		   'org-clock-remove-overlays 'local))))

(defvar org-state) ;; dynamically scoped into this function
(defun org-clock-out-if-current ()
  "Clock out if the current entry contains the running clock.
This is used to stop the clock after a TODO entry is marked DONE,
and is only done if the variable `org-clock-out-when-done' is not nil."
  (when (and (org-clocking-p)
	     org-clock-out-when-done
	     (marker-buffer org-clock-marker)
	     (or (and (eq t org-clock-out-when-done)
		      (member org-state org-done-keywords))
		 (and (listp org-clock-out-when-done)
		      (member org-state org-clock-out-when-done)))
	     (equal (or (buffer-base-buffer (org-clocking-buffer))
			(org-clocking-buffer))
		    (or (buffer-base-buffer (current-buffer))
			(current-buffer)))
	     (< (point) org-clock-marker)
	     (> (save-excursion (outline-next-heading) (point))
		org-clock-marker))
    ;; Clock out, but don't accept a logging message for this.
    (let ((org-log-note-clock-out nil)
	  (org-clock-out-switch-to-state nil))
      (org-clock-out))))

(add-hook 'org-after-todo-state-change-hook
	  'org-clock-out-if-current)

;;;###autoload
(defun org-clock-get-clocktable (&rest props)
  "Get a formatted clocktable with parameters according to PROPS.
The table is created in a temporary buffer, fully formatted and
fontified, and then returned."
  ;; Set the defaults
  (setq props (plist-put props :name "clocktable"))
  (unless (plist-member props :maxlevel)
    (setq props (plist-put props :maxlevel 2)))
  (unless (plist-member props :scope)
    (setq props (plist-put props :scope 'agenda)))
  (with-temp-buffer
    (org-mode)
    (org-create-dblock props)
    (org-update-dblock)
    (org-font-lock-ensure)
    (forward-line 2)
    (buffer-substring (point) (progn
				(re-search-forward "^[ \t]*#\\+END" nil t)
				(point-at-bol)))))

;;;###autoload
(defun org-clock-report (&optional arg)
  "Create a table containing a report about clocked time.
If the cursor is inside an existing clocktable block, then the table
will be updated.  If not, a new clocktable will be inserted.  The scope
of the new clock will be subtree when called from within a subtree, and
file elsewhere.

When called with a prefix argument, move to the first clock table in the
buffer and update it."
  (interactive "P")
  (org-clock-remove-overlays)
  (when arg
    (org-find-dblock "clocktable")
    (org-show-entry))
  (if (org-in-clocktable-p)
      (goto-char (org-in-clocktable-p))
    (let ((props (if (ignore-errors
		       (save-excursion (org-back-to-heading)))
		     (list :name "clocktable" :scope 'subtree)
		   (list :name "clocktable"))))
      (org-create-dblock
       (org-combine-plists org-clock-clocktable-default-properties props))))
  (org-update-dblock))

(defun org-day-of-week (day month year)
  "Returns the day of the week as an integer."
  (nth 6
       (decode-time
	(date-to-time
	 (format "%d-%02d-%02dT00:00:00" year month day)))))

(defun org-quarter-to-date (quarter year)
  "Get the date (week day year) of the first day of a given quarter."
  (let (startday)
    (cond
     ((= quarter 1)
      (setq startday (org-day-of-week 1 1 year))
      (cond
       ((= startday 0)
	(list 52 7 (- year 1)))
       ((= startday 6)
	(list 52 6 (- year 1)))
       ((<= startday 4)
	(list 1 startday year))
       ((> startday 4)
	(list 53 startday (- year 1)))
       )
      )
     ((= quarter 2)
      (setq startday (org-day-of-week 1 4 year))
      (cond
       ((= startday 0)
	(list 13 startday year))
       ((< startday 4)
	(list 14 startday year))
       ((>= startday 4)
	(list 13 startday year))
       )
      )
     ((= quarter 3)
      (setq startday (org-day-of-week 1 7 year))
      (cond
       ((= startday 0)
	(list 26 startday year))
       ((< startday 4)
	(list 27 startday year))
       ((>= startday 4)
	(list 26 startday year))
       )
      )
     ((= quarter 4)
      (setq startday (org-day-of-week 1 10 year))
      (cond
       ((= startday 0)
	(list 39 startday year))
       ((<= startday 4)
	(list 40 startday year))
       ((> startday 4)
	(list 39 startday year)))))))

(defun org-clock-special-range (key &optional time as-strings wstart mstart)
  "Return two times bordering a special time range.

KEY is a symbol specifying the range and can be one of `today',
`yesterday', `thisweek', `lastweek', `thismonth', `lastmonth',
`thisyear', `lastyear' or `untilnow'.  If set to `interactive',
user is prompted for range boundaries.  It can be a string or an
integer.

By default, a week starts Monday 0:00 and ends Sunday 24:00.  The
range is determined relative to TIME, which defaults to current
time.

The return value is a list containing two internal times, one for
the beginning of the range and one for its end, like the ones
returned by `current time' or `encode-time' and a string used to
display information.  If AS-STRINGS is non-nil, the returned
times will be formatted strings.

If WSTART is non-nil, use this number to specify the starting day
of a week (monday is 1).  If MSTART is non-nil, use this number
to specify the starting day of a month (1 is the first day of the
month).  If you can combine both, the month starting day will
have priority."
  (let* ((tm (decode-time time))
	 (m (nth 1 tm))
	 (h (nth 2 tm))
	 (d (nth 3 tm))
	 (month (nth 4 tm))
	 (y (nth 5 tm))
	 (dow (nth 6 tm))
	 (skey (format "%s" key))
	 (shift 0)
	 (q (cond ((>= month 10) 4)
		  ((>= month 7) 3)
		  ((>= month 4) 2)
		  (t 1)))
	 m1 h1 d1 month1 y1 shiftedy shiftedm shiftedq)
    (cond
     ((string-match "\\`[0-9]+\\'" skey)
      (setq y (string-to-number skey) month 1 d 1 key 'year))
     ((string-match "\\`\\([0-9]+\\)-\\([0-9]\\{1,2\\}\\)\\'" skey)
      (setq y (string-to-number (match-string 1 skey))
	    month (string-to-number (match-string 2 skey))
	    d 1
	    key 'month))
     ((string-match "\\`\\([0-9]+\\)-[wW]\\([0-9]\\{1,2\\}\\)\\'" skey)
      (require 'cal-iso)
      (let ((date (calendar-gregorian-from-absolute
		   (calendar-iso-to-absolute
		    (list (string-to-number (match-string 2 skey))
			  1
			  (string-to-number (match-string 1 skey)))))))
	(setq d (nth 1 date)
	      month (car date)
	      y (nth 2 date)
	      dow 1
	      key 'week)))
     ((string-match "\\`\\([0-9]+\\)-[qQ]\\([1-4]\\)\\'" skey)
      (require 'cal-iso)
      (setq q (string-to-number (match-string 2 skey)))
      (let ((date (calendar-gregorian-from-absolute
		   (calendar-iso-to-absolute
		    (org-quarter-to-date
		     q (string-to-number (match-string 1 skey)))))))
	(setq d (nth 1 date)
	      month (car date)
	      y (nth 2 date)
	      dow 1
	      key 'quarter)))
     ((string-match
       "\\`\\([0-9]+\\)-\\([0-9]\\{1,2\\}\\)-\\([0-9]\\{1,2\\}\\)\\'"
       skey)
      (setq y (string-to-number (match-string 1 skey))
	    month (string-to-number (match-string 2 skey))
	    d (string-to-number (match-string 3 skey))
	    key 'day))
     ((string-match "\\([-+][0-9]+\\)\\'" skey)
      (setq shift (string-to-number (match-string 1 skey))
	    key (intern (substring skey 0 (match-beginning 1))))
      (when (and (memq key '(quarter thisq)) (> shift 0))
	(error "Looking forward with quarters isn't implemented"))))
    (when (= shift 0)
      (pcase key
	(`yesterday (setq key 'today   shift -1))
	(`lastweek  (setq key 'week    shift -1))
	(`lastmonth (setq key 'month   shift -1))
	(`lastyear  (setq key 'year    shift -1))
	(`lastq     (setq key 'quarter shift -1))))
    ;; Prepare start and end times depending on KEY's type.
    (pcase key
      ((or `day `today) (setq m 0 h 0 h1 24 d (+ d shift)))
      ((or `week `thisweek)
       (let* ((ws (or wstart 1))
	      (diff (+ (* -7 shift) (if (= dow 0) (- 7 ws) (- dow ws)))))
	 (setq m 0 h 0 d (- d diff) d1 (+ 7 d))))
      ((or `month `thismonth)
       (setq h 0 m 0 d (or mstart 1) month (+ month shift) month1 (1+ month)))
      ((or `quarter `thisq)
       ;; Compute if this shift remains in this year.  If not, compute
       ;; how many years and quarters we have to shift (via floor*) and
       ;; compute the shifted years, months and quarters.
       (cond
	((< (+ (- q 1) shift) 0)	; Shift not in this year.
	 (let* ((interval (* -1 (+ (- q 1) shift)))
		;; Set tmp to ((years to shift) (quarters to shift)).
		(tmp (cl-floor interval 4)))
	   ;; Due to the use of floor, 0 quarters actually means 4.
	   (if (= 0 (nth 1 tmp))
	       (setq shiftedy (- y (nth 0 tmp))
		     shiftedm 1
		     shiftedq 1)
	     (setq shiftedy (- y (+ 1 (nth 0 tmp)))
		   shiftedm (- 13 (* 3 (nth 1 tmp)))
		   shiftedq (- 5 (nth 1 tmp)))))
	 (setq m 0 h 0 d 1 month shiftedm month1 (+ 3 shiftedm) y shiftedy))
	((> (+ q shift) 0)		; Shift is within this year.
	 (setq shiftedq (+ q shift))
	 (setq shiftedy y)
	 (let ((qshift (* 3 (1- (+ q shift)))))
	   (setq m 0 h 0 d 1 month (+ 1 qshift) month1 (+ 4 qshift))))))
      ((or `year `thisyear)
       (setq m 0 h 0 d 1 month 1 y (+ y shift) y1 (1+ y)))
      ((or `interactive `untilnow))	; Special cases, ignore them.
      (_ (user-error "No such time block %s" key)))
    ;; Format start and end times according to AS-STRINGS.
    (let* ((start (pcase key
		    (`interactive (org-read-date nil t nil "Range start? "))
		    (`untilnow org-clock--oldest-date)
		    (_ (encode-time 0 m h d month y))))
	   (end (pcase key
		  (`interactive (org-read-date nil t nil "Range end? "))
		  (`untilnow (current-time))
		  (_ (encode-time 0
				  (or m1 m)
				  (or h1 h)
				  (or d1 d)
				  (or month1 month)
				  (or y1 y)))))
	   (text
	    (pcase key
	      ((or `day `today) (format-time-string "%A, %B %d, %Y" start))
	      ((or `week `thisweek) (format-time-string "week %G-W%V" start))
	      ((or `month `thismonth) (format-time-string "%B %Y" start))
	      ((or `year `thisyear) (format-time-string "the year %Y" start))
	      ((or `quarter `thisq)
	       (concat (org-count-quarter shiftedq)
		       " quarter of " (number-to-string shiftedy)))
	      (`interactive "(Range interactively set)")
	      (`untilnow "now"))))
      (if (not as-strings) (list start end text)
	(let ((f (cdr org-time-stamp-formats)))
	  (list (format-time-string f start)
		(format-time-string f end)
		text))))))

(defun org-count-quarter (n)
  (cond
   ((= n 1) "1st")
   ((= n 2) "2nd")
   ((= n 3) "3rd")
   ((= n 4) "4th")))

;;;###autoload
(defun org-clocktable-shift (dir n)
  "Try to shift the :block date of the clocktable at point.
Point must be in the #+BEGIN: line of a clocktable, or this function
will throw an error.
DIR is a direction, a symbol `left', `right', `up', or `down'.
Both `left' and `down' shift the block toward the past, `up' and `right'
push it toward the future.
N is the number of shift steps to take.  The size of the step depends on
the currently selected interval size."
  (setq n (prefix-numeric-value n))
  (and (memq dir '(left down)) (setq n (- n)))
  (save-excursion
    (goto-char (point-at-bol))
    (if (not (looking-at "^[ \t]*#\\+BEGIN:[ \t]+clocktable\\>.*?:block[ \t]+\\(\\S-+\\)"))
	(error "Line needs a :block definition before this command works")
      (let* ((b (match-beginning 1)) (e (match-end 1))
	     (s (match-string 1))
	     block shift ins y mw d date wp m)
	(cond
	 ((equal s "yesterday") (setq s "today-1"))
	 ((equal s "lastweek") (setq s "thisweek-1"))
	 ((equal s "lastmonth") (setq s "thismonth-1"))
	 ((equal s "lastyear") (setq s "thisyear-1"))
	 ((equal s "lastq") (setq s "thisq-1")))

	(cond
	 ((string-match "^\\(today\\|thisweek\\|thismonth\\|thisyear\\|thisq\\)\\([-+][0-9]+\\)?$" s)
	  (setq block (match-string 1 s)
		shift (if (match-end 2)
			  (string-to-number (match-string 2 s))
			0))
	  (setq shift (+ shift n))
	  (setq ins (if (= shift 0) block (format "%s%+d" block shift))))
	 ((string-match "\\([0-9]+\\)\\(-\\([wWqQ]?\\)\\([0-9]\\{1,2\\}\\)\\(-\\([0-9]\\{1,2\\}\\)\\)?\\)?" s)
	  ;;               1        1  2   3       3  4                  4  5   6                6  5   2
	  (setq y (string-to-number (match-string 1 s))
		wp (and (match-end 3) (match-string 3 s))
		mw (and (match-end 4) (string-to-number (match-string 4 s)))
		d (and (match-end 6) (string-to-number (match-string 6 s))))
	  (cond
	   (d (setq ins (format-time-string
			 "%Y-%m-%d"
			 (encode-time 0 0 0 (+ d n) m y))))
	   ((and wp (string-match "w\\|W" wp) mw (> (length wp) 0))
	    (require 'cal-iso)
	    (setq date (calendar-gregorian-from-absolute
			(calendar-iso-to-absolute (list (+ mw n) 1 y))))
	    (setq ins (format-time-string
		       "%G-W%V"
		       (encode-time 0 0 0 (nth 1 date) (car date) (nth 2 date)))))
	   ((and wp (string-match "q\\|Q" wp) mw (> (length wp) 0))
	    (require 'cal-iso)
					; if the 4th + 1 quarter is requested we flip to the 1st quarter of the next year
	    (if (> (+ mw n) 4)
		(setq mw 0
		      y (+ 1 y))
	      ())
					; if the 1st - 1 quarter is requested we flip to the 4th quarter of the previous year
	    (if (= (+ mw n) 0)
		(setq mw 5
		      y (- y 1))
	      ())
	    (setq date (calendar-gregorian-from-absolute
			(calendar-iso-to-absolute (org-quarter-to-date (+ mw n) y))))
	    (setq ins (format-time-string
		       (concat (number-to-string y) "-Q" (number-to-string (+ mw n)))
		       (encode-time 0 0 0 (nth 1 date) (car date) (nth 2 date)))))
	   (mw
	    (setq ins (format-time-string
		       "%Y-%m"
		       (encode-time 0 0 0 1 (+ mw n) y))))
	   (y
	    (setq ins (number-to-string (+ y n))))))
	 (t (error "Cannot shift clocktable block")))
	(when ins
	  (goto-char b)
	  (insert ins)
	  (delete-region (point) (+ (point) (- e b)))
	  (beginning-of-line 1)
	  (org-update-dblock)
	  t)))))

;;;###autoload
(defun org-dblock-write:clocktable (params)
  "Write the standard clocktable."
  (setq params (org-combine-plists org-clocktable-defaults params))
  (catch 'exit
    (let* ((scope (plist-get params :scope))
	   (files (pcase scope
		    (`agenda
		     (org-agenda-files t))
		    (`agenda-with-archives
		     (org-add-archive-files (org-agenda-files t)))
		    (`file-with-archives
		     (and buffer-file-name
			  (org-add-archive-files (list buffer-file-name))))
		    ((pred functionp) (funcall scope))
		    ((pred consp) scope)
		    (_ (or (buffer-file-name) (current-buffer)))))
	   (block (plist-get params :block))
	   (ts (plist-get params :tstart))
	   (te (plist-get params :tend))
	   (ws (plist-get params :wstart))
	   (ms (plist-get params :mstart))
	   (step (plist-get params :step))
	   (formatter (or (plist-get params :formatter)
			  org-clock-clocktable-formatter
			  'org-clocktable-write-default))
	   cc)
      ;; Check if we need to do steps
      (when block
	;; Get the range text for the header
	(setq cc (org-clock-special-range block nil t ws ms)
	      ts (car cc)
	      te (nth 1 cc)))
      (when step
	;; Write many tables, in steps
	(unless (or block (and ts te))
	  (error "Clocktable `:step' can only be used with `:block' or `:tstart,:end'"))
	(org-clocktable-steps params)
	(throw 'exit nil))

      (org-agenda-prepare-buffers (if (consp files) files (list files)))

      (let ((origin (point))
	    (tables
	     (if (consp files)
		 (mapcar (lambda (file)
			   (with-current-buffer (find-buffer-visiting file)
			     (save-excursion
			       (save-restriction
				 (org-clock-get-table-data file params)))))
			 files)
	       ;; Get the right restriction for the scope.
	       (cond
		((not scope))	     ;use the restriction as it is now
		((eq scope 'file) (widen))
		((eq scope 'subtree) (org-narrow-to-subtree))
		((eq scope 'tree)
		 (while (org-up-heading-safe))
		 (org-narrow-to-subtree))
		((and (symbolp scope)
		      (string-match "\\`tree\\([0-9]+\\)\\'"
				    (symbol-name scope)))
		 (let ((level (string-to-number
			       (match-string 1 (symbol-name scope)))))
		   (catch 'exit
		     (while (org-up-heading-safe)
		       (looking-at org-outline-regexp)
		       (when (<= (org-reduced-level (funcall outline-level))
				 level)
			 (throw 'exit nil))))
		   (org-narrow-to-subtree))))
	       (list (org-clock-get-table-data nil params))))
	    (multifile
	     ;; Even though `file-with-archives' can consist of
	     ;; multiple files, we consider this is one extended file
	     ;; instead.
	     (and (consp files) (not (eq scope 'file-with-archives)))))

	(funcall formatter
		 origin
		 tables
		 (org-combine-plists params `(:multifile ,multifile)))))))

(defun org-clocktable-write-default (ipos tables params)
  "Write out a clock table at position IPOS in the current buffer.
TABLES is a list of tables with clocking data as produced by
`org-clock-get-table-data'.  PARAMS is the parameter property list obtained
from the dynamic block definition."
  ;; This function looks quite complicated, mainly because there are a
  ;; lot of options which can add or remove columns.  I have massively
  ;; commented this function, the I hope it is understandable.  If
  ;; someone wants to write their own special formatter, this maybe
  ;; much easier because there can be a fixed format with a
  ;; well-defined number of columns...
  (let* ((lang (or (plist-get params :lang) "en"))
	 (multifile (plist-get params :multifile))
	 (block (plist-get params :block))
	 (sort (plist-get params :sort))
	 (header (plist-get params :header))
	 (link (plist-get params :link))
	 (maxlevel (or (plist-get params :maxlevel) 3))
	 (emph (plist-get params :emphasize))
	 (compact? (plist-get params :compact))
	 (narrow (or (plist-get params :narrow) (and compact? '40!)))
	 (level? (and (not compact?) (plist-get params :level)))
	 (timestamp (plist-get params :timestamp))
	 (properties (plist-get params :properties))
	 (time-columns (if compact? 1
			 (min maxlevel (or (plist-get params :tcolumns) 100))))
	 (indent (or compact? (plist-get params :indent)))
	 (formula (plist-get params :formula))
	 (case-fold-search t)
	 (total-time (apply #'+ (mapcar #'cadr tables)))
	 recalc narrow-cut-p)

    (when (and narrow (integerp narrow) link)
      ;; We cannot have both integer narrow and link.
      (message "Using hard narrowing in clocktable to allow for links")
      (setq narrow (intern (format "%d!" narrow))))

    (pcase narrow
      ((or `nil (pred integerp)) nil)	;nothing to do
      ((and (pred symbolp)
	    (guard (string-match-p "\\`[0-9]+!\\'" (symbol-name narrow))))
       (setq narrow-cut-p t)
       (setq narrow (string-to-number (symbol-name narrow))))
      (_ (error "Invalid value %s of :narrow property in clock table" narrow)))

    ;; Now we need to output this table stuff.
    (goto-char ipos)

    ;; Insert the text *before* the actual table.
    (insert-before-markers
     (or header
	 ;; Format the standard header.
	 (format "#+CAPTION: %s %s%s\n"
		 (org-clock--translate "Clock summary at" lang)
		 (format-time-string (org-time-stamp-format t t))
		 (if block
		     (let ((range-text
			    (nth 2 (org-clock-special-range
				    block nil t
				    (plist-get params :wstart)
				    (plist-get params :mstart)))))
		       (format ", for %s." range-text))
		   ""))))

    ;; Insert the narrowing line
    (when (and narrow (integerp narrow) (not narrow-cut-p))
      (insert-before-markers
       "|"				;table line starter
       (if multifile "|" "")		;file column, maybe
       (if level? "|" "")		;level column, maybe
       (if timestamp "|" "")		;timestamp column, maybe
       (if properties			;properties columns, maybe
	   (make-string (length properties) ?|)
	 "")
       (format "<%d>| |\n" narrow)))	;headline and time columns

    ;; Insert the table header line
    (insert-before-markers
     "|"				;table line starter
     (if multifile			;file column, maybe
	 (concat (org-clock--translate "File" lang) "|")
       "")
     (if level?				;level column, maybe
	 (concat (org-clock--translate "L" lang) "|")
       "")
     (if timestamp			;timestamp column, maybe
	 (concat (org-clock--translate "Timestamp" lang) "|")
       "")
     (if properties			;properties columns, maybe
	 (concat (mapconcat #'identity properties "|") "|")
       "")
     (concat (org-clock--translate "Headline" lang)"|")
     (concat (org-clock--translate "Time" lang) "|")
     (make-string (max 0 (1- time-columns)) ?|) ;other time columns
     (if (eq formula '%) "%|\n" "\n"))

    ;; Insert the total time in the table
    (insert-before-markers
     "|-\n"				;a hline
     "|"				;table line starter
     (if multifile (format "| %s " (org-clock--translate "ALL" lang)) "")
					;file column, maybe
     (if level? "|" "")			;level column, maybe
     (if timestamp "|" "")		;timestamp column, maybe
     (make-string (length properties) ?|) ;properties columns, maybe
     (concat (format org-clock-total-time-cell-format
		     (org-clock--translate "Total time" lang))
	     "| ")
     (format org-clock-total-time-cell-format
	     (org-duration-from-minutes (or total-time 0))) ;time
     "|"
     (make-string (max 0 (1- time-columns)) ?|)
     (cond ((not (eq formula '%)) "")
	   ((or (not total-time) (= total-time 0)) "0.0|")
	   (t  "100.0|"))
     "\n")

    ;; Now iterate over the tables and insert the data but only if any
    ;; time has been collected.
    (when (and total-time (> total-time 0))
      (pcase-dolist (`(,file-name ,file-time ,entries) tables)
	(when (or (and file-time (> file-time 0))
		  (not (plist-get params :fileskip0)))
	  (insert-before-markers "|-\n") ;hline at new file
	  ;; First the file time, if we have multiple files.
	  (when multifile
	    ;; Summarize the time collected from this file.
	    (insert-before-markers
	     (format (concat "| %s %s | %s%s"
			     (format org-clock-file-time-cell-format
				     (org-clock--translate "File time" lang))
			     " | *%s*|\n")
		     (file-name-nondirectory file-name)
		     (if level?   "| " "")  ;level column, maybe
		     (if timestamp "| " "") ;timestamp column, maybe
		     (if properties	    ;properties columns, maybe
			 (make-string (length properties) ?|)
		       "")
		     (org-duration-from-minutes file-time)))) ;time

	  ;; Get the list of node entries and iterate over it
	  (when (> maxlevel 0)
	    (pcase-dolist (`(,level ,headline ,ts ,time ,props) entries)
	      (when narrow-cut-p
		(setq headline
		      (if (and (string-match
				(format "\\`%s\\'" org-bracket-link-regexp)
				headline)
			       (match-end 3))
			  (format "[[%s][%s]]"
				  (match-string 1 headline)
				  (org-shorten-string (match-string 3 headline)
						      narrow))
			(org-shorten-string headline narrow))))
	      (cl-flet ((format-field (f) (format (cond ((not emph) "%s |")
							((= level 1) "*%s* |")
							((= level 2) "/%s/ |")
							(t "%s |"))
						  f)))
		(insert-before-markers
		 "|"		       ;start the table line
		 (if multifile "|" "") ;free space for file name column?
		 (if level? (format "%d|" level) "") ;level, maybe
		 (if timestamp (concat ts "|") "")   ;timestamp, maybe
		 (if properties		;properties columns, maybe
		     (concat (mapconcat (lambda (p) (or (cdr (assoc p props)) ""))
					properties
					"|")
			     "|")
		   "")
		 (if indent		;indentation
		     (org-clocktable-indent-string level)
		   "")
		 (format-field headline)
		 ;; Empty fields for higher levels.
		 (make-string (max 0 (1- (min time-columns level))) ?|)
<<<<<<< HEAD
		 (format-field (org-duration-from-minutes time))
=======
		 hlc (org-minutes-to-clocksum-string time) hlc "|" ; time
		 (make-string (max 0 (- time-columns level)) ?|)
>>>>>>> d2835ab5
		 (if (eq formula '%)
		     (format "%.1f |" (* 100 (/ time (float total-time))))
		   "")
		 "\n")))))))
    (delete-char -1)
    (cond
     ;; Possibly rescue old formula?
     ((or (not formula) (eq formula '%))
      (let ((contents (org-string-nw-p (plist-get params :content))))
	(when (and contents (string-match "^\\([ \t]*#\\+tblfm:.*\\)" contents))
	  (setq recalc t)
	  (insert "\n" (match-string 1 contents))
	  (beginning-of-line 0))))
     ;; Insert specified formula line.
     ((stringp formula)
      (insert "\n#+TBLFM: " formula)
      (setq recalc t))
     (t
      (user-error "Invalid :formula parameter in clocktable")))
    ;; Back to beginning, align the table, recalculate if necessary.
    (goto-char ipos)
    (skip-chars-forward "^|")
    (org-table-align)
    (when org-hide-emphasis-markers
      ;; We need to align a second time.
      (org-table-align))
    (when sort
      (save-excursion
	(org-table-goto-line 3)
	(org-table-goto-column (car sort))
	(org-table-sort-lines nil (cdr sort))))
    (when recalc (org-table-recalculate 'all))
    total-time))

(defun org-clocktable-indent-string (level)
  "Return indentation string according to LEVEL.
LEVEL is an integer.  Indent by two spaces per level above 1."
  (if (= level 1) ""
    (concat "\\_" (make-string (* 2 (1- level)) ?\s))))

(defun org-clocktable-steps (params)
  "Step through the range to make a number of clock tables."
  (let* ((p1 (copy-sequence params))
	 (ts (plist-get p1 :tstart))
	 (te (plist-get p1 :tend))
	 (ws (plist-get p1 :wstart))
	 (ms (plist-get p1 :mstart))
	 (step0 (plist-get p1 :step))
	 (step (cdr (assoc step0 '((day . 86400) (week . 604800)))))
	 (stepskip0 (plist-get p1 :stepskip0))
	 (block (plist-get p1 :block))
	 cc step-time tsb)
    (when block
      (setq cc (org-clock-special-range block nil t ws ms)
	    ts (car cc)
	    te (nth 1 cc)))
    (cond
     ((numberp ts)
      ;; If ts is a number, it's an absolute day number from
      ;; org-agenda.
      (pcase-let ((`(,month ,day ,year) (calendar-gregorian-from-absolute ts)))
	(setq ts (float-time (encode-time 0 0 0 day month year)))))
     (ts
      (setq ts (float-time (apply #'encode-time (org-parse-time-string ts))))))
    (cond
     ((numberp te)
      ;; Likewise for te.
      (pcase-let ((`(,month ,day ,year) (calendar-gregorian-from-absolute te)))
	(setq te (float-time (encode-time 0 0 0 day month year)))))
     (te
      (setq te (float-time (apply #'encode-time (org-parse-time-string te))))))
    (setq tsb
	  (if (eq step0 'week)
	      (- ts (* 86400 (- (nth 6 (decode-time (seconds-to-time ts))) ws)))
	    ts))
    (setq p1 (plist-put p1 :header ""))
    (setq p1 (plist-put p1 :step nil))
    (setq p1 (plist-put p1 :block nil))
    (while (< tsb te)
      (or (bolp) (insert "\n"))
      (setq p1 (plist-put p1 :tstart (format-time-string
				      (org-time-stamp-format nil t)
				      (seconds-to-time (max tsb ts)))))
      (setq p1 (plist-put p1 :tend (format-time-string
				    (org-time-stamp-format nil t)
				    (seconds-to-time (min te (setq tsb (+ tsb step)))))))
      (insert "\n" (if (eq step0 'day) "Daily report: "
		     "Weekly report starting on: ")
	      (plist-get p1 :tstart) "\n")
      (setq step-time (org-dblock-write:clocktable p1))
      (re-search-forward "^[ \t]*#\\+END:")
      (when (and (equal step-time 0) stepskip0)
	;; Remove the empty table
	(delete-region (point-at-bol)
		       (save-excursion
			 (re-search-backward "^\\(Daily\\|Weekly\\) report"
					     nil t)
			 (point))))
      (end-of-line 0))))

(defun org-clock-get-table-data (file params)
  "Get the clocktable data for file FILE, with parameters PARAMS.
FILE is only for identification - this function assumes that
the correct buffer is current, and that the wanted restriction is
in place.
The return value will be a list with the file name and the total
file time (in minutes) as 1st and 2nd elements.  The third element
of this list will be a list of headline entries.  Each entry has the
following structure:

  (LEVEL HEADLINE TIMESTAMP TIME)

LEVEL:     The level of the headline, as an integer.  This will be
           the reduced level, so 1,2,3,... even if only odd levels
           are being used.
HEADLINE:  The text of the headline.  Depending on PARAMS, this may
           already be formatted like a link.
TIMESTAMP: If PARAMS require it, this will be a time stamp found in the
           entry, any of SCHEDULED, DEADLINE, NORMAL, or first inactive,
           in this sequence.
TIME:      The sum of all time spend in this tree, in minutes.  This time
           will of cause be restricted to the time block and tags match
           specified in PARAMS."
  (let* ((maxlevel (or (plist-get params :maxlevel) 3))
	 (timestamp (plist-get params :timestamp))
	 (ts (plist-get params :tstart))
	 (te (plist-get params :tend))
	 (ws (plist-get params :wstart))
	 (ms (plist-get params :mstart))
	 (block (plist-get params :block))
	 (link (plist-get params :link))
	 (tags (plist-get params :tags))
	 (properties (plist-get params :properties))
	 (inherit-property-p (plist-get params :inherit-props))
	 (matcher (and tags (cdr (org-make-tags-matcher tags))))
	 cc st p time level hdl props tsp tbl)

    (setq org-clock-file-total-minutes nil)
    (when block
      (setq cc (org-clock-special-range block nil t ws ms)
	    ts (car cc)
	    te (nth 1 cc)))
    (when (integerp ts) (setq ts (calendar-gregorian-from-absolute ts)))
    (when (integerp te) (setq te (calendar-gregorian-from-absolute te)))
    (when (and ts (listp ts))
      (setq ts (format "%4d-%02d-%02d" (nth 2 ts) (car ts) (nth 1 ts))))
    (when (and te (listp te))
      (setq te (format "%4d-%02d-%02d" (nth 2 te) (car te) (nth 1 te))))
    ;; Now the times are strings we can parse.
    (if ts (setq ts (org-matcher-time ts)))
    (if te (setq te (org-matcher-time te)))
    (save-excursion
      (org-clock-sum ts te
		     (when matcher
		       `(lambda ()
			  (let* ((tags-list (org-get-tags-at))
				 (org-scanner-tags tags-list)
				 (org-trust-scanner-tags t))
			    (funcall ,matcher nil tags-list nil)))))
      (goto-char (point-min))
      (setq st t)
      (while (or (and (bobp) (prog1 st (setq st nil))
		      (get-text-property (point) :org-clock-minutes)
		      (setq p (point-min)))
		 (setq p (next-single-property-change
			  (point) :org-clock-minutes)))
	(goto-char p)
	(when (setq time (get-text-property p :org-clock-minutes))
	  (save-excursion
	    (beginning-of-line 1)
	    (when (and (looking-at "\\(\\*+\\)[ \t]+\\(.*?\\)\\([ \t]+:[[:alnum:]_@#%:]+:\\)?[ \t]*$")
		       (setq level (org-reduced-level
				    (- (match-end 1) (match-beginning 1))))
		       (<= level maxlevel))
	      (setq hdl (if (not link)
			    (match-string 2)
			  (org-make-link-string
			   (format "file:%s::%s"
				   (buffer-file-name)
				   (save-match-data
				     (match-string 2)))
			   (org-make-org-heading-search-string
			    (replace-regexp-in-string
			     org-bracket-link-regexp
			     (lambda (m) (or (match-string 3 m)
					(match-string 1 m)))
			     (match-string 2)))))
		    tsp (when timestamp
			  (setq props (org-entry-properties (point)))
			  (or (cdr (assoc "SCHEDULED" props))
			      (cdr (assoc "DEADLINE" props))
			      (cdr (assoc "TIMESTAMP" props))
			      (cdr (assoc "TIMESTAMP_IA" props))))
		    props (when properties
			    (remove nil
				    (mapcar
				     (lambda (p)
				       (when (org-entry-get (point) p inherit-property-p)
					 (cons p (org-entry-get (point) p inherit-property-p))))
				     properties))))
	      (when (> time 0) (push (list level hdl tsp time props) tbl))))))
      (setq tbl (nreverse tbl))
      (list file org-clock-file-total-minutes tbl))))

;; Saving and loading the clock

(defvar org-clock-loaded nil
  "Was the clock file loaded?")

;;;###autoload
(defun org-clock-update-time-maybe ()
  "If this is a CLOCK line, update it and return t.
Otherwise, return nil."
  (interactive)
  (save-excursion
    (beginning-of-line 1)
    (skip-chars-forward " \t")
    (when (looking-at org-clock-string)
      (let ((re (concat "[ \t]*" org-clock-string
			" *[[<]\\([^]>]+\\)[]>]\\(-+[[<]\\([^]>]+\\)[]>]"
			"\\([ \t]*=>.*\\)?\\)?"))
	    ts te h m s neg)
	(cond
	 ((not (looking-at re))
	  nil)
	 ((not (match-end 2))
	  (when (and (equal (marker-buffer org-clock-marker) (current-buffer))
		     (> org-clock-marker (point))
		     (<= org-clock-marker (point-at-eol)))
	    ;; The clock is running here
	    (setq org-clock-start-time
		  (apply 'encode-time
			 (org-parse-time-string (match-string 1))))
	    (org-clock-update-mode-line)))
	 (t
	  (and (match-end 4) (delete-region (match-beginning 4) (match-end 4)))
	  (end-of-line 1)
	  (setq ts (match-string 1)
		te (match-string 3))
	  (setq s (- (float-time
		      (apply #'encode-time (org-parse-time-string te)))
		     (float-time
		      (apply #'encode-time (org-parse-time-string ts))))
		neg (< s 0)
		s (abs s)
		h (floor (/ s 3600))
		s (- s (* 3600 h))
		m (floor (/ s 60))
		s (- s (* 60 s)))
	  (insert " => " (format (if neg "-%d:%02d" "%2d:%02d") h m))
	  t))))))

(defun org-clock-save ()
  "Persist various clock-related data to disk.
The details of what will be saved are regulated by the variable
`org-clock-persist'."
  (when (and org-clock-persist
             (or org-clock-loaded
		 org-clock-has-been-used
		 (not (file-exists-p org-clock-persist-file))))
    (with-temp-file org-clock-persist-file
      (insert (format ";; %s - %s at %s\n"
		      (file-name-nondirectory org-clock-persist-file)
		      (system-name)
		      (format-time-string (org-time-stamp-format t))))
      ;; Store clock to be resumed.
      (when (and (memq org-clock-persist '(t clock))
		 (let ((b (org-base-buffer (org-clocking-buffer))))
		   (and (buffer-live-p b)
			(buffer-file-name b)
			(or (not org-clock-persist-query-save)
			    (y-or-n-p (format "Save current clock (%s) "
					      org-clock-heading))))))
	(insert
	 (format "(setq org-clock-stored-resume-clock '(%S . %d))\n"
		 (buffer-file-name (org-base-buffer (org-clocking-buffer)))
		 (marker-position org-clock-marker))))
      ;; Store clocked task history.  Tasks are stored reversed to
      ;; make reading simpler.
      (when (and (memq org-clock-persist '(t history))
		 org-clock-history)
	(insert
	 (format "(setq org-clock-stored-history '(%s))\n"
		 (mapconcat
		  (lambda (m)
		    (let ((b (org-base-buffer (marker-buffer m))))
		      (when (and (buffer-live-p b)
				 (buffer-file-name b))
			(format "(%S . %d)"
				(buffer-file-name b)
				(marker-position m)))))
		  (reverse org-clock-history)
		  " ")))))))

(defun org-clock-load ()
  "Load clock-related data from disk, maybe resuming a stored clock."
  (when (and org-clock-persist (not org-clock-loaded))
    (if (not (file-readable-p org-clock-persist-file))
	(message "Not restoring clock data; %S not found" org-clock-persist-file)
      (message "Restoring clock data")
      ;; Load history.
      (load-file org-clock-persist-file)
      (setq org-clock-loaded t)
      (pcase-dolist (`(,(and file (pred file-exists-p)) . ,position)
		     org-clock-stored-history)
	(org-clock-history-push position (find-file-noselect file)))
      ;; Resume clock.
      (pcase org-clock-stored-resume-clock
	(`(,(and file (pred file-exists-p)) . ,position)
	 (with-current-buffer (find-file-noselect file)
	   (when (or (not org-clock-persist-query-resume)
		     (y-or-n-p (format "Resume clock (%s) "
				       (save-excursion
					 (goto-char position)
					 (org-get-heading t t)))))
	     (goto-char position)
	     (let ((org-clock-in-resume 'auto-restart)
		   (org-clock-auto-clock-resolution nil))
	       (org-clock-in)
	       (when (outline-invisible-p) (org-show-context))))))
	(_ nil)))))

;; Suggested bindings
(org-defkey org-mode-map "\C-c\C-x\C-e" 'org-clock-modify-effort-estimate)

(provide 'org-clock)

;; Local variables:
;; generated-autoload-file: "org-loaddefs.el"
;; End:

;;; org-clock.el ends here<|MERGE_RESOLUTION|>--- conflicted
+++ resolved
@@ -2623,12 +2623,8 @@
 		 (format-field headline)
 		 ;; Empty fields for higher levels.
 		 (make-string (max 0 (1- (min time-columns level))) ?|)
-<<<<<<< HEAD
 		 (format-field (org-duration-from-minutes time))
-=======
-		 hlc (org-minutes-to-clocksum-string time) hlc "|" ; time
 		 (make-string (max 0 (- time-columns level)) ?|)
->>>>>>> d2835ab5
 		 (if (eq formula '%)
 		     (format "%.1f |" (* 100 (/ time (float total-time))))
 		   "")
