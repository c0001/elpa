;;; ox-html.el --- HTML Back-End for Org Export Engine

;; Copyright (C) 2011-2014 Free Software Foundation, Inc.

;; Author: Carsten Dominik <carsten at orgmode dot org>
;;      Jambunathan K <kjambunathan at gmail dot com>
;; Keywords: outlines, hypermedia, calendar, wp

;; This file is part of GNU Emacs.

;; GNU Emacs is free software: you can redistribute it and/or modify
;; it under the terms of the GNU General Public License as published by
;; the Free Software Foundation, either version 3 of the License, or
;; (at your option) any later version.

;; GNU Emacs is distributed in the hope that it will be useful,
;; but WITHOUT ANY WARRANTY; without even the implied warranty of
;; MERCHANTABILITY or FITNESS FOR A PARTICULAR PURPOSE.  See the
;; GNU General Public License for more details.

;; You should have received a copy of the GNU General Public License
;; along with GNU Emacs.  If not, see <http://www.gnu.org/licenses/>.

;;; Commentary:

;; This library implements a HTML back-end for Org generic exporter.
;; See Org manual for more information.

;;; Code:

;;; Dependencies

(require 'ox)
(require 'ox-publish)
(require 'format-spec)
(eval-when-compile (require 'cl) (require 'table nil 'noerror))


;;; Function Declarations

(declare-function org-id-find-id-file "org-id" (id))
(declare-function htmlize-region "ext:htmlize" (beg end))
(declare-function org-pop-to-buffer-same-window
		  "org-compat" (&optional buffer-or-name norecord label))
(declare-function mm-url-decode-entities "mm-url" ())

;;; Define Back-End

(org-export-define-backend 'html
  '((bold . org-html-bold)
    (center-block . org-html-center-block)
    (clock . org-html-clock)
    (code . org-html-code)
    (drawer . org-html-drawer)
    (dynamic-block . org-html-dynamic-block)
    (entity . org-html-entity)
    (example-block . org-html-example-block)
    (export-block . org-html-export-block)
    (export-snippet . org-html-export-snippet)
    (fixed-width . org-html-fixed-width)
    (footnote-definition . org-html-footnote-definition)
    (footnote-reference . org-html-footnote-reference)
    (headline . org-html-headline)
    (horizontal-rule . org-html-horizontal-rule)
    (inline-src-block . org-html-inline-src-block)
    (inlinetask . org-html-inlinetask)
    (inner-template . org-html-inner-template)
    (italic . org-html-italic)
    (item . org-html-item)
    (keyword . org-html-keyword)
    (latex-environment . org-html-latex-environment)
    (latex-fragment . org-html-latex-fragment)
    (line-break . org-html-line-break)
    (link . org-html-link)
    (node-property . org-html-node-property)
    (paragraph . org-html-paragraph)
    (plain-list . org-html-plain-list)
    (plain-text . org-html-plain-text)
    (planning . org-html-planning)
    (property-drawer . org-html-property-drawer)
    (quote-block . org-html-quote-block)
    (radio-target . org-html-radio-target)
    (section . org-html-section)
    (special-block . org-html-special-block)
    (src-block . org-html-src-block)
    (statistics-cookie . org-html-statistics-cookie)
    (strike-through . org-html-strike-through)
    (subscript . org-html-subscript)
    (superscript . org-html-superscript)
    (table . org-html-table)
    (table-cell . org-html-table-cell)
    (table-row . org-html-table-row)
    (target . org-html-target)
    (template . org-html-template)
    (timestamp . org-html-timestamp)
    (underline . org-html-underline)
    (verbatim . org-html-verbatim)
    (verse-block . org-html-verse-block))
  :export-block "HTML"
  :filters-alist '((:filter-options . org-html-infojs-install-script)
		   (:filter-final-output . org-html-final-function))
  :menu-entry
  '(?h "Export to HTML"
       ((?H "As HTML buffer" org-html-export-as-html)
	(?h "As HTML file" org-html-export-to-html)
	(?o "As HTML file and open"
	    (lambda (a s v b)
	      (if a (org-html-export-to-html t s v b)
		(org-open-file (org-html-export-to-html nil s v b)))))))
  :options-alist
  '((:creator "CREATOR" nil org-html-creator-string)
    (:html-doctype "HTML_DOCTYPE" nil org-html-doctype)
    (:html-link-home "HTML_LINK_HOME" nil org-html-link-home)
    (:html-link-up "HTML_LINK_UP" nil org-html-link-up)
    (:html-head "HTML_HEAD" nil org-html-head newline)
    (:html-head-extra "HTML_HEAD_EXTRA" nil org-html-head-extra newline)
    (:html-container "HTML_CONTAINER" nil org-html-container-element)
    (:html-mathjax "HTML_MATHJAX" nil "" space)
    (:infojs-opt "INFOJS_OPT" nil nil)
    ;; Retrieve LaTeX header for fragments.
    (:latex-header "LATEX_HEADER" nil nil newline)
    (:html-extension nil nil org-html-extension)
    (:html-link-org-as-html nil nil org-html-link-org-files-as-html)
    (:html-html5-fancy nil "html5-fancy" org-html-html5-fancy)
    (:html-link-use-abs-url nil "html-link-use-abs-url" org-html-link-use-abs-url)
    (:html-postamble nil "html-postamble" org-html-postamble)
    (:html-preamble nil "html-preamble" org-html-preamble)
    (:html-head-include-default-style nil "html-style" org-html-head-include-default-style)
    (:html-head-include-scripts nil "html-scripts" org-html-head-include-scripts)
    (:html-table-attributes nil nil org-html-table-default-attributes)
    (:html-table-row-tags nil nil org-html-table-row-tags)
    (:html-xml-declaration nil nil org-html-xml-declaration)
    (:html-inline-images nil nil org-html-inline-images)
    (:with-latex nil "tex" org-html-with-latex)))


;;; Internal Variables

(defvar org-html-format-table-no-css)
(defvar htmlize-buffer-places)  ; from htmlize.el

(defvar org-html--pre/postamble-class "status"
  "CSS class used for pre/postamble")

(defconst org-html-doctype-alist
  '(("html4-strict" . "<!DOCTYPE html PUBLIC \"-//W3C//DTD HTML 4.01//EN\"
\"http://www.w3.org/TR/html4/strict.dtd\">")
    ("html4-transitional" . "<!DOCTYPE html PUBLIC \"-//W3C//DTD HTML 4.01 Transitional//EN\"
\"http://www.w3.org/TR/html4/loose.dtd\">")
    ("html4-frameset" . "<!DOCTYPE html PUBLIC \"-//W3C//DTD HTML 4.01 Frameset//EN\"
\"http://www.w3.org/TR/html4/frameset.dtd\">")

    ("xhtml-strict" . "<!DOCTYPE html PUBLIC \"-//W3C//DTD XHTML 1.0 Strict//EN\"
\"http://www.w3.org/TR/xhtml1/DTD/xhtml1-strict.dtd\">")
    ("xhtml-transitional" . "<!DOCTYPE html PUBLIC \"-//W3C//DTD XHTML 1.0 Transitional//EN\"
\"http://www.w3.org/TR/xhtml1/DTD/xhtml1-transitional.dtd\">")
    ("xhtml-frameset" . "<!DOCTYPE html PUBLIC \"-//W3C//DTD XHTML 1.0 Frameset//EN\"
\"http://www.w3.org/TR/xhtml1/DTD/xhtml1-frameset.dtd\">")
    ("xhtml-11" . "<!DOCTYPE html PUBLIC \"-//W3C//DTD XHTML 1.1//EN\"
\"http://www.w3.org/TR/xhtml1/DTD/xhtml11.dtd\">")

    ("html5" . "<!DOCTYPE html>")
    ("xhtml5" . "<!DOCTYPE html>"))
  "An alist mapping (x)html flavors to specific doctypes.")

(defconst org-html-html5-elements
  '("article" "aside" "audio" "canvas" "details" "figcaption"
    "figure" "footer" "header" "menu" "meter" "nav" "output"
    "progress" "section" "video")
  "New elements in html5.

For blocks that should contain headlines, use the HTML_CONTAINER
property on the headline itself.")

(defconst org-html-special-string-regexps
  '(("\\\\-" . "&#x00ad;")		; shy
    ("---\\([^-]\\)" . "&#x2014;\\1")	; mdash
    ("--\\([^-]\\)" . "&#x2013;\\1")	; ndash
    ("\\.\\.\\." . "&#x2026;"))		; hellip
  "Regular expressions for special string conversion.")

(defconst org-html-scripts
  "<script type=\"text/javascript\">
/*
@licstart  The following is the entire license notice for the
JavaScript code in this tag.

Copyright (C) 2012-2013 Free Software Foundation, Inc.

The JavaScript code in this tag is free software: you can
redistribute it and/or modify it under the terms of the GNU
General Public License (GNU GPL) as published by the Free Software
Foundation, either version 3 of the License, or (at your option)
any later version.  The code is distributed WITHOUT ANY WARRANTY;
without even the implied warranty of MERCHANTABILITY or FITNESS
FOR A PARTICULAR PURPOSE.  See the GNU GPL for more details.

As additional permission under GNU GPL version 3 section 7, you
may distribute non-source (e.g., minimized or compacted) forms of
that code without the copy of the GNU GPL normally required by
section 4, provided you include this license notice and a URL
through which recipients can access the Corresponding Source.


@licend  The above is the entire license notice
for the JavaScript code in this tag.
*/
<!--/*--><![CDATA[/*><!--*/
 function CodeHighlightOn(elem, id)
 {
   var target = document.getElementById(id);
   if(null != target) {
     elem.cacheClassElem = elem.className;
     elem.cacheClassTarget = target.className;
     target.className = \"code-highlighted\";
     elem.className   = \"code-highlighted\";
   }
 }
 function CodeHighlightOff(elem, id)
 {
   var target = document.getElementById(id);
   if(elem.cacheClassElem)
     elem.className = elem.cacheClassElem;
   if(elem.cacheClassTarget)
     target.className = elem.cacheClassTarget;
 }
/*]]>*///-->
</script>"
  "Basic JavaScript that is needed by HTML files produced by Org mode.")

(defconst org-html-style-default
  "<style type=\"text/css\">
 <!--/*--><![CDATA[/*><!--*/
  .title  { text-align: center; }
  .todo   { font-family: monospace; color: red; }
  .done   { color: green; }
  .tag    { background-color: #eee; font-family: monospace;
            padding: 2px; font-size: 80%; font-weight: normal; }
  .timestamp { color: #bebebe; }
  .timestamp-kwd { color: #5f9ea0; }
  .right  { margin-left: auto; margin-right: 0px;  text-align: right; }
  .left   { margin-left: 0px;  margin-right: auto; text-align: left; }
  .center { margin-left: auto; margin-right: auto; text-align: center; }
  .underline { text-decoration: underline; }
  #postamble p, #preamble p { font-size: 90%; margin: .2em; }
  p.verse { margin-left: 3%; }
  pre {
    border: 1px solid #ccc;
    box-shadow: 3px 3px 3px #eee;
    padding: 8pt;
    font-family: monospace;
    overflow: auto;
    margin: 1.2em;
  }
  pre.src {
    position: relative;
    overflow: visible;
    padding-top: 1.2em;
  }
  pre.src:before {
    display: none;
    position: absolute;
    background-color: white;
    top: -10px;
    right: 10px;
    padding: 3px;
    border: 1px solid black;
  }
  pre.src:hover:before { display: inline;}
  pre.src-sh:before    { content: 'sh'; }
  pre.src-bash:before  { content: 'sh'; }
  pre.src-emacs-lisp:before { content: 'Emacs Lisp'; }
  pre.src-R:before     { content: 'R'; }
  pre.src-perl:before  { content: 'Perl'; }
  pre.src-java:before  { content: 'Java'; }
  pre.src-sql:before   { content: 'SQL'; }

  table { border-collapse:collapse; }
  caption.t-above { caption-side: top; }
  caption.t-bottom { caption-side: bottom; }
  td, th { vertical-align:top;  }
  th.right  { text-align: center;  }
  th.left   { text-align: center;   }
  th.center { text-align: center; }
  td.right  { text-align: right;  }
  td.left   { text-align: left;   }
  td.center { text-align: center; }
  dt { font-weight: bold; }
  .footpara:nth-child(2) { display: inline; }
  .footpara { display: block; }
  .footdef  { margin-bottom: 1em; }
  .figure { padding: 1em; }
  .figure p { text-align: center; }
  .inlinetask {
    padding: 10px;
    border: 2px solid gray;
    margin: 10px;
    background: #ffffcc;
  }
  #org-div-home-and-up
   { text-align: right; font-size: 70%; white-space: nowrap; }
  textarea { overflow-x: auto; }
  .linenr { font-size: smaller }
  .code-highlighted { background-color: #ffff00; }
  .org-info-js_info-navigation { border-style: none; }
  #org-info-js_console-label
    { font-size: 10px; font-weight: bold; white-space: nowrap; }
  .org-info-js_search-highlight
    { background-color: #ffff00; color: #000000; font-weight: bold; }
  /*]]>*/-->
</style>"
  "The default style specification for exported HTML files.
You can use `org-html-head' and `org-html-head-extra' to add to
this style.  If you don't want to include this default style,
customize `org-html-head-include-default-style'.")


;;; User Configuration Variables

(defgroup org-export-html nil
  "Options for exporting Org mode files to HTML."
  :tag "Org Export HTML"
  :group 'org-export)

;;;; Handle infojs

(defvar org-html-infojs-opts-table
  '((path PATH "http://orgmode.org/org-info.js")
    (view VIEW "info")
    (toc TOC :with-toc)
    (ftoc FIXED_TOC "0")
    (tdepth TOC_DEPTH "max")
    (sdepth SECTION_DEPTH "max")
    (mouse MOUSE_HINT "underline")
    (buttons VIEW_BUTTONS "0")
    (ltoc LOCAL_TOC "1")
    (up LINK_UP :html-link-up)
    (home LINK_HOME :html-link-home))
  "JavaScript options, long form for script, default values.")

(defcustom org-html-use-infojs 'when-configured
  "Non-nil when Sebastian Rose's Java Script org-info.js should be active.
This option can be nil or t to never or always use the script.
It can also be the symbol `when-configured', meaning that the
script will be linked into the export file if and only if there
is a \"#+INFOJS_OPT:\" line in the buffer.  See also the variable
`org-html-infojs-options'."
  :group 'org-export-html
  :version "24.4"
  :package-version '(Org . "8.0")
  :type '(choice
	  (const :tag "Never" nil)
	  (const :tag "When configured in buffer" when-configured)
	  (const :tag "Always" t)))

(defcustom org-html-infojs-options
  (mapcar (lambda (x) (cons (car x) (nth 2 x))) org-html-infojs-opts-table)
  "Options settings for the INFOJS JavaScript.
Each of the options must have an entry in `org-html-infojs-opts-table'.
The value can either be a string that will be passed to the script, or
a property.  This property is then assumed to be a property that is defined
by the Export/Publishing setup of Org.
The `sdepth' and `tdepth' parameters can also be set to \"max\", which
means to use the maximum value consistent with other options."
  :group 'org-export-html
  :version "24.4"
  :package-version '(Org . "8.0")
  :type
  `(set :greedy t :inline t
	,@(mapcar
	   (lambda (x)
	     (list 'cons (list 'const (car x))
		   '(choice
		     (symbol :tag "Publishing/Export property")
		     (string :tag "Value"))))
	   org-html-infojs-opts-table)))

(defcustom org-html-infojs-template
  "<script type=\"text/javascript\" src=\"%SCRIPT_PATH\">
/**
 *
 * @source: %SCRIPT_PATH
 *
 * @licstart  The following is the entire license notice for the
 *  JavaScript code in %SCRIPT_PATH.
 *
 * Copyright (C) 2012-2013 Free Software Foundation, Inc.
 *
 *
 * The JavaScript code in this tag is free software: you can
 * redistribute it and/or modify it under the terms of the GNU
 * General Public License (GNU GPL) as published by the Free Software
 * Foundation, either version 3 of the License, or (at your option)
 * any later version.  The code is distributed WITHOUT ANY WARRANTY;
 * without even the implied warranty of MERCHANTABILITY or FITNESS
 * FOR A PARTICULAR PURPOSE.  See the GNU GPL for more details.
 *
 * As additional permission under GNU GPL version 3 section 7, you
 * may distribute non-source (e.g., minimized or compacted) forms of
 * that code without the copy of the GNU GPL normally required by
 * section 4, provided you include this license notice and a URL
 * through which recipients can access the Corresponding Source.
 *
 * @licend  The above is the entire license notice
 * for the JavaScript code in %SCRIPT_PATH.
 *
 */
</script>

<script type=\"text/javascript\">

/*
@licstart  The following is the entire license notice for the
JavaScript code in this tag.

Copyright (C) 2012-2013 Free Software Foundation, Inc.

The JavaScript code in this tag is free software: you can
redistribute it and/or modify it under the terms of the GNU
General Public License (GNU GPL) as published by the Free Software
Foundation, either version 3 of the License, or (at your option)
any later version.  The code is distributed WITHOUT ANY WARRANTY;
without even the implied warranty of MERCHANTABILITY or FITNESS
FOR A PARTICULAR PURPOSE.  See the GNU GPL for more details.

As additional permission under GNU GPL version 3 section 7, you
may distribute non-source (e.g., minimized or compacted) forms of
that code without the copy of the GNU GPL normally required by
section 4, provided you include this license notice and a URL
through which recipients can access the Corresponding Source.


@licend  The above is the entire license notice
for the JavaScript code in this tag.
*/

<!--/*--><![CDATA[/*><!--*/
%MANAGER_OPTIONS
org_html_manager.setup();  // activate after the parameters are set
/*]]>*///-->
</script>"
  "The template for the export style additions when org-info.js is used.
Option settings will replace the %MANAGER-OPTIONS cookie."
  :group 'org-export-html
  :version "24.4"
  :package-version '(Org . "8.0")
  :type 'string)

(defun org-html-infojs-install-script (exp-plist backend)
  "Install script in export options when appropriate.
EXP-PLIST is a plist containing export options.  BACKEND is the
export back-end currently used."
  (unless (or (memq 'body-only (plist-get exp-plist :export-options))
	      (not org-html-use-infojs)
	      (and (eq org-html-use-infojs 'when-configured)
		   (or (not (plist-get exp-plist :infojs-opt))
		       (string-match "\\<view:nil\\>"
				     (plist-get exp-plist :infojs-opt)))))
    (let* ((template org-html-infojs-template)
	   (ptoc (plist-get exp-plist :with-toc))
	   (hlevels (plist-get exp-plist :headline-levels))
	   (sdepth hlevels)
	   (tdepth (if (integerp ptoc) (min ptoc hlevels) hlevels))
	   (options (plist-get exp-plist :infojs-opt))
	   (table org-html-infojs-opts-table)
	   style)
      (dolist (entry table)
	(let* ((opt (car entry))
	       (var (nth 1 entry))
	       ;; Compute default values for script option OPT from
	       ;; `org-html-infojs-options' variable.
	       (default
		 (let ((default (cdr (assq opt org-html-infojs-options))))
		   (if (and (symbolp default) (not (memq default '(t nil))))
		       (plist-get exp-plist default)
		     default)))
	       ;; Value set through INFOJS_OPT keyword has precedence
	       ;; over the default one.
	       (val (if (and options
			     (string-match (format "\\<%s:\\(\\S-+\\)" opt)
					   options))
			(match-string 1 options)
		      default)))
	  (case opt
	    (path (setq template
			(replace-regexp-in-string
			 "%SCRIPT_PATH" val template t t)))
	    (sdepth (when (integerp (read val))
		      (setq sdepth (min (read val) sdepth))))
	    (tdepth (when (integerp (read val))
		      (setq tdepth (min (read val) tdepth))))
	    (otherwise (setq val
			     (cond
			      ((or (eq val t) (equal val "t")) "1")
			      ((or (eq val nil) (equal val "nil")) "0")
			      ((stringp val) val)
			      (t (format "%s" val))))
		       (push (cons var val) style)))))
      ;; Now we set the depth of the *generated* TOC to SDEPTH,
      ;; because the toc will actually determine the splitting.  How
      ;; much of the toc will actually be displayed is governed by the
      ;; TDEPTH option.
      (setq exp-plist (plist-put exp-plist :with-toc sdepth))
      ;; The table of contents should not show more sections than we
      ;; generate.
      (setq tdepth (min tdepth sdepth))
      (push (cons "TOC_DEPTH" tdepth) style)
      ;; Build style string.
      (setq style (mapconcat
		   (lambda (x) (format "org_html_manager.set(\"%s\", \"%s\");"
				  (car x)
				  (cdr x)))
		   style "\n"))
      (when (and style (> (length style) 0))
	(and (string-match "%MANAGER_OPTIONS" template)
	     (setq style (replace-match style t t template))
	     (setq exp-plist
		   (plist-put
		    exp-plist :html-head-extra
		    (concat (or (plist-get exp-plist :html-head-extra) "")
			    "\n"
			    style)))))
      ;; This script absolutely needs the table of contents, so we
      ;; change that setting.
      (unless (plist-get exp-plist :with-toc)
	(setq exp-plist (plist-put exp-plist :with-toc t)))
      ;; Return the modified property list.
      exp-plist)))

;;;; Bold, etc.

(defcustom org-html-text-markup-alist
  '((bold . "<b>%s</b>")
    (code . "<code>%s</code>")
    (italic . "<i>%s</i>")
    (strike-through . "<del>%s</del>")
    (underline . "<span class=\"underline\">%s</span>")
    (verbatim . "<code>%s</code>"))
  "Alist of HTML expressions to convert text markup.

The key must be a symbol among `bold', `code', `italic',
`strike-through', `underline' and `verbatim'.  The value is
a formatting string to wrap fontified text with.

If no association can be found for a given markup, text will be
returned as-is."
  :group 'org-export-html
  :version "24.4"
  :package-version '(Org . "8.0")
  :type '(alist :key-type (symbol :tag "Markup type")
		:value-type (string :tag "Format string"))
  :options '(bold code italic strike-through underline verbatim))

(defcustom org-html-indent nil
  "Non-nil means to indent the generated HTML.
Warning: non-nil may break indentation of source code blocks."
  :group 'org-export-html
  :version "24.4"
  :package-version '(Org . "8.0")
  :type 'boolean)

(defcustom org-html-use-unicode-chars nil
  "Non-nil means to use unicode characters instead of HTML entities."
  :group 'org-export-html
  :version "24.4"
  :package-version '(Org . "8.0")
  :type 'boolean)

;;;; Drawers

(defcustom org-html-format-drawer-function
  (lambda (name contents) contents)
  "Function called to format a drawer in HTML code.

The function must accept two parameters:
  NAME      the drawer name, like \"LOGBOOK\"
  CONTENTS  the contents of the drawer.

The function should return the string to be exported.

For example, the variable could be set to the following function
in order to mimic default behaviour:

The default value simply returns the value of CONTENTS."
  :group 'org-export-html
  :version "24.4"
  :package-version '(Org . "8.0")
  :type 'function)

;;;; Footnotes

(defcustom org-html-footnotes-section "<div id=\"footnotes\">
<h2 class=\"footnotes\">%s: </h2>
<div id=\"text-footnotes\">
%s
</div>
</div>"
  "Format for the footnotes section.
Should contain a two instances of %s.  The first will be replaced with the
language-specific word for \"Footnotes\", the second one will be replaced
by the footnotes themselves."
  :group 'org-export-html
  :type 'string)

(defcustom org-html-footnote-format "<sup>%s</sup>"
  "The format for the footnote reference.
%s will be replaced by the footnote reference itself."
  :group 'org-export-html
  :type 'string)

(defcustom org-html-footnote-separator "<sup>, </sup>"
  "Text used to separate footnotes."
  :group 'org-export-html
  :type 'string)

;;;; Headline

(defcustom org-html-toplevel-hlevel 2
  "The <H> level for level 1 headings in HTML export.
This is also important for the classes that will be wrapped around headlines
and outline structure.  If this variable is 1, the top-level headlines will
be <h1>, and the corresponding classes will be outline-1, section-number-1,
and outline-text-1.  If this is 2, all of these will get a 2 instead.
The default for this variable is 2, because we use <h1> for formatting the
document title."
  :group 'org-export-html
  :type 'integer)

(defcustom org-html-format-headline-function 'ignore
  "Function to format headline text.

This function will be called with 5 arguments:
TODO      the todo keyword (string or nil).
TODO-TYPE the type of todo (symbol: `todo', `done', nil)
PRIORITY  the priority of the headline (integer or nil)
TEXT      the main headline text (string).
TAGS      the tags (string or nil).

The function result will be used in the section format string."
  :group 'org-export-html
  :version "24.4"
  :package-version '(Org . "8.0")
  :type 'function)

;;;; HTML-specific

(defcustom org-html-allow-name-attribute-in-anchors nil
  "When nil, do not set \"name\" attribute in anchors.
By default, when appropriate, anchors are formatted with \"id\"
but without \"name\" attribute."
  :group 'org-export-html
  :version "24.4"
  :package-version '(Org . "8.0")
  :type 'boolean)

;;;; Inlinetasks

(defcustom org-html-format-inlinetask-function 'ignore
  "Function called to format an inlinetask in HTML code.

The function must accept six parameters:
  TODO      the todo keyword, as a string
  TODO-TYPE the todo type, a symbol among `todo', `done' and nil.
  PRIORITY  the inlinetask priority, as a string
  NAME      the inlinetask name, as a string.
  TAGS      the inlinetask tags, as a list of strings.
  CONTENTS  the contents of the inlinetask, as a string.

The function should return the string to be exported."
  :group 'org-export-html
  :version "24.4"
  :package-version '(Org . "8.0")
  :type 'function)

;;;; LaTeX

(defcustom org-html-with-latex org-export-with-latex
  "Non-nil means process LaTeX math snippets.

When set, the exporter will process LaTeX environments and
fragments.

This option can also be set with the +OPTIONS line,
e.g. \"tex:mathjax\".  Allowed values are:

nil            Ignore math snippets.
`verbatim'     Keep everything in verbatim
`dvipng'       Process the LaTeX fragments to images.  This will also
               include processing of non-math environments.
`imagemagick'  Convert the LaTeX fragments to pdf files and use
               imagemagick to convert pdf files to png files.
`mathjax'      Do MathJax preprocessing and arrange for MathJax.js to
               be loaded.
t              Synonym for `mathjax'."
  :group 'org-export-html
  :version "24.4"
  :package-version '(Org . "8.0")
  :type '(choice
	  (const :tag "Do not process math in any way" nil)
	  (const :tag "Use dvipng to make images" dvipng)
	  (const :tag "Use imagemagick to make images" imagemagick)
	  (const :tag "Use MathJax to display math" mathjax)
	  (const :tag "Leave math verbatim" verbatim)))

;;;; Links :: Generic

(defcustom org-html-link-org-files-as-html t
  "Non-nil means make file links to `file.org' point to `file.html'.
When `org-mode' is exporting an `org-mode' file to HTML, links to
non-html files are directly put into a href tag in HTML.
However, links to other Org-mode files (recognized by the
extension `.org.) should become links to the corresponding html
file, assuming that the linked `org-mode' file will also be
converted to HTML.
When nil, the links still point to the plain `.org' file."
  :group 'org-export-html
  :type 'boolean)

;;;; Links :: Inline images

(defcustom org-html-inline-images t
  "Non-nil means inline images into exported HTML pages.
This is done using an <img> tag.  When nil, an anchor with href is used to
link to the image."
  :group 'org-export-html
  :version "24.4"
  :package-version '(Org . "8.1")
  :type 'boolean)

(defcustom org-html-inline-image-rules
  '(("file" . "\\.\\(jpeg\\|jpg\\|png\\|gif\\|svg\\)\\'")
    ("http" . "\\.\\(jpeg\\|jpg\\|png\\|gif\\|svg\\)\\'")
    ("https" . "\\.\\(jpeg\\|jpg\\|png\\|gif\\|svg\\)\\'"))
  "Rules characterizing image files that can be inlined into HTML.
A rule consists in an association whose key is the type of link
to consider, and value is a regexp that will be matched against
link's path."
  :group 'org-export-html
  :version "24.4"
  :package-version '(Org . "8.0")
  :type '(alist :key-type (string :tag "Type")
		:value-type (regexp :tag "Path")))

;;;; Plain Text

(defcustom org-html-protect-char-alist
  '(("&" . "&amp;")
    ("<" . "&lt;")
    (">" . "&gt;"))
  "Alist of characters to be converted by `org-html-protect'."
  :group 'org-export-html
  :type '(repeat (cons (string :tag "Character")
		       (string :tag "HTML equivalent"))))

;;;; Src Block

(defcustom org-html-htmlize-output-type 'inline-css
  "Output type to be used by htmlize when formatting code snippets.
Choices are `css' to export the CSS selectors only,`inline-css'
to export the CSS attribute values inline in the HTML or `nil' to
export plain text.  We use as default `inline-css', in order to
make the resulting HTML self-containing.

However, this will fail when using Emacs in batch mode for export, because
then no rich font definitions are in place.  It will also not be good if
people with different Emacs setup contribute HTML files to a website,
because the fonts will represent the individual setups.  In these cases,
it is much better to let Org/Htmlize assign classes only, and to use
a style file to define the look of these classes.
To get a start for your css file, start Emacs session and make sure that
all the faces you are interested in are defined, for example by loading files
in all modes you want.  Then, use the command
\\[org-html-htmlize-generate-css] to extract class definitions."
  :group 'org-export-html
  :type '(choice (const css) (const inline-css) (const nil)))

(defcustom org-html-htmlize-font-prefix "org-"
  "The prefix for CSS class names for htmlize font specifications."
  :group 'org-export-html
  :type 'string)

;;;; Table

(defcustom org-html-table-default-attributes
  '(:border "2" :cellspacing "0" :cellpadding "6" :rules "groups" :frame "hsides")
  "Default attributes and values which will be used in table tags.
This is a plist where attributes are symbols, starting with
colons, and values are strings.

When exporting to HTML5, these values will be disregarded."
  :group 'org-export-html
  :version "24.4"
  :package-version '(Org . "8.0")
  :type '(plist :key-type (symbol :tag "Property")
		:value-type (string :tag "Value")))

(defcustom org-html-table-header-tags '("<th scope=\"%s\"%s>" . "</th>")
  "The opening and ending tags for table header fields.
This is customizable so that alignment options can be specified.
The first %s will be filled with the scope of the field, either row or col.
The second %s will be replaced by a style entry to align the field.
See also the variable `org-html-table-use-header-tags-for-first-column'.
See also the variable `org-html-table-align-individual-fields'."
  :group 'org-export-html
  :type '(cons (string :tag "Opening tag") (string :tag "Closing tag")))

(defcustom org-html-table-data-tags '("<td%s>" . "</td>")
  "The opening and ending tags for table data fields.
This is customizable so that alignment options can be specified.
The first %s will be filled with the scope of the field, either row or col.
The second %s will be replaced by a style entry to align the field.
See also the variable `org-html-table-align-individual-fields'."
  :group 'org-export-html
  :type '(cons (string :tag "Opening tag") (string :tag "Closing tag")))

(defcustom org-html-table-row-tags '("<tr>" . "</tr>")
  "The opening and ending tags for table rows.
This is customizable so that alignment options can be specified.
Instead of strings, these can be Lisp forms that will be
evaluated for each row in order to construct the table row tags.

During evaluation, these variables will be dynamically bound so that
you can reuse them:

       `row-number': row number (0 is the first row)
  `rowgroup-number': group number of current row
 `start-rowgroup-p': non-nil means the row starts a group
   `end-rowgroup-p': non-nil means the row ends a group
        `top-row-p': non-nil means this is the top row
     `bottom-row-p': non-nil means this is the bottom row

For example:

\(setq org-html-table-row-tags
      (cons '(cond (top-row-p \"<tr class=\\\"tr-top\\\">\")
                   (bottom-row-p \"<tr class=\\\"tr-bottom\\\">\")
                   (t (if (= (mod row-number 2) 1)
			  \"<tr class=\\\"tr-odd\\\">\"
			\"<tr class=\\\"tr-even\\\">\")))
	    \"</tr>\"))

will use the \"tr-top\" and \"tr-bottom\" classes for the top row
and the bottom row, and otherwise alternate between \"tr-odd\" and
\"tr-even\" for odd and even rows."
  :group 'org-export-html
  :type '(cons
	  (choice :tag "Opening tag"
		  (string :tag "Specify")
		  (sexp))
	  (choice :tag "Closing tag"
		  (string :tag "Specify")
		  (sexp))))

(defcustom org-html-table-align-individual-fields t
  "Non-nil means attach style attributes for alignment to each table field.
When nil, alignment will only be specified in the column tags, but this
is ignored by some browsers (like Firefox, Safari).  Opera does it right
though."
  :group 'org-export-html
  :type 'boolean)

(defcustom org-html-table-use-header-tags-for-first-column nil
  "Non-nil means format column one in tables with header tags.
When nil, also column one will use data tags."
  :group 'org-export-html
  :type 'boolean)

(defcustom org-html-table-caption-above t
  "When non-nil, place caption string at the beginning of the table.
Otherwise, place it near the end."
  :group 'org-export-html
  :type 'boolean)

;;;; Tags

(defcustom org-html-tag-class-prefix ""
  "Prefix to class names for TODO keywords.
Each tag gets a class given by the tag itself, with this prefix.
The default prefix is empty because it is nice to just use the keyword
as a class name.  But if you get into conflicts with other, existing
CSS classes, then this prefix can be very useful."
  :group 'org-export-html
  :type 'string)

;;;; Template :: Generic

(defcustom org-html-extension "html"
  "The extension for exported HTML files."
  :group 'org-export-html
  :type 'string)

(defcustom org-html-xml-declaration
  '(("html" . "<?xml version=\"1.0\" encoding=\"%s\"?>")
    ("php" . "<?php echo \"<?xml version=\\\"1.0\\\" encoding=\\\"%s\\\" ?>\"; ?>"))
  "The extension for exported HTML files.
%s will be replaced with the charset of the exported file.
This may be a string, or an alist with export extensions
and corresponding declarations.

This declaration only applies when exporting to XHTML."
  :group 'org-export-html
  :type '(choice
	  (string :tag "Single declaration")
	  (repeat :tag "Dependent on extension"
		  (cons (string :tag "Extension")
			(string :tag "Declaration")))))

(defcustom org-html-coding-system 'utf-8
  "Coding system for HTML export.
Use utf-8 as the default value."
  :group 'org-export-html
  :version "24.4"
  :package-version '(Org . "8.0")
  :type 'coding-system)

(defcustom org-html-doctype "xhtml-strict"
  "Document type definition to use for exported HTML files.
Can be set with the in-buffer HTML_DOCTYPE property or for
publishing, with :html-doctype."
  :group 'org-export-html
  :version "24.4"
  :package-version '(Org . "8.0")
  :type (append
	 '(choice)
	 (mapcar (lambda (x) `(const ,(car x))) org-html-doctype-alist)
	 '((string :tag "Custom doctype" ))))

(defcustom org-html-html5-fancy nil
  "Non-nil means using new HTML5 elements.
This variable is ignored for anything other than HTML5 export.

For compatibility with Internet Explorer, it's probably a good
idea to download some form of the html5shiv (for instance
https://code.google.com/p/html5shiv/) and add it to your
HTML_HEAD_EXTRA, so that your pages don't break for users of IE
versions 8 and below."
  :group 'org-export-html
  :version "24.4"
  :package-version '(Org . "8.0")
  :type 'boolean)

(defcustom org-html-container-element "div"
  "HTML element to use for wrapping top level sections.
Can be set with the in-buffer HTML_CONTAINER property or for
publishing, with :html-container.

Note that changing the default will prevent you from using
org-info.js for your website."
  :group 'org-export-html
  :version "24.4"
  :package-version '(Org . "8.0")
  :type 'string)

(defcustom org-html-divs
  '((preamble  "div" "preamble")
    (content   "div" "content")
    (postamble "div" "postamble"))
  "Alist of the three section elements for HTML export.
The car of each entry is one of 'preamble, 'content or 'postamble.
The cdrs of each entry are the ELEMENT_TYPE and ID for each
section of the exported document.

Note that changing the default will prevent you from using
org-info.js for your website."
  :group 'org-export-html
  :version "24.4"
  :package-version '(Org . "8.0")
  :type '(list :greedy t
	       (list :tag "Preamble"
		     (const :format "" preamble)
		     (string :tag "element") (string :tag "     id"))
	       (list :tag "Content"
		     (const :format "" content)
		     (string :tag "element") (string :tag "     id"))
	       (list :tag "Postamble" (const :format "" postamble)
		     (string :tag "     id") (string :tag "element"))))

(defconst org-html-checkbox-types
  '((unicode .
     ((on . "&#x2611;") (off . "&#x2610;") (trans . "&#x2610;")))
    (ascii .
     ((on . "<code>[X]</code>")
      (off . "<code>[&#xa0;]</code>")
      (trans . "<code>[-]</code>")))
    (html .
	  ((on . "<input type='checkbox' checked='checked' />")
	  (off . "<input type='checkbox' />")
	  (trans . "<input type='checkbox' />"))))
  "Alist of checkbox types.
The cdr of each entry is an alist list three checkbox types for
HTML export: `on', `off' and `trans'.

The choices are:
  `unicode' Unicode characters (HTML entities)
  `ascii'   ASCII characters
  `html'    HTML checkboxes

Note that only the ascii characters implement tri-state
checkboxes. The other two use the `off' checkbox for `trans'.")

(defcustom org-html-checkbox-type 'ascii
  "The type of checkboxes to use for HTML export.
See `org-html-checkbox-types' for for the values used for each
option."
  :group 'org-export-html
  :version "24.4"
  :package-version '(Org . "8.0")
  :type '(choice
	  (const :tag "ASCII characters" ascii)
	  (const :tag "Unicode characters" unicode)
	  (const :tag "HTML checkboxes" html)))

(defcustom org-html-metadata-timestamp-format "%Y-%m-%d %a %H:%M"
  "Format used for timestamps in preamble, postamble and metadata.
See `format-time-string' for more information on its components."
  :group 'org-export-html
  :version "24.4"
  :package-version '(Org . "8.0")
  :type 'string)

;;;; Template :: Mathjax

(defcustom org-html-mathjax-options
  '((path  "http://orgmode.org/mathjax/MathJax.js")
    (scale "100")
    (align "center")
    (indent "2em")
    (mathml nil))
  "Options for MathJax setup.

path        The path where to find MathJax
scale       Scaling for the HTML-CSS backend, usually between 100 and 133
align       How to align display math: left, center, or right
indent      If align is not center, how far from the left/right side?
mathml      Should a MathML player be used if available?
            This is faster and reduces bandwidth use, but currently
            sometimes has lower spacing quality.  Therefore, the default is
            nil.  When browsers get better, this switch can be flipped.

You can also customize this for each buffer, using something like

#+MATHJAX: scale:\"133\" align:\"right\" mathml:t path:\"/MathJax/\""
  :group 'org-export-html
  :type '(list :greedy t
	      (list :tag "path   (the path from where to load MathJax.js)"
		    (const :format "       " path) (string))
	      (list :tag "scale  (scaling for the displayed math)"
		    (const :format "       " scale) (string))
	      (list :tag "align  (alignment of displayed equations)"
		    (const :format "       " align) (string))
	      (list :tag "indent (indentation with left or right alignment)"
		    (const :format "       " indent) (string))
	      (list :tag "mathml (should MathML display be used is possible)"
		    (const :format "       " mathml) (boolean))))

(defcustom org-html-mathjax-template
  "<script type=\"text/javascript\" src=\"%PATH\"></script>
<script type=\"text/javascript\">
<!--/*--><![CDATA[/*><!--*/
    MathJax.Hub.Config({
        // Only one of the two following lines, depending on user settings
        // First allows browser-native MathML display, second forces HTML/CSS
        :MMLYES: config: [\"MMLorHTML.js\"], jax: [\"input/TeX\"],
        :MMLNO: jax: [\"input/TeX\", \"output/HTML-CSS\"],
        extensions: [\"tex2jax.js\",\"TeX/AMSmath.js\",\"TeX/AMSsymbols.js\",
                     \"TeX/noUndefined.js\"],
        tex2jax: {
            inlineMath: [ [\"\\\\(\",\"\\\\)\"] ],
            displayMath: [ ['$$','$$'], [\"\\\\[\",\"\\\\]\"], [\"\\\\begin{displaymath}\",\"\\\\end{displaymath}\"] ],
            skipTags: [\"script\",\"noscript\",\"style\",\"textarea\",\"pre\",\"code\"],
            ignoreClass: \"tex2jax_ignore\",
            processEscapes: false,
            processEnvironments: true,
            preview: \"TeX\"
        },
        showProcessingMessages: true,
        displayAlign: \"%ALIGN\",
        displayIndent: \"%INDENT\",

        \"HTML-CSS\": {
             scale: %SCALE,
             availableFonts: [\"STIX\",\"TeX\"],
             preferredFont: \"TeX\",
             webFont: \"TeX\",
             imageFont: \"TeX\",
             showMathMenu: true,
        },
        MMLorHTML: {
             prefer: {
                 MSIE:    \"MML\",
                 Firefox: \"MML\",
                 Opera:   \"HTML\",
                 other:   \"HTML\"
             }
        }
    });
/*]]>*///-->
</script>"
  "The MathJax setup for XHTML files."
  :group 'org-export-html
  :type 'string)

;;;; Template :: Postamble

(defcustom org-html-postamble 'auto
  "Non-nil means insert a postamble in HTML export.

When set to 'auto, check against the
`org-export-with-author/email/creator/date' variables to set the
content of the postamble.  When set to a string, use this string
as the postamble.  When t, insert a string as defined by the
formatting string in `org-html-postamble-format'.

When set to a function, apply this function and insert the
returned string.  The function takes the property list of export
options as its only argument.

Setting :html-postamble in publishing projects will take
precedence over this variable."
  :group 'org-export-html
  :type '(choice (const :tag "No postamble" nil)
		 (const :tag "Auto postamble" auto)
		 (const :tag "Default formatting string" t)
		 (string :tag "Custom formatting string")
		 (function :tag "Function (must return a string)")))

(defcustom org-html-postamble-format
  '(("en" "<p class=\"author\">Author: %a (%e)</p>
<p class=\"date\">Date: %d</p>
<p class=\"creator\">%c</p>
<p class=\"validation\">%v</p>"))
  "Alist of languages and format strings for the HTML postamble.

The first element of each list is the language code, as used for
the LANGUAGE keyword.  See `org-export-default-language'.

The second element of each list is a format string to format the
postamble itself.  This format string can contain these elements:

  %t stands for the title.
  %a stands for the author's name.
  %e stands for the author's email.
  %d stands for the date.
  %c will be replaced by `org-html-creator-string'.
  %v will be replaced by `org-html-validation-link'.
  %T will be replaced by the export time.
  %C will be replaced by the last modification time.

If you need to use a \"%\" character, you need to escape it
like that: \"%%\"."
  :group 'org-export-html
  :type '(repeat
	  (list (string :tag "Language")
		(string :tag "Format string"))))

(defcustom org-html-validation-link
  "<a href=\"http://validator.w3.org/check?uri=referer\">Validate</a>"
  "Link to HTML validation service."
  :group 'org-export-html
  :type 'string)

(defcustom org-html-creator-string
  (format "<a href=\"http://www.gnu.org/software/emacs/\">Emacs</a> %s (<a href=\"http://orgmode.org\">Org</a> mode %s)"
	  emacs-version
	  (if (fboundp 'org-version) (org-version) "unknown version"))
  "Information about the creator of the HTML document.
This option can also be set on with the CREATOR keyword."
  :group 'org-export-html
  :version "24.4"
  :package-version '(Org . "8.0")
  :type '(string :tag "Creator string"))

;;;; Template :: Preamble

(defcustom org-html-preamble t
  "Non-nil means insert a preamble in HTML export.

When t, insert a string as defined by the formatting string in
`org-html-preamble-format'.  When set to a string, use this
formatting string instead (see `org-html-postamble-format' for an
example of such a formatting string).

When set to a function, apply this function and insert the
returned string.  The function takes the property list of export
options as its only argument.

Setting :html-preamble in publishing projects will take
precedence over this variable."
  :group 'org-export-html
  :type '(choice (const :tag "No preamble" nil)
		 (const :tag "Default preamble" t)
		 (string :tag "Custom formatting string")
		 (function :tag "Function (must return a string)")))

(defcustom org-html-preamble-format '(("en" ""))
  "Alist of languages and format strings for the HTML preamble.

The first element of each list is the language code, as used for
the LANGUAGE keyword.  See `org-export-default-language'.

The second element of each list is a format string to format the
preamble itself.  This format string can contain these elements:

  %t stands for the title.
  %a stands for the author's name.
  %e stands for the author's email.
  %d stands for the date.
  %c will be replaced by `org-html-creator-string'.
  %v will be replaced by `org-html-validation-link'.
  %T will be replaced by the export time.
  %C will be replaced by the last modification time.

If you need to use a \"%\" character, you need to escape it
like that: \"%%\".

See the default value of `org-html-postamble-format' for an
example."
  :group 'org-export-html
  :type '(repeat
	  (list (string :tag "Language")
		(string :tag "Format string"))))

(defcustom org-html-link-up ""
  "Where should the \"UP\" link of exported HTML pages lead?"
  :group 'org-export-html
  :type '(string :tag "File or URL"))

(defcustom org-html-link-home ""
  "Where should the \"HOME\" link of exported HTML pages lead?"
  :group 'org-export-html
  :type '(string :tag "File or URL"))

(defcustom org-html-link-use-abs-url nil
  "Should we prepend relative links with HTML_LINK_HOME?"
  :group 'org-export-html
  :version "24.4"
  :package-version '(Org . "8.1")
  :type 'boolean)

(defcustom org-html-home/up-format
  "<div id=\"org-div-home-and-up\">
 <a accesskey=\"h\" href=\"%s\"> UP </a>
 |
 <a accesskey=\"H\" href=\"%s\"> HOME </a>
</div>"
  "Snippet used to insert the HOME and UP links.
This is a format string, the first %s will receive the UP link,
the second the HOME link.  If both `org-html-link-up' and
`org-html-link-home' are empty, the entire snippet will be
ignored."
  :group 'org-export-html
  :type 'string)

;;;; Template :: Scripts

(define-obsolete-variable-alias
  'org-html-style-include-scripts 'org-html-head-include-scripts "24.4")
(defcustom org-html-head-include-scripts t
  "Non-nil means include the JavaScript snippets in exported HTML files.
The actual script is defined in `org-html-scripts' and should
not be modified."
  :group 'org-export-html
  :version "24.4"
  :package-version '(Org . "8.0")
  :type 'boolean)

;;;; Template :: Styles

(define-obsolete-variable-alias
  'org-html-style-include-default 'org-html-head-include-default-style "24.4")
(defcustom org-html-head-include-default-style t
  "Non-nil means include the default style in exported HTML files.
The actual style is defined in `org-html-style-default' and
should not be modified.  Use `org-html-head' to use your own
style information."
  :group 'org-export-html
  :version "24.4"
  :package-version '(Org . "8.0")
  :type 'boolean)
;;;###autoload
(put 'org-html-head-include-default-style 'safe-local-variable 'booleanp)

(define-obsolete-variable-alias 'org-html-style 'org-html-head "24.4")
(defcustom org-html-head ""
  "Org-wide head definitions for exported HTML files.

This variable can contain the full HTML structure to provide a
style, including the surrounding HTML tags.  You can consider
including definitions for the following classes: title, todo,
done, timestamp, timestamp-kwd, tag, target.

For example, a valid value would be:

   <style type=\"text/css\">
    <![CDATA[
       p { font-weight: normal; color: gray; }
       h1 { color: black; }
      .title { text-align: center; }
      .todo, .timestamp-kwd { color: red; }
      .done { color: green; }
    ]]>
   </style>

If you want to refer to an external style, use something like

   <link rel=\"stylesheet\" type=\"text/css\" href=\"mystyles.css\" />

As the value of this option simply gets inserted into the HTML
<head> header, you can use it to add any arbitrary text to the
header.

You can set this on a per-file basis using #+HTML_HEAD:,
or for publication projects using the :html-head property."
  :group 'org-export-html
  :version "24.4"
  :package-version '(Org . "8.0")
  :type 'string)
;;;###autoload
(put 'org-html-head 'safe-local-variable 'stringp)

(defcustom org-html-head-extra ""
  "More head information to add in the HTML output.

You can set this on a per-file basis using #+HTML_HEAD_EXTRA:,
or for publication projects using the :html-head-extra property."
  :group 'org-export-html
  :version "24.4"
  :package-version '(Org . "8.0")
  :type 'string)
;;;###autoload
(put 'org-html-head-extra 'safe-local-variable 'stringp)

;;;; Todos

(defcustom org-html-todo-kwd-class-prefix ""
  "Prefix to class names for TODO keywords.
Each TODO keyword gets a class given by the keyword itself, with this prefix.
The default prefix is empty because it is nice to just use the keyword
as a class name.  But if you get into conflicts with other, existing
CSS classes, then this prefix can be very useful."
  :group 'org-export-html
  :type 'string)


;;; Internal Functions

(defun org-html-xhtml-p (info)
  (let ((dt (downcase (plist-get info :html-doctype))))
    (string-match-p "xhtml" dt)))

(defun org-html-html5-p (info)
  (let ((dt (downcase (plist-get info :html-doctype))))
	(member dt '("html5" "xhtml5" "<!doctype html>"))))

(defun org-html-close-tag (tag attr info)
  (concat "<" tag " " attr
	  (if (org-html-xhtml-p info) " />" ">")))

(defun org-html-doctype (info)
  "Return correct html doctype tag from `org-html-doctype-alist',
or the literal value of :html-doctype from INFO if :html-doctype
is not found in the alist.
INFO is a plist used as a communication channel."
  (let ((dt (plist-get info :html-doctype)))
    (or (cdr (assoc dt org-html-doctype-alist)) dt)))

(defun org-html--make-attribute-string (attributes)
  "Return a list of attributes, as a string.
ATTRIBUTES is a plist where values are either strings or nil. An
attributes with a nil value will be omitted from the result."
  (let (output)
    (dolist (item attributes (mapconcat 'identity (nreverse output) " "))
      (cond ((null item) (pop output))
            ((symbolp item) (push (substring (symbol-name item) 1) output))
            (t (let ((key (car output))
                     (value (replace-regexp-in-string
                             "\"" "&quot;" (org-html-encode-plain-text item))))
                 (setcar output (format "%s=\"%s\"" key value))))))))

(defun org-html--wrap-image (contents info &optional caption label)
  "Wrap CONTENTS string within an appropriate environment for images.
INFO is a plist used as a communication channel.  When optional
arguments CAPTION and LABEL are given, use them for caption and
\"id\" attribute."
  (let ((html5-fancy (and (org-html-html5-p info)
			  (plist-get info :html-html5-fancy))))
    (format (if html5-fancy "\n<figure%s>%s%s\n</figure>"
	      "\n<div%s class=\"figure\">%s%s\n</div>")
	    ;; ID.
	    (if (not (org-string-nw-p label)) ""
	      (format " id=\"%s\"" (org-export-solidify-link-text label)))
	    ;; Contents.
	    (format "\n<p>%s</p>" contents)
	    ;; Caption.
	    (if (not (org-string-nw-p caption)) ""
	      (format (if html5-fancy "\n<figcaption>%s</figcaption>"
			"\n<p>%s</p>")
		      caption)))))

(defun org-html--format-image (source attributes info)
  "Return \"img\" tag with given SOURCE and ATTRIBUTES.
SOURCE is a string specifying the location of the image.
ATTRIBUTES is a plist, as returned by
`org-export-read-attribute'.  INFO is a plist used as
a communication channel."
  (if (string= "svg" (file-name-extension source))
      (org-html--svg-image source attributes info)
    (org-html-close-tag
     "img"
     (org-html--make-attribute-string
      (org-combine-plists
       (list :src source
	     :alt (if (string-match-p "^ltxpng/" source)
		      (org-html-encode-plain-text
		       (org-find-text-property-in-string 'org-latex-src source))
		    (file-name-nondirectory source)))
       attributes))
     info)))

(defun org-html--svg-image (source attributes info)
  "Return \"object\" appropriate for embedding svg file SOURCE
with assoicated ATTRIBUTES. INFO is a plist used as a
communication channel.

The special attribute \"fallback\" can be used to specify a fallback
image file to use if the object embedding is not supported."
  (let ((fallback (plist-get attributes :fallback))
	(attrs (org-html--make-attribute-string
		(plist-put attributes :fallback nil))))
  (format "<object type=\"image/svg+xml\" data=\"%s\" %s>\n%s</object>"
	  source attrs
	  (if fallback
	      (org-html-close-tag
	       "img" (format "src=\"%s\" %s" fallback attrs) info)
	    "Sorry, your browser does not support SVG."))))

(defun org-html--textarea-block (element)
  "Transcode ELEMENT into a textarea block.
ELEMENT is either a src block or an example block."
  (let* ((code (car (org-export-unravel-code element)))
	 (attr (org-export-read-attribute :attr_html element)))
    (format "<p>\n<textarea cols=\"%s\" rows=\"%s\">\n%s</textarea>\n</p>"
	    (or (plist-get attr :width) 80)
	    (or (plist-get attr :height) (org-count-lines code))
	    code)))

(defun org-html--has-caption-p (element &optional info)
  "Non-nil when ELEMENT has a caption affiliated keyword.
INFO is a plist used as a communication channel.  This function
is meant to be used as a predicate for `org-export-get-ordinal' or
a value to `org-html-standalone-image-predicate'."
  (org-element-property :caption element))

;;;; Table

(defun org-html-htmlize-region-for-paste (beg end)
  "Convert the region between BEG and END to HTML, using htmlize.el.
This is much like `htmlize-region-for-paste', only that it uses
the settings define in the org-... variables."
  (let* ((htmlize-output-type org-html-htmlize-output-type)
	 (htmlize-css-name-prefix org-html-htmlize-font-prefix)
	 (htmlbuf (htmlize-region beg end)))
    (unwind-protect
	(with-current-buffer htmlbuf
	  (buffer-substring (plist-get htmlize-buffer-places 'content-start)
			    (plist-get htmlize-buffer-places 'content-end)))
      (kill-buffer htmlbuf))))

;;;###autoload
(defun org-html-htmlize-generate-css ()
  "Create the CSS for all font definitions in the current Emacs session.
Use this to create face definitions in your CSS style file that can then
be used by code snippets transformed by htmlize.
This command just produces a buffer that contains class definitions for all
faces used in the current Emacs session.  You can copy and paste the ones you
need into your CSS file.

If you then set `org-html-htmlize-output-type' to `css', calls
to the function `org-html-htmlize-region-for-paste' will
produce code that uses these same face definitions."
  (interactive)
  (require 'htmlize)
  (and (get-buffer "*html*") (kill-buffer "*html*"))
  (with-temp-buffer
    (let ((fl (face-list))
	  (htmlize-css-name-prefix "org-")
	  (htmlize-output-type 'css)
	  f i)
      (while (setq f (pop fl)
		   i (and f (face-attribute f :inherit)))
	(when (and (symbolp f) (or (not i) (not (listp i))))
	  (insert (org-add-props (copy-sequence "1") nil 'face f))))
      (htmlize-region (point-min) (point-max))))
  (org-pop-to-buffer-same-window "*html*")
  (goto-char (point-min))
  (if (re-search-forward "<style" nil t)
      (delete-region (point-min) (match-beginning 0)))
  (if (re-search-forward "</style>" nil t)
      (delete-region (1+ (match-end 0)) (point-max)))
  (beginning-of-line 1)
  (if (looking-at " +") (replace-match ""))
  (goto-char (point-min)))

(defun org-html--make-string (n string)
  "Build a string by concatenating N times STRING."
  (let (out) (dotimes (i n out) (setq out (concat string out)))))

(defun org-html-fix-class-name (kwd)	; audit callers of this function
  "Turn todo keyword KWD into a valid class name.
Replaces invalid characters with \"_\"."
  (save-match-data
    (while (string-match "[^a-zA-Z0-9_]" kwd)
      (setq kwd (replace-match "_" t t kwd))))
  kwd)

(defun org-html-format-footnote-reference (n def refcnt)
  "Format footnote reference N with definition DEF into HTML."
  (let ((extra (if (= refcnt 1) "" (format ".%d"  refcnt))))
    (format org-html-footnote-format
	    (let* ((id (format "fnr.%s%s" n extra))
		   (href (format " href=\"#fn.%s\"" n))
		   (attributes (concat " class=\"footref\"" href)))
	      (org-html--anchor id n attributes)))))

(defun org-html-format-footnotes-section (section-name definitions)
  "Format footnotes section SECTION-NAME."
  (if (not definitions) ""
    (format org-html-footnotes-section section-name definitions)))

(defun org-html-format-footnote-definition (fn)
  "Format the footnote definition FN."
  (let ((n (car fn)) (def (cdr fn)))
    (format
     "<div class=\"footdef\">%s %s</div>\n"
     (format org-html-footnote-format
	     (let* ((id (format "fn.%s" n))
		    (href (format " href=\"#fnr.%s\"" n))
		    (attributes (concat " class=\"footnum\"" href)))
	       (org-html--anchor id n attributes)))
     def)))

(defun org-html-footnote-section (info)
  "Format the footnote section.
INFO is a plist used as a communication channel."
  (let* ((fn-alist (org-export-collect-footnote-definitions
		    (plist-get info :parse-tree) info))
	 (fn-alist
	  (loop for (n type raw) in fn-alist collect
		(cons n (if (eq (org-element-type raw) 'org-data)
			    (org-trim (org-export-data raw info))
			  (format "<p>%s</p>"
				  (org-trim (org-export-data raw info))))))))
    (when fn-alist
      (org-html-format-footnotes-section
       (org-html--translate "Footnotes" info)
       (format
	"\n%s\n"
	(mapconcat 'org-html-format-footnote-definition fn-alist "\n"))))))


;;; Template

(defun org-html--build-meta-info (info)
  "Return meta tags for exported document.
INFO is a plist used as a communication channel."
  (let ((protect-string
	 (lambda (str)
	   (replace-regexp-in-string
	    "\"" "&quot;" (org-html-encode-plain-text str))))
	(title (org-export-data (plist-get info :title) info))
	(author (and (plist-get info :with-author)
		     (let ((auth (plist-get info :author)))
		       (and auth
			    ;; Return raw Org syntax, skipping non
			    ;; exportable objects.
			    (org-element-interpret-data
			     (org-element-map auth
				 (cons 'plain-text org-element-all-objects)
			       'identity info))))))
	(description (plist-get info :description))
	(keywords (plist-get info :keywords))
	(charset (or (and org-html-coding-system
			  (fboundp 'coding-system-get)
			  (coding-system-get org-html-coding-system
					     'mime-charset))
		     "iso-8859-1")))
    (concat
     (format "<title>%s</title>\n" title)
     (when (plist-get info :time-stamp-file)
       (format-time-string
	 (concat "<!-- " org-html-metadata-timestamp-format " -->\n")))
     (format
      (if (org-html-html5-p info)
	  (org-html-close-tag "meta" " charset=\"%s\"" info)
	(org-html-close-tag
	 "meta" " http-equiv=\"Content-Type\" content=\"text/html;charset=%s\""
	 info))
      charset) "\n"
     (org-html-close-tag "meta" " name=\"generator\" content=\"Org-mode\"" info)
     "\n"
     (and (org-string-nw-p author)
	  (concat
	   (org-html-close-tag "meta"
			       (format " name=\"author\" content=\"%s\""
				       (funcall protect-string author))
			       info)
	   "\n"))
     (and (org-string-nw-p description)
	  (concat
	   (org-html-close-tag "meta"
			       (format " name=\"description\" content=\"%s\"\n"
				       (funcall protect-string description))
			       info)
	   "\n"))
     (and (org-string-nw-p keywords)
	  (concat
	   (org-html-close-tag "meta"
			       (format " name=\"keywords\" content=\"%s\""
				       (funcall protect-string keywords))
			       info)
	   "\n")))))

(defun org-html--build-head (info)
  "Return information for the <head>..</head> of the HTML output.
INFO is a plist used as a communication channel."
  (org-element-normalize-string
   (concat
    (when (plist-get info :html-head-include-default-style)
      (org-element-normalize-string org-html-style-default))
    (org-element-normalize-string (plist-get info :html-head))
    (org-element-normalize-string (plist-get info :html-head-extra))
    (when (and (plist-get info :html-htmlized-css-url)
	       (eq org-html-htmlize-output-type 'css))
      (org-html-close-tag "link"
			  (format " rel=\"stylesheet\" href=\"%s\" type=\"text/css\""
				  (plist-get info :html-htmlized-css-url))
			  info))
    (when (plist-get info :html-head-include-scripts) org-html-scripts))))

(defun org-html--build-mathjax-config (info)
  "Insert the user setup into the mathjax template.
INFO is a plist used as a communication channel."
  (when (and (memq (plist-get info :with-latex) '(mathjax t))
	     (org-element-map (plist-get info :parse-tree)
		 '(latex-fragment latex-environment) 'identity info t))
    (let ((template org-html-mathjax-template)
	  (options org-html-mathjax-options)
	  (in-buffer (or (plist-get info :html-mathjax) ""))
	  name val (yes "   ") (no "// ") x)
      (mapc
       (lambda (e)
	 (setq name (car e) val (nth 1 e))
	 (if (string-match (concat "\\<" (symbol-name name) ":") in-buffer)
	     (setq val (car (read-from-string
			     (substring in-buffer (match-end 0))))))
	 (if (not (stringp val)) (setq val (format "%s" val)))
	 (if (string-match (concat "%" (upcase (symbol-name name))) template)
	     (setq template (replace-match val t t template))))
       options)
      (setq val (nth 1 (assq 'mathml options)))
      (if (string-match (concat "\\<mathml:") in-buffer)
	  (setq val (car (read-from-string
			  (substring in-buffer (match-end 0))))))
      ;; Exchange prefixes depending on mathml setting.
      (if (not val) (setq x yes yes no no x))
      ;; Replace cookies to turn on or off the config/jax lines.
      (if (string-match ":MMLYES:" template)
	  (setq template (replace-match yes t t template)))
      (if (string-match ":MMLNO:" template)
	  (setq template (replace-match no t t template)))
      ;; Return the modified template.
      (org-element-normalize-string template))))

(defun org-html-format-spec (info)
  "Return format specification for elements that can be
used in the preamble or postamble."
  `((?t . ,(org-export-data (plist-get info :title) info))
    (?d . ,(org-export-data (org-export-get-date info) info))
    (?T . ,(format-time-string org-html-metadata-timestamp-format))
    (?a . ,(org-export-data (plist-get info :author) info))
    (?e . ,(mapconcat
	    (lambda (e)
	      (format "<a href=\"mailto:%s\">%s</a>" e e))
	    (split-string (plist-get info :email)  ",+ *")
	    ", "))
    (?c . ,(plist-get info :creator))
    (?C . ,(let ((file (plist-get info :input-file)))
	     (format-time-string org-html-metadata-timestamp-format
				 (if file (nth 5 (file-attributes file))
				   (current-time)))))
    (?v . ,(or org-html-validation-link ""))))

(defun org-html--build-pre/postamble (type info)
  "Return document preamble or postamble as a string, or nil.
TYPE is either 'preamble or 'postamble, INFO is a plist used as a
communication channel."
  (let ((section (plist-get info (intern (format ":html-%s" type))))
	(spec (org-html-format-spec info)))
    (when section
      (let ((section-contents
	     (if (functionp section) (funcall section info)
	       (cond
		((stringp section) (format-spec section spec))
		((eq section 'auto)
		 (let ((date (cdr (assq ?d spec)))
		       (author (cdr (assq ?a spec)))
		       (email (cdr (assq ?e spec)))
		       (creator (cdr (assq ?c spec)))
		       (timestamp (cdr (assq ?T spec)))
		       (validation-link (cdr (assq ?v spec))))
		   (concat
		    (when (and (plist-get info :with-date)
			       (org-string-nw-p date))
		      (format "<p class=\"date\">%s: %s</p>\n"
			      (org-html--translate "Date" info)
			      date))
		    (when (and (plist-get info :with-author)
			       (org-string-nw-p author))
		      (format "<p class=\"author\">%s: %s</p>\n"
			      (org-html--translate "Author" info)
			      author))
		    (when (and (plist-get info :with-email)
			       (org-string-nw-p email))
		      (format "<p class=\"email\">%s: %s</p>\n"
			      (org-html--translate "Email" info)
			      email))
		    (when (plist-get info :time-stamp-file)
		      (format
		       "<p class=\"date\">%s: %s</p>\n"
		       (org-html--translate "Created" info)
		       (format-time-string org-html-metadata-timestamp-format)))
		    (when (plist-get info :with-creator)
		      (format "<p class=\"creator\">%s</p>\n" creator))
		    (format "<p class=\"validation\">%s</p>\n"
			    validation-link))))
		(t (format-spec
		    (or (cadr (assoc
			       (plist-get info :language)
			       (eval (intern
				      (format "org-html-%s-format" type)))))
			(cadr
			 (assoc
			  "en"
			  (eval
			   (intern (format "org-html-%s-format" type))))))
		    spec))))))
	(when (org-string-nw-p section-contents)
	  (concat
	   (format "<%s id=\"%s\" class=\"%s\">\n"
		   (nth 1 (assq type org-html-divs))
		   (nth 2 (assq type org-html-divs))
		   org-html--pre/postamble-class)
	   (org-element-normalize-string section-contents)
	   (format "</%s>\n" (nth 1 (assq type org-html-divs)))))))))

(defun org-html-inner-template (contents info)
  "Return body of document string after HTML conversion.
CONTENTS is the transcoded contents string.  INFO is a plist
holding export options."
  (concat
   ;; Table of contents.
   (let ((depth (plist-get info :with-toc)))
     (when depth (org-html-toc depth info)))
   ;; Document contents.
   contents
   ;; Footnotes section.
   (org-html-footnote-section info)))

(defun org-html-template (contents info)
  "Return complete document string after HTML conversion.
CONTENTS is the transcoded contents string.  INFO is a plist
holding export options."
  (concat
   (when (and (not (org-html-html5-p info)) (org-html-xhtml-p info))
     (let ((decl (or (and (stringp org-html-xml-declaration)
			      org-html-xml-declaration)
			 (cdr (assoc (plist-get info :html-extension)
				     org-html-xml-declaration))
			 (cdr (assoc "html" org-html-xml-declaration))

			 "")))
       (when (not (or (eq nil decl) (string= "" decl)))
	 (format "%s\n"
		 (format decl
		  (or (and org-html-coding-system
			   (fboundp 'coding-system-get)
			   (coding-system-get org-html-coding-system 'mime-charset))
		      "iso-8859-1"))))))
   (org-html-doctype info)
   "\n"
   (concat "<html"
	   (when (org-html-xhtml-p info)
	     (format
	      " xmlns=\"http://www.w3.org/1999/xhtml\" lang=\"%s\" xml:lang=\"%s\""
	      (plist-get info :language) (plist-get info :language)))
	   ">\n")
   "<head>\n"
   (org-html--build-meta-info info)
   (org-html--build-head info)
   (org-html--build-mathjax-config info)
   "</head>\n"
   "<body>\n"
   (let ((link-up (org-trim (plist-get info :html-link-up)))
	 (link-home (org-trim (plist-get info :html-link-home))))
     (unless (and (string= link-up "") (string= link-home ""))
       (format org-html-home/up-format
	       (or link-up link-home)
	       (or link-home link-up))))
   ;; Preamble.
   (org-html--build-pre/postamble 'preamble info)
   ;; Document contents.
   (format "<%s id=\"%s\">\n"
	   (nth 1 (assq 'content org-html-divs))
	   (nth 2 (assq 'content org-html-divs)))
   ;; Document title.
   (let ((title (plist-get info :title)))
     (format "<h1 class=\"title\">%s</h1>\n" (org-export-data (or title "") info)))
   contents
   (format "</%s>\n"
	   (nth 1 (assq 'content org-html-divs)))
   ;; Postamble.
   (org-html--build-pre/postamble 'postamble info)
   ;; Closing document.
   "</body>\n</html>"))

(defun org-html--translate (s info)
  "Translate string S according to specified language.
INFO is a plist used as a communication channel."
  (org-export-translate s :html info))

;;;; Anchor

(defun org-html--anchor (&optional id desc attributes)
  "Format a HTML anchor."
  (let* ((name (and org-html-allow-name-attribute-in-anchors id))
	 (attributes (concat (and id (format " id=\"%s\"" id))
			     (and name (format " name=\"%s\"" name))
			     attributes)))
    (format "<a%s>%s</a>" attributes (or desc ""))))

;;;; Todo

(defun org-html--todo (todo)
  "Format TODO keywords into HTML."
  (when todo
    (format "<span class=\"%s %s%s\">%s</span>"
	    (if (member todo org-done-keywords) "done" "todo")
	    org-html-todo-kwd-class-prefix (org-html-fix-class-name todo)
	    todo)))

;;;; Tags

(defun org-html--tags (tags)
  "Format TAGS into HTML."
  (when tags
    (format "<span class=\"tag\">%s</span>"
	    (mapconcat
	     (lambda (tag)
	       (format "<span class=\"%s\">%s</span>"
		       (concat org-html-tag-class-prefix
			       (org-html-fix-class-name tag))
		       tag))
	     tags "&#xa0;"))))

;;;; Headline

(defun* org-html-format-headline
  (todo todo-type priority text tags
	&key level section-number headline-label &allow-other-keys)
  "Format a headline in HTML."
  (let ((section-number
	 (when section-number
	   (format "<span class=\"section-number-%d\">%s</span> "
		   level section-number)))
	(todo (org-html--todo todo))
	(tags (org-html--tags tags)))
    (concat section-number todo (and todo " ") text
	    (and tags "&#xa0;&#xa0;&#xa0;") tags)))

;;;; Src Code

(defun org-html-fontify-code (code lang)
  "Color CODE with htmlize library.
CODE is a string representing the source code to colorize.  LANG
is the language used for CODE, as a string, or nil."
  (when code
    (cond
     ;; Case 1: No lang.  Possibly an example block.
     ((not lang)
      ;; Simple transcoding.
      (org-html-encode-plain-text code))
     ;; Case 2: No htmlize or an inferior version of htmlize
     ((not (and (require 'htmlize nil t) (fboundp 'htmlize-region-for-paste)))
      ;; Emit a warning.
      (message "Cannot fontify src block (htmlize.el >= 1.34 required)")
      ;; Simple transcoding.
      (org-html-encode-plain-text code))
     ;; Case 3: plain text explicitly set
     ((not org-html-htmlize-output-type)
      ;; Simple transcoding.
      (org-html-encode-plain-text code))
     (t
      ;; Map language
      (setq lang (or (assoc-default lang org-src-lang-modes) lang))
      (let* ((lang-mode (and lang (intern (format "%s-mode" lang)))))
	(cond
	 ;; Case 1: Language is not associated with any Emacs mode
	 ((not (functionp lang-mode))
	  ;; Simple transcoding.
	  (org-html-encode-plain-text code))
	 ;; Case 2: Default.  Fontify code.
	 (t
	  ;; htmlize
	  (setq code (with-temp-buffer
		       ;; Switch to language-specific mode.
		       (funcall lang-mode)
		       (insert code)
		       ;; Fontify buffer.
		       (font-lock-fontify-buffer)
		       ;; Remove formatting on newline characters.
		       (save-excursion
			 (let ((beg (point-min))
			       (end (point-max)))
			   (goto-char beg)
			   (while (progn (end-of-line) (< (point) end))
			     (put-text-property (point) (1+ (point)) 'face nil)
			     (forward-char 1))))
		       (org-src-mode)
		       (set-buffer-modified-p nil)
		       ;; Htmlize region.
		       (org-html-htmlize-region-for-paste
			(point-min) (point-max))))
	  ;; Strip any enclosing <pre></pre> tags.
	  (let* ((beg (and (string-match "\\`<pre[^>]*>\n*" code) (match-end 0)))
		 (end (and beg (string-match "</pre>\\'" code))))
	    (if (and beg end) (substring code beg end) code)))))))))

(defun org-html-do-format-code
  (code &optional lang refs retain-labels num-start)
  "Format CODE string as source code.
Optional arguments LANG, REFS, RETAIN-LABELS and NUM-START are,
respectively, the language of the source code, as a string, an
alist between line numbers and references (as returned by
`org-export-unravel-code'), a boolean specifying if labels should
appear in the source code, and the number associated to the first
line of code."
  (let* ((code-lines (org-split-string code "\n"))
	 (code-length (length code-lines))
	 (num-fmt
	  (and num-start
	       (format "%%%ds: "
		       (length (number-to-string (+ code-length num-start))))))
	 (code (org-html-fontify-code code lang)))
    (org-export-format-code
     code
     (lambda (loc line-num ref)
       (setq loc
	     (concat
	      ;; Add line number, if needed.
	      (when num-start
		(format "<span class=\"linenr\">%s</span>"
			(format num-fmt line-num)))
	      ;; Transcoded src line.
	      loc
	      ;; Add label, if needed.
	      (when (and ref retain-labels) (format " (%s)" ref))))
       ;; Mark transcoded line as an anchor, if needed.
       (if (not ref) loc
	 (format "<span id=\"coderef-%s\" class=\"coderef-off\">%s</span>"
		 ref loc)))
     num-start refs)))

(defun org-html-format-code (element info)
  "Format contents of ELEMENT as source code.
ELEMENT is either an example block or a src block.  INFO is
a plist used as a communication channel."
  (let* ((lang (org-element-property :language element))
	 ;; Extract code and references.
	 (code-info (org-export-unravel-code element))
	 (code (car code-info))
	 (refs (cdr code-info))
	 ;; Does the src block contain labels?
	 (retain-labels (org-element-property :retain-labels element))
	 ;; Does it have line numbers?
	 (num-start (case (org-element-property :number-lines element)
		      (continued (org-export-get-loc element info))
		      (new 0))))
    (org-html-do-format-code code lang refs retain-labels num-start)))


;;; Tables of Contents

(defun org-html-toc (depth info)
  "Build a table of contents.
DEPTH is an integer specifying the depth of the table.  INFO is a
plist used as a communication channel.  Return the table of
contents as a string, or nil if it is empty."
  (let ((toc-entries
	 (mapcar (lambda (headline)
		   (cons (org-html--format-toc-headline headline info)
			 (org-export-get-relative-level headline info)))
		 (org-export-collect-headlines info depth)))
	(outer-tag (if (and (org-html-html5-p info)
			    (plist-get info :html-html5-fancy))
		       "nav"
		     "div")))
    (when toc-entries
      (concat (format "<%s id=\"table-of-contents\">\n" outer-tag)
	      (format "<h%d>%s</h%d>\n"
		      org-html-toplevel-hlevel
		      (org-html--translate "Table of Contents" info)
		      org-html-toplevel-hlevel)
	      "<div id=\"text-table-of-contents\">"
	      (org-html--toc-text toc-entries)
	      "</div>\n"
	      (format "</%s>\n" outer-tag)))))

(defun org-html--toc-text (toc-entries)
  "Return innards of a table of contents, as a string.
TOC-ENTRIES is an alist where key is an entry title, as a string,
and value is its relative level, as an integer."
  (let* ((prev-level (1- (cdar toc-entries)))
	 (start-level prev-level))
    (concat
     (mapconcat
      (lambda (entry)
	(let ((headline (car entry))
	      (level (cdr entry)))
	  (concat
	   (let* ((cnt (- level prev-level))
		  (times (if (> cnt 0) (1- cnt) (- cnt)))
		  rtn)
	     (setq prev-level level)
	     (concat
	      (org-html--make-string
	       times (cond ((> cnt 0) "\n<ul>\n<li>")
			   ((< cnt 0) "</li>\n</ul>\n")))
	      (if (> cnt 0) "\n<ul>\n<li>" "</li>\n<li>")))
	   headline)))
      toc-entries "")
     (org-html--make-string (- prev-level start-level) "</li>\n</ul>\n"))))

(defun org-html--format-toc-headline (headline info)
  "Return an appropriate table of contents entry for HEADLINE.
INFO is a plist used as a communication channel."
  (let* ((headline-number (org-export-get-headline-number headline info))
	 (todo (and (plist-get info :with-todo-keywords)
		    (let ((todo (org-element-property :todo-keyword headline)))
		      (and todo (org-export-data todo info)))))
	 (todo-type (and todo (org-element-property :todo-type headline)))
	 (priority (and (plist-get info :with-priority)
			(org-element-property :priority headline)))
	 (text (org-export-data-with-backend
		(org-export-get-alt-title headline info)
		;; Create an anonymous back-end that will ignore any
		;; footnote-reference, link, radio-target and target
		;; in table of contents.
		(org-export-create-backend
		 :parent 'html
		 :transcoders '((footnote-reference . ignore)
				(link . (lambda (object c i) c))
				(radio-target . (lambda (object c i) c))
				(target . ignore)))
		info))
	 (tags (and (eq (plist-get info :with-tags) t)
		    (org-export-get-tags headline info))))
    (format "<a href=\"#%s\">%s</a>"
	    ;; Label.
	    (org-export-solidify-link-text
	     (or (org-element-property :CUSTOM_ID headline)
		 (concat "sec-"
			 (mapconcat #'number-to-string headline-number "-"))))
	    ;; Body.
	    (concat
	     (and (not (org-export-low-level-p headline info))
		  (org-export-numbered-headline-p headline info)
		  (concat (mapconcat #'number-to-string headline-number ".")
			  ". "))
	     (apply (if (not (eq org-html-format-headline-function 'ignore))
			(lambda (todo todo-type priority text tags &rest ignore)
			  (funcall org-html-format-headline-function
				   todo todo-type priority text tags))
		      #'org-html-format-headline)
		    todo todo-type priority text tags :section-number nil)))))

(defun org-html-list-of-listings (info)
  "Build a list of listings.
INFO is a plist used as a communication channel.  Return the list
of listings as a string, or nil if it is empty."
  (let ((lol-entries (org-export-collect-listings info)))
    (when lol-entries
      (concat "<div id=\"list-of-listings\">\n"
	      (format "<h%d>%s</h%d>\n"
		      org-html-toplevel-hlevel
		      (org-html--translate "List of Listings" info)
		      org-html-toplevel-hlevel)
	      "<div id=\"text-list-of-listings\">\n<ul>\n"
	      (let ((count 0)
		    (initial-fmt (format "<span class=\"listing-number\">%s</span>"
					 (org-html--translate "Listing %d:" info))))
		(mapconcat
		 (lambda (entry)
		   (let ((label (org-element-property :name entry))
			 (title (org-trim
				 (org-export-data
				  (or (org-export-get-caption entry t)
				      (org-export-get-caption entry))
				  info))))
		     (concat
		      "<li>"
		      (if (not label)
			  (concat (format initial-fmt (incf count)) " " title)
			(format "<a href=\"#%s\">%s %s</a>"
				(org-export-solidify-link-text label)
				(format initial-fmt (incf count))
				title))
		      "</li>")))
		 lol-entries "\n"))
	      "\n</ul>\n</div>\n</div>"))))

(defun org-html-list-of-tables (info)
  "Build a list of tables.
INFO is a plist used as a communication channel.  Return the list
of tables as a string, or nil if it is empty."
  (let ((lol-entries (org-export-collect-tables info)))
    (when lol-entries
      (concat "<div id=\"list-of-tables\">\n"
	      (format "<h%d>%s</h%d>\n"
		      org-html-toplevel-hlevel
		      (org-html--translate "List of Tables" info)
		      org-html-toplevel-hlevel)
	      "<div id=\"text-list-of-tables\">\n<ul>\n"
	      (let ((count 0)
		    (initial-fmt (format "<span class=\"table-number\">%s</span>"
					 (org-html--translate "Table %d:" info))))
		(mapconcat
		 (lambda (entry)
		   (let ((label (org-element-property :name entry))
			 (title (org-trim
				 (org-export-data
				  (or (org-export-get-caption entry t)
				      (org-export-get-caption entry))
				  info))))
		     (concat
		      "<li>"
		      (if (not label)
			  (concat (format initial-fmt (incf count)) " " title)
			(format "<a href=\"#%s\">%s %s</a>"
				(org-export-solidify-link-text label)
				(format initial-fmt (incf count))
				title))
		      "</li>")))
		 lol-entries "\n"))
	      "\n</ul>\n</div>\n</div>"))))


;;; Transcode Functions

;;;; Bold

(defun org-html-bold (bold contents info)
  "Transcode BOLD from Org to HTML.
CONTENTS is the text with bold markup.  INFO is a plist holding
contextual information."
  (format (or (cdr (assq 'bold org-html-text-markup-alist)) "%s")
	  contents))

;;;; Center Block

(defun org-html-center-block (center-block contents info)
  "Transcode a CENTER-BLOCK element from Org to HTML.
CONTENTS holds the contents of the block.  INFO is a plist
holding contextual information."
  (format "<div class=\"center\">\n%s</div>" contents))

;;;; Clock

(defun org-html-clock (clock contents info)
  "Transcode a CLOCK element from Org to HTML.
CONTENTS is nil.  INFO is a plist used as a communication
channel."
  (format "<p>
<span class=\"timestamp-wrapper\">
<span class=\"timestamp-kwd\">%s</span> <span class=\"timestamp\">%s</span>%s
</span>
</p>"
	  org-clock-string
	  (org-translate-time
	   (org-element-property :raw-value
				 (org-element-property :value clock)))
	  (let ((time (org-element-property :duration clock)))
	    (and time (format " <span class=\"timestamp\">(%s)</span>" time)))))

;;;; Code

(defun org-html-code (code contents info)
  "Transcode CODE from Org to HTML.
CONTENTS is nil.  INFO is a plist holding contextual
information."
  (format (or (cdr (assq 'code org-html-text-markup-alist)) "%s")
	  (org-html-encode-plain-text (org-element-property :value code))))

;;;; Drawer

(defun org-html-drawer (drawer contents info)
  "Transcode a DRAWER element from Org to HTML.
CONTENTS holds the contents of the block.  INFO is a plist
holding contextual information."
  (if (functionp org-html-format-drawer-function)
      (funcall org-html-format-drawer-function
	       (org-element-property :drawer-name drawer)
	       contents)
    ;; If there's no user defined function: simply
    ;; display contents of the drawer.
    contents))

;;;; Dynamic Block

(defun org-html-dynamic-block (dynamic-block contents info)
  "Transcode a DYNAMIC-BLOCK element from Org to HTML.
CONTENTS holds the contents of the block.  INFO is a plist
holding contextual information.  See `org-export-data'."
  contents)

;;;; Entity

(defun org-html-entity (entity contents info)
  "Transcode an ENTITY object from Org to HTML.
CONTENTS are the definition itself.  INFO is a plist holding
contextual information."
  (org-element-property :html entity))

;;;; Example Block

(defun org-html-example-block (example-block contents info)
  "Transcode a EXAMPLE-BLOCK element from Org to HTML.
CONTENTS is nil.  INFO is a plist holding contextual
information."
  (if (org-export-read-attribute :attr_html example-block :textarea)
      (org-html--textarea-block example-block)
    (format "<pre class=\"example\">\n%s</pre>"
	    (org-html-format-code example-block info))))

;;;; Export Snippet

(defun org-html-export-snippet (export-snippet contents info)
  "Transcode a EXPORT-SNIPPET object from Org to HTML.
CONTENTS is nil.  INFO is a plist holding contextual
information."
  (when (eq (org-export-snippet-backend export-snippet) 'html)
    (org-element-property :value export-snippet)))

;;;; Export Block

(defun org-html-export-block (export-block contents info)
  "Transcode a EXPORT-BLOCK element from Org to HTML.
CONTENTS is nil.  INFO is a plist holding contextual information."
  (when (string= (org-element-property :type export-block) "HTML")
    (org-remove-indentation (org-element-property :value export-block))))

;;;; Fixed Width

(defun org-html-fixed-width (fixed-width contents info)
  "Transcode a FIXED-WIDTH element from Org to HTML.
CONTENTS is nil.  INFO is a plist holding contextual information."
  (format "<pre class=\"example\">\n%s</pre>"
	  (org-html-do-format-code
	   (org-remove-indentation
	    (org-element-property :value fixed-width)))))

;;;; Footnote Reference

(defun org-html-footnote-reference (footnote-reference contents info)
  "Transcode a FOOTNOTE-REFERENCE element from Org to HTML.
CONTENTS is nil.  INFO is a plist holding contextual information."
  (concat
   ;; Insert separator between two footnotes in a row.
   (let ((prev (org-export-get-previous-element footnote-reference info)))
     (when (eq (org-element-type prev) 'footnote-reference)
       org-html-footnote-separator))
   (cond
    ((not (org-export-footnote-first-reference-p footnote-reference info))
     (org-html-format-footnote-reference
      (org-export-get-footnote-number footnote-reference info)
      "IGNORED" 100))
    ;; Inline definitions are secondary strings.
    ((eq (org-element-property :type footnote-reference) 'inline)
     (org-html-format-footnote-reference
      (org-export-get-footnote-number footnote-reference info)
      "IGNORED" 1))
    ;; Non-inline footnotes definitions are full Org data.
    (t (org-html-format-footnote-reference
	(org-export-get-footnote-number footnote-reference info)
	"IGNORED" 1)))))

;;;; Headline

(defun org-html-format-headline--wrap
  (headline info &optional format-function &rest extra-keys)
  "Transcode a HEADLINE element from Org to HTML.
CONTENTS holds the contents of the headline.  INFO is a plist
holding contextual information."
  (let* ((level (+ (org-export-get-relative-level headline info)
		   (1- org-html-toplevel-hlevel)))
	 (headline-number (org-export-get-headline-number headline info))
	 (section-number (and (not (org-export-low-level-p headline info))
			      (org-export-numbered-headline-p headline info)
			      (mapconcat 'number-to-string
					 headline-number ".")))
	 (todo (and (plist-get info :with-todo-keywords)
		    (let ((todo (org-element-property :todo-keyword headline)))
		      (and todo (org-export-data todo info)))))
	 (todo-type (and todo (org-element-property :todo-type headline)))
	 (priority (and (plist-get info :with-priority)
			(org-element-property :priority headline)))
	 (text (org-export-data (org-element-property :title headline) info))
	 (tags (and (plist-get info :with-tags)
		    (org-export-get-tags headline info)))
	 (headline-label (or (org-element-property :CUSTOM_ID headline)
			     (concat "sec-" (mapconcat 'number-to-string
						       headline-number "-"))))
	 (format-function
	  (cond ((functionp format-function) format-function)
		((not (eq org-html-format-headline-function 'ignore))
		 (lambda (todo todo-type priority text tags &rest ignore)
		   (funcall org-html-format-headline-function
			    todo todo-type priority text tags)))
		(t 'org-html-format-headline))))
    (apply format-function
	   todo todo-type  priority text tags
	   :headline-label headline-label :level level
	   :section-number section-number extra-keys)))

(defun org-html-headline (headline contents info)
  "Transcode a HEADLINE element from Org to HTML.
CONTENTS holds the contents of the headline.  INFO is a plist
holding contextual information."
  ;; Empty contents?
  (setq contents (or contents ""))
  (let* ((numberedp (org-export-numbered-headline-p headline info))
	 (level (org-export-get-relative-level headline info))
	 (text (org-export-data (org-element-property :title headline) info))
	 (todo (and (plist-get info :with-todo-keywords)
		    (let ((todo (org-element-property :todo-keyword headline)))
		      (and todo (org-export-data todo info)))))
	 (todo-type (and todo (org-element-property :todo-type headline)))
	 (tags (and (plist-get info :with-tags)
		    (org-export-get-tags headline info)))
	 (priority (and (plist-get info :with-priority)
			(org-element-property :priority headline)))
	 (section-number (and (org-export-numbered-headline-p headline info)
			      (mapconcat 'number-to-string
					 (org-export-get-headline-number
					  headline info) ".")))
	 ;; Create the headline text.
	 (full-text (org-html-format-headline--wrap headline info)))
    (cond
     ;; Case 1: This is a footnote section: ignore it.
     ((org-element-property :footnote-section-p headline) nil)
     ;; Case 2. This is a deep sub-tree: export it as a list item.
     ;;         Also export as items headlines for which no section
     ;;         format has been found.
     ((org-export-low-level-p headline info)
      ;; Build the real contents of the sub-tree.
      (let* ((type (if numberedp 'ordered 'unordered))
	     (itemized-body (org-html-format-list-item
			     contents type nil info nil full-text)))
	(concat
	 (and (org-export-first-sibling-p headline info)
	      (org-html-begin-plain-list type))
	 itemized-body
	 (and (org-export-last-sibling-p headline info)
	      (org-html-end-plain-list type)))))
     ;; Case 3. Standard headline.  Export it as a section.
     (t
      (let* ((section-number (mapconcat 'number-to-string
					(org-export-get-headline-number
					 headline info) "-"))
	     (ids (remove 'nil
			  (list (org-element-property :CUSTOM_ID headline)
				(concat "sec-" section-number)
				(org-element-property :ID headline))))
	     (preferred-id (car ids))
	     (extra-ids (cdr ids))
	     (extra-class (org-element-property :HTML_CONTAINER_CLASS headline))
	     (level1 (+ level (1- org-html-toplevel-hlevel)))
	     (first-content (car (org-element-contents headline))))
	(format "<%s id=\"%s\" class=\"%s\">%s%s</%s>\n"
		(org-html--container headline info)
		(format "outline-container-%s"
			(or (org-element-property :CUSTOM_ID headline)
			    (concat "sec-" section-number)))
		(concat (format "outline-%d" level1) (and extra-class " ")
			extra-class)
		(format "\n<h%d id=\"%s\">%s%s</h%d>\n"
			level1
			preferred-id
			(mapconcat
			 (lambda (x)
			   (let ((id (org-export-solidify-link-text
				      (if (org-uuidgen-p x) (concat "ID-" x)
					x))))
			     (org-html--anchor id)))
			 extra-ids "")
			full-text
			level1)
		;; When there is no section, pretend there is an empty
		;; one to get the correct <div class="outline- ...>
		;; which is needed by `org-info.js'.
		(if (not (eq (org-element-type first-content) 'section))
		    (concat (org-html-section first-content "" info)
			    contents)
		  contents)
		(org-html--container headline info)))))))

(defun org-html--container (headline info)
  (or (org-element-property :HTML_CONTAINER headline)
      (if (= 1 (org-export-get-relative-level headline info))
	  (plist-get info :html-container)
	"div")))

;;;; Horizontal Rule

(defun org-html-horizontal-rule (horizontal-rule contents info)
  "Transcode an HORIZONTAL-RULE  object from Org to HTML.
CONTENTS is nil.  INFO is a plist holding contextual information."
  (org-html-close-tag "hr" nil info))

;;;; Inline Src Block

(defun org-html-inline-src-block (inline-src-block contents info)
  "Transcode an INLINE-SRC-BLOCK element from Org to HTML.
CONTENTS holds the contents of the item.  INFO is a plist holding
contextual information."
  (let* ((org-lang (org-element-property :language inline-src-block))
	 (code (org-element-property :value inline-src-block)))
    (error "Cannot export inline src block")))

;;;; Inlinetask

(defun org-html-format-section (text class &optional id)
  "Format a section with TEXT into a HTML div with CLASS and ID."
  (let ((extra (concat (when id (format " id=\"%s\"" id)))))
    (concat (format "<div class=\"%s\"%s>\n" class extra) text "</div>\n")))

(defun org-html-inlinetask (inlinetask contents info)
  "Transcode an INLINETASK element from Org to HTML.
CONTENTS holds the contents of the block.  INFO is a plist
holding contextual information."
  (cond
   ;; If `org-html-format-inlinetask-function' is not 'ignore, call it
   ;; with appropriate arguments.
   ((not (eq org-html-format-inlinetask-function 'ignore))
    (let ((format-function
	   (function*
	    (lambda (todo todo-type priority text tags
		     &key contents &allow-other-keys)
	      (funcall org-html-format-inlinetask-function
		       todo todo-type priority text tags contents)))))
      (org-html-format-headline--wrap
       inlinetask info format-function :contents contents)))
   ;; Otherwise, use a default template.
   (t (format "<div class=\"inlinetask\">\n<b>%s</b>%s\n%s</div>"
	      (org-html-format-headline--wrap inlinetask info)
	      (org-html-close-tag "br" nil info)
	      contents))))

;;;; Italic

(defun org-html-italic (italic contents info)
  "Transcode ITALIC from Org to HTML.
CONTENTS is the text with italic markup.  INFO is a plist holding
contextual information."
  (format (or (cdr (assq 'italic org-html-text-markup-alist)) "%s") contents))

;;;; Item

(defun org-html-checkbox (checkbox info)
  "Format CHECKBOX into HTML.
INFO is a plist holding contextual information.  See
`org-html-checkbox-type' for customization options."
  (cdr (assq checkbox
	     (cdr (assq org-html-checkbox-type org-html-checkbox-types)))))

(defun org-html-format-list-item (contents type checkbox info
					     &optional term-counter-id
					     headline)
  "Format a list item into HTML."
  (let ((checkbox (concat (org-html-checkbox checkbox info)
			  (and checkbox " ")))
	(br (org-html-close-tag "br" nil info)))
    (concat
     (case type
       (ordered
	(let* ((counter term-counter-id)
	       (extra (if counter (format " value=\"%s\"" counter) "")))
	  (concat
	   (format "<li%s>" extra)
	   (when headline (concat headline br)))))
       (unordered
	(let* ((id term-counter-id)
	       (extra (if id (format " id=\"%s\"" id) "")))
	  (concat
	   (format "<li%s>" extra)
	   (when headline (concat headline br)))))
       (descriptive
	(let* ((term term-counter-id))
	  (setq term (or term "(no term)"))
	  ;; Check-boxes in descriptive lists are associated to tag.
	  (concat (format "<dt> %s </dt>"
			  (concat checkbox term))
		  "<dd>"))))
     (unless (eq type 'descriptive) checkbox)
     contents
     (case type
       (ordered "</li>")
       (unordered "</li>")
       (descriptive "</dd>")))))

(defun org-html-item (item contents info)
  "Transcode an ITEM element from Org to HTML.
CONTENTS holds the contents of the item.  INFO is a plist holding
contextual information."
  (let* ((plain-list (org-export-get-parent item))
	 (type (org-element-property :type plain-list))
	 (counter (org-element-property :counter item))
	 (checkbox (org-element-property :checkbox item))
	 (tag (let ((tag (org-element-property :tag item)))
		(and tag (org-export-data tag info)))))
    (org-html-format-list-item
     contents type checkbox info (or tag counter))))

;;;; Keyword

(defun org-html-keyword (keyword contents info)
  "Transcode a KEYWORD element from Org to HTML.
CONTENTS is nil.  INFO is a plist holding contextual information."
  (let ((key (org-element-property :key keyword))
	(value (org-element-property :value keyword)))
    (cond
     ((string= key "HTML") value)
     ((string= key "TOC")
      (let ((value (downcase value)))
	(cond
	 ((string-match "\\<headlines\\>" value)
	  (let ((depth (or (and (string-match "[0-9]+" value)
				(string-to-number (match-string 0 value)))
			   (plist-get info :with-toc))))
	    (org-html-toc depth info)))
	 ((string= "listings" value) (org-html-list-of-listings info))
	 ((string= "tables" value) (org-html-list-of-tables info))))))))

;;;; Latex Environment

(defun org-html-format-latex (latex-frag processing-type info)
  "Format a LaTeX fragment LATEX-FRAG into HTML.
PROCESSING-TYPE designates the tool used for conversion.  It is
a symbol among `mathjax', `dvipng', `imagemagick', `verbatim' nil
and t.  See `org-html-with-latex' for more information.  INFO is
a plist containing export properties."
  (let ((cache-relpath "") (cache-dir ""))
    (unless (eq processing-type 'mathjax)
      (let ((bfn (or (buffer-file-name)
		     (make-temp-name
		      (expand-file-name "latex" temporary-file-directory))))
	    (latex-header
	     (let ((header (plist-get info :latex-header)))
	       (and header
		    (concat (mapconcat
			     (lambda (line) (concat "#+LATEX_HEADER: " line))
			     (org-split-string header "\n")
			     "\n")
			    "\n")))))
	(setq cache-relpath
	      (concat "ltxpng/"
		      (file-name-sans-extension
		       (file-name-nondirectory bfn)))
	      cache-dir (file-name-directory bfn))
	;; Re-create LaTeX environment from original buffer in
	;; temporary buffer so that dvipng/imagemagick can properly
	;; turn the fragment into an image.
	(setq latex-frag (concat latex-header latex-frag))))
    (with-temp-buffer
      (insert latex-frag)
      (org-format-latex cache-relpath cache-dir nil "Creating LaTeX Image..."
			nil nil processing-type)
      (buffer-string))))

(defun org-html-latex-environment (latex-environment contents info)
  "Transcode a LATEX-ENVIRONMENT element from Org to HTML.
CONTENTS is nil.  INFO is a plist holding contextual information."
  (let ((processing-type (plist-get info :with-latex))
	(latex-frag (org-remove-indentation
		     (org-element-property :value latex-environment)))
	(attributes (org-export-read-attribute :attr_html latex-environment)))
    (case processing-type
      ((t mathjax)
       (org-html-format-latex latex-frag 'mathjax info))
      ((dvipng imagemagick)
       (let ((formula-link
	      (org-html-format-latex latex-frag processing-type info)))
	 (when (and formula-link (string-match "file:\\([^]]*\\)" formula-link))
	   ;; Do not provide a caption or a name to be consistent with
	   ;; `mathjax' handling.
	   (org-html--wrap-image
	    (org-html--format-image
	     (match-string 1 formula-link) attributes info) info))))
      (t latex-frag))))

;;;; Latex Fragment

(defun org-html-latex-fragment (latex-fragment contents info)
  "Transcode a LATEX-FRAGMENT object from Org to HTML.
CONTENTS is nil.  INFO is a plist holding contextual information."
  (let ((latex-frag (org-element-property :value latex-fragment))
	(processing-type (plist-get info :with-latex)))
    (case processing-type
      ((t mathjax)
       (org-html-format-latex latex-frag 'mathjax info))
      ((dvipng imagemagick)
       (let ((formula-link
	      (org-html-format-latex latex-frag processing-type info)))
	 (when (and formula-link (string-match "file:\\([^]]*\\)" formula-link))
	   (org-html--format-image (match-string 1 formula-link) nil info))))
      (t latex-frag))))

;;;; Line Break

(defun org-html-line-break (line-break contents info)
  "Transcode a LINE-BREAK object from Org to HTML.
CONTENTS is nil.  INFO is a plist holding contextual information."
  (concat (org-html-close-tag "br" nil info) "\n"))

;;;; Link

(defun org-html-inline-image-p (link info)
  "Non-nil when LINK is meant to appear as an image.
INFO is a plist used as a communication channel.  LINK is an
inline image when it has no description and targets an image
file (see `org-html-inline-image-rules' for more information), or
if its description is a single link targeting an image file."
  (if (not (org-element-contents link))
      (org-export-inline-image-p link org-html-inline-image-rules)
    (not
     (let ((link-count 0))
       (org-element-map (org-element-contents link)
	   (cons 'plain-text org-element-all-objects)
	 (lambda (obj)
	   (case (org-element-type obj)
	     (plain-text (org-string-nw-p obj))
	     (link (if (= link-count 1) t
		     (incf link-count)
		     (not (org-export-inline-image-p
			   obj org-html-inline-image-rules))))
	     (otherwise t)))
         info t)))))

(defvar org-html-standalone-image-predicate)
(defun org-html-standalone-image-p (element info)
  "Test if ELEMENT is a standalone image.

INFO is a plist holding contextual information.

Return non-nil, if ELEMENT is of type paragraph and its sole
content, save for white spaces, is a link that qualifies as an
inline image.

Return non-nil, if ELEMENT is of type link and its containing
paragraph has no other content save white spaces.

Return nil, otherwise.

Bind `org-html-standalone-image-predicate' to constrain paragraph
further.  For example, to check for only captioned standalone
images, set it to:

  \(lambda (paragraph) (org-element-property :caption paragraph))"
  (let ((paragraph (case (org-element-type element)
		     (paragraph element)
		     (link (org-export-get-parent element)))))
    (and (eq (org-element-type paragraph) 'paragraph)
	 (or (not (and (boundp 'org-html-standalone-image-predicate)
		       (functionp org-html-standalone-image-predicate)))
	     (funcall org-html-standalone-image-predicate paragraph))
	 (not (let ((link-count 0))
		(org-element-map (org-element-contents paragraph)
		    (cons 'plain-text org-element-all-objects)
		  (lambda (obj) (case (org-element-type obj)
			     (plain-text (org-string-nw-p obj))
			     (link
			      (or (> (incf link-count) 1)
				  (not (org-html-inline-image-p obj info))))
			     (otherwise t)))
		  info 'first-match 'link))))))

(defun org-html-link (link desc info)
  "Transcode a LINK object from Org to HTML.

DESC is the description part of the link, or the empty string.
INFO is a plist holding contextual information.  See
`org-export-data'."
  (let* ((home (when (plist-get info :html-link-home)
		 (org-trim (plist-get info :html-link-home))))
	 (use-abs-url (plist-get info :html-link-use-abs-url))
	 (link-org-files-as-html-maybe
	  (function
	   (lambda (raw-path info)
	     "Treat links to `file.org' as links to `file.html', if needed.
           See `org-html-link-org-files-as-html'."
	     (cond
	      ((and org-html-link-org-files-as-html
		    (string= ".org"
			     (downcase (file-name-extension raw-path "."))))
	       (concat (file-name-sans-extension raw-path) "."
		       (plist-get info :html-extension)))
	      (t raw-path)))))
	 (type (org-element-property :type link))
	 (raw-path (org-element-property :path link))
	 ;; Ensure DESC really exists, or set it to nil.
	 (desc (org-string-nw-p desc))
	 (path
	  (cond
	   ((member type '("http" "https" "ftp" "mailto"))
<<<<<<< HEAD
	    (org-link-escape-browser
	     (org-link-unescape (concat type ":" raw-path))))
=======
	    (org-link-escape
	     (org-link-unescape
	      (concat type "://" raw-path)) org-link-escape-chars-browser))
>>>>>>> fc1f7d75
	   ((string= type "file")
	    ;; Treat links to ".org" files as ".html", if needed.
	    (setq raw-path
		  (funcall link-org-files-as-html-maybe raw-path info))
	    ;; If file path is absolute, prepend it with protocol
	    ;; component - "file://".
	    (cond ((file-name-absolute-p raw-path)
		   (setq raw-path
			 (concat "file://" (expand-file-name
					    raw-path))))
		  ((and home use-abs-url)
		   (setq raw-path (concat (file-name-as-directory home) raw-path))))
	    ;; Add search option, if any.  A search option can be
	    ;; relative to a custom-id or a headline title.  Append
	    ;; a hash sign to any unresolved option, as it might point
	    ;; to a target.
	    (let ((option (org-element-property :search-option link)))
	      (cond ((not option) raw-path)
		    ((eq (aref option 0) ?#) (concat raw-path option))
		    (t
		     (let ((destination
			    (org-publish-resolve-external-fuzzy-link
			     (org-element-property :path link) option)))
		       (concat raw-path
			       (if (not destination) (concat "#" option)
				 (concat "#sec-"
					 (mapconcat #'number-to-string
						    destination "-")))))))))
	   (t raw-path)))
	 ;; Extract attributes from parent's paragraph.  HACK: Only do
	 ;; this for the first link in parent (inner image link for
	 ;; inline images).  This is needed as long as attributes
	 ;; cannot be set on a per link basis.
	 (attributes-plist
	  (let* ((parent (org-export-get-parent-element link))
		 (link (let ((container (org-export-get-parent link)))
			 (if (and (eq (org-element-type container) 'link)
				  (org-html-inline-image-p link info))
			     container
			   link))))
	    (and (eq (org-element-map parent 'link 'identity info t) link)
		 (org-export-read-attribute :attr_html parent))))
	 (attributes
	  (let ((attr (org-html--make-attribute-string attributes-plist)))
	    (if (org-string-nw-p attr) (concat " " attr) "")))
	 protocol)
    (cond
     ;; Image file.
     ((and org-html-inline-images
	   (org-export-inline-image-p link org-html-inline-image-rules))
      (org-html--format-image path attributes-plist info))
     ;; Radio target: Transcode target's contents and use them as
     ;; link's description.
     ((string= type "radio")
      (let ((destination (org-export-resolve-radio-link link info)))
	(when destination
	  (format "<a href=\"#%s\"%s>%s</a>"
		  (org-export-solidify-link-text
		   (org-element-property :value destination))
		  attributes desc))))
     ;; Links pointing to a headline: Find destination and build
     ;; appropriate referencing command.
     ((member type '("custom-id" "fuzzy" "id"))
      (let ((destination (if (string= type "fuzzy")
			     (org-export-resolve-fuzzy-link link info)
			   (org-export-resolve-id-link link info))))
	(case (org-element-type destination)
	  ;; ID link points to an external file.
	  (plain-text
	   (let ((fragment (concat "ID-" path))
		 ;; Treat links to ".org" files as ".html", if needed.
		 (path (funcall link-org-files-as-html-maybe
				destination info)))
	     (format "<a href=\"%s#%s\"%s>%s</a>"
		     path fragment attributes (or desc destination))))
	  ;; Fuzzy link points nowhere.
	  ((nil)
	   (format "<i>%s</i>"
		   (or desc
		       (org-export-data
			(org-element-property :raw-link link) info))))
	  ;; Link points to a headline.
	  (headline
	   (let ((href
		  ;; What href to use?
		  (cond
		   ;; Case 1: Headline is linked via it's CUSTOM_ID
		   ;; property.  Use CUSTOM_ID.
		   ((string= type "custom-id")
		    (org-element-property :CUSTOM_ID destination))
		   ;; Case 2: Headline is linked via it's ID property
		   ;; or through other means.  Use the default href.
		   ((member type '("id" "fuzzy"))
		    (format "sec-%s"
			    (mapconcat 'number-to-string
				       (org-export-get-headline-number
					destination info) "-")))
		   (t (error "Shouldn't reach here"))))
		 ;; What description to use?
		 (desc
		  ;; Case 1: Headline is numbered and LINK has no
		  ;; description.  Display section number.
		  (if (and (org-export-numbered-headline-p destination info)
			   (not desc))
		      (mapconcat 'number-to-string
				 (org-export-get-headline-number
				  destination info) ".")
		    ;; Case 2: Either the headline is un-numbered or
		    ;; LINK has a custom description.  Display LINK's
		    ;; description or headline's title.
		    (or desc (org-export-data (org-element-property
					       :title destination) info)))))
	     (format "<a href=\"#%s\"%s>%s</a>"
		     (org-export-solidify-link-text href) attributes desc)))
	  ;; Fuzzy link points to a target or an element.
	  (t
	   (let* ((path (org-export-solidify-link-text path))
		  (org-html-standalone-image-predicate 'org-html--has-caption-p)
		  (number (cond
			   (desc nil)
			   ((org-html-standalone-image-p destination info)
			    (org-export-get-ordinal
			     (org-element-map destination 'link
			       'identity info t)
			     info 'link 'org-html-standalone-image-p))
			   (t (org-export-get-ordinal
			       destination info nil 'org-html--has-caption-p))))
		  (desc (cond (desc)
			      ((not number) "No description for this link")
			      ((numberp number) (number-to-string number))
			      (t (mapconcat 'number-to-string number ".")))))
	     (format "<a href=\"#%s\"%s>%s</a>" path attributes desc))))))
     ;; Coderef: replace link with the reference name or the
     ;; equivalent line number.
     ((string= type "coderef")
      (let ((fragment (concat "coderef-" path)))
	(format "<a href=\"#%s\"%s%s>%s</a>"
		fragment
		(org-trim
		 (format (concat "class=\"coderef\""
				 " onmouseover=\"CodeHighlightOn(this, '%s');\""
				 " onmouseout=\"CodeHighlightOff(this, '%s');\"")
			 fragment fragment))
		attributes
		(format (org-export-get-coderef-format path desc)
			(org-export-resolve-coderef path info)))))
     ;; Link type is handled by a special function.
     ((functionp (setq protocol (nth 2 (assoc type org-link-protocols))))
      (funcall protocol (org-link-unescape path) desc 'html))
     ;; External link with a description part.
     ((and path desc) (format "<a href=\"%s\"%s>%s</a>" path attributes desc))
     ;; External link without a description part.
     (path (format "<a href=\"%s\"%s>%s</a>" path attributes path))
     ;; No path, only description.  Try to do something useful.
     (t (format "<i>%s</i>" desc)))))

;;;; Node Property

(defun org-html-node-property (node-property contents info)
  "Transcode a NODE-PROPERTY element from Org to HTML.
CONTENTS is nil.  INFO is a plist holding contextual
information."
  (format "%s:%s"
          (org-element-property :key node-property)
          (let ((value (org-element-property :value node-property)))
            (if value (concat " " value) ""))))

;;;; Paragraph

(defun org-html-paragraph (paragraph contents info)
  "Transcode a PARAGRAPH element from Org to HTML.
CONTENTS is the contents of the paragraph, as a string.  INFO is
the plist used as a communication channel."
  (let* ((parent (org-export-get-parent paragraph))
	 (parent-type (org-element-type parent))
	 (style '((footnote-definition " class=\"footpara\"")))
	 (extra (or (cadr (assoc parent-type style)) "")))
    (cond
     ((and (eq (org-element-type parent) 'item)
	   (= (org-element-property :begin paragraph)
	      (org-element-property :contents-begin parent)))
      ;; Leading paragraph in a list item have no tags.
      contents)
     ((org-html-standalone-image-p paragraph info)
      ;; Standalone image.
      (let ((caption
	     (let ((raw (org-export-data
			 (org-export-get-caption paragraph) info))
		   (org-html-standalone-image-predicate
		    'org-html--has-caption-p))
	       (if (not (org-string-nw-p raw)) raw
		 (concat
                  "<span class=\"figure-number\">"
		  (format (org-html--translate "Figure %d:" info)
			  (org-export-get-ordinal
			   (org-element-map paragraph 'link
			     'identity info t)
			   info nil 'org-html-standalone-image-p))
		  "</span> " raw))))
	    (label (org-element-property :name paragraph)))
	(org-html--wrap-image contents info caption label)))
     ;; Regular paragraph.
     (t (format "<p%s>\n%s</p>" extra contents)))))

;;;; Plain List

;; FIXME Maybe arg1 is not needed because <li value="20"> already sets
;; the correct value for the item counter
(defun org-html-begin-plain-list (type &optional arg1)
  "Insert the beginning of the HTML list depending on TYPE.
When ARG1 is a string, use it as the start parameter for ordered
lists."
  (case type
    (ordered
     (format "<ol class=\"org-ol\"%s>"
	     (if arg1 (format " start=\"%d\"" arg1) "")))
    (unordered "<ul class=\"org-ul\">")
    (descriptive "<dl class=\"org-dl\">")))

(defun org-html-end-plain-list (type)
  "Insert the end of the HTML list depending on TYPE."
  (case type
    (ordered "</ol>")
    (unordered "</ul>")
    (descriptive "</dl>")))

(defun org-html-plain-list (plain-list contents info)
  "Transcode a PLAIN-LIST element from Org to HTML.
CONTENTS is the contents of the list.  INFO is a plist holding
contextual information."
  (let* (arg1 ;; (assoc :counter (org-element-map plain-list 'item
	 (type (org-element-property :type plain-list)))
    (format "%s\n%s%s"
	    (org-html-begin-plain-list type)
	    contents (org-html-end-plain-list type))))

;;;; Plain Text

(defun org-html-convert-special-strings (string)
  "Convert special characters in STRING to HTML."
  (let ((all org-html-special-string-regexps)
	e a re rpl start)
    (while (setq a (pop all))
      (setq re (car a) rpl (cdr a) start 0)
      (while (string-match re string start)
	(setq string (replace-match rpl t nil string))))
    string))

(defun org-html-encode-plain-text (text)
  "Convert plain text characters from TEXT to HTML equivalent.
Possible conversions are set in `org-html-protect-char-alist'."
  (mapc
   (lambda (pair)
     (setq text (replace-regexp-in-string (car pair) (cdr pair) text t t)))
   org-html-protect-char-alist)
  text)

(defun org-html-plain-text (text info)
  "Transcode a TEXT string from Org to HTML.
TEXT is the string to transcode.  INFO is a plist holding
contextual information."
  (let ((output text))
    ;; Protect following characters: <, >, &.
    (setq output (org-html-encode-plain-text output))
    ;; Handle smart quotes.  Be sure to provide original string since
    ;; OUTPUT may have been modified.
    (when (plist-get info :with-smart-quotes)
      (setq output (org-export-activate-smart-quotes output :html info text)))
    ;; Handle special strings.
    (when (plist-get info :with-special-strings)
      (setq output (org-html-convert-special-strings output)))
    ;; Handle break preservation if required.
    (when (plist-get info :preserve-breaks)
      (setq output
	    (replace-regexp-in-string
	     "\\(\\\\\\\\\\)?[ \t]*\n"
	     (concat (org-html-close-tag "br" nil info) "\n") output)))
    ;; Return value.
    output))


;; Planning

(defun org-html-planning (planning contents info)
  "Transcode a PLANNING element from Org to HTML.
CONTENTS is nil.  INFO is a plist used as a communication
channel."
  (let ((span-fmt "<span class=\"timestamp-kwd\">%s</span> <span class=\"timestamp\">%s</span>"))
    (format
     "<p><span class=\"timestamp-wrapper\">%s</span></p>"
     (mapconcat
      'identity
      (delq nil
	    (list
	     (let ((closed (org-element-property :closed planning)))
	       (when closed
		 (format span-fmt org-closed-string
			 (org-translate-time
			  (org-element-property :raw-value closed)))))
	     (let ((deadline (org-element-property :deadline planning)))
	       (when deadline
		 (format span-fmt org-deadline-string
			 (org-translate-time
			  (org-element-property :raw-value deadline)))))
	     (let ((scheduled (org-element-property :scheduled planning)))
	       (when scheduled
		 (format span-fmt org-scheduled-string
			 (org-translate-time
			  (org-element-property :raw-value scheduled)))))))
      " "))))

;;;; Property Drawer

(defun org-html-property-drawer (property-drawer contents info)
  "Transcode a PROPERTY-DRAWER element from Org to HTML.
CONTENTS holds the contents of the drawer.  INFO is a plist
holding contextual information."
  (and (org-string-nw-p contents)
       (format "<pre class=\"example\">\n%s</pre>" contents)))

;;;; Quote Block

(defun org-html-quote-block (quote-block contents info)
  "Transcode a QUOTE-BLOCK element from Org to HTML.
CONTENTS holds the contents of the block.  INFO is a plist
holding contextual information."
  (format "<blockquote>\n%s</blockquote>" contents))

;;;; Section

(defun org-html-section (section contents info)
  "Transcode a SECTION element from Org to HTML.
CONTENTS holds the contents of the section.  INFO is a plist
holding contextual information."
  (let ((parent (org-export-get-parent-headline section)))
    ;; Before first headline: no container, just return CONTENTS.
    (if (not parent) contents
      ;; Get div's class and id references.
      (let* ((class-num (+ (org-export-get-relative-level parent info)
			   (1- org-html-toplevel-hlevel)))
	     (section-number
	      (mapconcat
	       'number-to-string
	       (org-export-get-headline-number parent info) "-")))
        ;; Build return value.
	(format "<div class=\"outline-text-%d\" id=\"text-%s\">\n%s</div>"
		class-num
		(or (org-element-property :CUSTOM_ID parent) section-number)
		contents)))))

;;;; Radio Target

(defun org-html-radio-target (radio-target text info)
  "Transcode a RADIO-TARGET object from Org to HTML.
TEXT is the text of the target.  INFO is a plist holding
contextual information."
  (let ((id (org-export-solidify-link-text
	     (org-element-property :value radio-target))))
    (org-html--anchor id text)))

;;;; Special Block

(defun org-html-special-block (special-block contents info)
  "Transcode a SPECIAL-BLOCK element from Org to HTML.
CONTENTS holds the contents of the block.  INFO is a plist
holding contextual information."
  (let* ((block-type (downcase
		      (org-element-property :type special-block)))
	 (contents (or contents ""))
	 (html5-fancy (and (org-html-html5-p info)
			   (plist-get info :html-html5-fancy)
			   (member block-type org-html-html5-elements)))
	 (attributes (org-export-read-attribute :attr_html special-block)))
    (unless html5-fancy
      (let ((class (plist-get attributes :class)))
	(setq attributes (plist-put attributes :class
				    (if class (concat class " " block-type)
				      block-type)))))
    (setq attributes (org-html--make-attribute-string attributes))
    (when (not (equal attributes ""))
      (setq attributes (concat " " attributes)))
    (if html5-fancy
	(format "<%s%s>\n%s</%s>" block-type attributes
		contents block-type)
      (format "<div%s>\n%s\n</div>" attributes contents))))

;;;; Src Block

(defun org-html-src-block (src-block contents info)
  "Transcode a SRC-BLOCK element from Org to HTML.
CONTENTS holds the contents of the item.  INFO is a plist holding
contextual information."
  (if (org-export-read-attribute :attr_html src-block :textarea)
      (org-html--textarea-block src-block)
    (let ((lang (org-element-property :language src-block))
	  (caption (org-export-get-caption src-block))
	  (code (org-html-format-code src-block info))
	  (label (let ((lbl (org-element-property :name src-block)))
		   (if (not lbl) ""
		     (format " id=\"%s\""
			     (org-export-solidify-link-text lbl))))))
      (if (not lang) (format "<pre class=\"example\"%s>\n%s</pre>" label code)
	(format
	 "<div class=\"org-src-container\">\n%s%s\n</div>"
	 (if (not caption) ""
	   (format "<label class=\"org-src-name\">%s</label>"
		   (org-export-data caption info)))
	 (format "\n<pre class=\"src src-%s\"%s>%s</pre>" lang label code))))))

;;;; Statistics Cookie

(defun org-html-statistics-cookie (statistics-cookie contents info)
  "Transcode a STATISTICS-COOKIE object from Org to HTML.
CONTENTS is nil.  INFO is a plist holding contextual information."
  (let ((cookie-value (org-element-property :value statistics-cookie)))
    (format "<code>%s</code>" cookie-value)))

;;;; Strike-Through

(defun org-html-strike-through (strike-through contents info)
  "Transcode STRIKE-THROUGH from Org to HTML.
CONTENTS is the text with strike-through markup.  INFO is a plist
holding contextual information."
  (format (or (cdr (assq 'strike-through org-html-text-markup-alist)) "%s")
	  contents))

;;;; Subscript

(defun org-html-subscript (subscript contents info)
  "Transcode a SUBSCRIPT object from Org to HTML.
CONTENTS is the contents of the object.  INFO is a plist holding
contextual information."
  (format "<sub>%s</sub>" contents))

;;;; Superscript

(defun org-html-superscript (superscript contents info)
  "Transcode a SUPERSCRIPT object from Org to HTML.
CONTENTS is the contents of the object.  INFO is a plist holding
contextual information."
  (format "<sup>%s</sup>" contents))

;;;; Table Cell

(defun org-html-table-cell (table-cell contents info)
  "Transcode a TABLE-CELL element from Org to HTML.
CONTENTS is nil.  INFO is a plist used as a communication
channel."
  (let* ((table-row (org-export-get-parent table-cell))
	 (table (org-export-get-parent-table table-cell))
	 (cell-attrs
	  (if (not org-html-table-align-individual-fields) ""
	    (format (if (and (boundp 'org-html-format-table-no-css)
			     org-html-format-table-no-css)
			" align=\"%s\"" " class=\"%s\"")
		    (org-export-table-cell-alignment table-cell info)))))
    (when (or (not contents) (string= "" (org-trim contents)))
      (setq contents "&#xa0;"))
    (cond
     ((and (org-export-table-has-header-p table info)
	   (= 1 (org-export-table-row-group table-row info)))
      (concat "\n" (format (car org-html-table-header-tags) "col" cell-attrs)
	      contents (cdr org-html-table-header-tags)))
     ((and org-html-table-use-header-tags-for-first-column
	   (zerop (cdr (org-export-table-cell-address table-cell info))))
      (concat "\n" (format (car org-html-table-header-tags) "row" cell-attrs)
	      contents (cdr org-html-table-header-tags)))
     (t (concat "\n" (format (car org-html-table-data-tags) cell-attrs)
		contents (cdr org-html-table-data-tags))))))

;;;; Table Row

(defun org-html-table-row (table-row contents info)
  "Transcode a TABLE-ROW element from Org to HTML.
CONTENTS is the contents of the row.  INFO is a plist used as a
communication channel."
  ;; Rules are ignored since table separators are deduced from
  ;; borders of the current row.
  (when (eq (org-element-property :type table-row) 'standard)
    (let* ((rowgroup-number (org-export-table-row-group table-row info))
	   (row-number (org-export-table-row-number table-row info))
	   (start-rowgroup-p
	    (org-export-table-row-starts-rowgroup-p table-row info))
	   (end-rowgroup-p
	    (org-export-table-row-ends-rowgroup-p table-row info))
	   ;; `top-row-p' and `end-rowgroup-p' are not used directly
	   ;; but should be set so that `org-html-table-row-tags' can
	   ;; use them (see the docstring of this variable.)
	   (top-row-p (and (equal start-rowgroup-p '(top))
			   (equal end-rowgroup-p '(below top))))
	   (bottom-row-p (and (equal start-rowgroup-p '(above))
			      (equal end-rowgroup-p '(bottom above))))
	   (rowgroup-tags
	    (cond
	     ;; Case 1: Row belongs to second or subsequent rowgroups.
	     ((not (= 1 rowgroup-number))
	      '("<tbody>" . "\n</tbody>"))
	     ;; Case 2: Row is from first rowgroup.  Table has >=1 rowgroups.
	     ((org-export-table-has-header-p
	       (org-export-get-parent-table table-row) info)
	      '("<thead>" . "\n</thead>"))
	     ;; Case 2: Row is from first and only row group.
	     (t '("<tbody>" . "\n</tbody>")))))
      (concat
       ;; Begin a rowgroup?
       (when start-rowgroup-p (car rowgroup-tags))
       ;; Actual table row
       (concat "\n" (eval (car org-html-table-row-tags))
	       contents
	       "\n"
	       (eval (cdr org-html-table-row-tags)))
       ;; End a rowgroup?
       (when end-rowgroup-p (cdr rowgroup-tags))))))

;;;; Table

(defun org-html-table-first-row-data-cells (table info)
  "Transcode the first row of TABLE.
INFO is a plist used as a communication channel."
  (let ((table-row
	 (org-element-map table 'table-row
	   (lambda (row)
	     (unless (eq (org-element-property :type row) 'rule) row))
	   info 'first-match))
	(special-column-p (org-export-table-has-special-column-p table)))
    (if (not special-column-p) (org-element-contents table-row)
      (cdr (org-element-contents table-row)))))

(defun org-html-table--table.el-table (table info)
  "Format table.el tables into HTML.
INFO is a plist used as a communication channel."
  (when (eq (org-element-property :type table) 'table.el)
    (require 'table)
    (let ((outbuf (with-current-buffer
		      (get-buffer-create "*org-export-table*")
		    (erase-buffer) (current-buffer))))
      (with-temp-buffer
	(insert (org-element-property :value table))
	(goto-char 1)
	(re-search-forward "^[ \t]*|[^|]" nil t)
	(table-generate-source 'html outbuf))
      (with-current-buffer outbuf
	(prog1 (org-trim (buffer-string))
	  (kill-buffer) )))))

(defun org-html-table (table contents info)
  "Transcode a TABLE element from Org to HTML.
CONTENTS is the contents of the table.  INFO is a plist holding
contextual information."
  (case (org-element-property :type table)
    ;; Case 1: table.el table.  Convert it using appropriate tools.
    (table.el (org-html-table--table.el-table table info))
    ;; Case 2: Standard table.
    (t
     (let* ((label (org-element-property :name table))
	    (caption (org-export-get-caption table))
	    (number (org-export-get-ordinal
		     table info nil 'org-html--has-caption-p))
	    (attributes
	     (org-html--make-attribute-string
	      (org-combine-plists
	       (and label (list :id (org-export-solidify-link-text label)))
	       (and (not (org-html-html5-p info))
		    (plist-get info :html-table-attributes))
	       (org-export-read-attribute :attr_html table))))
	    (alignspec
	     (if (and (boundp 'org-html-format-table-no-css)
		      org-html-format-table-no-css)
		 "align=\"%s\"" "class=\"%s\""))
	    (table-column-specs
	     (function
	      (lambda (table info)
		(mapconcat
		 (lambda (table-cell)
		   (let ((alignment (org-export-table-cell-alignment
				     table-cell info)))
		     (concat
		      ;; Begin a colgroup?
		      (when (org-export-table-cell-starts-colgroup-p
			     table-cell info)
			"\n<colgroup>")
		      ;; Add a column.  Also specify it's alignment.
		      (format "\n%s"
			      (org-html-close-tag
			       "col" (concat " " (format alignspec alignment)) info))
		      ;; End a colgroup?
		      (when (org-export-table-cell-ends-colgroup-p
			     table-cell info)
			"\n</colgroup>"))))
		 (org-html-table-first-row-data-cells table info) "\n")))))
       (format "<table%s>\n%s\n%s\n%s</table>"
	       (if (equal attributes "") "" (concat " " attributes))
	       (if (not caption) ""
		 (format (if org-html-table-caption-above
			     "<caption class=\"t-above\">%s</caption>"
			   "<caption class=\"t-bottom\">%s</caption>")
			 (concat
			  "<span class=\"table-number\">"
                          (format (org-html--translate "Table %d:" info) number)
			  "</span> " (org-export-data caption info))))
	       (funcall table-column-specs table info)
	       contents)))))

;;;; Target

(defun org-html-target (target contents info)
  "Transcode a TARGET object from Org to HTML.
CONTENTS is nil.  INFO is a plist holding contextual
information."
  (let ((id (org-export-solidify-link-text
	     (org-element-property :value target))))
    (org-html--anchor id)))

;;;; Timestamp

(defun org-html-timestamp (timestamp contents info)
  "Transcode a TIMESTAMP object from Org to HTML.
CONTENTS is nil.  INFO is a plist holding contextual
information."
  (let ((value (org-html-plain-text
		(org-timestamp-translate timestamp) info)))
    (format "<span class=\"timestamp-wrapper\"><span class=\"timestamp\">%s</span></span>"
	    (replace-regexp-in-string "--" "&#x2013;" value))))

;;;; Underline

(defun org-html-underline (underline contents info)
  "Transcode UNDERLINE from Org to HTML.
CONTENTS is the text with underline markup.  INFO is a plist
holding contextual information."
  (format (or (cdr (assq 'underline org-html-text-markup-alist)) "%s")
	  contents))

;;;; Verbatim

(defun org-html-verbatim (verbatim contents info)
  "Transcode VERBATIM from Org to HTML.
CONTENTS is nil.  INFO is a plist holding contextual
information."
  (format (or (cdr (assq 'verbatim org-html-text-markup-alist)) "%s")
	  (org-html-encode-plain-text (org-element-property :value verbatim))))

;;;; Verse Block

(defun org-html-verse-block (verse-block contents info)
  "Transcode a VERSE-BLOCK element from Org to HTML.
CONTENTS is verse block contents.  INFO is a plist holding
contextual information."
  ;; Replace each newline character with line break.  Also replace
  ;; each blank line with a line break.
  (setq contents (replace-regexp-in-string
		  "^ *\\\\\\\\$" (format "%s\n" (org-html-close-tag "br" nil info))
		  (replace-regexp-in-string
		   "\\(\\\\\\\\\\)?[ \t]*\n"
		   (format "%s\n" (org-html-close-tag "br" nil info)) contents)))
  ;; Replace each white space at beginning of a line with a
  ;; non-breaking space.
  (while (string-match "^[ \t]+" contents)
    (let* ((num-ws (length (match-string 0 contents)))
	   (ws (let (out) (dotimes (i num-ws out)
			    (setq out (concat out "&#xa0;"))))))
      (setq contents (replace-match ws nil t contents))))
  (format "<p class=\"verse\">\n%s</p>" contents))


;;; Filter Functions

(defun org-html-final-function (contents backend info)
  "Filter to indent the HTML and convert HTML entities."
  (with-temp-buffer
    (insert contents)
    (set-auto-mode t)
    (if org-html-indent
	(indent-region (point-min) (point-max)))
    (when org-html-use-unicode-chars
      (require 'mm-url)
      (mm-url-decode-entities))
    (buffer-substring-no-properties (point-min) (point-max))))


;;; End-user functions

;;;###autoload
(defun org-html-export-as-html
  (&optional async subtreep visible-only body-only ext-plist)
  "Export current buffer to an HTML buffer.

If narrowing is active in the current buffer, only export its
narrowed part.

If a region is active, export that region.

A non-nil optional argument ASYNC means the process should happen
asynchronously.  The resulting buffer should be accessible
through the `org-export-stack' interface.

When optional argument SUBTREEP is non-nil, export the sub-tree
at point, extracting information from the headline properties
first.

When optional argument VISIBLE-ONLY is non-nil, don't export
contents of hidden elements.

When optional argument BODY-ONLY is non-nil, only write code
between \"<body>\" and \"</body>\" tags.

EXT-PLIST, when provided, is a property list with external
parameters overriding Org default settings, but still inferior to
file-local settings.

Export is done in a buffer named \"*Org HTML Export*\", which
will be displayed when `org-export-show-temporary-export-buffer'
is non-nil."
  (interactive)
  (org-export-to-buffer 'html "*Org HTML Export*"
    async subtreep visible-only body-only ext-plist
    (lambda () (set-auto-mode t))))

;;;###autoload
(defun org-html-convert-region-to-html ()
  "Assume the current region has org-mode syntax, and convert it to HTML.
This can be used in any buffer.  For example, you can write an
itemized list in org-mode syntax in an HTML buffer and use this
command to convert it."
  (interactive)
  (org-export-replace-region-by 'html))

;;;###autoload
(defun org-html-export-to-html
  (&optional async subtreep visible-only body-only ext-plist)
  "Export current buffer to a HTML file.

If narrowing is active in the current buffer, only export its
narrowed part.

If a region is active, export that region.

A non-nil optional argument ASYNC means the process should happen
asynchronously.  The resulting file should be accessible through
the `org-export-stack' interface.

When optional argument SUBTREEP is non-nil, export the sub-tree
at point, extracting information from the headline properties
first.

When optional argument VISIBLE-ONLY is non-nil, don't export
contents of hidden elements.

When optional argument BODY-ONLY is non-nil, only write code
between \"<body>\" and \"</body>\" tags.

EXT-PLIST, when provided, is a property list with external
parameters overriding Org default settings, but still inferior to
file-local settings.

Return output file's name."
  (interactive)
  (let* ((extension (concat "." org-html-extension))
	 (file (org-export-output-file-name extension subtreep))
	 (org-export-coding-system org-html-coding-system))
    (org-export-to-file 'html file
      async subtreep visible-only body-only ext-plist)))

;;;###autoload
(defun org-html-publish-to-html (plist filename pub-dir)
  "Publish an org file to HTML.

FILENAME is the filename of the Org file to be published.  PLIST
is the property list for the given project.  PUB-DIR is the
publishing directory.

Return output file name."
  (org-publish-org-to 'html filename
		      (concat "." (or (plist-get plist :html-extension)
				      org-html-extension "html"))
		      plist pub-dir))


(provide 'ox-html)

;; Local variables:
;; generated-autoload-file: "org-loaddefs.el"
;; End:

;;; ox-html.el ends here<|MERGE_RESOLUTION|>--- conflicted
+++ resolved
@@ -2728,14 +2728,8 @@
 	 (path
 	  (cond
 	   ((member type '("http" "https" "ftp" "mailto"))
-<<<<<<< HEAD
 	    (org-link-escape-browser
-	     (org-link-unescape (concat type ":" raw-path))))
-=======
-	    (org-link-escape
-	     (org-link-unescape
-	      (concat type "://" raw-path)) org-link-escape-chars-browser))
->>>>>>> fc1f7d75
+	     (org-link-unescape (concat type "://" raw-path))))
 	   ((string= type "file")
 	    ;; Treat links to ".org" files as ".html", if needed.
 	    (setq raw-path
