<<<<<<< HEAD
;;; ox-koma-letter.el --- KOMA Scrlttr2 Back-End for Org Export Engine -*- lexical-binding: t; -*-
=======
;;; ox-koma-letter.el --- KOMA Scrlttr2 Back-End for Org Export Engine  -*- lexical-binding: t; -*-
>>>>>>> 7de3d3cb

;; Copyright (C) 2007-2021  Free Software Foundation, Inc.

;; Author: Nicolas Goaziou <n.goaziou AT gmail DOT com>
;;         Alan Schmitt <alan.schmitt AT polytechnique DOT org>
;;         Viktor Rosenfeld <listuser36 AT gmail DOT com>
;;         Rasmus Pank Roulund <emacs AT pank DOT eu>
;; Maintainer: Marco Wahl <marcowahlsoft@gmail.com>
;; Keywords: org, wp, tex

;; This file is part of GNU Emacs.

;; This program is free software: you can redistribute it and/or modify
;; it under the terms of the GNU General Public License as published by
;; the Free Software Foundation, either version 3 of the License, or
;; (at your option) any later version.

;; This program is distributed in the hope that it will be useful,
;; but WITHOUT ANY WARRANTY; without even the implied warranty of
;; MERCHANTABILITY or FITNESS FOR A PARTICULAR PURPOSE.  See the
;; GNU General Public License for more details.

;; You should have received a copy of the GNU General Public License
;; along with GNU Emacs.  If not, see <https://www.gnu.org/licenses/>.

;;; Commentary:
;;
;; This library implements a KOMA Scrlttr2 back-end, derived from the
;; LaTeX one.
;;
;; Depending on the desired output format, three commands are provided
;; for export: `org-koma-letter-export-as-latex' (temporary buffer),
;; `org-koma-letter-export-to-latex' ("tex" file) and
;; `org-koma-letter-export-to-pdf' ("pdf" file).
;;
;; On top of buffer keywords supported by `latex' back-end (see
;; `org-latex-options-alist'), this back-end introduces the following
;; keywords:
;;   - CLOSING: see `org-koma-letter-closing',
;;   - FROM_ADDRESS: see `org-koma-letter-from-address',
;;   - LCO: see `org-koma-letter-class-option-file',
;;   - OPENING: see `org-koma-letter-opening',
;;   - PHONE_NUMBER: see `org-koma-letter-phone-number',
;;   - URL: see `org-koma-letter-url',
;;   - FROM_LOGO: see `org-koma-letter-from-logo',
;;   - SIGNATURE: see `org-koma-letter-signature',
;;   - PLACE: see `org-koma-letter-place',
;;   - LOCATION: see `org-koma-letter-location',
;;   - TO_ADDRESS:  If unspecified this is set to "\mbox{}".
;;
;; TO_ADDRESS, FROM_ADDRESS, LOCATION, CLOSING, and SIGNATURE can also
;; be specified using "special headings" with the special tags
;; specified in `org-koma-letter-special-tags-in-letter'.  LaTeX line
;; breaks are not necessary for TO_ADDRESS, FROM_ADDRESS and LOCATION.
;; If both a headline and a keyword specify a to or from address the
;; value is determined in accordance with
;; `org-koma-letter-prefer-special-headings'.
;;
;; A number of OPTIONS settings can be set to change which contents is
;; exported.
;;   - backaddress (see `org-koma-letter-use-backaddress')
;;   - foldmarks (see `org-koma-letter-use-foldmarks')
;;   - phone (see `org-koma-letter-use-phone')
;;   - url (see `org-koma-letter-use-url')
;;   - from-logo (see `org-koma-letter-use-from-logo')
;;   - email (see `org-koma-letter-use-email')
;;   - place (see `org-koma-letter-use-place')
;;   - location (see `org-koma-letter-use-location')
;;   - subject, a list of format options
;;     (see `org-koma-letter-subject-format')
;;   - after-closing-order, a list of the ordering of headings with
;;     special tags after closing (see
;;     `org-koma-letter-special-tags-after-closing')
;;   - after-letter-order, as above, but after the end of the letter
;;     (see `org-koma-letter-special-tags-after-letter').
;;
;; The following variables works differently from the main LaTeX class
;;   - AUTHOR: Default to user-full-name but may be disabled.
;;     (See also `org-koma-letter-author'.)
;;   - EMAIL: Same as AUTHOR.  (See also `org-koma-letter-email'.)
;;
;; FROM_LOGO uses LaTeX markup.  FROM_LOGO provides the
;; "includegraphics" command to tell LaTeX where to find the logo.
;; This command needs to know the logo's directory and file name.  The
;; directory can either be relative or absolute, just as you would
;; expect.  LaTeX can use three file types for the logo: PDF, JPEG, or
;; PNG.  The logo can either include or exclude its extension, which
;; might surprise you.  When you exclude its extension, LaTeX will
;; search the directory for the "best" quality graphics format.  For
;; example if it finds both logo.pdf and logo.png then it will
;; identify the PDF as "better", and include "logo.pdf".  This can be
;; useful, for example, when you are mocking up a logo in the PNG
;; raster format and then switch over to the higher quality PDF vector
;; format.  When you include the file extension then LaTeX will
;; include it without searching for higher quality file types.
;; Whatever file type you choose, it will probably require a few
;; design iterations to get the best looking logo size for your
;; letter.  Finally, the directory and file name are specified
;; *without* quotes.  Here are some examples with commentary, in the
;; location of your letter, with a logo named "logo", to get you
;; started:
;;
;;   Logo in the same directory: \includegraphics{logo}
;;       or a sub-directory:     \includegraphics{logos/production/logo}
;;
;;   Logos specified using absolute paths on Linux or Windows:
;;
;;       \includegraphics{~/correspondence/logo}
;;       \includegraphics{~/correspondence/logos/production/logo}
;;       \includegraphics{c:/you/correspondence/logo}
;;       \includegraphics{c:/you/correspondence/logos/production/logo}
;;
;;   Logos in the same directory where the "better" quality PDF will
;;   be chosen over the JPG:
;;
;;       \includegraphics{logo.pdf}
;;       \includegraphics{logo.png}
;;
;; Headlines are in general ignored.  However, headlines with special
;; tags can be used for specified contents like postscript (ps),
;; carbon copy (cc), enclosures (encl) and code to be inserted after
;; \end{letter} (after_letter).  Specials tags are defined in
;; `org-koma-letter-special-tags-after-closing' and
;; `org-koma-letter-special-tags-after-letter'.  Currently members of
;; `org-koma-letter-special-tags-after-closing' used as macros and the
;; content of the headline is the argument.
;;
;; Headlines with to and from may also be used rather than the keyword
;; approach described above.  If both a keyword and a headline with
;; information is present precedence is determined by
;; `org-koma-letter-prefer-special-headings'.
;;
;; You need an appropriate association in `org-latex-classes' in order
;; to use the KOMA Scrlttr2 class.  By default, a sparse scrlttr2
;; class is provided: "default-koma-letter".  You can also add you own
;; letter class.  For instance:
;;
;;   (add-to-list 'org-latex-classes
;;                '("my-letter"
;;                  "\\documentclass\[%
;;   DIV=14,
;;   fontsize=12pt,
;;   parskip=half,
;;   subject=titled,
;;   backaddress=false,
;;   fromalign=left,
;;   fromemail=true,
;;   fromphone=true\]\{scrlttr2\}
;;   \[DEFAULT-PACKAGES]
;;   \[PACKAGES]
;;   \[EXTRA]"))
;;
;; Then, in your Org document, be sure to require the proper class
;; with:
;;
;;    #+LATEX_CLASS: my-letter
;;
;; Or by setting `org-koma-letter-default-class'.
;;
;; You may have to load (LaTeX) Babel as well, e.g., by adding
;; it to `org-latex-packages-alist',
;;
;;    (add-to-list 'org-latex-packages-alist '("AUTO" "babel" nil))

;;; Code:

(require 'cl-lib)
(require 'ox-latex)

;; Install a default letter class.
(unless (assoc "default-koma-letter" org-latex-classes)
  (add-to-list 'org-latex-classes
               '("default-koma-letter" "\\documentclass[11pt]{scrlttr2}")))


;;; User-Configurable Variables

(defgroup org-export-koma-letter nil
  "Options for exporting to KOMA scrlttr2 class in LaTeX export."
  :tag "Org Koma-Letter"
  :group 'org-export)

(defcustom org-koma-letter-class-option-file "NF"
  "Letter Class Option File.
This option can also be set with the LCO keyword."
  :type 'string)

(defcustom org-koma-letter-author 'user-full-name
  "Sender's name.

This variable defaults to calling the function `user-full-name'
which just returns the current function `user-full-name'.
Alternatively a string, nil or a function may be given.
Functions must return a string.

This option can also be set with the AUTHOR keyword."
  :type '(radio (function-item user-full-name)
                (string)
                (function)
                (const :tag "Do not export author" nil)))

(defcustom org-koma-letter-email 'org-koma-letter-email
  "Sender's email address.

This variable defaults to the value `org-koma-letter-email' which
returns `user-mail-address'.  Alternatively a string, nil or
a function may be given.  Functions must return a string.

This option can also be set with the EMAIL keyword."
  :type '(radio (function-item org-koma-letter-email)
                (string)
                (function)
                (const :tag "Do not export email" nil)))

(defcustom org-koma-letter-from-address ""
  "Sender's address, as a string.
This option can also be set with one or more FROM_ADDRESS
keywords."
  :type 'string)

(defcustom org-koma-letter-phone-number ""
  "Sender's phone number, as a string.
This option can also be set with the PHONE_NUMBER keyword."
  :type 'string)

(defcustom org-koma-letter-url ""
  "Sender's URL, e. g., the URL of her homepage.
This option can also be set with the URL keyword."
  :type 'string
  :safe #'stringp)

(defcustom org-koma-letter-from-logo ""
  "Commands for inserting the sender's logo, e. g., \\includegraphics{logo}.
This option can also be set with the FROM_LOGO keyword."
  :type 'string
  :safe #'stringp)

(defcustom org-koma-letter-place ""
  "Place from which the letter is sent, as a string.
This option can also be set with the PLACE keyword."
  :type 'string)

(defcustom org-koma-letter-location ""
  "Sender's extension field, as a string.

This option can also be set with the LOCATION keyword.
Moreover, when:
  (1) Either `org-koma-letter-prefer-special-headings' is non-nil
      or there is no LOCATION keyword or the LOCATION keyword is
      empty;
  (2) the letter contains a headline with the special
      tag \"location\";
then the location will be set as the content of the location
special heading.

The location field is typically printed right of the address
field (See Figure 4.9. in the English manual of 2015-10-03)."
  :type 'string)

(defcustom org-koma-letter-opening ""
  "Letter's opening, as a string.

This option can also be set with the OPENING keyword.  Moreover,
when:
  (1) Either `org-koma-letter-prefer-special-headings' is non-nil
      or the CLOSING keyword is empty
  (2) `org-koma-letter-headline-is-opening-maybe' is non-nil;
  (3) the letter contains a headline without a special
      tag (e.g. \"to\" or \"ps\");
then the opening will be implicitly set as the untagged headline title."
  :type 'string)

(defcustom org-koma-letter-closing ""
  "Letter's closing, as a string.
This option can also be set with the CLOSING keyword.  Moreover,
when:
  (1) Either `org-koma-letter-prefer-special-headings' is non-nil
      or the CLOSING keyword is empty;
  (2) `org-koma-letter-headline-is-opening-maybe' is non-nil;
  (3) the letter contains a headline with the special
      tag \"closing\";
then the opening will be set as the title of the closing special
heading title."
  :type 'string)

(defcustom org-koma-letter-signature ""
  "Signature, as a string.
This option can also be set with the SIGNATURE keyword.
Moreover, when:
  (1) Either `org-koma-letter-prefer-special-headings' is non-nil
      or there is no CLOSING keyword or the CLOSING keyword is empty;
  (2) `org-koma-letter-headline-is-opening-maybe' is non-nil;
  (3) the letter contains a headline with the special
      tag \"closing\";
then the signature will be  set as the content of the
closing special heading.

Note if the content is empty the signature will not be set."
  :type 'string)

(defcustom org-koma-letter-prefer-special-headings nil
  "Non-nil means prefer headlines over keywords for TO and FROM.
This option can also be set with the OPTIONS keyword, e.g.:
\"special-headings:t\"."
  :type 'boolean)

(defcustom org-koma-letter-subject-format t
  "Non-nil means include the subject.

Support formatting options.

When t, insert a subject using default options.  When nil, do not
insert a subject at all.  It can also be a list of symbols among
the following ones:

 `afteropening'  Subject after opening
 `beforeopening' Subject before opening
 `centered'      Subject centered
 `left'          Subject left-justified
 `right'         Subject right-justified
 `titled'        Add title/description to subject
 `underlined'    Set subject underlined
 `untitled'      Do not add title/description to subject

Please refer to the KOMA-script manual (Table 4.16. in the
English manual of 2012-07-22).

This option can also be set with the OPTIONS keyword, e.g.:
\"subject:(underlined centered)\"."
  :type
  '(choice
    (const :tag "No export" nil)
    (const :tag "Default options" t)
    (set :tag "Configure options"
         (const :tag "Subject after opening" afteropening)
         (const :tag "Subject before opening" beforeopening)
         (const :tag "Subject centered" centered)
         (const :tag "Subject left-justified" left)
         (const :tag "Subject right-justified" right)
         (const :tag "Add title or description to subject" underlined)
         (const :tag "Set subject underlined" titled)
         (const :tag "Do not add title or description to subject" untitled))))

(defcustom org-koma-letter-use-backaddress nil
  "Non-nil prints return address in line above to address.
This option can also be set with the OPTIONS keyword, e.g.:
\"backaddress:t\"."
  :type 'boolean)

(defcustom org-koma-letter-use-foldmarks t
  "Configure appearance of folding marks.

When t, activate default folding marks.  When nil, do not insert
folding marks at all.  It can also be a list of symbols among the
following ones:

  `B'  Activate upper horizontal mark on left paper edge
  `b'  Deactivate upper horizontal mark on left paper edge

  `H'  Activate all horizontal marks on left paper edge
  `h'  Deactivate all horizontal marks on left paper edge

  `L'  Activate left vertical mark on upper paper edge
  `l'  Deactivate left vertical mark on upper paper edge

  `M'  Activate middle horizontal mark on left paper edge
  `m'  Deactivate middle horizontal mark on left paper edge

  `P'  Activate punch or center mark on left paper edge
  `p'  Deactivate punch or center mark on left paper edge

  `T'  Activate lower horizontal mark on left paper edge
  `t'  Deactivate lower horizontal mark on left paper edge

  `V'  Activate all vertical marks on upper paper edge
  `v'  Deactivate all vertical marks on upper paper edge

This option can also be set with the OPTIONS keyword, e.g.:
\"foldmarks:(b l m t)\"."
  :type '(choice
          (const :tag "Activate default folding marks" t)
          (const :tag "Deactivate folding marks" nil)
          (set
           :tag "Configure folding marks"
           (const :tag "Activate upper horizontal mark on left paper edge" B)
           (const :tag "Deactivate upper horizontal mark on left paper edge" b)
           (const :tag "Activate all horizontal marks on left paper edge" H)
           (const :tag "Deactivate all horizontal marks on left paper edge" h)
           (const :tag "Activate left vertical mark on upper paper edge" L)
           (const :tag "Deactivate left vertical mark on upper paper edge" l)
           (const :tag "Activate middle horizontal mark on left paper edge" M)
           (const :tag "Deactivate middle horizontal mark on left paper edge" m)
           (const :tag "Activate punch or center mark on left paper edge" P)
           (const :tag "Deactivate punch or center mark on left paper edge" p)
           (const :tag "Activate lower horizontal mark on left paper edge" T)
           (const :tag "Deactivate lower horizontal mark on left paper edge" t)
           (const :tag "Activate all vertical marks on upper paper edge" V)
           (const :tag "Deactivate all vertical marks on upper paper edge" v))))

(defcustom org-koma-letter-use-phone nil
  "Non-nil prints sender's phone number.
This option can also be set with the OPTIONS keyword, e.g.:
\"phone:t\"."
  :type 'boolean)

(defcustom org-koma-letter-use-url nil
  "Non-nil prints sender's URL.
This option can also be set with the OPTIONS keyword, e.g.:
\"url:t\"."
  :type 'boolean
  :safe #'booleanp)

(defcustom org-koma-letter-use-from-logo nil
  "Non-nil prints sender's FROM_LOGO.
This option can also be set with the OPTIONS keyword, e.g.:
\"from-logo:t\"."
  :type 'boolean
  :safe #'booleanp)

(defcustom org-koma-letter-use-email nil
  "Non-nil prints sender's email address.
This option can also be set with the OPTIONS keyword, e.g.:
\"email:t\"."
  :type 'boolean)

(defcustom org-koma-letter-use-place t
  "Non-nil prints the letter's place next to the date.
This option can also be set with the OPTIONS keyword, e.g.:
\"place:nil\"."
  :type 'boolean)

(defcustom org-koma-letter-default-class "default-koma-letter"
  "Default class for `org-koma-letter'.
The value must be a member of `org-latex-classes'."
  :type 'string)

(defcustom org-koma-letter-headline-is-opening-maybe t
  "Non-nil means a headline may be used as an opening and closing.
See also `org-koma-letter-opening' and
`org-koma-letter-closing'."
  :type 'boolean)

(defcustom org-koma-letter-prefer-subject nil
  "Non-nil means title should be interpreted as subject if subject is missing.
This option can also be set with the OPTIONS keyword,
e.g. \"title-subject:t\"."
  :type 'boolean)

(defconst org-koma-letter-special-tags-in-letter '(to from closing location)
  "Header tags related to the letter itself.")

(defconst org-koma-letter-special-tags-after-closing '(after_closing ps encl cc)
  "Header tags to be inserted in the letter after closing.")

(defconst org-koma-letter-special-tags-as-macro '(ps encl cc)
  "Header tags to be inserted as macros.")

(defconst org-koma-letter-special-tags-after-letter '(after_letter)
  "Header tags to be inserted after the letter.")

(defvar org-koma-letter-special-contents nil
  "Holds special content temporarily.")


;;; Define Back-End

(org-export-define-derived-backend 'koma-letter 'latex
  :options-alist
  '((:latex-class "LATEX_CLASS" nil org-koma-letter-default-class t)
    (:lco "LCO" nil org-koma-letter-class-option-file)
    (:author "AUTHOR" nil (org-koma-letter--get-value org-koma-letter-author) parse)
    (:author-changed-in-buffer-p "AUTHOR" nil nil t)
    (:from-address "FROM_ADDRESS" nil org-koma-letter-from-address newline)
    (:phone-number "PHONE_NUMBER" nil org-koma-letter-phone-number)
    (:url "URL" nil org-koma-letter-url)
    (:from-logo "FROM_LOGO" nil org-koma-letter-from-logo)
    (:email "EMAIL" nil (org-koma-letter--get-value org-koma-letter-email) t)
    (:to-address "TO_ADDRESS" nil nil newline)
    (:place "PLACE" nil org-koma-letter-place)
    (:location "LOCATION" nil org-koma-letter-location)
    (:subject "SUBJECT" nil nil parse)
    (:opening "OPENING" nil org-koma-letter-opening parse)
    (:closing "CLOSING" nil org-koma-letter-closing parse)
    (:signature "SIGNATURE" nil org-koma-letter-signature newline)
    (:special-headings nil "special-headings" org-koma-letter-prefer-special-headings)
    (:special-tags-as-macro nil nil org-koma-letter-special-tags-as-macro)
    (:special-tags-in-letter nil nil org-koma-letter-special-tags-in-letter)
    (:special-tags-after-closing nil "after-closing-order"
                                 org-koma-letter-special-tags-after-closing)
    (:special-tags-after-letter nil "after-letter-order"
                                org-koma-letter-special-tags-after-letter)
    (:with-backaddress nil "backaddress" org-koma-letter-use-backaddress)
    (:with-email nil "email" org-koma-letter-use-email)
    (:with-foldmarks nil "foldmarks" org-koma-letter-use-foldmarks)
    (:with-phone nil "phone" org-koma-letter-use-phone)
    (:with-url nil "url" org-koma-letter-use-url)
    (:with-from-logo nil "from-logo" org-koma-letter-use-from-logo)
    (:with-place nil "place" org-koma-letter-use-place)
    (:with-subject nil "subject" org-koma-letter-subject-format)
    (:with-title-as-subject nil "title-subject" org-koma-letter-prefer-subject)
    (:with-headline-opening nil nil org-koma-letter-headline-is-opening-maybe)
    ;; Special properties non-nil when a setting happened in buffer.
    ;; They are used to prioritize in-buffer settings over "lco"
    ;; files.  See `org-koma-letter-template'.
    (:inbuffer-author "AUTHOR" nil 'koma-letter:empty)
    (:inbuffer-from "FROM" nil 'koma-letter:empty)
    (:inbuffer-email "EMAIL" nil 'koma-letter:empty)
    (:inbuffer-phone-number "PHONE_NUMBER" nil 'koma-letter:empty)
    (:inbuffer-url "URL" nil 'koma-letter:empty)
    (:inbuffer-from-logo "FROM_LOGO" nil 'koma-letter:empty)
    (:inbuffer-place "PLACE" nil 'koma-letter:empty)
    (:inbuffer-location "LOCATION" nil 'koma-letter:empty)
    (:inbuffer-signature "SIGNATURE" nil 'koma-letter:empty)
    (:inbuffer-with-backaddress nil "backaddress" 'koma-letter:empty)
    (:inbuffer-with-email nil "email" 'koma-letter:empty)
    (:inbuffer-with-foldmarks nil "foldmarks" 'koma-letter:empty)
    (:inbuffer-with-phone nil "phone" 'koma-letter:empty)
    (:inbuffer-with-url nil "url" 'koma-letter:empty)
    (:inbuffer-with-from-logo nil "from-logo" 'koma-letter:empty)
    (:inbuffer-with-place nil "place" 'koma-letter:empty))
  :translate-alist '((export-block . org-koma-letter-export-block)
                     (export-snippet . org-koma-letter-export-snippet)
                     (headline . org-koma-letter-headline)
                     (keyword . org-koma-letter-keyword)
                     (template . org-koma-letter-template))
  :menu-entry
  '(?k "Export with KOMA Scrlttr2"
       ((?L "As LaTeX buffer" org-koma-letter-export-as-latex)
        (?l "As LaTeX file" org-koma-letter-export-to-latex)
        (?p "As PDF file" org-koma-letter-export-to-pdf)
        (?o "As PDF file and open"
            (lambda (a s v b)
              (if a (org-koma-letter-export-to-pdf t s v b)
                (org-open-file (org-koma-letter-export-to-pdf nil s v b))))))))



;;; Helper functions

(defun org-koma-letter-email ()
  "Return the current `user-mail-address'."
  user-mail-address)

;; The following is taken from/inspired by ox-grof.el
;; Thanks, Luis!

(defun org-koma-letter--get-tagged-contents (key)
  "Get contents from a headline tagged with KEY.
The contents is stored in `org-koma-letter-special-contents'."
  (let ((value (cdr (assoc-string (org-koma-letter--get-value key)
                                  org-koma-letter-special-contents))))
    (when value (org-string-nw-p (org-trim value)))))

(defun org-koma-letter--get-value (value)
  "Turn value into a string whenever possible.
Determines if VALUE is nil, a string, a function or a symbol and
return a string or nil."
  (when value
    (cond ((stringp value) value)
          ((functionp value) (funcall value))
          ((symbolp value) (symbol-name value))
          (t value))))

(defun org-koma-letter--special-contents-inline (keywords info)
  "Process KEYWORDS members of `org-koma-letter-special-contents'.

KEYWORDS is a list of symbols.  Return them as a string to be
formatted.

The function is used for inserting content of special headings
such as the one tagged with PS."
  (mapconcat
   (lambda (keyword)
     (let* ((name (org-koma-letter--get-value keyword))
            (value (org-koma-letter--get-tagged-contents name))
            (macrop (memq keyword (plist-get info :special-tags-as-macro))))
       (cond ((not value) nil)
             (macrop (format "\\%s{%s}\n" name value))
             (t value))))
   keywords
   "\n"))


(defun org-koma-letter--add-latex-newlines (string)
  "Replace regular newlines with LaTeX newlines (i.e. `\\\\')."
  (let ((str (org-trim string)))
    (when (org-string-nw-p str)
      (replace-regexp-in-string "\n" "\\\\\\\\\n" str))))



;;; Transcode Functions

;;;; Export Block

(defun org-koma-letter-export-block (export-block _contents _info)
  "Transcode an EXPORT-BLOCK element into KOMA Scrlttr2 code.
CONTENTS is nil.  INFO is a plist used as a communication
channel."
  (when (member (org-element-property :type export-block)
		'("KOMA-LETTER" "LATEX"))
    (org-remove-indentation (org-element-property :value export-block))))

;;;; Export Snippet

(defun org-koma-letter-export-snippet (export-snippet _contents _info)
  "Transcode an EXPORT-SNIPPET object into KOMA Scrlttr2 code.
CONTENTS is nil.  INFO is a plist used as a communication
channel."
  (when (memq (org-export-snippet-backend export-snippet) '(latex koma-letter))
    (org-element-property :value export-snippet)))

;;;; Keyword

(defun org-koma-letter-keyword (keyword contents info)
  "Transcode a KEYWORD element into KOMA Scrlttr2 code.
CONTENTS is nil.  INFO is a plist used as a communication
channel."
  (let ((key (org-element-property :key keyword))
        (value (org-element-property :value keyword)))
    ;; Handle specifically KOMA-LETTER keywords.  Otherwise, fallback
    ;; to `latex' back-end.
    (if (equal key "KOMA-LETTER") value
      (org-export-with-backend 'latex keyword contents info))))

;; Headline

(defun org-koma-letter-headline (headline contents info)
  "Transcode a HEADLINE element from Org to LaTeX.
CONTENTS holds the contents of the headline.  INFO is a plist
holding contextual information.

Note that if a headline is tagged with a tag from
`org-koma-letter-special-tags' it will not be exported, but
stored in `org-koma-letter-special-contents' and included at the
appropriate place."
  (let ((special-tag (org-koma-letter--special-tag headline info)))
    (if (not special-tag)
        contents
      (push (cons special-tag contents) org-koma-letter-special-contents)
      "")))

(defun org-koma-letter--special-tag (headline info)
  "Non-nil if HEADLINE is a special headline.
INFO is a plist holding contextual information.  Return first
special tag headline."
  (let ((special-tags (append
                       (plist-get info :special-tags-in-letter)
                       (plist-get info :special-tags-after-closing)
                       (plist-get info :special-tags-after-letter))))
    (cl-some (lambda (tag) (and (assoc-string tag special-tags) tag))
	     (org-export-get-tags headline info))))

(defun org-koma-letter--keyword-or-headline (plist-key pred info)
  "Return the correct version of opening or closing.
PLIST-KEY should be a key in info, typically :opening
or :closing.  PRED is a predicate run on headline to determine
which title to use which takes two arguments, a headline element
and an info plist.  INFO is a plist holding contextual
information.  Return the preferred candidate for the exported of
PLIST-KEY."
  (let* ((keyword-candidate (plist-get info plist-key))
         (headline-candidate (when (and (plist-get info :with-headline-opening)
                                        (or (plist-get info :special-headings)
                                            (not keyword-candidate)))
                               (org-element-map (plist-get info :parse-tree)
                                   'headline
                                 (lambda (h)
                                   (and (funcall pred h info)
					(org-element-property :title h)))
                                 info t))))
    (org-export-data (or headline-candidate keyword-candidate "") info)))

;;;; Template

(defun org-koma-letter-template (contents info)
  "Return complete document string after KOMA Scrlttr2 conversion.
CONTENTS is the transcoded contents string.  INFO is a plist
holding export options."
  (concat
   ;; Time-stamp.
   (and (plist-get info :time-stamp-file)
        (format-time-string "%% Created %Y-%m-%d %a %H:%M\n"))
   ;; LaTeX compiler
   (org-latex--insert-compiler info)
   ;; Document class and packages.
   (org-latex-make-preamble info)
   ;; Settings.  They can come from three locations, in increasing
   ;; order of precedence: global variables, LCO files and in-buffer
   ;; settings.  Thus, we first insert settings coming from global
   ;; variables, then we insert LCO files, and, eventually, we insert
   ;; settings coming from buffer keywords.
   (org-koma-letter--build-settings 'global info)
   (mapconcat (lambda (file) (format "\\LoadLetterOption{%s}\n" file))
              (split-string (or (plist-get info :lco) ""))
              "")
   (org-koma-letter--build-settings 'buffer info)
   ;; Date.
   (format "\\date{%s}\n" (org-export-data (org-export-get-date info) info))
   ;; Hyperref, document start, and subject and title.
   (let* ((with-subject (plist-get info :with-subject))
          (with-title (plist-get info :with-title))
          (title-as-subject (and with-subject
                                 (plist-get info :with-title-as-subject)))
          (subject* (org-string-nw-p
                     (org-export-data (plist-get info :subject) info)))
          (title* (and with-title
                       (org-string-nw-p
                        (org-export-data (plist-get info :title) info))))
          (subject (cond ((not with-subject) nil)
                         (title-as-subject (or subject* title*))
                         (t subject*)))
          (title (cond ((not with-title) nil)
                       (title-as-subject (and subject* title*))
                       (t title*)))
          (hyperref-template (plist-get info :latex-hyperref-template))
          (spec (append (list (cons ?t (or title subject "")))
                        (org-latex--format-spec info))))
     (concat
      (when (and with-subject (not (eq with-subject t)))
        (format "\\KOMAoption{subject}{%s}\n"
                (if (symbolp with-subject) with-subject
                  (mapconcat #'symbol-name with-subject ","))))
      ;; Hyperref.
      (and (stringp hyperref-template)
	   (format-spec hyperref-template spec))
      ;; Document start.
      "\\begin{document}\n\n"
      ;; Subject and title.
      (when subject (format "\\setkomavar{subject}{%s}\n" subject))
      (when title (format "\\setkomavar{title}{%s}\n" title))
      (when (or (org-string-nw-p title) (org-string-nw-p subject)) "\n")))
   ;; Letter start.
   (let ((keyword-val (plist-get info :to-address))
         (heading-val (org-koma-letter--get-tagged-contents 'to)))
     (format "\\begin{letter}{%%\n%s}\n\n"
             (org-koma-letter--add-latex-newlines
              (or (if (plist-get info :special-headings)
                      (or heading-val keyword-val)
                    (or keyword-val heading-val))
                  "\\mbox{}"))))
   ;; Opening.
   (format "\\opening{%s}\n\n"
           (org-koma-letter--keyword-or-headline
            :opening
	    (lambda (h i)
	      (not (org-koma-letter--special-tag h i)))
            info))
   ;; Letter body.
   contents
   ;; Closing.
   (format "\\closing{%s}\n"
	   (org-koma-letter--keyword-or-headline
	    :closing
	    (lambda (h i)
	      (let ((special-tag (org-koma-letter--special-tag h i)))
		(and special-tag
		     (string= "closing" special-tag))))
	    info))
   (org-koma-letter--special-contents-inline
    (plist-get info :special-tags-after-closing) info)
   ;; Letter end.
   "\n\\end{letter}\n"
   (org-koma-letter--special-contents-inline
    (plist-get info :special-tags-after-letter) info)
   ;; Document end.
   "\n\\end{document}"))

(defun org-koma-letter--build-settings (scope info)
  "Build settings string according to type.
SCOPE is either `global' or `buffer'.  INFO is a plist used as
a communication channel."
  (let* ((check-scope
          ;; Non-nil value when SETTING was defined in SCOPE.
          (lambda (setting)
            (let ((property (intern (format ":inbuffer-%s" setting))))
              (if (eq scope 'global)
                  (eq (plist-get info property) 'koma-letter:empty)
                (not (eq (plist-get info property) 'koma-letter:empty))))))
         (heading-or-key-value
          (lambda (heading key &optional scoped)
            (let* ((heading-val
                    (org-koma-letter--get-tagged-contents heading))
                   (key-val (org-string-nw-p (plist-get info key)))
                   (scopedp (funcall check-scope (or scoped heading))))
              (and (or (and key-val scopedp) heading-val)
                   (not (and (eq scope 'global) heading-val))
                   (if scopedp key-val heading-val))))))
    (concat
     ;; Name.
     (let ((author (plist-get info :author)))
       (and author
            (funcall check-scope 'author)
            (format "\\setkomavar{fromname}{%s}\n"
                    (org-export-data author info))))
     ;; From.
     (let ((from (funcall heading-or-key-value 'from :from-address)))
       (and from
            (format "\\setkomavar{fromaddress}{%s}\n"
                    (org-koma-letter--add-latex-newlines from))))
     ;; Email.
     (let ((email (plist-get info :email)))
       (and email
            (funcall check-scope 'email)
            (format "\\setkomavar{fromemail}{%s}\n" email)))
     (and (funcall check-scope 'with-email)
          (format "\\KOMAoption{fromemail}{%s}\n"
                  (if (plist-get info :with-email) "true" "false")))
     ;; Phone number.
     (let ((phone-number (plist-get info :phone-number)))
       (and (org-string-nw-p phone-number)
            (funcall check-scope 'phone-number)
            (format "\\setkomavar{fromphone}{%s}\n" phone-number)))
     (and (funcall check-scope 'with-phone)
          (format "\\KOMAoption{fromphone}{%s}\n"
                  (if (plist-get info :with-phone) "true" "false")))
     ;; URL
     (let ((url (plist-get info :url)))
       (and (org-string-nw-p url)
            (funcall check-scope 'url)
            (format "\\setkomavar{fromurl}{%s}\n" url)))
     (and (funcall check-scope 'with-url)
          (format "\\KOMAoption{fromurl}{%s}\n"
                  (if (plist-get info :with-url) "true" "false")))
     ;; From Logo
     (let ((from-logo (plist-get info :from-logo)))
       (and (org-string-nw-p from-logo)
            (funcall check-scope 'from-logo)
            (format "\\setkomavar{fromlogo}{%s}\n" from-logo)))
     (and (funcall check-scope 'with-from-logo)
          (format "\\KOMAoption{fromlogo}{%s}\n"
                  (if (plist-get info :with-from-logo) "true" "false")))
     ;; Signature.
     (let* ((heading-val
             (and (plist-get info :with-headline-opening)
                  (pcase (org-koma-letter--get-tagged-contents 'closing)
                    ((and (pred org-string-nw-p) closing) (org-trim closing))
                    (_ nil))))
            (signature (org-string-nw-p (plist-get info :signature)))
            (signature-scope (funcall check-scope 'signature)))
       (and (or (and signature signature-scope)
                heading-val)
            (not (and (eq scope 'global) heading-val))
            (format "\\setkomavar{signature}{%s}\n"
                    (if signature-scope signature heading-val))))
     ;; Back address.
     (and (funcall check-scope 'with-backaddress)
          (format "\\KOMAoption{backaddress}{%s}\n"
                  (if (plist-get info :with-backaddress) "true" "false")))
     ;; Place.
     (let ((with-place-set (funcall check-scope 'with-place))
           (place-set (funcall check-scope 'place)))
       (and (or (and with-place-set place-set)
                (and (eq scope 'buffer) (or with-place-set place-set)))
            (format "\\setkomavar{place}{%s}\n"
                    (if (plist-get info :with-place) (plist-get info :place)
                      ""))))
     ;; Location.
     (let ((location (funcall heading-or-key-value 'location :location)))
       (and location
            (format "\\setkomavar{location}{%s}\n" location)))
     ;; Folding marks.
     (and (funcall check-scope 'with-foldmarks)
          (let ((foldmarks (plist-get info :with-foldmarks)))
            (cond ((consp foldmarks)
                   (format "\\KOMAoptions{foldmarks=true,foldmarks=%s}\n"
                           (mapconcat #'symbol-name foldmarks "")))
                  (foldmarks "\\KOMAoptions{foldmarks=true}\n")
                  (t "\\KOMAoptions{foldmarks=false}\n")))))))



;;; Commands

;;;###autoload
(defun org-koma-letter-export-as-latex
    (&optional async subtreep visible-only body-only ext-plist)
  "Export current buffer as a KOMA Scrlttr2 letter.

If narrowing is active in the current buffer, only export its
narrowed part.

If a region is active, export that region.

A non-nil optional argument ASYNC means the process should happen
asynchronously.  The resulting buffer should be accessible
through the `org-export-stack' interface.

When optional argument SUBTREEP is non-nil, export the sub-tree
at point, extracting information from the headline properties
first.

When optional argument VISIBLE-ONLY is non-nil, don't export
contents of hidden elements.

When optional argument BODY-ONLY is non-nil, only write code
between \"\\begin{letter}\" and \"\\end{letter}\".

EXT-PLIST, when provided, is a property list with external
parameters overriding Org default settings, but still inferior to
file-local settings.

Export is done in a buffer named \"*Org KOMA-LETTER Export*\".  It
will be displayed if `org-export-show-temporary-export-buffer' is
non-nil."
  (interactive)
  (let (org-koma-letter-special-contents)
    (org-export-to-buffer 'koma-letter "*Org KOMA-LETTER Export*"
      async subtreep visible-only body-only ext-plist
      (lambda () (LaTeX-mode)))))

;;;###autoload
(defun org-koma-letter-export-to-latex
    (&optional async subtreep visible-only body-only ext-plist)
  "Export current buffer as a KOMA Scrlttr2 letter (tex).

If narrowing is active in the current buffer, only export its
narrowed part.

If a region is active, export that region.

A non-nil optional argument ASYNC means the process should happen
asynchronously.  The resulting file should be accessible through
the `org-export-stack' interface.

When optional argument SUBTREEP is non-nil, export the sub-tree
at point, extracting information from the headline properties
first.

When optional argument VISIBLE-ONLY is non-nil, don't export
contents of hidden elements.

When optional argument BODY-ONLY is non-nil, only write code
between \"\\begin{letter}\" and \"\\end{letter}\".

EXT-PLIST, when provided, is a property list with external
parameters overriding Org default settings, but still inferior to
file-local settings.

When optional argument PUB-DIR is set, use it as the publishing
directory.

Return output file's name."
  (interactive)
  (let ((outfile (org-export-output-file-name ".tex" subtreep))
        (org-koma-letter-special-contents))
    (org-export-to-file 'koma-letter outfile
      async subtreep visible-only body-only ext-plist)))

;;;###autoload
(defun org-koma-letter-export-to-pdf
    (&optional async subtreep visible-only body-only ext-plist)
  "Export current buffer as a KOMA Scrlttr2 letter (pdf).

If narrowing is active in the current buffer, only export its
narrowed part.

If a region is active, export that region.

A non-nil optional argument ASYNC means the process should happen
asynchronously.  The resulting file should be accessible through
the `org-export-stack' interface.

When optional argument SUBTREEP is non-nil, export the sub-tree
at point, extracting information from the headline properties
first.

When optional argument VISIBLE-ONLY is non-nil, don't export
contents of hidden elements.

When optional argument BODY-ONLY is non-nil, only write code
between \"\\begin{letter}\" and \"\\end{letter}\".

EXT-PLIST, when provided, is a property list with external
parameters overriding Org default settings, but still inferior to
file-local settings.

Return PDF file's name."
  (interactive)
  (let ((file (org-export-output-file-name ".tex" subtreep))
        (org-koma-letter-special-contents))
    (org-export-to-file 'koma-letter file
      async subtreep visible-only body-only ext-plist
      (lambda (file) (org-latex-compile file)))))


(provide 'ox-koma-letter)
;;; ox-koma-letter.el ends here<|MERGE_RESOLUTION|>--- conflicted
+++ resolved
@@ -1,8 +1,4 @@
-<<<<<<< HEAD
-;;; ox-koma-letter.el --- KOMA Scrlttr2 Back-End for Org Export Engine -*- lexical-binding: t; -*-
-=======
 ;;; ox-koma-letter.el --- KOMA Scrlttr2 Back-End for Org Export Engine  -*- lexical-binding: t; -*-
->>>>>>> 7de3d3cb
 
 ;; Copyright (C) 2007-2021  Free Software Foundation, Inc.
 
