--- conflicted
+++ resolved
@@ -21,14 +21,11 @@
 ;; You should have received a copy of the GNU General Public License
 ;; along with GNU Emacs; see the file COPYING.  If not, write to
 ;; the Free Software Foundation, 675 Mass Ave, Cambridge, MA 02139, USA.
-<<<<<<< HEAD
-=======
 ;;
 ;; In short: you may use this code any way you like, as long as you
 ;; don't charge more than a distribution fee for it, do distribute the
 ;; source with any binaries, remove this notice, or hold anyone liable
 ;; for its results.
->>>>>>> 6352290f
 
 ;;; Commentary:
 
