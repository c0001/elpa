--- conflicted
+++ resolved
@@ -467,15 +467,9 @@
 	(unless (or (org-kill-is-subtree-p
 		     (buffer-substring region-start region-end))
 		    (prog1 org-refile-active-region-within-subtree
-<<<<<<< HEAD
-		      (let ((s (line-end-position)))
-			(org-toggle-heading)
-			(setq region-end (+ (- (line-end-position) s) region-end)))))
-=======
                       (let ((s (line-end-position)))
 			(org-toggle-heading)
                         (setq region-end (+ (- (line-end-position) s) region-end)))))
->>>>>>> 9b62bcc9
 	  (user-error "The region is not a (sequence of) subtree(s)")))
       (if (equal arg '(16))
 	  (org-refile-goto-last-stored)
