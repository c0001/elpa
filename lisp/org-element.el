;;; org-element.el --- Parser And Applications for Org syntax

;; Copyright (C) 2012-2014 Free Software Foundation, Inc.

;; Author: Nicolas Goaziou <n.goaziou at gmail dot com>
;; Keywords: outlines, hypermedia, calendar, wp

;; This file is part of GNU Emacs.

;; GNU Emacs is free software: you can redistribute it and/or modify
;; it under the terms of the GNU General Public License as published by
;; the Free Software Foundation, either version 3 of the License, or
;; (at your option) any later version.

;; GNU Emacs is distributed in the hope that it will be useful,
;; but WITHOUT ANY WARRANTY; without even the implied warranty of
;; MERCHANTABILITY or FITNESS FOR A PARTICULAR PURPOSE.  See the
;; GNU General Public License for more details.

;; You should have received a copy of the GNU General Public License
;; along with GNU Emacs.  If not, see <http://www.gnu.org/licenses/>.

;;; Commentary:
;;
;; Org syntax can be divided into three categories: "Greater
;; elements", "Elements" and "Objects".
;;
;; Elements are related to the structure of the document.  Indeed, all
;; elements are a cover for the document: each position within belongs
;; to at least one element.
;;
;; An element always starts and ends at the beginning of a line.  With
;; a few exceptions (`clock', `headline', `inlinetask', `item',
;; `planning', `node-property', `section' and `table-row' types), it
;; can also accept a fixed set of keywords as attributes.  Those are
;; called "affiliated keywords" to distinguish them from other
;; keywords, which are full-fledged elements.  Almost all affiliated
;; keywords are referenced in `org-element-affiliated-keywords'; the
;; others are export attributes and start with "ATTR_" prefix.
;;
;; Element containing other elements (and only elements) are called
;; greater elements.  Concerned types are: `center-block', `drawer',
;; `dynamic-block', `footnote-definition', `headline', `inlinetask',
;; `item', `plain-list', `property-drawer', `quote-block', `section'
;; and `special-block'.
;;
;; Other element types are: `babel-call', `clock', `comment',
;; `comment-block', `diary-sexp', `example-block', `export-block',
;; `fixed-width', `horizontal-rule', `keyword', `latex-environment',
;; `node-property', `paragraph', `planning', `src-block', `table',
;; `table-row' and `verse-block'.  Among them, `paragraph' and
;; `verse-block' types can contain Org objects and plain text.
;;
;; Objects are related to document's contents.  Some of them are
;; recursive.  Associated types are of the following: `bold', `code',
;; `entity', `export-snippet', `footnote-reference',
;; `inline-babel-call', `inline-src-block', `italic',
;; `latex-fragment', `line-break', `link', `macro', `radio-target',
;; `statistics-cookie', `strike-through', `subscript', `superscript',
;; `table-cell', `target', `timestamp', `underline' and `verbatim'.
;;
;; Some elements also have special properties whose value can hold
;; objects themselves (e.g. an item tag or a headline name).  Such
;; values are called "secondary strings".  Any object belongs to
;; either an element or a secondary string.
;;
;; Notwithstanding affiliated keywords, each greater element, element
;; and object has a fixed set of properties attached to it.  Among
;; them, four are shared by all types: `:begin' and `:end', which
;; refer to the beginning and ending buffer positions of the
;; considered element or object, `:post-blank', which holds the number
;; of blank lines, or white spaces, at its end and `:parent' which
;; refers to the element or object containing it.  Greater elements,
;; elements and objects containing objects will also have
;; `:contents-begin' and `:contents-end' properties to delimit
;; contents.  Eventually, greater elements and elements accepting
;; affiliated keywords will have a `:post-affiliated' property,
;; referring to the buffer position after all such keywords.
;;
;; At the lowest level, a `:parent' property is also attached to any
;; string, as a text property.
;;
;; Lisp-wise, an element or an object can be represented as a list.
;; It follows the pattern (TYPE PROPERTIES CONTENTS), where:
;;   TYPE is a symbol describing the Org element or object.
;;   PROPERTIES is the property list attached to it.  See docstring of
;;              appropriate parsing function to get an exhaustive
;;              list.
;;   CONTENTS is a list of elements, objects or raw strings contained
;;            in the current element or object, when applicable.
;;
;; An Org buffer is a nested list of such elements and objects, whose
;; type is `org-data' and properties is nil.
;;
;; The first part of this file defines Org syntax, while the second
;; one provide accessors and setters functions.
;;
;; The next part implements a parser and an interpreter for each
;; element and object type in Org syntax.
;;
;; The following part creates a fully recursive buffer parser.  It
;; also provides a tool to map a function to elements or objects
;; matching some criteria in the parse tree.  Functions of interest
;; are `org-element-parse-buffer', `org-element-map' and, to a lesser
;; extent, `org-element-parse-secondary-string'.
;;
;; The penultimate part is the cradle of an interpreter for the
;; obtained parse tree: `org-element-interpret-data'.
;;
;; The library ends by furnishing `org-element-at-point' function, and
;; a way to give information about document structure around point
;; with `org-element-context'.  A cache mechanism is also provided for
;; these functions.


;;; Code:

(eval-when-compile (require 'cl))
(require 'org)
(require 'avl-tree)



;;; Definitions And Rules
;;
;; Define elements, greater elements and specify recursive objects,
;; along with the affiliated keywords recognized.  Also set up
;; restrictions on recursive objects combinations.
;;
;; These variables really act as a control center for the parsing
;; process.

(defconst org-element-paragraph-separate
  (concat "^\\(?:"
          ;; Headlines, inlinetasks.
          org-outline-regexp "\\|"
          ;; Footnote definitions.
	  "\\[\\(?:[0-9]+\\|fn:[-_[:word:]]+\\)\\]" "\\|"
	  ;; Diary sexps.
	  "%%(" "\\|"
          "[ \t]*\\(?:"
          ;; Empty lines.
          "$" "\\|"
	  ;; Tables (any type).
	  "\\(?:|\\|\\+-[-+]\\)" "\\|"
          ;; Blocks (any type), Babel calls and keywords.  Note: this
	  ;; is only an indication and need some thorough check.
          "#\\(?:[+ ]\\|$\\)" "\\|"
	  ;; Drawers (any type) and fixed-width areas.  This is also
	  ;; only an indication.
	  ":" "\\|"
          ;; Horizontal rules.
          "-\\{5,\\}[ \t]*$" "\\|"
          ;; LaTeX environments.
          "\\\\begin{\\([A-Za-z0-9]+\\*?\\)}" "\\|"
          ;; Planning and Clock lines.
          (regexp-opt (list org-scheduled-string
                            org-deadline-string
                            org-closed-string
                            org-clock-string))
          "\\|"
          ;; Lists.
          (let ((term (case org-plain-list-ordered-item-terminator
                        (?\) ")") (?. "\\.") (otherwise "[.)]")))
                (alpha (and org-list-allow-alphabetical "\\|[A-Za-z]")))
            (concat "\\(?:[-+*]\\|\\(?:[0-9]+" alpha "\\)" term "\\)"
                    "\\(?:[ \t]\\|$\\)"))
          "\\)\\)")
  "Regexp to separate paragraphs in an Org buffer.
In the case of lines starting with \"#\" and \":\", this regexp
is not sufficient to know if point is at a paragraph ending.  See
`org-element-paragraph-parser' for more information.")

(defconst org-element-all-elements
  '(babel-call center-block clock comment comment-block diary-sexp drawer
	       dynamic-block example-block export-block fixed-width
	       footnote-definition headline horizontal-rule inlinetask item
	       keyword latex-environment node-property paragraph plain-list
	       planning property-drawer quote-block section
	       special-block src-block table table-row verse-block)
  "Complete list of element types.")

(defconst org-element-greater-elements
  '(center-block drawer dynamic-block footnote-definition headline inlinetask
		 item plain-list property-drawer quote-block section
		 special-block table)
  "List of recursive element types aka Greater Elements.")

(defconst org-element-all-objects
  '(bold code entity export-snippet footnote-reference inline-babel-call
	 inline-src-block italic line-break latex-fragment link macro
	 radio-target statistics-cookie strike-through subscript superscript
	 table-cell target timestamp underline verbatim)
  "Complete list of object types.")

(defconst org-element-recursive-objects
  '(bold italic link subscript radio-target strike-through superscript
	 table-cell underline)
  "List of recursive object types.")

(defvar org-element-block-name-alist
  '(("CENTER" . org-element-center-block-parser)
    ("COMMENT" . org-element-comment-block-parser)
    ("EXAMPLE" . org-element-example-block-parser)
    ("QUOTE" . org-element-quote-block-parser)
    ("SRC" . org-element-src-block-parser)
    ("VERSE" . org-element-verse-block-parser))
  "Alist between block names and the associated parsing function.
Names must be uppercase.  Any block whose name has no association
is parsed with `org-element-special-block-parser'.")

(defconst org-element-link-type-is-file
  '("file" "file+emacs" "file+sys" "docview")
  "List of link types equivalent to \"file\".
Only these types can accept search options and an explicit
application to open them.")

(defconst org-element-affiliated-keywords
  '("CAPTION" "DATA" "HEADER" "HEADERS" "LABEL" "NAME" "PLOT" "RESNAME" "RESULT"
    "RESULTS" "SOURCE" "SRCNAME" "TBLNAME")
  "List of affiliated keywords as strings.
By default, all keywords setting attributes (e.g., \"ATTR_LATEX\")
are affiliated keywords and need not to be in this list.")

(defconst org-element-keyword-translation-alist
  '(("DATA" . "NAME")  ("LABEL" . "NAME") ("RESNAME" . "NAME")
    ("SOURCE" . "NAME") ("SRCNAME" . "NAME") ("TBLNAME" . "NAME")
    ("RESULT" . "RESULTS") ("HEADERS" . "HEADER"))
  "Alist of usual translations for keywords.
The key is the old name and the value the new one.  The property
holding their value will be named after the translated name.")

(defconst org-element-multiple-keywords '("CAPTION" "HEADER")
  "List of affiliated keywords that can occur more than once in an element.

Their value will be consed into a list of strings, which will be
returned as the value of the property.

This list is checked after translations have been applied.  See
`org-element-keyword-translation-alist'.

By default, all keywords setting attributes (e.g., \"ATTR_LATEX\")
allow multiple occurrences and need not to be in this list.")

(defconst org-element-parsed-keywords '("CAPTION")
  "List of affiliated keywords whose value can be parsed.

Their value will be stored as a secondary string: a list of
strings and objects.

This list is checked after translations have been applied.  See
`org-element-keyword-translation-alist'.")

(defconst org-element-dual-keywords '("CAPTION" "RESULTS")
  "List of affiliated keywords which can have a secondary value.

In Org syntax, they can be written with optional square brackets
before the colons.  For example, RESULTS keyword can be
associated to a hash value with the following:

  #+RESULTS[hash-string]: some-source

This list is checked after translations have been applied.  See
`org-element-keyword-translation-alist'.")

(defconst org-element-document-properties '("AUTHOR" "DATE" "TITLE")
  "List of properties associated to the whole document.
Any keyword in this list will have its value parsed and stored as
a secondary string.")

(defconst org-element--affiliated-re
  (format "[ \t]*#\\+\\(?:%s\\):\\(?: \\|$\\)"
	  (concat
	   ;; Dual affiliated keywords.
	   (format "\\(?1:%s\\)\\(?:\\[\\(.*\\)\\]\\)?"
		   (regexp-opt org-element-dual-keywords))
	   "\\|"
	   ;; Regular affiliated keywords.
	   (format "\\(?1:%s\\)"
		   (regexp-opt
		    (org-remove-if
		     #'(lambda (keyword)
			 (member keyword org-element-dual-keywords))
		     org-element-affiliated-keywords)))
	   "\\|"
	   ;; Export attributes.
	   "\\(?1:ATTR_[-_A-Za-z0-9]+\\)"))
  "Regexp matching any affiliated keyword.

Keyword name is put in match group 1.  Moreover, if keyword
belongs to `org-element-dual-keywords', put the dual value in
match group 2.

Don't modify it, set `org-element-affiliated-keywords' instead.")

(defconst org-element-object-restrictions
  (let* ((standard-set (remq 'table-cell org-element-all-objects))
	 (standard-set-no-line-break (remq 'line-break standard-set)))
    `((bold ,@standard-set)
      (footnote-reference ,@standard-set)
      (headline ,@standard-set-no-line-break)
      (inlinetask ,@standard-set-no-line-break)
      (italic ,@standard-set)
      (item ,@standard-set-no-line-break)
      (keyword ,@standard-set)
      ;; Ignore all links excepted plain links in a link description.
      ;; Also ignore radio-targets and line breaks.
      (link bold code entity export-snippet inline-babel-call inline-src-block
	    italic latex-fragment macro plain-link statistics-cookie
	    strike-through subscript superscript underline verbatim)
      (paragraph ,@standard-set)
      ;; Remove any variable object from radio target as it would
      ;; prevent it from being properly recognized.
      (radio-target bold code entity italic latex-fragment strike-through
		    subscript superscript underline superscript)
      (strike-through ,@standard-set)
      (subscript ,@standard-set)
      (superscript ,@standard-set)
      ;; Ignore inline babel call and inline src block as formulas are
      ;; possible.  Also ignore line breaks and statistics cookies.
      (table-cell bold code entity export-snippet footnote-reference italic
		  latex-fragment link macro radio-target strike-through
		  subscript superscript target timestamp underline verbatim)
      (table-row table-cell)
      (underline ,@standard-set)
      (verse-block ,@standard-set)))
  "Alist of objects restrictions.

key is an element or object type containing objects and value is
a list of types that can be contained within an element or object
of such type.

For example, in a `radio-target' object, one can only find
entities, latex-fragments, subscript, superscript and text
markup.

This alist also applies to secondary string.  For example, an
`headline' type element doesn't directly contain objects, but
still has an entry since one of its properties (`:title') does.")

(defconst org-element-secondary-value-alist
  '((headline . :title)
    (inlinetask . :title)
    (item . :tag)
    (footnote-reference . :inline-definition))
  "Alist between element types and location of secondary value.")

(defconst org-element-object-variables '(org-link-abbrev-alist-local)
  "List of buffer-local variables used when parsing objects.
These variables are copied to the temporary buffer created by
`org-export-secondary-string'.")



;;; Accessors and Setters
;;
;; Provide four accessors: `org-element-type', `org-element-property'
;; `org-element-contents' and `org-element-restriction'.
;;
;; Setter functions allow to modify elements by side effect.  There is
;; `org-element-put-property', `org-element-set-contents'.  These
;; low-level functions are useful to build a parse tree.
;;
;; `org-element-adopt-element', `org-element-set-element',
;; `org-element-extract-element' and `org-element-insert-before' are
;; high-level functions useful to modify a parse tree.
;;
;; `org-element-secondary-p' is a predicate used to know if a given
;; object belongs to a secondary string.

(defsubst org-element-type (element)
  "Return type of ELEMENT.

The function returns the type of the element or object provided.
It can also return the following special value:
  `plain-text'       for a string
  `org-data'         for a complete document
  nil                in any other case."
  (cond
   ((not (consp element)) (and (stringp element) 'plain-text))
   ((symbolp (car element)) (car element))))

(defsubst org-element-property (property element)
  "Extract the value from the PROPERTY of an ELEMENT."
  (if (stringp element) (get-text-property 0 property element)
    (plist-get (nth 1 element) property)))

(defsubst org-element-contents (element)
  "Extract contents from an ELEMENT."
  (cond ((not (consp element)) nil)
	((symbolp (car element)) (nthcdr 2 element))
	(t element)))

(defsubst org-element-restriction (element)
  "Return restriction associated to ELEMENT.
ELEMENT can be an element, an object or a symbol representing an
element or object type."
  (cdr (assq (if (symbolp element) element (org-element-type element))
	     org-element-object-restrictions)))

(defsubst org-element-put-property (element property value)
  "In ELEMENT set PROPERTY to VALUE.
Return modified element."
  (if (stringp element) (org-add-props element nil property value)
    (setcar (cdr element) (plist-put (nth 1 element) property value))
    element))

(defsubst org-element-set-contents (element &rest contents)
  "Set ELEMENT contents to CONTENTS.
Return modified element."
  (cond ((not element) (list contents))
	((not (symbolp (car element))) contents)
	((cdr element) (setcdr (cdr element) contents))
	(t (nconc element contents))))

(defun org-element-secondary-p (object)
  "Non-nil when OBJECT belongs to a secondary string.
Return value is the property name, as a keyword, or nil."
  (let* ((parent (org-element-property :parent object))
	 (property (cdr (assq (org-element-type parent)
			      org-element-secondary-value-alist))))
    (and property
	 (memq object (org-element-property property parent))
	 property)))

(defsubst org-element-adopt-elements (parent &rest children)
  "Append elements to the contents of another element.

PARENT is an element or object.  CHILDREN can be elements,
objects, or a strings.

The function takes care of setting `:parent' property for CHILD.
Return parent element."
  ;; Link every child to PARENT. If PARENT is nil, it is a secondary
  ;; string: parent is the list itself.
  (mapc (lambda (child)
	  (org-element-put-property child :parent (or parent children)))
	children)
  ;; Add CHILDREN at the end of PARENT contents.
  (when parent
    (apply 'org-element-set-contents
	   parent
	   (nconc (org-element-contents parent) children)))
  ;; Return modified PARENT element.
  (or parent children))

(defun org-element-extract-element (element)
  "Extract ELEMENT from parse tree.
Remove element from the parse tree by side-effect, and return it
with its `:parent' property stripped out."
  (let ((parent (org-element-property :parent element))
	(secondary (org-element-secondary-p element)))
    (if secondary
        (org-element-put-property
	 parent secondary
	 (delq element (org-element-property secondary parent)))
      (apply #'org-element-set-contents
	     parent
	     (delq element (org-element-contents parent))))
    ;; Return ELEMENT with its :parent removed.
    (org-element-put-property element :parent nil)))

(defun org-element-insert-before (element location)
  "Insert ELEMENT before LOCATION in parse tree.
LOCATION is an element, object or string within the parse tree.
Parse tree is modified by side effect."
  (let* ((parent (org-element-property :parent location))
	 (property (org-element-secondary-p location))
	 (siblings (if property (org-element-property property parent)
		     (org-element-contents parent)))
	 ;; Special case: LOCATION is the first element of an
	 ;; independent secondary string (e.g. :title property).  Add
	 ;; ELEMENT in-place.
	 (specialp (and (not property)
			(eq siblings parent)
			(eq (car parent) location))))
    ;; Install ELEMENT at the appropriate POSITION within SIBLINGS.
    (cond (specialp)
	  ((or (null siblings) (eq (car siblings) location))
	   (push element siblings))
	  ((null location) (nconc siblings (list element)))
	  (t (let ((previous (cadr (memq location (reverse siblings)))))
	       (if (not previous)
		   (error "No location found to insert element")
		 (let ((next (memq previous siblings)))
		   (setcdr next (cons element (cdr next))))))))
    ;; Store SIBLINGS at appropriate place in parse tree.
    (cond
     (specialp (setcdr parent (copy-sequence parent)) (setcar parent element))
     (property (org-element-put-property parent property siblings))
     (t (apply #'org-element-set-contents parent siblings)))
    ;; Set appropriate :parent property.
    (org-element-put-property element :parent parent)))

(defun org-element-set-element (old new)
  "Replace element or object OLD with element or object NEW.
The function takes care of setting `:parent' property for NEW."
  ;; Ensure OLD and NEW have the same parent.
  (org-element-put-property new :parent (org-element-property :parent old))
  (if (or (memq (org-element-type old) '(plain-text nil))
	  (memq (org-element-type new) '(plain-text nil)))
      ;; We cannot replace OLD with NEW since one of them is not an
      ;; object or element.  We take the long path.
      (progn (org-element-insert-before new old)
	     (org-element-extract-element old))
    ;; Since OLD is going to be changed into NEW by side-effect, first
    ;; make sure that every element or object within NEW has OLD as
    ;; parent.
    (dolist (blob (org-element-contents new))
      (org-element-put-property blob :parent old))
    ;; Transfer contents.
    (apply #'org-element-set-contents old (org-element-contents new))
    ;; Overwrite OLD's properties with NEW's.
    (setcar (cdr old) (nth 1 new))
    ;; Transfer type.
    (setcar old (car new))))



;;; Greater elements
;;
;; For each greater element type, we define a parser and an
;; interpreter.
;;
;; A parser returns the element or object as the list described above.
;; Most of them accepts no argument.  Though, exceptions exist.  Hence
;; every element containing a secondary string (see
;; `org-element-secondary-value-alist') will accept an optional
;; argument to toggle parsing of that secondary string.  Moreover,
;; `item' parser requires current list's structure as its first
;; element.
;;
;; An interpreter accepts two arguments: the list representation of
;; the element or object, and its contents.  The latter may be nil,
;; depending on the element or object considered.  It returns the
;; appropriate Org syntax, as a string.
;;
;; Parsing functions must follow the naming convention:
;; org-element-TYPE-parser, where TYPE is greater element's type, as
;; defined in `org-element-greater-elements'.
;;
;; Similarly, interpreting functions must follow the naming
;; convention: org-element-TYPE-interpreter.
;;
;; With the exception of `headline' and `item' types, greater elements
;; cannot contain other greater elements of their own type.
;;
;; Beside implementing a parser and an interpreter, adding a new
;; greater element requires to tweak `org-element--current-element'.
;; Moreover, the newly defined type must be added to both
;; `org-element-all-elements' and `org-element-greater-elements'.


;;;; Center Block

(defun org-element-center-block-parser (limit affiliated)
  "Parse a center block.

LIMIT bounds the search.  AFFILIATED is a list of which CAR is
the buffer position at the beginning of the first affiliated
keyword and CDR is a plist of affiliated keywords along with
their value.

Return a list whose CAR is `center-block' and CDR is a plist
containing `:begin', `:end', `:contents-begin', `:contents-end',
`:post-blank' and `:post-affiliated' keywords.

Assume point is at the beginning of the block."
  (let ((case-fold-search t))
    (if (not (save-excursion
	       (re-search-forward "^[ \t]*#\\+END_CENTER[ \t]*$" limit t)))
	;; Incomplete block: parse it as a paragraph.
	(org-element-paragraph-parser limit affiliated)
      (let ((block-end-line (match-beginning 0)))
	(let* ((begin (car affiliated))
	       (post-affiliated (point))
	       ;; Empty blocks have no contents.
	       (contents-begin (progn (forward-line)
				      (and (< (point) block-end-line)
					   (point))))
	       (contents-end (and contents-begin block-end-line))
	       (pos-before-blank (progn (goto-char block-end-line)
					(forward-line)
					(point)))
	       (end (save-excursion
		      (skip-chars-forward " \r\t\n" limit)
		      (if (eobp) (point) (line-beginning-position)))))
	  (list 'center-block
		(nconc
		 (list :begin begin
		       :end end
		       :contents-begin contents-begin
		       :contents-end contents-end
		       :post-blank (count-lines pos-before-blank end)
		       :post-affiliated post-affiliated)
		 (cdr affiliated))))))))

(defun org-element-center-block-interpreter (center-block contents)
  "Interpret CENTER-BLOCK element as Org syntax.
CONTENTS is the contents of the element."
  (format "#+BEGIN_CENTER\n%s#+END_CENTER" contents))


;;;; Drawer

(defun org-element-drawer-parser (limit affiliated)
  "Parse a drawer.

LIMIT bounds the search.  AFFILIATED is a list of which CAR is
the buffer position at the beginning of the first affiliated
keyword and CDR is a plist of affiliated keywords along with
their value.

Return a list whose CAR is `drawer' and CDR is a plist containing
`:drawer-name', `:begin', `:end', `:contents-begin',
`:contents-end', `:post-blank' and `:post-affiliated' keywords.

Assume point is at beginning of drawer."
  (let ((case-fold-search t))
    (if (not (save-excursion (re-search-forward "^[ \t]*:END:[ \t]*$" limit t)))
	;; Incomplete drawer: parse it as a paragraph.
	(org-element-paragraph-parser limit affiliated)
      (save-excursion
	(let* ((drawer-end-line (match-beginning 0))
	       (name (progn (looking-at org-drawer-regexp)
			    (org-match-string-no-properties 1)))
	       (begin (car affiliated))
	       (post-affiliated (point))
	       ;; Empty drawers have no contents.
	       (contents-begin (progn (forward-line)
				      (and (< (point) drawer-end-line)
					   (point))))
	       (contents-end (and contents-begin drawer-end-line))
	       (pos-before-blank (progn (goto-char drawer-end-line)
					(forward-line)
					(point)))
	       (end (progn (skip-chars-forward " \r\t\n" limit)
			   (if (eobp) (point) (line-beginning-position)))))
	  (list 'drawer
		(nconc
		 (list :begin begin
		       :end end
		       :drawer-name name
		       :contents-begin contents-begin
		       :contents-end contents-end
		       :post-blank (count-lines pos-before-blank end)
		       :post-affiliated post-affiliated)
		 (cdr affiliated))))))))

(defun org-element-drawer-interpreter (drawer contents)
  "Interpret DRAWER element as Org syntax.
CONTENTS is the contents of the element."
  (format ":%s:\n%s:END:"
	  (org-element-property :drawer-name drawer)
	  contents))


;;;; Dynamic Block

(defun org-element-dynamic-block-parser (limit affiliated)
  "Parse a dynamic block.

LIMIT bounds the search.  AFFILIATED is a list of which CAR is
the buffer position at the beginning of the first affiliated
keyword and CDR is a plist of affiliated keywords along with
their value.

Return a list whose CAR is `dynamic-block' and CDR is a plist
containing `:block-name', `:begin', `:end', `:contents-begin',
`:contents-end', `:arguments', `:post-blank' and
`:post-affiliated' keywords.

Assume point is at beginning of dynamic block."
  (let ((case-fold-search t))
    (if (not (save-excursion
	       (re-search-forward "^[ \t]*#\\+END:?[ \t]*$" limit t)))
	;; Incomplete block: parse it as a paragraph.
	(org-element-paragraph-parser limit affiliated)
      (let ((block-end-line (match-beginning 0)))
	(save-excursion
	  (let* ((name (progn (looking-at org-dblock-start-re)
			      (org-match-string-no-properties 1)))
		 (arguments (org-match-string-no-properties 3))
		 (begin (car affiliated))
		 (post-affiliated (point))
		 ;; Empty blocks have no contents.
		 (contents-begin (progn (forward-line)
					(and (< (point) block-end-line)
					     (point))))
		 (contents-end (and contents-begin block-end-line))
		 (pos-before-blank (progn (goto-char block-end-line)
					  (forward-line)
					  (point)))
		 (end (progn (skip-chars-forward " \r\t\n" limit)
			     (if (eobp) (point) (line-beginning-position)))))
	    (list 'dynamic-block
		  (nconc
		   (list :begin begin
			 :end end
			 :block-name name
			 :arguments arguments
			 :contents-begin contents-begin
			 :contents-end contents-end
			 :post-blank (count-lines pos-before-blank end)
			 :post-affiliated post-affiliated)
		   (cdr affiliated)))))))))

(defun org-element-dynamic-block-interpreter (dynamic-block contents)
  "Interpret DYNAMIC-BLOCK element as Org syntax.
CONTENTS is the contents of the element."
  (format "#+BEGIN: %s%s\n%s#+END:"
	  (org-element-property :block-name dynamic-block)
	  (let ((args (org-element-property :arguments dynamic-block)))
	    (and args (concat " " args)))
	  contents))


;;;; Footnote Definition

(defun org-element-footnote-definition-parser (limit affiliated)
  "Parse a footnote definition.

LIMIT bounds the search.  AFFILIATED is a list of which CAR is
the buffer position at the beginning of the first affiliated
keyword and CDR is a plist of affiliated keywords along with
their value.

Return a list whose CAR is `footnote-definition' and CDR is
a plist containing `:label', `:begin' `:end', `:contents-begin',
`:contents-end', `:post-blank' and `:post-affiliated' keywords.

Assume point is at the beginning of the footnote definition."
  (save-excursion
    (let* ((label (progn (looking-at org-footnote-definition-re)
			 (org-match-string-no-properties 1)))
	   (begin (car affiliated))
	   (post-affiliated (point))
	   (ending (save-excursion
		     (if (progn
			   (end-of-line)
			   (re-search-forward
			    (concat org-outline-regexp-bol "\\|"
				    org-footnote-definition-re "\\|"
				    "^\\([ \t]*\n\\)\\{2,\\}") limit 'move))
			 (match-beginning 0)
		       (point))))
	   (contents-begin (progn
			     (search-forward "]")
			     (skip-chars-forward " \r\t\n" ending)
			     (cond ((= (point) ending) nil)
				   ((= (line-beginning-position) begin) (point))
				   (t (line-beginning-position)))))
	   (contents-end (and contents-begin ending))
	   (end (progn (goto-char ending)
		       (skip-chars-forward " \r\t\n" limit)
		       (if (eobp) (point) (line-beginning-position)))))
      (list 'footnote-definition
	    (nconc
	     (list :label label
		   :begin begin
		   :end end
		   :contents-begin contents-begin
		   :contents-end contents-end
		   :post-blank (count-lines ending end)
		   :post-affiliated post-affiliated)
	     (cdr affiliated))))))

(defun org-element-footnote-definition-interpreter (footnote-definition contents)
  "Interpret FOOTNOTE-DEFINITION element as Org syntax.
CONTENTS is the contents of the footnote-definition."
  (concat (format "[%s]" (org-element-property :label footnote-definition))
	  " "
	  contents))


;;;; Headline

(defun org-element-headline-parser (limit &optional raw-secondary-p)
  "Parse a headline.

Return a list whose CAR is `headline' and CDR is a plist
containing `:raw-value', `:title', `:alt-title', `:begin',
`:end', `:pre-blank', `:contents-begin' and `:contents-end',
`:level', `:priority', `:tags', `:todo-keyword',`:todo-type',
`:scheduled', `:deadline', `:closed', `:archivedp', `:commentedp'
and `:footnote-section-p' keywords.

The plist also contains any property set in the property drawer,
with its name in upper cases and colons added at the
beginning (e.g., `:CUSTOM_ID').

When RAW-SECONDARY-P is non-nil, headline's title will not be
parsed as a secondary string, but as a plain string instead.

Assume point is at beginning of the headline."
  (save-excursion
    (let* ((components (org-heading-components))
	   (level (nth 1 components))
	   (todo (nth 2 components))
	   (todo-type
	    (and todo (if (member todo org-done-keywords) 'done 'todo)))
	   (tags (let ((raw-tags (nth 5 components)))
		   (and raw-tags (org-split-string raw-tags ":"))))
	   (raw-value (or (nth 4 components) ""))
	   (commentedp
	    (let ((case-fold-search nil))
	      (string-match (format "^%s\\( \\|$\\)" org-comment-string)
			    raw-value)))
	   (archivedp (member org-archive-tag tags))
	   (footnote-section-p (and org-footnote-section
				    (string= org-footnote-section raw-value)))
	   ;; Upcase property names.  It avoids confusion between
	   ;; properties obtained through property drawer and default
	   ;; properties from the parser (e.g. `:end' and :END:)
	   (standard-props
	    (let (plist)
	      (mapc
	       (lambda (p)
		 (setq plist
		       (plist-put plist
				  (intern (concat ":" (upcase (car p))))
				  (cdr p))))
	       (org-entry-properties nil 'standard))
	      plist))
	   (time-props
	    ;; Read time properties on the line below the headline.
	    (save-excursion
	      (when (progn (forward-line)
			   (looking-at org-planning-or-clock-line-re))
		(let ((end (line-end-position)) plist)
		  (while (re-search-forward
			  org-keyword-time-not-clock-regexp end t)
		    (goto-char (match-end 1))
		    (skip-chars-forward " \t")
		    (let ((keyword (match-string 1))
			  (time (org-element-timestamp-parser)))
		      (cond ((equal keyword org-scheduled-string)
			     (setq plist (plist-put plist :scheduled time)))
			    ((equal keyword org-deadline-string)
			     (setq plist (plist-put plist :deadline time)))
			    (t (setq plist (plist-put plist :closed time))))))
		  plist))))
	   (begin (point))
	   (end (save-excursion (goto-char (org-end-of-subtree t t))))
	   (pos-after-head (progn (forward-line) (point)))
	   (contents-begin (save-excursion
			     (skip-chars-forward " \r\t\n" end)
			     (and (/= (point) end) (line-beginning-position))))
	   (contents-end (and contents-begin
			      (progn (goto-char end)
				     (skip-chars-backward " \r\t\n")
				     (forward-line)
				     (point)))))
      ;; Clean RAW-VALUE from any comment string.
      (when commentedp
	(let ((case-fold-search nil))
	  (setq raw-value
		(replace-regexp-in-string
		 (concat (regexp-quote org-comment-string) "\\(?: \\|$\\)")
		 ""
		 raw-value))))
      ;; Clean TAGS from archive tag, if any.
      (when archivedp (setq tags (delete org-archive-tag tags)))
      (let ((headline
	     (list 'headline
		   (nconc
		    (list :raw-value raw-value
			  :begin begin
			  :end end
			  :pre-blank
			  (if (not contents-begin) 0
			    (count-lines pos-after-head contents-begin))
			  :contents-begin contents-begin
			  :contents-end contents-end
			  :level level
			  :priority (nth 3 components)
			  :tags tags
			  :todo-keyword todo
			  :todo-type todo-type
			  :post-blank (count-lines
				       (if (not contents-end) pos-after-head
					 (goto-char contents-end)
					 (forward-line)
					 (point))
				       end)
			  :footnote-section-p footnote-section-p
			  :archivedp archivedp
			  :commentedp commentedp)
		    time-props
		    standard-props))))
	(let ((alt-title (org-element-property :ALT_TITLE headline)))
	  (when alt-title
	    (org-element-put-property
	     headline :alt-title
	     (if raw-secondary-p alt-title
	       (org-element-parse-secondary-string
		alt-title (org-element-restriction 'headline) headline)))))
	(org-element-put-property
	 headline :title
	 (if raw-secondary-p raw-value
	   (org-element-parse-secondary-string
	    raw-value (org-element-restriction 'headline) headline)))))))

(defun org-element-headline-interpreter (headline contents)
  "Interpret HEADLINE element as Org syntax.
CONTENTS is the contents of the element."
  (let* ((level (org-element-property :level headline))
	 (todo (org-element-property :todo-keyword headline))
	 (priority (org-element-property :priority headline))
	 (title (org-element-interpret-data
		 (org-element-property :title headline)))
	 (tags (let ((tag-list (if (org-element-property :archivedp headline)
				   (cons org-archive-tag
					 (org-element-property :tags headline))
				 (org-element-property :tags headline))))
		 (and tag-list
		      (format ":%s:" (mapconcat 'identity tag-list ":")))))
	 (commentedp (org-element-property :commentedp headline))
	 (pre-blank (or (org-element-property :pre-blank headline) 0))
	 (heading (concat (make-string (org-reduced-level level) ?*)
			  (and todo (concat " " todo))
			  (and commentedp (concat " " org-comment-string))
			  (and priority
			       (format " [#%s]" (char-to-string priority)))
			  (cond ((and org-footnote-section
				      (org-element-property
				       :footnote-section-p headline))
				 (concat " " org-footnote-section))
				(title (concat " " title))))))
    (concat heading
	    ;; Align tags.
	    (when tags
	      (cond
	       ((zerop org-tags-column) (format " %s" tags))
	       ((< org-tags-column 0)
		(concat
		 (make-string
		  (max (- (+ org-tags-column (length heading) (length tags))) 1)
		  ? )
		 tags))
	       (t
		(concat
		 (make-string (max (- org-tags-column (length heading)) 1) ? )
		 tags))))
	    (make-string (1+ pre-blank) 10)
	    contents)))


;;;; Inlinetask

(defun org-element-inlinetask-parser (limit &optional raw-secondary-p)
  "Parse an inline task.

Return a list whose CAR is `inlinetask' and CDR is a plist
containing `:title', `:begin', `:end', `:contents-begin' and
`:contents-end', `:level', `:priority', `:raw-value', `:tags',
`:todo-keyword', `:todo-type', `:scheduled', `:deadline',
`:closed' and `:post-blank' keywords.

The plist also contains any property set in the property drawer,
with its name in upper cases and colons added at the
beginning (e.g., `:CUSTOM_ID').

When optional argument RAW-SECONDARY-P is non-nil, inline-task's
title will not be parsed as a secondary string, but as a plain
string instead.

Assume point is at beginning of the inline task."
  (save-excursion
    (let* ((begin (point))
	   (components (org-heading-components))
	   (todo (nth 2 components))
	   (todo-type (and todo
			   (if (member todo org-done-keywords) 'done 'todo)))
	   (tags (let ((raw-tags (nth 5 components)))
		   (and raw-tags (org-split-string raw-tags ":"))))
	   (raw-value (or (nth 4 components) ""))
	   ;; Upcase property names.  It avoids confusion between
	   ;; properties obtained through property drawer and default
	   ;; properties from the parser (e.g. `:end' and :END:)
	   (standard-props
	    (let (plist)
	      (mapc
	       (lambda (p)
		 (setq plist
		       (plist-put plist
				  (intern (concat ":" (upcase (car p))))
				  (cdr p))))
	       (org-entry-properties nil 'standard))
	      plist))
	   (time-props
	    ;; Read time properties on the line below the inlinetask
	    ;; opening string.
	    (save-excursion
	      (when (progn (forward-line)
			   (looking-at org-planning-or-clock-line-re))
		(let ((end (line-end-position)) plist)
		  (while (re-search-forward
			  org-keyword-time-not-clock-regexp end t)
		    (goto-char (match-end 1))
		    (skip-chars-forward " \t")
		    (let ((keyword (match-string 1))
			  (time (org-element-timestamp-parser)))
		      (cond ((equal keyword org-scheduled-string)
			     (setq plist (plist-put plist :scheduled time)))
			    ((equal keyword org-deadline-string)
			     (setq plist (plist-put plist :deadline time)))
			    (t (setq plist (plist-put plist :closed time))))))
		  plist))))
	   (task-end (save-excursion
		       (end-of-line)
		       (and (re-search-forward org-outline-regexp-bol limit t)
			    (org-looking-at-p "END[ \t]*$")
			    (line-beginning-position))))
	   (contents-begin (progn (forward-line)
				  (and task-end (< (point) task-end) (point))))
	   (contents-end (and contents-begin task-end))
	   (before-blank (if (not task-end) (point)
			   (goto-char task-end)
			   (forward-line)
			   (point)))
	   (end (progn (skip-chars-forward " \r\t\n" limit)
		       (if (eobp) (point) (line-beginning-position))))
	   (inlinetask
	    (list 'inlinetask
		  (nconc
		   (list :raw-value raw-value
			 :begin begin
			 :end end
			 :contents-begin contents-begin
			 :contents-end contents-end
			 :level (nth 1 components)
			 :priority (nth 3 components)
			 :tags tags
			 :todo-keyword todo
			 :todo-type todo-type
			 :post-blank (count-lines before-blank end))
		   time-props
		   standard-props))))
      (org-element-put-property
       inlinetask :title
       (if raw-secondary-p raw-value
	 (org-element-parse-secondary-string
	  raw-value
	  (org-element-restriction 'inlinetask)
	  inlinetask))))))

(defun org-element-inlinetask-interpreter (inlinetask contents)
  "Interpret INLINETASK element as Org syntax.
CONTENTS is the contents of inlinetask."
  (let* ((level (org-element-property :level inlinetask))
	 (todo (org-element-property :todo-keyword inlinetask))
	 (priority (org-element-property :priority inlinetask))
	 (title (org-element-interpret-data
		 (org-element-property :title inlinetask)))
	 (tags (let ((tag-list (org-element-property :tags inlinetask)))
		 (and tag-list
		      (format ":%s:" (mapconcat 'identity tag-list ":")))))
	 (task (concat (make-string level ?*)
		       (and todo (concat " " todo))
		       (and priority
			    (format " [#%s]" (char-to-string priority)))
		       (and title (concat " " title)))))
    (concat task
	    ;; Align tags.
	    (when tags
	      (cond
	       ((zerop org-tags-column) (format " %s" tags))
	       ((< org-tags-column 0)
		(concat
		 (make-string
		  (max (- (+ org-tags-column (length task) (length tags))) 1)
		  ? )
		 tags))
	       (t
		(concat
		 (make-string (max (- org-tags-column (length task)) 1) ? )
		 tags))))
	    ;; Prefer degenerate inlinetasks when there are no
	    ;; contents.
	    (when contents
	      (concat "\n"
		      contents
		      (make-string level ?*) " END")))))


;;;; Item

(defun org-element-item-parser (limit struct &optional raw-secondary-p)
  "Parse an item.

STRUCT is the structure of the plain list.

Return a list whose CAR is `item' and CDR is a plist containing
`:bullet', `:begin', `:end', `:contents-begin', `:contents-end',
`:checkbox', `:counter', `:tag', `:structure' and `:post-blank'
keywords.

When optional argument RAW-SECONDARY-P is non-nil, item's tag, if
any, will not be parsed as a secondary string, but as a plain
string instead.

Assume point is at the beginning of the item."
  (save-excursion
    (beginning-of-line)
    (looking-at org-list-full-item-re)
    (let* ((begin (point))
	   (bullet (org-match-string-no-properties 1))
	   (checkbox (let ((box (org-match-string-no-properties 3)))
		       (cond ((equal "[ ]" box) 'off)
			     ((equal "[X]" box) 'on)
			     ((equal "[-]" box) 'trans))))
	   (counter (let ((c (org-match-string-no-properties 2)))
		      (save-match-data
			(cond
			 ((not c) nil)
			 ((string-match "[A-Za-z]" c)
			  (- (string-to-char (upcase (match-string 0 c)))
			     64))
			 ((string-match "[0-9]+" c)
			  (string-to-number (match-string 0 c)))))))
	   (end (progn (goto-char (nth 6 (assq (point) struct)))
		       (unless (bolp) (forward-line))
		       (point)))
	   (contents-begin
	    (progn (goto-char
		    ;; Ignore tags in un-ordered lists: they are just
		    ;; a part of item's body.
		    (if (and (match-beginning 4)
			     (save-match-data (string-match "[.)]" bullet)))
			(match-beginning 4)
		      (match-end 0)))
		   (skip-chars-forward " \r\t\n" limit)
		   ;; If first line isn't empty, contents really start
		   ;; at the text after item's meta-data.
		   (if (= (point-at-bol) begin) (point) (point-at-bol))))
	   (contents-end (progn (goto-char end)
				(skip-chars-backward " \r\t\n")
				(forward-line)
				(point)))
	   (item
	    (list 'item
		  (list :bullet bullet
			:begin begin
			:end end
			;; CONTENTS-BEGIN and CONTENTS-END may be
			;; mixed up in the case of an empty item
			;; separated from the next by a blank line.
			;; Thus ensure the former is always the
			;; smallest.
			:contents-begin (min contents-begin contents-end)
			:contents-end (max contents-begin contents-end)
			:checkbox checkbox
			:counter counter
			:structure struct
			:post-blank (count-lines contents-end end)))))
      (org-element-put-property
       item :tag
       (let ((raw-tag (org-list-get-tag begin struct)))
	 (and raw-tag
	      (if raw-secondary-p raw-tag
		(org-element-parse-secondary-string
		 raw-tag (org-element-restriction 'item) item))))))))

(defun org-element-item-interpreter (item contents)
  "Interpret ITEM element as Org syntax.
CONTENTS is the contents of the element."
  (let* ((bullet (let ((bullet (org-element-property :bullet item)))
		   (org-list-bullet-string
		    (cond ((not (string-match "[0-9a-zA-Z]" bullet)) "- ")
			  ((eq org-plain-list-ordered-item-terminator ?\)) "1)")
			  (t "1.")))))
	 (checkbox (org-element-property :checkbox item))
	 (counter (org-element-property :counter item))
	 (tag (let ((tag (org-element-property :tag item)))
		(and tag (org-element-interpret-data tag))))
	 ;; Compute indentation.
	 (ind (make-string (length bullet) 32))
	 (item-starts-with-par-p
	  (eq (org-element-type (car (org-element-contents item)))
	      'paragraph)))
    ;; Indent contents.
    (concat
     bullet
     (and counter (format "[@%d] " counter))
     (case checkbox
       (on "[X] ")
       (off "[ ] ")
       (trans "[-] "))
     (and tag (format "%s :: " tag))
     (when contents
       (let ((contents (replace-regexp-in-string
			"\\(^\\)[ \t]*\\S-" ind contents nil nil 1)))
	 (if item-starts-with-par-p (org-trim contents)
	   (concat "\n" contents)))))))


;;;; Plain List

(defun org-element--list-struct (limit)
  ;; Return structure of list at point.  Internal function.  See
  ;; `org-list-struct' for details.
  (let ((case-fold-search t)
	(top-ind limit)
	(item-re (org-item-re))
	(inlinetask-re (and (featurep 'org-inlinetask) "^\\*+ "))
	items struct)
    (save-excursion
      (catch 'exit
	(while t
	  (cond
	   ;; At limit: end all items.
	   ((>= (point) limit)
	    (throw 'exit
		   (let ((end (progn (skip-chars-backward " \r\t\n")
				     (forward-line)
				     (point))))
		     (dolist (item items (sort (nconc items struct)
					       'car-less-than-car))
		       (setcar (nthcdr 6 item) end)))))
	   ;; At list end: end all items.
	   ((looking-at org-list-end-re)
	    (throw 'exit (dolist (item items (sort (nconc items struct)
						   'car-less-than-car))
			   (setcar (nthcdr 6 item) (point)))))
	   ;; At a new item: end previous sibling.
	   ((looking-at item-re)
	    (let ((ind (save-excursion (skip-chars-forward " \t")
				       (current-column))))
	      (setq top-ind (min top-ind ind))
	      (while (and items (<= ind (nth 1 (car items))))
		(let ((item (pop items)))
		  (setcar (nthcdr 6 item) (point))
		  (push item struct)))
	      (push (progn (looking-at org-list-full-item-re)
			   (let ((bullet (match-string-no-properties 1)))
			     (list (point)
				   ind
				   bullet
				   (match-string-no-properties 2) ; counter
				   (match-string-no-properties 3) ; checkbox
				   ;; Description tag.
				   (and (save-match-data
					  (string-match "[-+*]" bullet))
					(match-string-no-properties 4))
				   ;; Ending position, unknown so far.
				   nil)))
		    items))
	    (forward-line 1))
	   ;; Skip empty lines.
	   ((looking-at "^[ \t]*$") (forward-line))
	   ;; Skip inline tasks and blank lines along the way.
	   ((and inlinetask-re (looking-at inlinetask-re))
	    (forward-line)
	    (let ((origin (point)))
	      (when (re-search-forward inlinetask-re limit t)
		(if (org-looking-at-p "END[ \t]*$") (forward-line)
		  (goto-char origin)))))
	   ;; At some text line.  Check if it ends any previous item.
	   (t
	    (let ((ind (progn (skip-chars-forward " \t") (current-column))))
	      (when (<= ind top-ind)
		(skip-chars-backward " \r\t\n")
		(forward-line))
	      (while (<= ind (nth 1 (car items)))
		(let ((item (pop items)))
		  (setcar (nthcdr 6 item) (line-beginning-position))
		  (push item struct)
		  (unless items
		    (throw 'exit (sort struct 'car-less-than-car))))))
	    ;; Skip blocks (any type) and drawers contents.
	    (cond
	     ((and (looking-at "#\\+BEGIN\\(:\\|_\\S-+\\)")
		   (re-search-forward
		    (format "^[ \t]*#\\+END%s[ \t]*$" (match-string 1))
		    limit t)))
	     ((and (looking-at org-drawer-regexp)
		   (re-search-forward "^[ \t]*:END:[ \t]*$" limit t))))
	    (forward-line))))))))

(defun org-element-plain-list-parser (limit affiliated structure)
  "Parse a plain list.

LIMIT bounds the search.  AFFILIATED is a list of which CAR is
the buffer position at the beginning of the first affiliated
keyword and CDR is a plist of affiliated keywords along with
their value.  STRUCTURE is the structure of the plain list being
parsed.

Return a list whose CAR is `plain-list' and CDR is a plist
containing `:type', `:begin', `:end', `:contents-begin' and
`:contents-end', `:structure', `:post-blank' and
`:post-affiliated' keywords.

Assume point is at the beginning of the list."
  (save-excursion
    (let* ((struct (or structure (org-element--list-struct limit)))
	   (type (cond ((org-looking-at-p "[ \t]*[A-Za-z0-9]") 'ordered)
		       ((nth 5 (assq (point) struct)) 'descriptive)
		       (t 'unordered)))
	   (contents-begin (point))
	   (begin (car affiliated))
	   (contents-end (let* ((item (assq contents-begin struct))
				(ind (nth 1 item))
				(pos (nth 6 item)))
			   (while (and (setq item (assq pos struct))
				       (= (nth 1 item) ind))
			     (setq pos (nth 6 item)))
			   pos))
	   (end (progn (goto-char contents-end)
		       (skip-chars-forward " \r\t\n" limit)
		       (if (= (point) limit) limit (line-beginning-position)))))
      ;; Return value.
      (list 'plain-list
	    (nconc
	     (list :type type
		   :begin begin
		   :end end
		   :contents-begin contents-begin
		   :contents-end contents-end
		   :structure struct
		   :post-blank (count-lines contents-end end)
		   :post-affiliated contents-begin)
	     (cdr affiliated))))))

(defun org-element-plain-list-interpreter (plain-list contents)
  "Interpret PLAIN-LIST element as Org syntax.
CONTENTS is the contents of the element."
  (with-temp-buffer
    (insert contents)
    (goto-char (point-min))
    (org-list-repair)
    (buffer-string)))


;;;; Property Drawer

(defun org-element-property-drawer-parser (limit affiliated)
  "Parse a property drawer.

LIMIT bounds the search.  AFFILIATED is a list of which CAR is
the buffer position at the beginning of the first affiliated
keyword and CDR is a plist of affiliated keywords along with
their value.

Return a list whose CAR is `property-drawer' and CDR is a plist
containing `:begin', `:end', `:contents-begin', `:contents-end',
`:post-blank' and `:post-affiliated' keywords.

Assume point is at the beginning of the property drawer."
  (save-excursion
    (let ((case-fold-search t))
      (if (not (save-excursion
		 (re-search-forward "^[ \t]*:END:[ \t]*$" limit t)))
	  ;; Incomplete drawer: parse it as a paragraph.
	  (org-element-paragraph-parser limit affiliated)
	(save-excursion
	  (let* ((drawer-end-line (match-beginning 0))
		 (begin (car affiliated))
		 (post-affiliated (point))
		 (contents-begin (progn (forward-line)
					(and (< (point) drawer-end-line)
					     (point))))
		 (contents-end (and contents-begin drawer-end-line))
		 (pos-before-blank (progn (goto-char drawer-end-line)
					  (forward-line)
					  (point)))
		 (end (progn (skip-chars-forward " \r\t\n" limit)
			     (if (eobp) (point) (line-beginning-position)))))
	    (list 'property-drawer
		  (nconc
		   (list :begin begin
			 :end end
			 :contents-begin contents-begin
			 :contents-end contents-end
			 :post-blank (count-lines pos-before-blank end)
			 :post-affiliated post-affiliated)
		   (cdr affiliated)))))))))

(defun org-element-property-drawer-interpreter (property-drawer contents)
  "Interpret PROPERTY-DRAWER element as Org syntax.
CONTENTS is the properties within the drawer."
  (format ":PROPERTIES:\n%s:END:" contents))


;;;; Quote Block

(defun org-element-quote-block-parser (limit affiliated)
  "Parse a quote block.

LIMIT bounds the search.  AFFILIATED is a list of which CAR is
the buffer position at the beginning of the first affiliated
keyword and CDR is a plist of affiliated keywords along with
their value.

Return a list whose CAR is `quote-block' and CDR is a plist
containing `:begin', `:end', `:contents-begin', `:contents-end',
`:post-blank' and `:post-affiliated' keywords.

Assume point is at the beginning of the block."
  (let ((case-fold-search t))
    (if (not (save-excursion
	       (re-search-forward "^[ \t]*#\\+END_QUOTE[ \t]*$" limit t)))
	;; Incomplete block: parse it as a paragraph.
	(org-element-paragraph-parser limit affiliated)
      (let ((block-end-line (match-beginning 0)))
	(save-excursion
	  (let* ((begin (car affiliated))
		 (post-affiliated (point))
		 ;; Empty blocks have no contents.
		 (contents-begin (progn (forward-line)
					(and (< (point) block-end-line)
					     (point))))
		 (contents-end (and contents-begin block-end-line))
		 (pos-before-blank (progn (goto-char block-end-line)
					  (forward-line)
					  (point)))
		 (end (progn (skip-chars-forward " \r\t\n" limit)
			     (if (eobp) (point) (line-beginning-position)))))
	    (list 'quote-block
		  (nconc
		   (list :begin begin
			 :end end
			 :contents-begin contents-begin
			 :contents-end contents-end
			 :post-blank (count-lines pos-before-blank end)
			 :post-affiliated post-affiliated)
		   (cdr affiliated)))))))))

(defun org-element-quote-block-interpreter (quote-block contents)
  "Interpret QUOTE-BLOCK element as Org syntax.
CONTENTS is the contents of the element."
  (format "#+BEGIN_QUOTE\n%s#+END_QUOTE" contents))


;;;; Section

(defun org-element-section-parser (limit)
  "Parse a section.

LIMIT bounds the search.

Return a list whose CAR is `section' and CDR is a plist
containing `:begin', `:end', `:contents-begin', `contents-end'
and `:post-blank' keywords."
  (save-excursion
    ;; Beginning of section is the beginning of the first non-blank
    ;; line after previous headline.
    (let ((begin (point))
	  (end (progn (org-with-limited-levels (outline-next-heading))
		      (point)))
	  (pos-before-blank (progn (skip-chars-backward " \r\t\n")
				   (forward-line)
				   (point))))
      (list 'section
	    (list :begin begin
		  :end end
		  :contents-begin begin
		  :contents-end pos-before-blank
		  :post-blank (count-lines pos-before-blank end))))))

(defun org-element-section-interpreter (section contents)
  "Interpret SECTION element as Org syntax.
CONTENTS is the contents of the element."
  contents)


;;;; Special Block

(defun org-element-special-block-parser (limit affiliated)
  "Parse a special block.

LIMIT bounds the search.  AFFILIATED is a list of which CAR is
the buffer position at the beginning of the first affiliated
keyword and CDR is a plist of affiliated keywords along with
their value.

Return a list whose CAR is `special-block' and CDR is a plist
containing `:type', `:begin', `:end', `:contents-begin',
`:contents-end', `:post-blank' and `:post-affiliated' keywords.

Assume point is at the beginning of the block."
  (let* ((case-fold-search t)
	 (type (progn (looking-at "[ \t]*#\\+BEGIN_\\(\\S-+\\)")
		      (upcase (match-string-no-properties 1)))))
    (if (not (save-excursion
	       (re-search-forward
		(format "^[ \t]*#\\+END_%s[ \t]*$" (regexp-quote type))
		limit t)))
	;; Incomplete block: parse it as a paragraph.
	(org-element-paragraph-parser limit affiliated)
      (let ((block-end-line (match-beginning 0)))
	(save-excursion
	  (let* ((begin (car affiliated))
		 (post-affiliated (point))
		 ;; Empty blocks have no contents.
		 (contents-begin (progn (forward-line)
					(and (< (point) block-end-line)
					     (point))))
		 (contents-end (and contents-begin block-end-line))
		 (pos-before-blank (progn (goto-char block-end-line)
					  (forward-line)
					  (point)))
		 (end (progn (skip-chars-forward " \r\t\n" limit)
			     (if (eobp) (point) (line-beginning-position)))))
	    (list 'special-block
		  (nconc
		   (list :type type
			 :begin begin
			 :end end
			 :contents-begin contents-begin
			 :contents-end contents-end
			 :post-blank (count-lines pos-before-blank end)
			 :post-affiliated post-affiliated)
		   (cdr affiliated)))))))))

(defun org-element-special-block-interpreter (special-block contents)
  "Interpret SPECIAL-BLOCK element as Org syntax.
CONTENTS is the contents of the element."
  (let ((block-type (org-element-property :type special-block)))
    (format "#+BEGIN_%s\n%s#+END_%s" block-type contents block-type)))



;;; Elements
;;
;; For each element, a parser and an interpreter are also defined.
;; Both follow the same naming convention used for greater elements.
;;
;; Also, as for greater elements, adding a new element type is done
;; through the following steps: implement a parser and an interpreter,
;; tweak `org-element--current-element' so that it recognizes the new
;; type and add that new type to `org-element-all-elements'.
;;
;; As a special case, when the newly defined type is a block type,
;; `org-element-block-name-alist' has to be modified accordingly.


;;;; Babel Call

(defun org-element-babel-call-parser (limit affiliated)
  "Parse a babel call.

LIMIT bounds the search.  AFFILIATED is a list of which CAR is
the buffer position at the beginning of the first affiliated
keyword and CDR is a plist of affiliated keywords along with
their value.

Return a list whose CAR is `babel-call' and CDR is a plist
containing `:begin', `:end', `:value', `:post-blank' and
`:post-affiliated' as keywords."
  (save-excursion
    (let ((begin (car affiliated))
	  (post-affiliated (point))
	  (value (progn (let ((case-fold-search t))
			  (re-search-forward "call:[ \t]*" nil t))
			(buffer-substring-no-properties (point)
							(line-end-position))))
	  (pos-before-blank (progn (forward-line) (point)))
	  (end (progn (skip-chars-forward " \r\t\n" limit)
		      (if (eobp) (point) (line-beginning-position)))))
      (list 'babel-call
	    (nconc
	     (list :begin begin
		   :end end
		   :value value
		   :post-blank (count-lines pos-before-blank end)
		   :post-affiliated post-affiliated)
	     (cdr affiliated))))))

(defun org-element-babel-call-interpreter (babel-call contents)
  "Interpret BABEL-CALL element as Org syntax.
CONTENTS is nil."
  (concat "#+CALL: " (org-element-property :value babel-call)))


;;;; Clock

(defun org-element-clock-parser (limit)
  "Parse a clock.

LIMIT bounds the search.

Return a list whose CAR is `clock' and CDR is a plist containing
`:status', `:value', `:time', `:begin', `:end' and `:post-blank'
as keywords."
  (save-excursion
    (let* ((case-fold-search nil)
	   (begin (point))
	   (value (progn (search-forward org-clock-string (line-end-position) t)
			 (skip-chars-forward " \t")
			 (org-element-timestamp-parser)))
	   (duration (and (search-forward " => " (line-end-position) t)
			  (progn (skip-chars-forward " \t")
				 (looking-at "\\(\\S-+\\)[ \t]*$"))
			  (org-match-string-no-properties 1)))
	   (status (if duration 'closed 'running))
	   (post-blank (let ((before-blank (progn (forward-line) (point))))
			 (skip-chars-forward " \r\t\n" limit)
			 (skip-chars-backward " \t")
			 (unless (bolp) (end-of-line))
			 (count-lines before-blank (point))))
	   (end (point)))
      (list 'clock
	    (list :status status
		  :value value
		  :duration duration
		  :begin begin
		  :end end
		  :post-blank post-blank)))))

(defun org-element-clock-interpreter (clock contents)
  "Interpret CLOCK element as Org syntax.
CONTENTS is nil."
  (concat org-clock-string " "
	  (org-element-timestamp-interpreter
	   (org-element-property :value clock) nil)
	  (let ((duration (org-element-property :duration clock)))
	    (and duration
		 (concat " => "
			 (apply 'format
				"%2s:%02s"
				(org-split-string duration ":")))))))


;;;; Comment

(defun org-element-comment-parser (limit affiliated)
  "Parse a comment.

LIMIT bounds the search.  AFFILIATED is a list of which CAR is
the buffer position at the beginning of the first affiliated
keyword and CDR is a plist of affiliated keywords along with
their value.

Return a list whose CAR is `comment' and CDR is a plist
containing `:begin', `:end', `:value', `:post-blank',
`:post-affiliated' keywords.

Assume point is at comment beginning."
  (save-excursion
    (let* ((begin (car affiliated))
	   (post-affiliated (point))
	   (value (prog2 (looking-at "[ \t]*# ?")
		      (buffer-substring-no-properties
		       (match-end 0) (line-end-position))
		    (forward-line)))
	   (com-end
	    ;; Get comments ending.
	    (progn
	      (while (and (< (point) limit) (looking-at "[ \t]*#\\( \\|$\\)"))
		;; Accumulate lines without leading hash and first
		;; whitespace.
		(setq value
		      (concat value
			      "\n"
			      (buffer-substring-no-properties
			       (match-end 0) (line-end-position))))
		(forward-line))
	      (point)))
	   (end (progn (goto-char com-end)
		       (skip-chars-forward " \r\t\n" limit)
		       (if (eobp) (point) (line-beginning-position)))))
      (list 'comment
	    (nconc
	     (list :begin begin
		   :end end
		   :value value
		   :post-blank (count-lines com-end end)
		   :post-affiliated post-affiliated)
	     (cdr affiliated))))))

(defun org-element-comment-interpreter (comment contents)
  "Interpret COMMENT element as Org syntax.
CONTENTS is nil."
  (replace-regexp-in-string "^" "# " (org-element-property :value comment)))


;;;; Comment Block

(defun org-element-comment-block-parser (limit affiliated)
  "Parse an export block.

LIMIT bounds the search.  AFFILIATED is a list of which CAR is
the buffer position at the beginning of the first affiliated
keyword and CDR is a plist of affiliated keywords along with
their value.

Return a list whose CAR is `comment-block' and CDR is a plist
containing `:begin', `:end', `:value', `:post-blank' and
`:post-affiliated' keywords.

Assume point is at comment block beginning."
  (let ((case-fold-search t))
    (if (not (save-excursion
	       (re-search-forward "^[ \t]*#\\+END_COMMENT[ \t]*$" limit t)))
	;; Incomplete block: parse it as a paragraph.
	(org-element-paragraph-parser limit affiliated)
      (let ((contents-end (match-beginning 0)))
	(save-excursion
	  (let* ((begin (car affiliated))
		 (post-affiliated (point))
		 (contents-begin (progn (forward-line) (point)))
		 (pos-before-blank (progn (goto-char contents-end)
					  (forward-line)
					  (point)))
		 (end (progn (skip-chars-forward " \r\t\n" limit)
			     (if (eobp) (point) (line-beginning-position))))
		 (value (buffer-substring-no-properties
			 contents-begin contents-end)))
	    (list 'comment-block
		  (nconc
		   (list :begin begin
			 :end end
			 :value value
			 :post-blank (count-lines pos-before-blank end)
			 :post-affiliated post-affiliated)
		   (cdr affiliated)))))))))

(defun org-element-comment-block-interpreter (comment-block contents)
  "Interpret COMMENT-BLOCK element as Org syntax.
CONTENTS is nil."
  (format "#+BEGIN_COMMENT\n%s#+END_COMMENT"
	  (org-remove-indentation (org-element-property :value comment-block))))


;;;; Diary Sexp

(defun org-element-diary-sexp-parser (limit affiliated)
  "Parse a diary sexp.

LIMIT bounds the search.  AFFILIATED is a list of which CAR is
the buffer position at the beginning of the first affiliated
keyword and CDR is a plist of affiliated keywords along with
their value.

Return a list whose CAR is `diary-sexp' and CDR is a plist
containing `:begin', `:end', `:value', `:post-blank' and
`:post-affiliated' keywords."
  (save-excursion
    (let ((begin (car affiliated))
	  (post-affiliated (point))
	  (value (progn (looking-at "\\(%%(.*\\)[ \t]*$")
			(org-match-string-no-properties 1)))
	  (pos-before-blank (progn (forward-line) (point)))
	  (end (progn (skip-chars-forward " \r\t\n" limit)
		      (if (eobp) (point) (line-beginning-position)))))
      (list 'diary-sexp
	    (nconc
	     (list :value value
		   :begin begin
		   :end end
		   :post-blank (count-lines pos-before-blank end)
		   :post-affiliated post-affiliated)
	     (cdr affiliated))))))

(defun org-element-diary-sexp-interpreter (diary-sexp contents)
  "Interpret DIARY-SEXP as Org syntax.
CONTENTS is nil."
  (org-element-property :value diary-sexp))


;;;; Example Block

(defun org-element-example-block-parser (limit affiliated)
  "Parse an example block.

LIMIT bounds the search.  AFFILIATED is a list of which CAR is
the buffer position at the beginning of the first affiliated
keyword and CDR is a plist of affiliated keywords along with
their value.

Return a list whose CAR is `example-block' and CDR is a plist
containing `:begin', `:end', `:number-lines', `:preserve-indent',
`:retain-labels', `:use-labels', `:label-fmt', `:switches',
`:value', `:post-blank' and `:post-affiliated' keywords."
  (let ((case-fold-search t))
    (if (not (save-excursion
	       (re-search-forward "^[ \t]*#\\+END_EXAMPLE[ \t]*$" limit t)))
	;; Incomplete block: parse it as a paragraph.
	(org-element-paragraph-parser limit affiliated)
      (let ((contents-end (match-beginning 0)))
	(save-excursion
	  (let* ((switches
		  (progn
		    (looking-at "^[ \t]*#\\+BEGIN_EXAMPLE\\(?: +\\(.*\\)\\)?")
		    (org-match-string-no-properties 1)))
		 ;; Switches analysis
		 (number-lines
		  (cond ((not switches) nil)
			((string-match "-n\\>" switches) 'new)
			((string-match "+n\\>" switches) 'continued)))
		 (preserve-indent
		  (and switches (string-match "-i\\>" switches)))
		 ;; Should labels be retained in (or stripped from) example
		 ;; blocks?
		 (retain-labels
		  (or (not switches)
		      (not (string-match "-r\\>" switches))
		      (and number-lines (string-match "-k\\>" switches))))
		 ;; What should code-references use - labels or
		 ;; line-numbers?
		 (use-labels
		  (or (not switches)
		      (and retain-labels
			   (not (string-match "-k\\>" switches)))))
		 (label-fmt
		  (and switches
		       (string-match "-l +\"\\([^\"\n]+\\)\"" switches)
		       (match-string 1 switches)))
		 ;; Standard block parsing.
		 (begin (car affiliated))
		 (post-affiliated (point))
		 (block-ind (progn (skip-chars-forward " \t") (current-column)))
		 (contents-begin (progn (forward-line) (point)))
		 (value (org-element-remove-indentation
			 (org-unescape-code-in-string
			  (buffer-substring-no-properties
			   contents-begin contents-end))
			 block-ind))
		 (pos-before-blank (progn (goto-char contents-end)
					  (forward-line)
					  (point)))
		 (end (progn (skip-chars-forward " \r\t\n" limit)
			     (if (eobp) (point) (line-beginning-position)))))
	    (list 'example-block
		  (nconc
		   (list :begin begin
			 :end end
			 :value value
			 :switches switches
			 :number-lines number-lines
			 :preserve-indent preserve-indent
			 :retain-labels retain-labels
			 :use-labels use-labels
			 :label-fmt label-fmt
			 :post-blank (count-lines pos-before-blank end)
			 :post-affiliated post-affiliated)
		   (cdr affiliated)))))))))

(defun org-element-example-block-interpreter (example-block contents)
  "Interpret EXAMPLE-BLOCK element as Org syntax.
CONTENTS is nil."
  (let ((switches (org-element-property :switches example-block))
	(value (org-element-property :value example-block)))
    (concat "#+BEGIN_EXAMPLE" (and switches (concat " " switches)) "\n"
	    (org-escape-code-in-string
	     (if (or org-src-preserve-indentation
		     (org-element-property :preserve-indent example-block))
		 value
	       (org-element-remove-indentation value)))
	    "#+END_EXAMPLE")))


;;;; Export Block

(defun org-element-export-block-parser (limit affiliated)
  "Parse an export block.

LIMIT bounds the search.  AFFILIATED is a list of which CAR is
the buffer position at the beginning of the first affiliated
keyword and CDR is a plist of affiliated keywords along with
their value.

Return a list whose CAR is `export-block' and CDR is a plist
containing `:begin', `:end', `:type', `:value', `:post-blank' and
`:post-affiliated' keywords.

Assume point is at export-block beginning."
  (let* ((case-fold-search t)
	 (type (progn (looking-at "[ \t]*#\\+BEGIN_\\(\\S-+\\)")
		      (upcase (org-match-string-no-properties 1)))))
    (if (not (save-excursion
	       (re-search-forward
		(format "^[ \t]*#\\+END_%s[ \t]*$" type) limit t)))
	;; Incomplete block: parse it as a paragraph.
	(org-element-paragraph-parser limit affiliated)
      (let ((contents-end (match-beginning 0)))
	(save-excursion
	  (let* ((begin (car affiliated))
		 (post-affiliated (point))
		 (contents-begin (progn (forward-line) (point)))
		 (pos-before-blank (progn (goto-char contents-end)
					  (forward-line)
					  (point)))
		 (end (progn (skip-chars-forward " \r\t\n" limit)
			     (if (eobp) (point) (line-beginning-position))))
		 (value (buffer-substring-no-properties contents-begin
							contents-end)))
	    (list 'export-block
		  (nconc
		   (list :begin begin
			 :end end
			 :type type
			 :value value
			 :post-blank (count-lines pos-before-blank end)
			 :post-affiliated post-affiliated)
		   (cdr affiliated)))))))))

(defun org-element-export-block-interpreter (export-block contents)
  "Interpret EXPORT-BLOCK element as Org syntax.
CONTENTS is nil."
  (let ((type (org-element-property :type export-block)))
    (concat (format "#+BEGIN_%s\n" type)
	    (org-element-property :value export-block)
	    (format "#+END_%s" type))))


;;;; Fixed-width

(defun org-element-fixed-width-parser (limit affiliated)
  "Parse a fixed-width section.

LIMIT bounds the search.  AFFILIATED is a list of which CAR is
the buffer position at the beginning of the first affiliated
keyword and CDR is a plist of affiliated keywords along with
their value.

Return a list whose CAR is `fixed-width' and CDR is a plist
containing `:begin', `:end', `:value', `:post-blank' and
`:post-affiliated' keywords.

Assume point is at the beginning of the fixed-width area."
  (save-excursion
    (let* ((begin (car affiliated))
	   (post-affiliated (point))
	   value
	   (end-area
	    (progn
	      (while (and (< (point) limit)
			  (looking-at "[ \t]*:\\( \\|$\\)"))
		;; Accumulate text without starting colons.
		(setq value
		      (concat value
			      (buffer-substring-no-properties
			       (match-end 0) (point-at-eol))
			      "\n"))
		(forward-line))
	      (point)))
	   (end (progn (skip-chars-forward " \r\t\n" limit)
		       (if (eobp) (point) (line-beginning-position)))))
      (list 'fixed-width
	    (nconc
	     (list :begin begin
		   :end end
		   :value value
		   :post-blank (count-lines end-area end)
		   :post-affiliated post-affiliated)
	     (cdr affiliated))))))

(defun org-element-fixed-width-interpreter (fixed-width contents)
  "Interpret FIXED-WIDTH element as Org syntax.
CONTENTS is nil."
  (let ((value (org-element-property :value fixed-width)))
    (and value
	 (replace-regexp-in-string
	  "^" ": "
	  (if (string-match "\n\\'" value) (substring value 0 -1) value)))))


;;;; Horizontal Rule

(defun org-element-horizontal-rule-parser (limit affiliated)
  "Parse an horizontal rule.

LIMIT bounds the search.  AFFILIATED is a list of which CAR is
the buffer position at the beginning of the first affiliated
keyword and CDR is a plist of affiliated keywords along with
their value.

Return a list whose CAR is `horizontal-rule' and CDR is a plist
containing `:begin', `:end', `:post-blank' and `:post-affiliated'
keywords."
  (save-excursion
    (let ((begin (car affiliated))
	  (post-affiliated (point))
	  (post-hr (progn (forward-line) (point)))
	  (end (progn (skip-chars-forward " \r\t\n" limit)
		      (if (eobp) (point) (line-beginning-position)))))
      (list 'horizontal-rule
	    (nconc
	     (list :begin begin
		   :end end
		   :post-blank (count-lines post-hr end)
		   :post-affiliated post-affiliated)
	     (cdr affiliated))))))

(defun org-element-horizontal-rule-interpreter (horizontal-rule contents)
  "Interpret HORIZONTAL-RULE element as Org syntax.
CONTENTS is nil."
  "-----")


;;;; Keyword

(defun org-element-keyword-parser (limit affiliated)
  "Parse a keyword at point.

LIMIT bounds the search.  AFFILIATED is a list of which CAR is
the buffer position at the beginning of the first affiliated
keyword and CDR is a plist of affiliated keywords along with
their value.

Return a list whose CAR is `keyword' and CDR is a plist
containing `:key', `:value', `:begin', `:end', `:post-blank' and
`:post-affiliated' keywords."
  (save-excursion
    ;; An orphaned affiliated keyword is considered as a regular
    ;; keyword.  In this case AFFILIATED is nil, so we take care of
    ;; this corner case.
    (let ((begin (or (car affiliated) (point)))
	  (post-affiliated (point))
	  (key (progn (looking-at "[ \t]*#\\+\\(\\S-+*\\):")
		      (upcase (org-match-string-no-properties 1))))
	  (value (org-trim (buffer-substring-no-properties
			    (match-end 0) (point-at-eol))))
	  (pos-before-blank (progn (forward-line) (point)))
	  (end (progn (skip-chars-forward " \r\t\n" limit)
		      (if (eobp) (point) (line-beginning-position)))))
      (list 'keyword
	    (nconc
	     (list :key key
		   :value value
		   :begin begin
		   :end end
		   :post-blank (count-lines pos-before-blank end)
		   :post-affiliated post-affiliated)
	     (cdr affiliated))))))

(defun org-element-keyword-interpreter (keyword contents)
  "Interpret KEYWORD element as Org syntax.
CONTENTS is nil."
  (format "#+%s: %s"
	  (org-element-property :key keyword)
	  (org-element-property :value keyword)))


;;;; Latex Environment

(defun org-element-latex-environment-parser (limit affiliated)
  "Parse a LaTeX environment.

LIMIT bounds the search.  AFFILIATED is a list of which CAR is
the buffer position at the beginning of the first affiliated
keyword and CDR is a plist of affiliated keywords along with
their value.

Return a list whose CAR is `latex-environment' and CDR is a plist
containing `:begin', `:end', `:value', `:post-blank' and
`:post-affiliated' keywords.

Assume point is at the beginning of the latex environment."
  (save-excursion
    (let ((case-fold-search t)
	  (code-begin (point)))
      (looking-at "[ \t]*\\\\begin{\\([A-Za-z0-9]+\\*?\\)}")
      (if (not (re-search-forward (format "^[ \t]*\\\\end{%s}[ \t]*$"
					  (regexp-quote (match-string 1)))
				  limit t))
	  ;; Incomplete latex environment: parse it as a paragraph.
	  (org-element-paragraph-parser limit affiliated)
	(let* ((code-end (progn (forward-line) (point)))
	       (begin (car affiliated))
	       (value (buffer-substring-no-properties code-begin code-end))
	       (end (progn (skip-chars-forward " \r\t\n" limit)
			   (if (eobp) (point) (line-beginning-position)))))
	  (list 'latex-environment
		(nconc
		 (list :begin begin
		       :end end
		       :value value
		       :post-blank (count-lines code-end end)
		       :post-affiliated code-begin)
		 (cdr affiliated))))))))

(defun org-element-latex-environment-interpreter (latex-environment contents)
  "Interpret LATEX-ENVIRONMENT element as Org syntax.
CONTENTS is nil."
  (org-element-property :value latex-environment))


;;;; Node Property

(defun org-element-node-property-parser (limit)
  "Parse a node-property at point.

LIMIT bounds the search.

Return a list whose CAR is `node-property' and CDR is a plist
containing `:key', `:value', `:begin', `:end' and `:post-blank'
keywords."
  (save-excursion
    (looking-at org-property-re)
    (let ((case-fold-search t)
	  (begin (point))
	  (key   (org-match-string-no-properties 2))
	  (value (org-match-string-no-properties 3))
	  (pos-before-blank (progn (forward-line) (point)))
	  (end (progn (skip-chars-forward " \r\t\n" limit)
		      (if (eobp) (point) (point-at-bol)))))
      (list 'node-property
	    (list :key key
		  :value value
		  :begin begin
		  :end end
		  :post-blank (count-lines pos-before-blank end))))))

(defun org-element-node-property-interpreter (node-property contents)
  "Interpret NODE-PROPERTY element as Org syntax.
CONTENTS is nil."
  (format org-property-format
	  (format ":%s:" (org-element-property :key node-property))
	  (org-element-property :value node-property)))


;;;; Paragraph

(defun org-element-paragraph-parser (limit affiliated)
  "Parse a paragraph.

LIMIT bounds the search.  AFFILIATED is a list of which CAR is
the buffer position at the beginning of the first affiliated
keyword and CDR is a plist of affiliated keywords along with
their value.

Return a list whose CAR is `paragraph' and CDR is a plist
containing `:begin', `:end', `:contents-begin' and
`:contents-end', `:post-blank' and `:post-affiliated' keywords.

Assume point is at the beginning of the paragraph."
  (save-excursion
    (let* ((begin (car affiliated))
	   (contents-begin (point))
	   (before-blank
	    (let ((case-fold-search t))
	      (end-of-line)
	      (if (not (re-search-forward
			org-element-paragraph-separate limit 'm))
		  limit
		;; A matching `org-element-paragraph-separate' is not
		;; necessarily the end of the paragraph.  In
		;; particular, lines starting with # or : as a first
		;; non-space character are ambiguous.  We have to
		;; check if they are valid Org syntax (e.g., not an
		;; incomplete keyword).
		(beginning-of-line)
		(while (not
			(or
			 ;; There's no ambiguity for other symbols or
			 ;; empty lines: stop here.
			 (looking-at "[ \t]*\\(?:[^:#]\\|$\\)")
			 ;; Stop at valid fixed-width areas.
			 (looking-at "[ \t]*:\\(?: \\|$\\)")
			 ;; Stop at drawers.
			 (and (looking-at org-drawer-regexp)
			      (save-excursion
				(re-search-forward
				 "^[ \t]*:END:[ \t]*$" limit t)))
			 ;; Stop at valid comments.
			 (looking-at "[ \t]*#\\(?: \\|$\\)")
			 ;; Stop at valid dynamic blocks.
			 (and (looking-at org-dblock-start-re)
			      (save-excursion
				(re-search-forward
				 "^[ \t]*#\\+END:?[ \t]*$" limit t)))
			 ;; Stop at valid blocks.
			 (and (looking-at "[ \t]*#\\+BEGIN_\\(\\S-+\\)")
			      (save-excursion
				(re-search-forward
				 (format "^[ \t]*#\\+END_%s[ \t]*$"
					 (regexp-quote
					  (org-match-string-no-properties 1)))
				 limit t)))
			 ;; Stop at valid latex environments.
			 (and (looking-at
			       "[ \t]*\\\\begin{\\([A-Za-z0-9]+\\*?\\)}")
			      (save-excursion
				(re-search-forward
				 (format "^[ \t]*\\\\end{%s}[ \t]*$"
					 (regexp-quote
					  (org-match-string-no-properties 1)))
				 limit t)))
			 ;; Stop at valid keywords.
			 (looking-at "[ \t]*#\\+\\S-+:")
			 ;; Skip everything else.
			 (not
			  (progn
			    (end-of-line)
			    (re-search-forward org-element-paragraph-separate
					       limit 'm)))))
		  (beginning-of-line)))
	      (if (= (point) limit) limit
		(goto-char (line-beginning-position)))))
	   (contents-end (progn (skip-chars-backward " \r\t\n" contents-begin)
				(forward-line)
				(point)))
	   (end (progn (skip-chars-forward " \r\t\n" limit)
		       (if (eobp) (point) (line-beginning-position)))))
      (list 'paragraph
	    (nconc
	     (list :begin begin
		   :end end
		   :contents-begin contents-begin
		   :contents-end contents-end
		   :post-blank (count-lines before-blank end)
		   :post-affiliated contents-begin)
	     (cdr affiliated))))))

(defun org-element-paragraph-interpreter (paragraph contents)
  "Interpret PARAGRAPH element as Org syntax.
CONTENTS is the contents of the element."
  contents)


;;;; Planning

(defun org-element-planning-parser (limit)
  "Parse a planning.

LIMIT bounds the search.

Return a list whose CAR is `planning' and CDR is a plist
containing `:closed', `:deadline', `:scheduled', `:begin', `:end'
and `:post-blank' keywords."
  (save-excursion
    (let* ((case-fold-search nil)
	   (begin (point))
	   (post-blank (let ((before-blank (progn (forward-line) (point))))
			 (skip-chars-forward " \r\t\n" limit)
			 (skip-chars-backward " \t")
			 (unless (bolp) (end-of-line))
			 (count-lines before-blank (point))))
	   (end (point))
	   closed deadline scheduled)
      (goto-char begin)
      (while (re-search-forward org-keyword-time-not-clock-regexp end t)
	(goto-char (match-end 1))
	(skip-chars-forward " \t" end)
	(let ((keyword (match-string 1))
	      (time (org-element-timestamp-parser)))
	  (cond ((equal keyword org-closed-string) (setq closed time))
		((equal keyword org-deadline-string) (setq deadline time))
		(t (setq scheduled time)))))
      (list 'planning
	    (list :closed closed
		  :deadline deadline
		  :scheduled scheduled
		  :begin begin
		  :end end
		  :post-blank post-blank)))))

(defun org-element-planning-interpreter (planning contents)
  "Interpret PLANNING element as Org syntax.
CONTENTS is nil."
  (mapconcat
   'identity
   (delq nil
	 (list (let ((deadline (org-element-property :deadline planning)))
		 (when deadline
		   (concat org-deadline-string " "
			   (org-element-timestamp-interpreter deadline nil))))
	       (let ((scheduled (org-element-property :scheduled planning)))
		 (when scheduled
		   (concat org-scheduled-string " "
			   (org-element-timestamp-interpreter scheduled nil))))
	       (let ((closed (org-element-property :closed planning)))
		 (when closed
		   (concat org-closed-string " "
			   (org-element-timestamp-interpreter closed nil))))))
   " "))


;;;; Src Block

(defun org-element-src-block-parser (limit affiliated)
  "Parse a src block.

LIMIT bounds the search.  AFFILIATED is a list of which CAR is
the buffer position at the beginning of the first affiliated
keyword and CDR is a plist of affiliated keywords along with
their value.

Return a list whose CAR is `src-block' and CDR is a plist
containing `:language', `:switches', `:parameters', `:begin',
`:end', `:number-lines', `:retain-labels', `:use-labels',
`:label-fmt', `:preserve-indent', `:value', `:post-blank' and
`:post-affiliated' keywords.

Assume point is at the beginning of the block."
  (let ((case-fold-search t))
    (if (not (save-excursion (re-search-forward "^[ \t]*#\\+END_SRC[ \t]*$"
						limit t)))
	;; Incomplete block: parse it as a paragraph.
	(org-element-paragraph-parser limit affiliated)
      (let ((contents-end (match-beginning 0)))
	(save-excursion
	  (let* ((begin (car affiliated))
		 (post-affiliated (point))
		 ;; Get language as a string.
		 (language
		  (progn
		    (looking-at
		     (concat "^[ \t]*#\\+BEGIN_SRC"
			     "\\(?: +\\(\\S-+\\)\\)?"
			     "\\(\\(?: +\\(?:-l \".*?\"\\|[-+][A-Za-z]\\)\\)+\\)?"
			     "\\(.*\\)[ \t]*$"))
		    (org-match-string-no-properties 1)))
		 ;; Get switches.
		 (switches (org-match-string-no-properties 2))
		 ;; Get parameters.
		 (parameters (org-match-string-no-properties 3))
		 ;; Switches analysis
		 (number-lines
		  (cond ((not switches) nil)
			((string-match "-n\\>" switches) 'new)
			((string-match "+n\\>" switches) 'continued)))
		 (preserve-indent (and switches
				       (string-match "-i\\>" switches)))
		 (label-fmt
		  (and switches
		       (string-match "-l +\"\\([^\"\n]+\\)\"" switches)
		       (match-string 1 switches)))
		 ;; Should labels be retained in (or stripped from)
		 ;; src blocks?
		 (retain-labels
		  (or (not switches)
		      (not (string-match "-r\\>" switches))
		      (and number-lines (string-match "-k\\>" switches))))
		 ;; What should code-references use - labels or
		 ;; line-numbers?
		 (use-labels
		  (or (not switches)
		      (and retain-labels
			   (not (string-match "-k\\>" switches)))))
		 ;; Indentation.
		 (block-ind (progn (skip-chars-forward " \t") (current-column)))
		 ;; Retrieve code.
		 (value (org-element-remove-indentation
			 (org-unescape-code-in-string
			  (buffer-substring-no-properties
			   (progn (forward-line) (point)) contents-end))
			 block-ind))
		 (pos-before-blank (progn (goto-char contents-end)
					  (forward-line)
					  (point)))
		 ;; Get position after ending blank lines.
		 (end (progn (skip-chars-forward " \r\t\n" limit)
			     (if (eobp) (point) (line-beginning-position)))))
	    (list 'src-block
		  (nconc
		   (list :language language
			 :switches (and (org-string-nw-p switches)
					(org-trim switches))
			 :parameters (and (org-string-nw-p parameters)
					  (org-trim parameters))
			 :begin begin
			 :end end
			 :number-lines number-lines
			 :preserve-indent preserve-indent
			 :retain-labels retain-labels
			 :use-labels use-labels
			 :label-fmt label-fmt
			 :value value
			 :post-blank (count-lines pos-before-blank end)
			 :post-affiliated post-affiliated)
		   (cdr affiliated)))))))))

(defun org-element-src-block-interpreter (src-block contents)
  "Interpret SRC-BLOCK element as Org syntax.
CONTENTS is nil."
  (let ((lang (org-element-property :language src-block))
	(switches (org-element-property :switches src-block))
	(params (org-element-property :parameters src-block))
	(value
	 (let ((val (org-element-property :value src-block)))
	   (cond
	    ((or org-src-preserve-indentation
		 (org-element-property :preserve-indent src-block))
	     val)
	    ((zerop org-edit-src-content-indentation) val)
	    (t
	     (let ((ind (make-string org-edit-src-content-indentation ?\s)))
	       (replace-regexp-in-string
		"\\(^\\)[ \t]*\\S-" ind val nil nil 1)))))))
    (concat (format "#+BEGIN_SRC%s\n"
		    (concat (and lang (concat " " lang))
			    (and switches (concat " " switches))
			    (and params (concat " " params))))
	    (org-escape-code-in-string value)
	    "#+END_SRC")))


;;;; Table

(defun org-element-table-parser (limit affiliated)
  "Parse a table at point.

LIMIT bounds the search.  AFFILIATED is a list of which CAR is
the buffer position at the beginning of the first affiliated
keyword and CDR is a plist of affiliated keywords along with
their value.

Return a list whose CAR is `table' and CDR is a plist containing
`:begin', `:end', `:tblfm', `:type', `:contents-begin',
`:contents-end', `:value', `:post-blank' and `:post-affiliated'
keywords.

Assume point is at the beginning of the table."
  (save-excursion
    (let* ((case-fold-search t)
	   (table-begin (point))
	   (type (if (org-at-table.el-p) 'table.el 'org))
	   (begin (car affiliated))
	   (table-end
	    (if (re-search-forward org-table-any-border-regexp limit 'm)
		(goto-char (match-beginning 0))
	      (point)))
	   (tblfm (let (acc)
		    (while (looking-at "[ \t]*#\\+TBLFM: +\\(.*\\)[ \t]*$")
		      (push (org-match-string-no-properties 1) acc)
		      (forward-line))
		    acc))
	   (pos-before-blank (point))
	   (end (progn (skip-chars-forward " \r\t\n" limit)
		       (if (eobp) (point) (line-beginning-position)))))
      (list 'table
	    (nconc
	     (list :begin begin
		   :end end
		   :type type
		   :tblfm tblfm
		   ;; Only `org' tables have contents.  `table.el' tables
		   ;; use a `:value' property to store raw table as
		   ;; a string.
		   :contents-begin (and (eq type 'org) table-begin)
		   :contents-end (and (eq type 'org) table-end)
		   :value (and (eq type 'table.el)
			       (buffer-substring-no-properties
				table-begin table-end))
		   :post-blank (count-lines pos-before-blank end)
		   :post-affiliated table-begin)
	     (cdr affiliated))))))

(defun org-element-table-interpreter (table contents)
  "Interpret TABLE element as Org syntax.
CONTENTS is nil."
  (if (eq (org-element-property :type table) 'table.el)
      (org-remove-indentation (org-element-property :value table))
    (concat (with-temp-buffer (insert contents)
			      (org-table-align)
			      (buffer-string))
	    (mapconcat (lambda (fm) (concat "#+TBLFM: " fm))
		       (reverse (org-element-property :tblfm table))
		       "\n"))))


;;;; Table Row

(defun org-element-table-row-parser (limit)
  "Parse table row at point.

LIMIT bounds the search.

Return a list whose CAR is `table-row' and CDR is a plist
containing `:begin', `:end', `:contents-begin', `:contents-end',
`:type' and `:post-blank' keywords."
  (save-excursion
    (let* ((type (if (looking-at "^[ \t]*|-") 'rule 'standard))
	   (begin (point))
	   ;; A table rule has no contents.  In that case, ensure
	   ;; CONTENTS-BEGIN matches CONTENTS-END.
	   (contents-begin (and (eq type 'standard)
				(search-forward "|")
				(point)))
	   (contents-end (and (eq type 'standard)
			      (progn
				(end-of-line)
				(skip-chars-backward " \t")
				(point))))
	   (end (progn (forward-line) (point))))
      (list 'table-row
	    (list :type type
		  :begin begin
		  :end end
		  :contents-begin contents-begin
		  :contents-end contents-end
		  :post-blank 0)))))

(defun org-element-table-row-interpreter (table-row contents)
  "Interpret TABLE-ROW element as Org syntax.
CONTENTS is the contents of the table row."
  (if (eq (org-element-property :type table-row) 'rule) "|-"
    (concat "| " contents)))


;;;; Verse Block

(defun org-element-verse-block-parser (limit affiliated)
  "Parse a verse block.

LIMIT bounds the search.  AFFILIATED is a list of which CAR is
the buffer position at the beginning of the first affiliated
keyword and CDR is a plist of affiliated keywords along with
their value.

Return a list whose CAR is `verse-block' and CDR is a plist
containing `:begin', `:end', `:contents-begin', `:contents-end',
`:post-blank' and `:post-affiliated' keywords.

Assume point is at beginning of the block."
  (let ((case-fold-search t))
    (if (not (save-excursion
	       (re-search-forward "^[ \t]*#\\+END_VERSE[ \t]*$" limit t)))
	;; Incomplete block: parse it as a paragraph.
	(org-element-paragraph-parser limit affiliated)
      (let ((contents-end (match-beginning 0)))
	(save-excursion
	  (let* ((begin (car affiliated))
		 (post-affiliated (point))
		 (contents-begin (progn (forward-line) (point)))
		 (pos-before-blank (progn (goto-char contents-end)
					  (forward-line)
					  (point)))
		 (end (progn (skip-chars-forward " \r\t\n" limit)
			     (if (eobp) (point) (line-beginning-position)))))
	    (list 'verse-block
		  (nconc
		   (list :begin begin
			 :end end
			 :contents-begin contents-begin
			 :contents-end contents-end
			 :post-blank (count-lines pos-before-blank end)
			 :post-affiliated post-affiliated)
		   (cdr affiliated)))))))))

(defun org-element-verse-block-interpreter (verse-block contents)
  "Interpret VERSE-BLOCK element as Org syntax.
CONTENTS is verse block contents."
  (format "#+BEGIN_VERSE\n%s#+END_VERSE" contents))



;;; Objects
;;
;; Unlike to elements, raw text can be found between objects.  Hence,
;; `org-element--object-lex' is provided to find the next object in
;; buffer.
;;
;; Some object types (e.g., `italic') are recursive.  Restrictions on
;; object types they can contain will be specified in
;; `org-element-object-restrictions'.
;;
;; Creating a new type of object requires to alter
;; `org-element--object-regexp' and `org-element--object-lex', add the
;; new type in `org-element-all-objects', and possibly add
;; restrictions in `org-element-object-restrictions'.

;;;; Bold

(defun org-element-bold-parser ()
  "Parse bold object at point, if any.

When at a bold object, return a list whose car is `bold' and cdr
is a plist with `:begin', `:end', `:contents-begin' and
`:contents-end' and `:post-blank' keywords.  Otherwise, return
nil.

Assume point is at the first star marker."
  (save-excursion
    (unless (bolp) (backward-char 1))
    (when (looking-at org-emph-re)
      (let ((begin (match-beginning 2))
	    (contents-begin (match-beginning 4))
	    (contents-end (match-end 4))
	    (post-blank (progn (goto-char (match-end 2))
			       (skip-chars-forward " \t")))
	    (end (point)))
	(list 'bold
	      (list :begin begin
		    :end end
		    :contents-begin contents-begin
		    :contents-end contents-end
		    :post-blank post-blank))))))

(defun org-element-bold-interpreter (bold contents)
  "Interpret BOLD object as Org syntax.
CONTENTS is the contents of the object."
  (format "*%s*" contents))


;;;; Code

(defun org-element-code-parser ()
  "Parse code object at point, if any.

When at a code object, return a list whose car is `code' and cdr
is a plist with `:value', `:begin', `:end' and `:post-blank'
keywords.  Otherwise, return nil.

Assume point is at the first tilde marker."
  (save-excursion
    (unless (bolp) (backward-char 1))
    (when (looking-at org-emph-re)
      (let ((begin (match-beginning 2))
	    (value (org-match-string-no-properties 4))
	    (post-blank (progn (goto-char (match-end 2))
			       (skip-chars-forward " \t")))
	    (end (point)))
	(list 'code
	      (list :value value
		    :begin begin
		    :end end
		    :post-blank post-blank))))))

(defun org-element-code-interpreter (code contents)
  "Interpret CODE object as Org syntax.
CONTENTS is nil."
  (format "~%s~" (org-element-property :value code)))


;;;; Entity

(defun org-element-entity-parser ()
  "Parse entity at point, if any.

When at an entity, return a list whose car is `entity' and cdr
a plist with `:begin', `:end', `:latex', `:latex-math-p',
`:html', `:latin1', `:utf-8', `:ascii', `:use-brackets-p' and
`:post-blank' as keywords.  Otherwise, return nil.

Assume point is at the beginning of the entity."
  (catch 'no-object
    (when (looking-at "\\\\\\(there4\\|sup[123]\\|frac[13][24]\\|[a-zA-Z]+\\)\\($\\|{}\\|[^[:alpha:]]\\)")
      (save-excursion
	(let* ((value (or (org-entity-get (match-string 1))
			  (throw 'no-object nil)))
	       (begin (match-beginning 0))
	       (bracketsp (string= (match-string 2) "{}"))
	       (post-blank (progn (goto-char (match-end 1))
				  (when bracketsp (forward-char 2))
				  (skip-chars-forward " \t")))
	       (end (point)))
	  (list 'entity
		(list :name (car value)
		      :latex (nth 1 value)
		      :latex-math-p (nth 2 value)
		      :html (nth 3 value)
		      :ascii (nth 4 value)
		      :latin1 (nth 5 value)
		      :utf-8 (nth 6 value)
		      :begin begin
		      :end end
		      :use-brackets-p bracketsp
		      :post-blank post-blank)))))))

(defun org-element-entity-interpreter (entity contents)
  "Interpret ENTITY object as Org syntax.
CONTENTS is nil."
  (concat "\\"
	  (org-element-property :name entity)
	  (when (org-element-property :use-brackets-p entity) "{}")))


;;;; Export Snippet

(defun org-element-export-snippet-parser ()
  "Parse export snippet at point.

When at an export snippet, return a list whose car is
`export-snippet' and cdr a plist with `:begin', `:end',
`:back-end', `:value' and `:post-blank' as keywords.  Otherwise,
return nil.

Assume point is at the beginning of the snippet."
  (save-excursion
    (let (contents-end)
      (when (and (looking-at "@@\\([-A-Za-z0-9]+\\):")
		 (setq contents-end
		       (save-match-data (goto-char (match-end 0))
					(re-search-forward "@@" nil t)
					(match-beginning 0))))
	(let* ((begin (match-beginning 0))
	       (back-end (org-match-string-no-properties 1))
	       (value (buffer-substring-no-properties
		       (match-end 0) contents-end))
	       (post-blank (skip-chars-forward " \t"))
	       (end (point)))
	  (list 'export-snippet
		(list :back-end back-end
		      :value value
		      :begin begin
		      :end end
		      :post-blank post-blank)))))))

(defun org-element-export-snippet-interpreter (export-snippet contents)
  "Interpret EXPORT-SNIPPET object as Org syntax.
CONTENTS is nil."
  (format "@@%s:%s@@"
	  (org-element-property :back-end export-snippet)
	  (org-element-property :value export-snippet)))


;;;; Footnote Reference

(defun org-element-footnote-reference-parser ()
  "Parse footnote reference at point, if any.

When at a footnote reference, return a list whose car is
`footnote-reference' and cdr a plist with `:label', `:type',
`:inline-definition', `:begin', `:end' and `:post-blank' as
keywords.  Otherwise, return nil."
  (catch 'no-object
    (when (looking-at org-footnote-re)
      (save-excursion
	(let* ((begin (point))
	       (label (or (org-match-string-no-properties 2)
			  (org-match-string-no-properties 3)
			  (and (match-string 1)
			       (concat "fn:" (org-match-string-no-properties 1)))))
	       (type (if (or (not label) (match-string 1)) 'inline 'standard))
	       (inner-begin (match-end 0))
	       (inner-end
		(let ((count 1))
		  (forward-char)
		  (while (and (> count 0) (re-search-forward "[][]" nil t))
		    (if (equal (match-string 0) "[") (incf count) (decf count)))
		  (unless (zerop count) (throw 'no-object nil))
		  (1- (point))))
	       (post-blank (progn (goto-char (1+ inner-end))
				  (skip-chars-forward " \t")))
	       (end (point))
	       (footnote-reference
		(list 'footnote-reference
		      (list :label label
			    :type type
			    :begin begin
			    :end end
			    :post-blank post-blank))))
	  (org-element-put-property
	   footnote-reference :inline-definition
	   (and (eq type 'inline)
		(org-element-parse-secondary-string
		 (buffer-substring inner-begin inner-end)
		 (org-element-restriction 'footnote-reference)
		 footnote-reference))))))))

(defun org-element-footnote-reference-interpreter (footnote-reference contents)
  "Interpret FOOTNOTE-REFERENCE object as Org syntax.
CONTENTS is nil."
  (let ((label (or (org-element-property :label footnote-reference) "fn:"))
	(def
	 (let ((inline-def
		(org-element-property :inline-definition footnote-reference)))
	   (if (not inline-def) ""
	     (concat ":" (org-element-interpret-data inline-def))))))
    (format "[%s]" (concat label def))))


;;;; Inline Babel Call

(defun org-element-inline-babel-call-parser ()
  "Parse inline babel call at point, if any.

When at an inline babel call, return a list whose car is
`inline-babel-call' and cdr a plist with `:begin', `:end',
`:value' and `:post-blank' as keywords.  Otherwise, return nil.

Assume point is at the beginning of the babel call."
  (save-excursion
    (unless (bolp) (backward-char))
    (when (let ((case-fold-search t))
	    (looking-at org-babel-inline-lob-one-liner-regexp))
      (let ((begin (match-end 1))
	    (value (buffer-substring-no-properties (match-end 1) (match-end 0)))
	    (post-blank (progn (goto-char (match-end 0))
			       (skip-chars-forward " \t")))
	    (end (point)))
	(list 'inline-babel-call
	      (list :begin begin
		    :end end
		    :value value
		    :post-blank post-blank))))))

(defun org-element-inline-babel-call-interpreter (inline-babel-call contents)
  "Interpret INLINE-BABEL-CALL object as Org syntax.
CONTENTS is nil."
  (org-element-property :value inline-babel-call))


;;;; Inline Src Block

(defun org-element-inline-src-block-parser ()
  "Parse inline source block at point, if any.

When at an inline source block, return a list whose car is
`inline-src-block' and cdr a plist with `:begin', `:end',
`:language', `:value', `:parameters' and `:post-blank' as
keywords.  Otherwise, return nil.

Assume point is at the beginning of the inline src block."
  (save-excursion
    (unless (bolp) (backward-char))
    (when (looking-at org-babel-inline-src-block-regexp)
      (let ((begin (match-beginning 1))
	    (language (org-match-string-no-properties 2))
	    (parameters (org-match-string-no-properties 4))
	    (value (org-match-string-no-properties 5))
	    (post-blank (progn (goto-char (match-end 0))
			       (skip-chars-forward " \t")))
	    (end (point)))
	(list 'inline-src-block
	      (list :language language
		    :value value
		    :parameters parameters
		    :begin begin
		    :end end
		    :post-blank post-blank))))))

(defun org-element-inline-src-block-interpreter (inline-src-block contents)
  "Interpret INLINE-SRC-BLOCK object as Org syntax.
CONTENTS is nil."
  (let ((language (org-element-property :language inline-src-block))
	(arguments (org-element-property :parameters inline-src-block))
	(body (org-element-property :value inline-src-block)))
    (format "src_%s%s{%s}"
	    language
	    (if arguments (format "[%s]" arguments) "")
	    body)))

;;;; Italic

(defun org-element-italic-parser ()
  "Parse italic object at point, if any.

When at an italic object, return a list whose car is `italic' and
cdr is a plist with `:begin', `:end', `:contents-begin' and
`:contents-end' and `:post-blank' keywords.  Otherwise, return
nil.

Assume point is at the first slash marker."
  (save-excursion
    (unless (bolp) (backward-char 1))
    (when (looking-at org-emph-re)
      (let ((begin (match-beginning 2))
	    (contents-begin (match-beginning 4))
	    (contents-end (match-end 4))
	    (post-blank (progn (goto-char (match-end 2))
			       (skip-chars-forward " \t")))
	    (end (point)))
	(list 'italic
	      (list :begin begin
		    :end end
		    :contents-begin contents-begin
		    :contents-end contents-end
		    :post-blank post-blank))))))

(defun org-element-italic-interpreter (italic contents)
  "Interpret ITALIC object as Org syntax.
CONTENTS is the contents of the object."
  (format "/%s/" contents))


;;;; Latex Fragment

(defun org-element-latex-fragment-parser ()
  "Parse LaTeX fragment at point, if any.

When at a LaTeX fragment, return a list whose car is
`latex-fragment' and cdr a plist with `:value', `:begin', `:end',
and `:post-blank' as keywords.  Otherwise, return nil.

Assume point is at the beginning of the LaTeX fragment."
  (catch 'no-object
    (save-excursion
      (let* ((begin (point))
	     (substring-match
	      (or (catch 'exit
		    (dolist (e (cdr org-latex-regexps))
		      (let ((latex-regexp (nth 1 e)))
			(when (or (looking-at latex-regexp)
				  (and (not (bobp))
				       (save-excursion
					 (backward-char)
					 (looking-at latex-regexp))))
			  (throw 'exit (nth 2 e))))))
		  ;; Macro.
		  (and (looking-at "\\\\[a-zA-Z]+\\*?\\(\\(\\[[^][\n{}]*\\]\\)\\|\\({[^{}\n]*}\\)\\)*")
		       0)
		  ;; No fragment found.
		  (throw 'no-object nil)))
	     (value (org-match-string-no-properties substring-match))
	     (post-blank (progn (goto-char (match-end substring-match))
				(skip-chars-forward " \t")))
	     (end (point)))
	(list 'latex-fragment
	      (list :value value
		    :begin begin
		    :end end
		    :post-blank post-blank))))))

(defun org-element-latex-fragment-interpreter (latex-fragment contents)
  "Interpret LATEX-FRAGMENT object as Org syntax.
CONTENTS is nil."
  (org-element-property :value latex-fragment))

;;;; Line Break

(defun org-element-line-break-parser ()
  "Parse line break at point, if any.

When at a line break, return a list whose car is `line-break',
and cdr a plist with `:begin', `:end' and `:post-blank' keywords.
Otherwise, return nil.

Assume point is at the beginning of the line break."
  (when (and (org-looking-at-p "\\\\\\\\[ \t]*$")
	     (not (eq (char-before) ?\\)))
    (list 'line-break
	  (list :begin (point)
		:end (progn (forward-line) (point))
		:post-blank 0))))

(defun org-element-line-break-interpreter (line-break contents)
  "Interpret LINE-BREAK object as Org syntax.
CONTENTS is nil."
  "\\\\\n")


;;;; Link

(defun org-element-link-parser ()
  "Parse link at point, if any.

When at a link, return a list whose car is `link' and cdr a plist
with `:type', `:path', `:raw-link', `:application',
`:search-option', `:begin', `:end', `:contents-begin',
`:contents-end' and `:post-blank' as keywords.  Otherwise, return
nil.

Assume point is at the beginning of the link."
  (catch 'no-object
    (let ((begin (point))
	  end contents-begin contents-end link-end post-blank path type
	  raw-link link search-option application)
      (cond
       ;; Type 1: Text targeted from a radio target.
       ((and org-target-link-regexp (looking-at org-target-link-regexp))
	(setq type "radio"
	      link-end (match-end 0)
	      path (org-match-string-no-properties 0)
	      contents-begin (match-beginning 0)
	      contents-end (match-end 0)))
       ;; Type 2: Standard link, i.e. [[http://orgmode.org][homepage]]
       ((looking-at org-bracket-link-regexp)
	(setq contents-begin (match-beginning 3)
	      contents-end (match-end 3)
	      link-end (match-end 0)
	      ;; RAW-LINK is the original link.  Expand any
	      ;; abbreviation in it.
	      raw-link (org-translate-link
			(org-link-expand-abbrev
			 (org-match-string-no-properties 1))))
	;; Determine TYPE of link and set PATH accordingly.
	(cond
	 ;; File type.
	 ((or (file-name-absolute-p raw-link)
	      (string-match "^\\.\\.?/" raw-link))
	  (setq type "file" path raw-link))
	 ;; Explicit type (http, irc, bbdb...).  See `org-link-types'.
	 ((string-match org-link-re-with-space3 raw-link)
	  (setq type (match-string 1 raw-link) path (match-string 2 raw-link)))
	 ;; Id type: PATH is the id.
	 ((string-match "^id:\\([-a-f0-9]+\\)" raw-link)
	  (setq type "id" path (match-string 1 raw-link)))
	 ;; Code-ref type: PATH is the name of the reference.
	 ((string-match "^(\\(.*\\))$" raw-link)
	  (setq type "coderef" path (match-string 1 raw-link)))
	 ;; Custom-id type: PATH is the name of the custom id.
	 ((= (aref raw-link 0) ?#)
	  (setq type "custom-id" path (substring raw-link 1)))
	 ;; Fuzzy type: Internal link either matches a target, an
	 ;; headline name or nothing.  PATH is the target or
	 ;; headline's name.
	 (t (setq type "fuzzy" path raw-link))))
       ;; Type 3: Plain link, e.g., http://orgmode.org
       ((looking-at org-plain-link-re)
	(setq raw-link (org-match-string-no-properties 0)
	      type (org-match-string-no-properties 1)
	      link-end (match-end 0)
	      path (org-match-string-no-properties 2)))
       ;; Type 4: Angular link, e.g., <http://orgmode.org>
       ((looking-at org-angle-link-re)
	(setq raw-link (buffer-substring-no-properties
			(match-beginning 1) (match-end 2))
	      type (org-match-string-no-properties 1)
	      link-end (match-end 0)
	      path (org-match-string-no-properties 2)))
       (t (throw 'no-object nil)))
      ;; In any case, deduce end point after trailing white space from
      ;; LINK-END variable.
      (save-excursion
	(setq post-blank (progn (goto-char link-end) (skip-chars-forward " \t"))
	      end (point))
	;; Extract search option and opening application out of
	;; "file"-type links.
	(when (member type org-element-link-type-is-file)
	  ;; Application.
	  (cond ((string-match "^file\\+\\(.*\\)$" type)
		 (setq application (match-string 1 type)))
		((not (string-match "^file" type))
		 (setq application type)))
	  ;; Extract search option from PATH.
	  (when (string-match "::\\(.*\\)$" path)
	    (setq search-option (match-string 1 path)
		  path (replace-match "" nil nil path)))
	  ;; Make sure TYPE always reports "file".
	  (setq type "file"))
	(list 'link
	      (list :type type
		    :path path
		    :raw-link (or raw-link path)
		    :application application
		    :search-option search-option
		    :begin begin
		    :end end
		    :contents-begin contents-begin
		    :contents-end contents-end
		    :post-blank post-blank))))))

(defun org-element-link-interpreter (link contents)
  "Interpret LINK object as Org syntax.
CONTENTS is the contents of the object, or nil."
  (let ((type (org-element-property :type link))
	(raw-link (org-element-property :raw-link link)))
    (if (string= type "radio") raw-link
      (format "[[%s]%s]"
	      raw-link
	      (if contents (format "[%s]" contents) "")))))


;;;; Macro

(defun org-element-macro-parser ()
  "Parse macro at point, if any.

When at a macro, return a list whose car is `macro' and cdr
a plist with `:key', `:args', `:begin', `:end', `:value' and
`:post-blank' as keywords.  Otherwise, return nil.

Assume point is at the macro."
  (save-excursion
    (when (looking-at "{{{\\([a-zA-Z][-a-zA-Z0-9_]*\\)\\(([ \t\n]*\\([^\000]*?\\))\\)?}}}")
      (let ((begin (point))
	    (key (downcase (org-match-string-no-properties 1)))
	    (value (org-match-string-no-properties 0))
	    (post-blank (progn (goto-char (match-end 0))
			       (skip-chars-forward " \t")))
	    (end (point))
	    (args (let ((args (org-match-string-no-properties 3)))
		    (when args
		      ;; Do not use `org-split-string' since empty
		      ;; strings are meaningful here.
		      (split-string
		       (replace-regexp-in-string
			"\\(\\\\*\\)\\(,\\)"
			(lambda (str)
			  (let ((len (length (match-string 1 str))))
			    (concat (make-string (/ len 2) ?\\)
				    (if (zerop (mod len 2)) "\000" ","))))
			args nil t)
		       "\000")))))
	(list 'macro
	      (list :key key
		    :value value
		    :args args
		    :begin begin
		    :end end
		    :post-blank post-blank))))))

(defun org-element-macro-interpreter (macro contents)
  "Interpret MACRO object as Org syntax.
CONTENTS is nil."
  (org-element-property :value macro))


;;;; Radio-target

(defun org-element-radio-target-parser ()
  "Parse radio target at point, if any.

When at a radio target, return a list whose car is `radio-target'
and cdr a plist with `:begin', `:end', `:contents-begin',
`:contents-end', `:value' and `:post-blank' as keywords.
Otherwise, return nil.

Assume point is at the radio target."
  (save-excursion
    (when (looking-at org-radio-target-regexp)
      (let ((begin (point))
	    (contents-begin (match-beginning 1))
	    (contents-end (match-end 1))
	    (value (org-match-string-no-properties 1))
	    (post-blank (progn (goto-char (match-end 0))
			       (skip-chars-forward " \t")))
	    (end (point)))
	(list 'radio-target
	      (list :begin begin
		    :end end
		    :contents-begin contents-begin
		    :contents-end contents-end
		    :post-blank post-blank
		    :value value))))))

(defun org-element-radio-target-interpreter (target contents)
  "Interpret TARGET object as Org syntax.
CONTENTS is the contents of the object."
  (concat "<<<" contents ">>>"))


;;;; Statistics Cookie

(defun org-element-statistics-cookie-parser ()
  "Parse statistics cookie at point, if any.

When at a statistics cookie, return a list whose car is
`statistics-cookie', and cdr a plist with `:begin', `:end',
`:value' and `:post-blank' keywords.  Otherwise, return nil.

Assume point is at the beginning of the statistics-cookie."
  (save-excursion
    (when (looking-at "\\[[0-9]*\\(%\\|/[0-9]*\\)\\]")
      (let* ((begin (point))
	     (value (buffer-substring-no-properties
		     (match-beginning 0) (match-end 0)))
	     (post-blank (progn (goto-char (match-end 0))
				(skip-chars-forward " \t")))
	     (end (point)))
	(list 'statistics-cookie
	      (list :begin begin
		    :end end
		    :value value
		    :post-blank post-blank))))))

(defun org-element-statistics-cookie-interpreter (statistics-cookie contents)
  "Interpret STATISTICS-COOKIE object as Org syntax.
CONTENTS is nil."
  (org-element-property :value statistics-cookie))


;;;; Strike-Through

(defun org-element-strike-through-parser ()
  "Parse strike-through object at point, if any.

When at a strike-through object, return a list whose car is
`strike-through' and cdr is a plist with `:begin', `:end',
`:contents-begin' and `:contents-end' and `:post-blank' keywords.
Otherwise, return nil.

Assume point is at the first plus sign marker."
  (save-excursion
    (unless (bolp) (backward-char 1))
    (when (looking-at org-emph-re)
      (let ((begin (match-beginning 2))
	    (contents-begin (match-beginning 4))
	    (contents-end (match-end 4))
	    (post-blank (progn (goto-char (match-end 2))
			       (skip-chars-forward " \t")))
	    (end (point)))
	(list 'strike-through
	      (list :begin begin
		    :end end
		    :contents-begin contents-begin
		    :contents-end contents-end
		    :post-blank post-blank))))))

(defun org-element-strike-through-interpreter (strike-through contents)
  "Interpret STRIKE-THROUGH object as Org syntax.
CONTENTS is the contents of the object."
  (format "+%s+" contents))


;;;; Subscript

(defun org-element-subscript-parser ()
  "Parse subscript at point, if any.

When at a subscript object, return a list whose car is
`subscript' and cdr a plist with `:begin', `:end',
`:contents-begin', `:contents-end', `:use-brackets-p' and
`:post-blank' as keywords.  Otherwise, return nil.

Assume point is at the underscore."
  (save-excursion
    (unless (bolp) (backward-char))
    (when (looking-at org-match-substring-regexp)
      (let ((bracketsp (match-beginning 4))
	    (begin (match-beginning 2))
	    (contents-begin (or (match-beginning 4)
				(match-beginning 3)))
	    (contents-end (or (match-end 4) (match-end 3)))
	    (post-blank (progn (goto-char (match-end 0))
			       (skip-chars-forward " \t")))
	    (end (point)))
	(list 'subscript
	      (list :begin begin
		    :end end
		    :use-brackets-p bracketsp
		    :contents-begin contents-begin
		    :contents-end contents-end
		    :post-blank post-blank))))))

(defun org-element-subscript-interpreter (subscript contents)
  "Interpret SUBSCRIPT object as Org syntax.
CONTENTS is the contents of the object."
  (format
   (if (org-element-property :use-brackets-p subscript) "_{%s}" "_%s")
   contents))


;;;; Superscript

(defun org-element-superscript-parser ()
  "Parse superscript at point, if any.

When at a superscript object, return a list whose car is
`superscript' and cdr a plist with `:begin', `:end',
`:contents-begin', `:contents-end', `:use-brackets-p' and
`:post-blank' as keywords.  Otherwise, return nil.

Assume point is at the caret."
  (save-excursion
    (unless (bolp) (backward-char))
    (when (looking-at org-match-substring-regexp)
      (let ((bracketsp (match-beginning 4))
	    (begin (match-beginning 2))
	    (contents-begin (or (match-beginning 4)
				(match-beginning 3)))
	    (contents-end (or (match-end 4) (match-end 3)))
	    (post-blank (progn (goto-char (match-end 0))
			       (skip-chars-forward " \t")))
	    (end (point)))
	(list 'superscript
	      (list :begin begin
		    :end end
		    :use-brackets-p bracketsp
		    :contents-begin contents-begin
		    :contents-end contents-end
		    :post-blank post-blank))))))

(defun org-element-superscript-interpreter (superscript contents)
  "Interpret SUPERSCRIPT object as Org syntax.
CONTENTS is the contents of the object."
  (format
   (if (org-element-property :use-brackets-p superscript) "^{%s}" "^%s")
   contents))


;;;; Table Cell

(defun org-element-table-cell-parser ()
  "Parse table cell at point.
Return a list whose car is `table-cell' and cdr is a plist
containing `:begin', `:end', `:contents-begin', `:contents-end'
and `:post-blank' keywords."
  (looking-at "[ \t]*\\(.*?\\)[ \t]*\\(?:|\\|$\\)")
  (let* ((begin (match-beginning 0))
	 (end (match-end 0))
	 (contents-begin (match-beginning 1))
	 (contents-end (match-end 1)))
    (list 'table-cell
	  (list :begin begin
		:end end
		:contents-begin contents-begin
		:contents-end contents-end
		:post-blank 0))))

(defun org-element-table-cell-interpreter (table-cell contents)
  "Interpret TABLE-CELL element as Org syntax.
CONTENTS is the contents of the cell, or nil."
  (concat  " " contents " |"))

<<<<<<< HEAD
=======
(defun org-element-table-cell-successor ()
  "Search for the next table-cell object.

Return value is a cons cell whose CAR is `table-cell' and CDR is
beginning position."
  (when (looking-at "[ \t]*.*?[ \t]*\\(|\\|$\\)") (cons 'table-cell (point))))

>>>>>>> 72866130

;;;; Target

(defun org-element-target-parser ()
  "Parse target at point, if any.

When at a target, return a list whose car is `target' and cdr
a plist with `:begin', `:end', `:value' and `:post-blank' as
keywords.  Otherwise, return nil.

Assume point is at the target."
  (save-excursion
    (when (looking-at org-target-regexp)
      (let ((begin (point))
	    (value (org-match-string-no-properties 1))
	    (post-blank (progn (goto-char (match-end 0))
			       (skip-chars-forward " \t")))
	    (end (point)))
	(list 'target
	      (list :begin begin
		    :end end
		    :value value
		    :post-blank post-blank))))))

(defun org-element-target-interpreter (target contents)
  "Interpret TARGET object as Org syntax.
CONTENTS is nil."
  (format "<<%s>>" (org-element-property :value target)))


;;;; Timestamp

(defconst org-element--timestamp-regexp
  (concat org-ts-regexp-both
	  "\\|"
	  "\\(?:<[0-9]+-[0-9]+-[0-9]+[^>\n]+?\\+[0-9]+[dwmy]>\\)"
	  "\\|"
	  "\\(?:<%%\\(?:([^>\n]+)\\)>\\)")
  "Regexp matching any timestamp type object.")

(defun org-element-timestamp-parser ()
  "Parse time stamp at point, if any.

When at a time stamp, return a list whose car is `timestamp', and
cdr a plist with `:type', `:raw-value', `:year-start',
`:month-start', `:day-start', `:hour-start', `:minute-start',
`:year-end', `:month-end', `:day-end', `:hour-end',
`:minute-end', `:repeater-type', `:repeater-value',
`:repeater-unit', `:warning-type', `:warning-value',
`:warning-unit', `:begin', `:end', `:value' and `:post-blank'
keywords.  Otherwise, return nil.

Assume point is at the beginning of the timestamp."
  (when (org-looking-at-p org-element--timestamp-regexp)
    (save-excursion
      (let* ((begin (point))
	     (activep (eq (char-after) ?<))
	     (raw-value
	      (progn
		(looking-at "\\([<[]\\(%%\\)?.*?\\)[]>]\\(?:--\\([<[].*?[]>]\\)\\)?")
		(match-string-no-properties 0)))
	     (date-start (match-string-no-properties 1))
	     (date-end (match-string 3))
	     (diaryp (match-beginning 2))
	     (post-blank (progn (goto-char (match-end 0))
				(skip-chars-forward " \t")))
	     (end (point))
	     (time-range
	      (and (not diaryp)
		   (string-match
		    "[012]?[0-9]:[0-5][0-9]\\(-\\([012]?[0-9]\\):\\([0-5][0-9]\\)\\)"
		    date-start)
		   (cons (string-to-number (match-string 2 date-start))
			 (string-to-number (match-string 3 date-start)))))
	     (type (cond (diaryp 'diary)
			 ((and activep (or date-end time-range)) 'active-range)
			 (activep 'active)
			 ((or date-end time-range) 'inactive-range)
			 (t 'inactive)))
	     (repeater-props
	      (and (not diaryp)
		   (string-match "\\([.+]?\\+\\)\\([0-9]+\\)\\([hdwmy]\\)"
				 raw-value)
		   (list
		    :repeater-type
		    (let ((type (match-string 1 raw-value)))
		      (cond ((equal "++" type) 'catch-up)
			    ((equal ".+" type) 'restart)
			    (t 'cumulate)))
		    :repeater-value (string-to-number (match-string 2 raw-value))
		    :repeater-unit
		    (case (string-to-char (match-string 3 raw-value))
		      (?h 'hour) (?d 'day) (?w 'week) (?m 'month) (t 'year)))))
	     (warning-props
	      (and (not diaryp)
		   (string-match "\\(-\\)?-\\([0-9]+\\)\\([hdwmy]\\)" raw-value)
		   (list
		    :warning-type (if (match-string 1 raw-value) 'first 'all)
		    :warning-value (string-to-number (match-string 2 raw-value))
		    :warning-unit
		    (case (string-to-char (match-string 3 raw-value))
		      (?h 'hour) (?d 'day) (?w 'week) (?m 'month) (t 'year)))))
	     year-start month-start day-start hour-start minute-start year-end
	     month-end day-end hour-end minute-end)
	;; Parse date-start.
	(unless diaryp
	  (let ((date (org-parse-time-string date-start t)))
	    (setq year-start (nth 5 date)
		  month-start (nth 4 date)
		  day-start (nth 3 date)
		  hour-start (nth 2 date)
		  minute-start (nth 1 date))))
	;; Compute date-end.  It can be provided directly in time-stamp,
	;; or extracted from time range.  Otherwise, it defaults to the
	;; same values as date-start.
	(unless diaryp
	  (let ((date (and date-end (org-parse-time-string date-end t))))
	    (setq year-end (or (nth 5 date) year-start)
		  month-end (or (nth 4 date) month-start)
		  day-end (or (nth 3 date) day-start)
		  hour-end (or (nth 2 date) (car time-range) hour-start)
		  minute-end (or (nth 1 date) (cdr time-range) minute-start))))
	(list 'timestamp
	      (nconc (list :type type
			   :raw-value raw-value
			   :year-start year-start
			   :month-start month-start
			   :day-start day-start
			   :hour-start hour-start
			   :minute-start minute-start
			   :year-end year-end
			   :month-end month-end
			   :day-end day-end
			   :hour-end hour-end
			   :minute-end minute-end
			   :begin begin
			   :end end
			   :post-blank post-blank)
		     repeater-props
		     warning-props))))))

(defun org-element-timestamp-interpreter (timestamp contents)
  "Interpret TIMESTAMP object as Org syntax.
CONTENTS is nil."
  (let* ((repeat-string
	  (concat
	   (case (org-element-property :repeater-type timestamp)
	     (cumulate "+") (catch-up "++") (restart ".+"))
	   (let ((val (org-element-property :repeater-value timestamp)))
	     (and val (number-to-string val)))
	   (case (org-element-property :repeater-unit timestamp)
	     (hour "h") (day "d") (week "w") (month "m") (year "y"))))
	 (warning-string
	  (concat
	   (case (org-element-property :warning-type timestamp)
	     (first "--")
	     (all "-"))
	   (let ((val (org-element-property :warning-value timestamp)))
	     (and val (number-to-string val)))
	   (case (org-element-property :warning-unit timestamp)
	     (hour "h") (day "d") (week "w") (month "m") (year "y"))))
	 (build-ts-string
	  ;; Build an Org timestamp string from TIME.  ACTIVEP is
	  ;; non-nil when time stamp is active.  If WITH-TIME-P is
	  ;; non-nil, add a time part.  HOUR-END and MINUTE-END
	  ;; specify a time range in the timestamp.  REPEAT-STRING is
	  ;; the repeater string, if any.
	  (lambda (time activep &optional with-time-p hour-end minute-end)
	    (let ((ts (format-time-string
		       (funcall (if with-time-p 'cdr 'car)
				org-time-stamp-formats)
		       time)))
	      (when (and hour-end minute-end)
		(string-match "[012]?[0-9]:[0-5][0-9]" ts)
		(setq ts
		      (replace-match
		       (format "\\&-%02d:%02d" hour-end minute-end)
		       nil nil ts)))
	      (unless activep (setq ts (format "[%s]" (substring ts 1 -1))))
	      (dolist (s (list repeat-string warning-string))
		(when (org-string-nw-p s)
		  (setq ts (concat (substring ts 0 -1)
				   " "
				   s
				   (substring ts -1)))))
	      ;; Return value.
	      ts)))
	 (type (org-element-property :type timestamp)))
    (case type
      ((active inactive)
       (let* ((minute-start (org-element-property :minute-start timestamp))
	      (minute-end (org-element-property :minute-end timestamp))
	      (hour-start (org-element-property :hour-start timestamp))
	      (hour-end (org-element-property :hour-end timestamp))
	      (time-range-p (and hour-start hour-end minute-start minute-end
				 (or (/= hour-start hour-end)
				     (/= minute-start minute-end)))))
	 (funcall
	  build-ts-string
	  (encode-time 0
		       (or minute-start 0)
		       (or hour-start 0)
		       (org-element-property :day-start timestamp)
		       (org-element-property :month-start timestamp)
		       (org-element-property :year-start timestamp))
	  (eq type 'active)
	  (and hour-start minute-start)
	  (and time-range-p hour-end)
	  (and time-range-p minute-end))))
      ((active-range inactive-range)
       (let ((minute-start (org-element-property :minute-start timestamp))
	     (minute-end (org-element-property :minute-end timestamp))
	     (hour-start (org-element-property :hour-start timestamp))
	     (hour-end (org-element-property :hour-end timestamp)))
	 (concat
	  (funcall
	   build-ts-string (encode-time
			    0
			    (or minute-start 0)
			    (or hour-start 0)
			    (org-element-property :day-start timestamp)
			    (org-element-property :month-start timestamp)
			    (org-element-property :year-start timestamp))
	   (eq type 'active-range)
	   (and hour-start minute-start))
	  "--"
	  (funcall build-ts-string
		   (encode-time 0
				(or minute-end 0)
				(or hour-end 0)
				(org-element-property :day-end timestamp)
				(org-element-property :month-end timestamp)
				(org-element-property :year-end timestamp))
		   (eq type 'active-range)
		   (and hour-end minute-end))))))))


;;;; Underline

(defun org-element-underline-parser ()
  "Parse underline object at point, if any.

When at an underline object, return a list whose car is
`underline' and cdr is a plist with `:begin', `:end',
`:contents-begin' and `:contents-end' and `:post-blank' keywords.
Otherwise, return nil.

Assume point is at the first underscore marker."
  (save-excursion
    (unless (bolp) (backward-char 1))
    (when (looking-at org-emph-re)
      (let ((begin (match-beginning 2))
	    (contents-begin (match-beginning 4))
	    (contents-end (match-end 4))
	    (post-blank (progn (goto-char (match-end 2))
			       (skip-chars-forward " \t")))
	    (end (point)))
	(list 'underline
	      (list :begin begin
		    :end end
		    :contents-begin contents-begin
		    :contents-end contents-end
		    :post-blank post-blank))))))

(defun org-element-underline-interpreter (underline contents)
  "Interpret UNDERLINE object as Org syntax.
CONTENTS is the contents of the object."
  (format "_%s_" contents))


;;;; Verbatim

(defun org-element-verbatim-parser ()
  "Parse verbatim object at point, if any.

When at a verbatim object, return a list whose car is `verbatim'
and cdr is a plist with `:value', `:begin', `:end' and
`:post-blank' keywords.  Otherwise, return nil.

Assume point is at the first equal sign marker."
  (save-excursion
    (unless (bolp) (backward-char 1))
    (when (looking-at org-emph-re)
      (let ((begin (match-beginning 2))
	    (value (org-match-string-no-properties 4))
	    (post-blank (progn (goto-char (match-end 2))
			       (skip-chars-forward " \t")))
	    (end (point)))
	(list 'verbatim
	      (list :value value
		    :begin begin
		    :end end
		    :post-blank post-blank))))))

(defun org-element-verbatim-interpreter (verbatim contents)
  "Interpret VERBATIM object as Org syntax.
CONTENTS is nil."
  (format "=%s=" (org-element-property :value verbatim)))



;;; Parsing Element Starting At Point
;;
;; `org-element--current-element' is the core function of this section.
;; It returns the Lisp representation of the element starting at
;; point.
;;
;; `org-element--current-element' makes use of special modes.  They
;; are activated for fixed element chaining (e.g., `plain-list' >
;; `item') or fixed conditional element chaining (e.g., `headline' >
;; `section').  Special modes are: `first-section', `item',
;; `node-property', `section' and `table-row'.

(defun org-element--current-element
  (limit &optional granularity special structure)
  "Parse the element starting at point.

Return value is a list like (TYPE PROPS) where TYPE is the type
of the element and PROPS a plist of properties associated to the
element.

Possible types are defined in `org-element-all-elements'.

LIMIT bounds the search.

Optional argument GRANULARITY determines the depth of the
recursion.  Allowed values are `headline', `greater-element',
`element', `object' or nil.  When it is broader than `object' (or
nil), secondary values will not be parsed, since they only
contain objects.

Optional argument SPECIAL, when non-nil, can be either
`first-section', `item', `node-property', `section', and
`table-row'.

If STRUCTURE isn't provided but SPECIAL is set to `item', it will
be computed.

This function assumes point is always at the beginning of the
element it has to parse."
  (save-excursion
    (let ((case-fold-search t)
	  ;; Determine if parsing depth allows for secondary strings
	  ;; parsing.  It only applies to elements referenced in
	  ;; `org-element-secondary-value-alist'.
	  (raw-secondary-p (and granularity (not (eq granularity 'object)))))
      (cond
       ;; Item.
       ((eq special 'item)
	(org-element-item-parser limit structure raw-secondary-p))
       ;; Table Row.
       ((eq special 'table-row) (org-element-table-row-parser limit))
       ;; Node Property.
       ((eq special 'node-property) (org-element-node-property-parser limit))
       ;; Headline.
       ((org-with-limited-levels (org-at-heading-p))
        (org-element-headline-parser limit raw-secondary-p))
       ;; Sections (must be checked after headline).
       ((eq special 'section) (org-element-section-parser limit))
       ((eq special 'first-section)
	(org-element-section-parser
	 (or (save-excursion (org-with-limited-levels (outline-next-heading)))
	     limit)))
       ;; When not at bol, point is at the beginning of an item or
       ;; a footnote definition: next item is always a paragraph.
       ((not (bolp)) (org-element-paragraph-parser limit (list (point))))
       ;; Planning and Clock.
       ((looking-at org-planning-or-clock-line-re)
	(if (equal (match-string 1) org-clock-string)
	    (org-element-clock-parser limit)
	  (org-element-planning-parser limit)))
       ;; Inlinetask.
       ((org-at-heading-p)
	(org-element-inlinetask-parser limit raw-secondary-p))
       ;; From there, elements can have affiliated keywords.
       (t (let ((affiliated (org-element--collect-affiliated-keywords limit)))
	    (cond
	     ;; Jumping over affiliated keywords put point off-limits.
	     ;; Parse them as regular keywords.
	     ((and (cdr affiliated) (>= (point) limit))
	      (goto-char (car affiliated))
	      (org-element-keyword-parser limit nil))
	     ;; LaTeX Environment.
	     ((looking-at
	       "[ \t]*\\\\begin{[A-Za-z0-9*]+}\\(\\[.*?\\]\\|{.*?}\\)*[ \t]*$")
	      (org-element-latex-environment-parser limit affiliated))
	     ;; Drawer and Property Drawer.
	     ((looking-at org-drawer-regexp)
	      (if (equal (match-string 1) "PROPERTIES")
		  (org-element-property-drawer-parser limit affiliated)
		(org-element-drawer-parser limit affiliated)))
	     ;; Fixed Width
	     ((looking-at "[ \t]*:\\( \\|$\\)")
	      (org-element-fixed-width-parser limit affiliated))
	     ;; Inline Comments, Blocks, Babel Calls, Dynamic Blocks and
	     ;; Keywords.
	     ((looking-at "[ \t]*#")
	      (goto-char (match-end 0))
	      (cond ((looking-at "\\(?: \\|$\\)")
		     (beginning-of-line)
		     (org-element-comment-parser limit affiliated))
		    ((looking-at "\\+BEGIN_\\(\\S-+\\)")
		     (beginning-of-line)
		     (let ((parser (assoc (upcase (match-string 1))
					  org-element-block-name-alist)))
		       (if parser (funcall (cdr parser) limit affiliated)
			 (org-element-special-block-parser limit affiliated))))
		    ((looking-at "\\+CALL:")
		     (beginning-of-line)
		     (org-element-babel-call-parser limit affiliated))
		    ((looking-at "\\+BEGIN:? ")
		     (beginning-of-line)
		     (org-element-dynamic-block-parser limit affiliated))
		    ((looking-at "\\+\\S-+:")
		     (beginning-of-line)
		     (org-element-keyword-parser limit affiliated))
		    (t
		     (beginning-of-line)
		     (org-element-paragraph-parser limit affiliated))))
	     ;; Footnote Definition.
	     ((looking-at org-footnote-definition-re)
	      (org-element-footnote-definition-parser limit affiliated))
	     ;; Horizontal Rule.
	     ((looking-at "[ \t]*-\\{5,\\}[ \t]*$")
	      (org-element-horizontal-rule-parser limit affiliated))
	     ;; Diary Sexp.
	     ((looking-at "%%(")
	      (org-element-diary-sexp-parser limit affiliated))
	     ;; Table.
	     ((org-at-table-p t) (org-element-table-parser limit affiliated))
	     ;; List.
	     ((looking-at (org-item-re))
	      (org-element-plain-list-parser
	       limit affiliated
	       (or structure (org-element--list-struct limit))))
	     ;; Default element: Paragraph.
	     (t (org-element-paragraph-parser limit affiliated)))))))))


;; Most elements can have affiliated keywords.  When looking for an
;; element beginning, we want to move before them, as they belong to
;; that element, and, in the meantime, collect information they give
;; into appropriate properties.  Hence the following function.

(defun org-element--collect-affiliated-keywords (limit)
  "Collect affiliated keywords from point down to LIMIT.

Return a list whose CAR is the position at the first of them and
CDR a plist of keywords and values and move point to the
beginning of the first line after them.

As a special case, if element doesn't start at the beginning of
the line (e.g., a paragraph starting an item), CAR is current
position of point and CDR is nil."
  (if (not (bolp)) (list (point))
    (let ((case-fold-search t)
	  (origin (point))
	  ;; RESTRICT is the list of objects allowed in parsed
	  ;; keywords value.
	  (restrict (org-element-restriction 'keyword))
	  output)
      (while (and (< (point) limit) (looking-at org-element--affiliated-re))
	(let* ((raw-kwd (upcase (match-string 1)))
	       ;; Apply translation to RAW-KWD.  From there, KWD is
	       ;; the official keyword.
	       (kwd (or (cdr (assoc raw-kwd
				    org-element-keyword-translation-alist))
			raw-kwd))
	       ;; Find main value for any keyword.
	       (value
		(save-match-data
		  (org-trim
		   (buffer-substring-no-properties
		    (match-end 0) (point-at-eol)))))
	       ;; PARSEDP is non-nil when keyword should have its
	       ;; value parsed.
	       (parsedp (member kwd org-element-parsed-keywords))
	       ;; If KWD is a dual keyword, find its secondary
	       ;; value.  Maybe parse it.
	       (dualp (member kwd org-element-dual-keywords))
	       (dual-value
		(and dualp
		     (let ((sec (org-match-string-no-properties 2)))
		       (if (or (not sec) (not parsedp)) sec
			 (org-element-parse-secondary-string sec restrict)))))
	       ;; Attribute a property name to KWD.
	       (kwd-sym (and kwd (intern (concat ":" (downcase kwd))))))
	  ;; Now set final shape for VALUE.
	  (when parsedp
	    (setq value (org-element-parse-secondary-string value restrict)))
	  (when dualp
	    (setq value (and (or value dual-value) (cons value dual-value))))
	  (when (or (member kwd org-element-multiple-keywords)
		    ;; Attributes can always appear on multiple lines.
		    (string-match "^ATTR_" kwd))
	    (setq value (cons value (plist-get output kwd-sym))))
	  ;; Eventually store the new value in OUTPUT.
	  (setq output (plist-put output kwd-sym value))
	  ;; Move to next keyword.
	  (forward-line)))
      ;; If affiliated keywords are orphaned: move back to first one.
      ;; They will be parsed as a paragraph.
      (when (looking-at "[ \t]*$") (goto-char origin) (setq output nil))
      ;; Return value.
      (cons origin output))))



;;; The Org Parser
;;
;; The two major functions here are `org-element-parse-buffer', which
;; parses Org syntax inside the current buffer, taking into account
;; region, narrowing, or even visibility if specified, and
;; `org-element-parse-secondary-string', which parses objects within
;; a given string.
;;
;; The (almost) almighty `org-element-map' allows to apply a function
;; on elements or objects matching some type, and accumulate the
;; resulting values.  In an export situation, it also skips unneeded
;; parts of the parse tree.

(defun org-element-parse-buffer (&optional granularity visible-only)
  "Recursively parse the buffer and return structure.
If narrowing is in effect, only parse the visible part of the
buffer.

Optional argument GRANULARITY determines the depth of the
recursion.  It can be set to the following symbols:

`headline'          Only parse headlines.
`greater-element'   Don't recurse into greater elements excepted
		    headlines and sections.  Thus, elements
		    parsed are the top-level ones.
`element'           Parse everything but objects and plain text.
`object'            Parse the complete buffer (default).

When VISIBLE-ONLY is non-nil, don't parse contents of hidden
elements.

An element or an objects is represented as a list with the
pattern (TYPE PROPERTIES CONTENTS), where :

  TYPE is a symbol describing the element or object.  See
  `org-element-all-elements' and `org-element-all-objects' for an
  exhaustive list of such symbols.  One can retrieve it with
  `org-element-type' function.

  PROPERTIES is the list of attributes attached to the element or
  object, as a plist.  Although most of them are specific to the
  element or object type, all types share `:begin', `:end',
  `:post-blank' and `:parent' properties, which respectively
  refer to buffer position where the element or object starts,
  ends, the number of white spaces or blank lines after it, and
  the element or object containing it.  Properties values can be
  obtained by using `org-element-property' function.

  CONTENTS is a list of elements, objects or raw strings
  contained in the current element or object, when applicable.
  One can access them with `org-element-contents' function.

The Org buffer has `org-data' as type and nil as properties.
`org-element-map' function can be used to find specific elements
or objects within the parse tree.

This function assumes that current major mode is `org-mode'."
  (save-excursion
    (goto-char (point-min))
    (org-skip-whitespace)
    (org-element--parse-elements
     (point-at-bol) (point-max)
     ;; Start in `first-section' mode so text before the first
     ;; headline belongs to a section.
     'first-section nil granularity visible-only (list 'org-data nil))))

(defun org-element-parse-secondary-string (string restriction &optional parent)
  "Recursively parse objects in STRING and return structure.

RESTRICTION is a symbol limiting the object types that will be
looked after.

Optional argument PARENT, when non-nil, is the element or object
containing the secondary string.  It is used to set correctly
`:parent' property within the string."
  ;; Copy buffer-local variables listed in
  ;; `org-element-object-variables' into temporary buffer.  This is
  ;; required since object parsing is dependent on these variables.
  (let ((pairs (delq nil (mapcar (lambda (var)
				   (when (boundp var)
				     (cons var (symbol-value var))))
				 org-element-object-variables))))
    (with-temp-buffer
      (mapc (lambda (pair) (org-set-local (car pair) (cdr pair))) pairs)
      (insert string)
      (let ((secondary (org-element--parse-objects
			(point-min) (point-max) nil restriction)))
	(when parent
	  (mapc (lambda (obj) (org-element-put-property obj :parent parent))
		secondary))
	secondary))))

(defun org-element-map
  (data types fun &optional info first-match no-recursion with-affiliated)
  "Map a function on selected elements or objects.

DATA is a parse tree, an element, an object, a string, or a list
of such constructs.  TYPES is a symbol or list of symbols of
elements or objects types (see `org-element-all-elements' and
`org-element-all-objects' for a complete list of types).  FUN is
the function called on the matching element or object.  It has to
accept one argument: the element or object itself.

When optional argument INFO is non-nil, it should be a plist
holding export options.  In that case, parts of the parse tree
not exportable according to that property list will be skipped.

When optional argument FIRST-MATCH is non-nil, stop at the first
match for which FUN doesn't return nil, and return that value.

Optional argument NO-RECURSION is a symbol or a list of symbols
representing elements or objects types.  `org-element-map' won't
enter any recursive element or object whose type belongs to that
list.  Though, FUN can still be applied on them.

When optional argument WITH-AFFILIATED is non-nil, FUN will also
apply to matching objects within parsed affiliated keywords (see
`org-element-parsed-keywords').

Nil values returned from FUN do not appear in the results.


Examples:
---------

Assuming TREE is a variable containing an Org buffer parse tree,
the following example will return a flat list of all `src-block'
and `example-block' elements in it:

  \(org-element-map tree '(example-block src-block) 'identity)

The following snippet will find the first headline with a level
of 1 and a \"phone\" tag, and will return its beginning position:

  \(org-element-map tree 'headline
   \(lambda (hl)
     \(and (= (org-element-property :level hl) 1)
          \(member \"phone\" (org-element-property :tags hl))
          \(org-element-property :begin hl)))
   nil t)

The next example will return a flat list of all `plain-list' type
elements in TREE that are not a sub-list themselves:

  \(org-element-map tree 'plain-list 'identity nil nil 'plain-list)

Eventually, this example will return a flat list of all `bold'
type objects containing a `latex-snippet' type object, even
looking into captions:

  \(org-element-map tree 'bold
   \(lambda (b)
     \(and (org-element-map b 'latex-snippet 'identity nil t) b))
   nil nil nil t)"
  ;; Ensure TYPES and NO-RECURSION are a list, even of one element.
  (unless (listp types) (setq types (list types)))
  (unless (listp no-recursion) (setq no-recursion (list no-recursion)))
  ;; Recursion depth is determined by --CATEGORY.
  (let* ((--category
	  (catch 'found
	    (let ((category 'greater-elements))
	      (mapc (lambda (type)
		      (cond ((or (memq type org-element-all-objects)
				 (eq type 'plain-text))
			     ;; If one object is found, the function
			     ;; has to recurse into every object.
			     (throw 'found 'objects))
			    ((not (memq type org-element-greater-elements))
			     ;; If one regular element is found, the
			     ;; function has to recurse, at least,
			     ;; into every element it encounters.
			     (and (not (eq category 'elements))
				  (setq category 'elements)))))
		    types)
	      category)))
	 ;; Compute properties for affiliated keywords if necessary.
	 (--affiliated-alist
	  (and with-affiliated
	       (mapcar (lambda (kwd)
			 (cons kwd (intern (concat ":" (downcase kwd)))))
		       org-element-affiliated-keywords)))
	 --acc
	 --walk-tree
	 (--walk-tree
	  (function
	   (lambda (--data)
	     ;; Recursively walk DATA.  INFO, if non-nil, is a plist
	     ;; holding contextual information.
	     (let ((--type (org-element-type --data)))
	       (cond
		((not --data))
		;; Ignored element in an export context.
		((and info (memq --data (plist-get info :ignore-list))))
		;; List of elements or objects.
		((not --type) (mapc --walk-tree --data))
		;; Unconditionally enter parse trees.
		((eq --type 'org-data)
		 (mapc --walk-tree (org-element-contents --data)))
		(t
		 ;; Check if TYPE is matching among TYPES.  If so,
		 ;; apply FUN to --DATA and accumulate return value
		 ;; into --ACC (or exit if FIRST-MATCH is non-nil).
		 (when (memq --type types)
		   (let ((result (funcall fun --data)))
		     (cond ((not result))
			   (first-match (throw '--map-first-match result))
			   (t (push result --acc)))))
		 ;; If --DATA has a secondary string that can contain
		 ;; objects with their type among TYPES, look into it.
		 (when (and (eq --category 'objects) (not (stringp --data)))
		   (let ((sec-prop
			  (assq --type org-element-secondary-value-alist)))
		     (when sec-prop
		       (funcall --walk-tree
				(org-element-property (cdr sec-prop) --data)))))
		 ;; If --DATA has any affiliated keywords and
		 ;; WITH-AFFILIATED is non-nil, look for objects in
		 ;; them.
		 (when (and with-affiliated
			    (eq --category 'objects)
			    (memq --type org-element-all-elements))
		   (mapc (lambda (kwd-pair)
			   (let ((kwd (car kwd-pair))
				 (value (org-element-property
					 (cdr kwd-pair) --data)))
			     ;; Pay attention to the type of value.
			     ;; Preserve order for multiple keywords.
			     (cond
			      ((not value))
			      ((and (member kwd org-element-multiple-keywords)
				    (member kwd org-element-dual-keywords))
			       (mapc (lambda (line)
				       (funcall --walk-tree (cdr line))
				       (funcall --walk-tree (car line)))
				     (reverse value)))
			      ((member kwd org-element-multiple-keywords)
			       (mapc (lambda (line) (funcall --walk-tree line))
				     (reverse value)))
			      ((member kwd org-element-dual-keywords)
			       (funcall --walk-tree (cdr value))
			       (funcall --walk-tree (car value)))
			      (t (funcall --walk-tree value)))))
			 --affiliated-alist))
		 ;; Determine if a recursion into --DATA is possible.
		 (cond
		  ;; --TYPE is explicitly removed from recursion.
		  ((memq --type no-recursion))
		  ;; --DATA has no contents.
		  ((not (org-element-contents --data)))
		  ;; Looking for greater elements but --DATA is simply
		  ;; an element or an object.
		  ((and (eq --category 'greater-elements)
			(not (memq --type org-element-greater-elements))))
		  ;; Looking for elements but --DATA is an object.
		  ((and (eq --category 'elements)
			(memq --type org-element-all-objects)))
		  ;; In any other case, map contents.
		  (t (mapc --walk-tree (org-element-contents --data)))))))))))
    (catch '--map-first-match
      (funcall --walk-tree data)
      ;; Return value in a proper order.
      (nreverse --acc))))
(put 'org-element-map 'lisp-indent-function 2)

;; The following functions are internal parts of the parser.
;;
;; The first one, `org-element--parse-elements' acts at the element's
;; level.
;;
;; The second one, `org-element--parse-objects' applies on all objects
;; of a paragraph or a secondary string.
;;
;; More precisely, that function looks for every allowed object type
;; first.  Then, it discards failed searches, keeps further matches,
;; and searches again types matched behind point, for subsequent
;; calls.  Thus, searching for a given type fails only once, and every
;; object is searched only once at top level (but sometimes more for
;; nested types).

(defun org-element--parse-elements
  (beg end special structure granularity visible-only acc)
  "Parse elements between BEG and END positions.

SPECIAL prioritize some elements over the others.  It can be set
to `first-section', `section' `item' or `table-row'.

When value is `item', STRUCTURE will be used as the current list
structure.

GRANULARITY determines the depth of the recursion.  See
`org-element-parse-buffer' for more information.

When VISIBLE-ONLY is non-nil, don't parse contents of hidden
elements.

Elements are accumulated into ACC."
  (save-excursion
    (goto-char beg)
    ;; Visible only: skip invisible parts at the beginning of the
    ;; element.
    (when (and visible-only (org-invisible-p2))
      (goto-char (min (1+ (org-find-visible)) end)))
    ;; When parsing only headlines, skip any text before first one.
    (when (and (eq granularity 'headline) (not (org-at-heading-p)))
      (org-with-limited-levels (outline-next-heading)))
    ;; Main loop start.
    (while (< (point) end)
      ;; Find current element's type and parse it accordingly to
      ;; its category.
      (let* ((element (org-element--current-element
		       end granularity special structure))
	     (type (org-element-type element))
	     (cbeg (org-element-property :contents-begin element)))
	(goto-char (org-element-property :end element))
	;; Visible only: skip invisible parts between siblings.
	(when (and visible-only (org-invisible-p2))
	  (goto-char (min (1+ (org-find-visible)) end)))
	;; Fill ELEMENT contents by side-effect.
	(cond
	 ;; If element has no contents, don't modify it.
	 ((not cbeg))
	 ;; Greater element: parse it between `contents-begin' and
	 ;; `contents-end'.  Make sure GRANULARITY allows the
	 ;; recursion, or ELEMENT is a headline, in which case going
	 ;; inside is mandatory, in order to get sub-level headings.
	 ((and (memq type org-element-greater-elements)
	       (or (memq granularity '(element object nil))
		   (and (eq granularity 'greater-element)
			(eq type 'section))
		   (eq type 'headline)))
	  (org-element--parse-elements
	   cbeg (org-element-property :contents-end element)
	   ;; Possibly switch to a special mode.
	   (case type
	     (headline 'section)
	     (plain-list 'item)
	     (property-drawer 'node-property)
	     (table 'table-row))
	   (and (memq type '(item plain-list))
		(org-element-property :structure element))
	   granularity visible-only element))
	 ;; ELEMENT has contents.  Parse objects inside, if
	 ;; GRANULARITY allows it.
	 ((memq granularity '(object nil))
	  (org-element--parse-objects
	   cbeg (org-element-property :contents-end element) element
	   (org-element-restriction type))))
	(org-element-adopt-elements acc element)))
    ;; Return result.
    acc))

(defconst org-element--object-regexp
  (mapconcat #'identity
	     (let ((link-types (regexp-opt org-link-types)))
	       (list
		;; Sub/superscript.
		"\\(?:[_^][-{(*+.,[:alnum:]]\\)"
		;; Bold, code, italic, strike-through, underline and
		;; verbatim.
		(concat "[*~=+_/]"
			(format "[^%s]" (nth 2 org-emphasis-regexp-components)))
		;; Plain links.
		(concat "\\<" link-types ":")
		;; Objects starting with "[": regular link, footnote
		;; reference, statistics cookie, timestamp (inactive).
		"\\[\\(?:fn:\\|\\(?:[0-9]\\|\\(?:%\\|/[0-9]*\\)\\]\\)\\|\\[\\)"
		;; Objects starting with "@": export snippets.
		"@@"
		;; Objects starting with "{": macro.
		"{{{"
		;; Objects starting with "<" : timestamp (active,
		;; diary), target, radio target and angular links.
		(concat "<\\(?:%%\\|<\\|[0-9]\\|" link-types "\\)")
		;; Objects starting with "$": latex fragment.
		"\\$"
		;; Objects starting with "\": line break, entity,
		;; latex fragment.
		"\\\\\\(?:[a-zA-Z[(]\\|\\\\[ \t]*$\\)"
		;; Objects starting with raw text: inline Babel
		;; source block, inline Babel call.
		"\\(?:call\\|src\\)_"))
	     "\\|")
  "Regexp possibly matching the beginning of an object.
This regexp allows false positives.  Dedicated parser (e.g.,
`org-export-bold-parser') will take care of further filtering.
Radio links are not matched by this regexp, as they are treated
specially in `org-element--object-lex'.")

(defun org-element--object-lex (restriction)
  "Return next object in current buffer or nil.
RESTRICTION is a list of object types, as symbols, that should be
looked after.  This function assumes that the buffer is narrowed
to an appropriate container (e.g., a paragraph)."
  (if (memq 'table-cell restriction) (org-element-table-cell-parser)
    (save-excursion
      (let ((limit (and org-target-link-regexp
			(save-excursion
			  (re-search-forward org-target-link-regexp nil t))
			(match-beginning 0)))
	    found)
	(while (and (not found)
		    (re-search-forward org-element--object-regexp limit t))
	  (goto-char (match-beginning 0))
	  (let ((result (match-string 0)))
	    (setq found
		  (cond
		   ((eq (compare-strings result nil nil "call_" nil nil t) t)
		    (and (memq 'inline-babel-call restriction)
			 (org-element-inline-babel-call-parser)))
		   ((eq (compare-strings result nil nil "src_" nil nil t) t)
		    (and (memq 'inline-src-block restriction)
			 (org-element-inline-src-block-parser)))
		   (t
		    (case (char-after)
		      (?^ (and (memq 'superscript restriction)
			       (org-element-superscript-parser)))
		      (?_ (or (and (memq 'subscript restriction)
				   (org-element-subscript-parser))
			      (and (memq 'underline restriction)
				   (org-element-underline-parser))))
		      (?* (and (memq 'bold restriction)
			       (org-element-bold-parser)))
		      (?/ (and (memq 'italic restriction)
			       (org-element-italic-parser)))
		      (?~ (and (memq 'code restriction)
			       (org-element-code-parser)))
		      (?= (and (memq 'verbatim restriction)
			       (org-element-verbatim-parser)))
		      (?+ (and (memq 'strike-through restriction)
			       (org-element-strike-through-parser)))
		      (?@ (and (memq 'export-snippet restriction)
			       (org-element-export-snippet-parser)))
		      (?{ (and (memq 'macro restriction)
			       (org-element-macro-parser)))
		      (?$ (and (memq 'latex-fragment restriction)
			       (org-element-latex-fragment-parser)))
		      (?<
		       (if (eq (aref result 1) ?<)
			   (or (and (memq 'radio-target restriction)
				    (org-element-radio-target-parser))
			       (and (memq 'target restriction)
				    (org-element-target-parser)))
			 (or (and (memq 'timestamp restriction)
				  (org-element-timestamp-parser))
			     (and (memq 'link restriction)
				  (org-element-link-parser)))))
		      (?\\ (or (and (memq 'line-break restriction)
				    (org-element-line-break-parser))
			       (and (memq 'entity restriction)
				    (org-element-entity-parser))
			       (and (memq 'latex-fragment restriction)
				    (org-element-latex-fragment-parser))))
		      (?\[
		       (if (eq (aref result 1) ?\[)
			   (and (memq 'link restriction)
				(org-element-link-parser))
			 (or (and (memq 'footnote-reference restriction)
				  (org-element-footnote-reference-parser))
			     (and (memq 'timestamp restriction)
				  (org-element-timestamp-parser))
			     (and (memq 'statistics-cookie restriction)
				  (org-element-statistics-cookie-parser)))))
		      ;; This is probably a plain link.
		      (otherwise (and (or (memq 'link restriction)
					  (memq 'plain-link restriction))
				      (org-element-link-parser)))))))
	    (or (eobp) (forward-char))))
	(cond (found)
	      ;; Radio link.
	      ((and limit (memq 'link restriction))
	       (goto-char limit) (org-element-link-parser)))))))

(defun org-element--parse-objects (beg end acc restriction)
  "Parse objects between BEG and END and return recursive structure.

Objects are accumulated in ACC.

RESTRICTION is a list of object successors which are allowed in
the current object."
  (save-excursion
    (save-restriction
      (narrow-to-region beg end)
      (goto-char (point-min))
      (let (next-object)
	(while (and (not (eobp))
		    (setq next-object (org-element--object-lex restriction)))
	  ;; 1. Text before any object.  Untabify it.
	  (let ((obj-beg (org-element-property :begin next-object)))
	    (unless (= (point) obj-beg)
	      (setq acc
		    (org-element-adopt-elements
		     acc
		     (replace-regexp-in-string
		      "\t" (make-string tab-width ? )
		      (buffer-substring-no-properties (point) obj-beg))))))
	  ;; 2. Object...
	  (let ((obj-end (org-element-property :end next-object))
		(cont-beg (org-element-property :contents-begin next-object)))
	    ;; Fill contents of NEXT-OBJECT by side-effect, if it has
	    ;; a recursive type.
	    (when (and cont-beg
		       (memq (car next-object) org-element-recursive-objects))
	      (org-element--parse-objects
	       cont-beg (org-element-property :contents-end next-object)
	       next-object (org-element-restriction next-object)))
	    (setq acc (org-element-adopt-elements acc next-object))
	    (goto-char obj-end))))
      ;; 3. Text after last object.  Untabify it.
      (unless (eobp)
	(setq acc
	      (org-element-adopt-elements
	       acc
	       (replace-regexp-in-string
		"\t" (make-string tab-width ? )
		(buffer-substring-no-properties (point) end)))))
      ;; Result.
      acc)))



;;; Towards A Bijective Process
;;
;; The parse tree obtained with `org-element-parse-buffer' is really
;; a snapshot of the corresponding Org buffer.  Therefore, it can be
;; interpreted and expanded into a string with canonical Org syntax.
;; Hence `org-element-interpret-data'.
;;
;; The function relies internally on
;; `org-element--interpret-affiliated-keywords'.

;;;###autoload
(defun org-element-interpret-data (data &optional pseudo-objects)
  "Interpret DATA as Org syntax.

DATA is a parse tree, an element, an object or a secondary string
to interpret.

Optional argument PSEUDO-OBJECTS is a list of symbols defining
new types that should be treated as objects.  An unknown type not
belonging to this list is seen as a pseudo-element instead.  Both
pseudo-objects and pseudo-elements are transparent entities, i.e.
only their contents are interpreted.

Return Org syntax as a string."
  (org-element--interpret-data-1 data nil pseudo-objects))

(defun org-element--interpret-data-1 (data parent pseudo-objects)
  "Interpret DATA as Org syntax.

DATA is a parse tree, an element, an object or a secondary string
to interpret.  PARENT is used for recursive calls.  It contains
the element or object containing data, or nil.  PSEUDO-OBJECTS
are list of symbols defining new element or object types.
Unknown types that don't belong to this list are treated as
pseudo-elements instead.

Return Org syntax as a string."
  (let* ((type (org-element-type data))
	 ;; Find interpreter for current object or element.  If it
	 ;; doesn't exist (e.g. this is a pseudo object or element),
	 ;; return contents, if any.
	 (interpret
	  (let ((fun (intern (format "org-element-%s-interpreter" type))))
	    (if (fboundp fun) fun (lambda (data contents) contents))))
	 (results
	  (cond
	   ;; Secondary string.
	   ((not type)
	    (mapconcat
	     (lambda (obj)
	       (org-element--interpret-data-1 obj parent pseudo-objects))
	     data ""))
	   ;; Full Org document.
	   ((eq type 'org-data)
	    (mapconcat
	     (lambda (obj)
	       (org-element--interpret-data-1 obj parent pseudo-objects))
	     (org-element-contents data) ""))
	   ;; Plain text: return it.
	   ((stringp data) data)
	   ;; Element or object without contents.
	   ((not (org-element-contents data)) (funcall interpret data nil))
	   ;; Element or object with contents.
	   (t
	    (funcall interpret data
		     ;; Recursively interpret contents.
		     (mapconcat
		      (lambda (obj)
			(org-element--interpret-data-1 obj data pseudo-objects))
		      (org-element-contents
		       (if (not (memq type '(paragraph verse-block)))
			   data
			 ;; Fix indentation of elements containing
			 ;; objects.  We ignore `table-row' elements
			 ;; as they are one line long anyway.
			 (org-element-normalize-contents
			  data
			  ;; When normalizing first paragraph of an
			  ;; item or a footnote-definition, ignore
			  ;; first line's indentation.
			  (and (eq type 'paragraph)
			       (equal data (car (org-element-contents parent)))
			       (memq (org-element-type parent)
				     '(footnote-definition item))))))
		      ""))))))
    (if (memq type '(org-data plain-text nil)) results
      ;; Build white spaces.  If no `:post-blank' property is
      ;; specified, assume its value is 0.
      (let ((post-blank (or (org-element-property :post-blank data) 0)))
	(if (or (memq type org-element-all-objects)
		(memq type pseudo-objects))
	    (concat results (make-string post-blank ?\s))
	  (concat
	   (org-element--interpret-affiliated-keywords data)
	   (org-element-normalize-string results)
	   (make-string post-blank ?\n)))))))

(defun org-element--interpret-affiliated-keywords (element)
  "Return ELEMENT's affiliated keywords as Org syntax.
If there is no affiliated keyword, return the empty string."
  (let ((keyword-to-org
	 (function
	  (lambda (key value)
	    (let (dual)
	      (when (member key org-element-dual-keywords)
		(setq dual (cdr value) value (car value)))
	      (concat "#+" key
		      (and dual
			   (format "[%s]" (org-element-interpret-data dual)))
		      ": "
		      (if (member key org-element-parsed-keywords)
			  (org-element-interpret-data value)
			value)
		      "\n"))))))
    (mapconcat
     (lambda (prop)
       (let ((value (org-element-property prop element))
	     (keyword (upcase (substring (symbol-name prop) 1))))
	 (when value
	   (if (or (member keyword org-element-multiple-keywords)
		   ;; All attribute keywords can have multiple lines.
		   (string-match "^ATTR_" keyword))
	       (mapconcat (lambda (line) (funcall keyword-to-org keyword line))
			  (reverse value)
			  "")
	     (funcall keyword-to-org keyword value)))))
     ;; List all ELEMENT's properties matching an attribute line or an
     ;; affiliated keyword, but ignore translated keywords since they
     ;; cannot belong to the property list.
     (loop for prop in (nth 1 element) by 'cddr
	   when (let ((keyword (upcase (substring (symbol-name prop) 1))))
		  (or (string-match "^ATTR_" keyword)
		      (and
		       (member keyword org-element-affiliated-keywords)
		       (not (assoc keyword
				   org-element-keyword-translation-alist)))))
	   collect prop)
     "")))

;; Because interpretation of the parse tree must return the same
;; number of blank lines between elements and the same number of white
;; space after objects, some special care must be given to white
;; spaces.
;;
;; The first function, `org-element-normalize-string', ensures any
;; string different from the empty string will end with a single
;; newline character.
;;
;; The second function, `org-element-normalize-contents', removes
;; global indentation from the contents of the current element.

(defun org-element-normalize-string (s)
  "Ensure string S ends with a single newline character.

If S isn't a string return it unchanged.  If S is the empty
string, return it.  Otherwise, return a new string with a single
newline character at its end."
  (cond
   ((not (stringp s)) s)
   ((string= "" s) "")
   (t (and (string-match "\\(\n[ \t]*\\)*\\'" s)
	   (replace-match "\n" nil nil s)))))

(defun org-element-normalize-contents (element &optional ignore-first)
  "Normalize plain text in ELEMENT's contents.

ELEMENT must only contain plain text and objects.

If optional argument IGNORE-FIRST is non-nil, ignore first line's
indentation to compute maximal common indentation.

Return the normalized element that is element with global
indentation removed from its contents.  The function assumes that
indentation is not done with TAB characters."
  (let* ((min-ind most-positive-fixnum)
	 find-min-ind			; For byte-compiler.
	 (find-min-ind
	  (function
	   ;; Return minimal common indentation within BLOB.  This is
	   ;; done by walking recursively BLOB and updating MIN-IND
	   ;; along the way.  FIRST-FLAG is non-nil when the first
	   ;; string hasn't been seen yet.  It is required as this
	   ;; string is the only one whose indentation doesn't happen
	   ;; after a newline character.
	   (lambda (blob first-flag)
	     (dolist (object (org-element-contents blob))
	       (when (and first-flag (stringp object))
		 (setq first-flag nil)
		 (string-match "\\`\\( *\\)" object)
		 (let ((len (length (match-string 1 object))))
		   ;; An indentation of zero means no string will be
		   ;; modified.  Quit the process.
		   (if (zerop len) (throw 'zero (setq min-ind 0))
		     (setq min-ind (min len min-ind)))))
	       (cond
		((stringp object)
		 (dolist (line (delq "" (cdr (org-split-string object " *\n"))))
		   (setq min-ind (min (org-get-indentation line) min-ind))))
		((memq (org-element-type object) org-element-recursive-objects)
		 (funcall find-min-ind object first-flag))))))))
    ;; Find minimal indentation in ELEMENT.
    (catch 'zero (funcall find-min-ind element (not ignore-first)))
    (if (or (zerop min-ind) (= min-ind most-positive-fixnum)) element
      ;; Build ELEMENT back, replacing each string with the same
      ;; string minus common indentation.
      (let* (build			; For byte compiler.
	     (build
	      (function
	       (lambda (blob first-flag)
		 ;; Return BLOB with all its strings indentation
		 ;; shortened from MIN-IND white spaces.  FIRST-FLAG
		 ;; is non-nil when the first string hasn't been seen
		 ;; yet.
		 (setcdr (cdr blob)
			 (mapcar
			  #'(lambda (object)
			      (when (and first-flag (stringp object))
				(setq first-flag nil)
				(setq object
				      (replace-regexp-in-string
				       (format "\\` \\{%d\\}" min-ind)
				       "" object)))
			      (cond
			       ((stringp object)
				(replace-regexp-in-string
				 (format "\n \\{%d\\}" min-ind) "\n" object))
			       ((memq (org-element-type object)
				      org-element-recursive-objects)
				(funcall build object first-flag))
			       (t object)))
			  (org-element-contents blob)))
		 blob))))
	(funcall build element (not ignore-first))))))



;;; Cache
;;
;; Implement a caching mechanism for `org-element-at-point' and
;; `org-element-context', which see.
;;
;; A single public function is provided: `org-element-cache-reset'.
;;
;; Cache is enabled by default, but can be disabled globally with
;; `org-element-use-cache'.  `org-element-cache-sync-idle-time',
;; org-element-cache-sync-duration' and `org-element-cache-sync-break'
;; can be tweaked to control caching behaviour.
;;
;; Internally, parsed elements are stored in an AVL tree,
;; `org-element--cache'.  This tree is updated lazily: whenever
;; a change happens to the buffer, a synchronization request is
;; registered in `org-element--cache-sync-requests' (see
;; `org-element--cache-submit-request').  During idle time, requests
;; are processed by `org-element--cache-sync'.  Synchronization also
;; happens when an element is required from the cache.  In this case,
;; the process stops as soon as the needed element is up-to-date.
;;
;; A synchronization request can only apply on a synchronized part of
;; the cache.  Therefore, the cache is updated at least to the
;; location where the new request applies.  Thus, requests are ordered
;; from left to right and all elements starting before the first
;; request are correct.  This property is used by functions like
;; `org-element--cache-find' to retrieve elements in the part of the
;; cache that can be trusted.
;;
;; A request applies to every element, starting from its original
;; location (or key, see below).  When a request is processed, it
;; moves forward and may collide the next one.  In this case, both
;; requests are merged into a new one that starts from that element.
;; As a consequence, the whole synchronization complexity does not
;; depend on the number of pending requests, but on the number of
;; elements the very first request will be applied on.
;;
;; Elements cannot be accessed through their beginning position, which
;; may or may not be up-to-date.  Instead, each element in the tree is
;; associated to a key, obtained with `org-element--cache-key'.  This
;; mechanism is robust enough to preserve total order among elements
;; even when the tree is only partially synchronized.
;;
;; Objects contained in an element are stored in a hash table,
;; `org-element--cache-objects'.


(defvar org-element-use-cache t
  "Non nil when Org parser should cache its results.
This is mostly for debugging purpose.")

(defvar org-element-cache-sync-idle-time 0.4
  "Length, in seconds, of idle time before syncing cache.")

(defvar org-element-cache-sync-duration (seconds-to-time 0.04)
  "Maximum duration, as a time value, for a cache synchronization.
If the synchronization is not over after this delay, the process
pauses and resumes after `org-element-cache-sync-break'
seconds.")

(defvar org-element-cache-sync-break (seconds-to-time 0.2)
  "Duration, as a time value, of the pause between synchronizations.
See `org-element-cache-sync-duration' for more information.")


;;;; Data Structure

(defvar org-element--cache nil
  "AVL tree used to cache elements.
Each node of the tree contains an element.  Comparison is done
with `org-element--cache-compare'.  This cache is used in
`org-element-at-point'.")

(defvar org-element--cache-objects nil
  "Hash table used as to cache objects.
Key is an element, as returned by `org-element-at-point', and
value is an alist where each association is:

  \(PARENT COMPLETEP . OBJECTS)

where PARENT is an element or object, COMPLETEP is a boolean,
non-nil when all direct children of parent are already cached and
OBJECTS is a list of such children, as objects, from farthest to
closest.

In the following example, \\alpha, bold object and \\beta are
contained within a paragraph

  \\alpha *\\beta*

If the paragraph is completely parsed, OBJECTS-DATA will be

  \((PARAGRAPH t BOLD-OBJECT ENTITY-OBJECT)
   \(BOLD-OBJECT t ENTITY-OBJECT))

whereas in a partially parsed paragraph, it could be

  \((PARAGRAPH nil ENTITY-OBJECT))

This cache is used in `org-element-context'.")

(defvar org-element--cache-sync-requests nil
  "List of pending synchronization requests.

A request is a vector with the following pattern:

 \[NEXT END OFFSET PARENT PHASE]

Processing a synchronization request consists in three phases:

  0. Delete modified elements,
  1. Fill missing area in cache,
  2. Shift positions and re-parent elements after the changes.

During phase 0, NEXT is the key of the first element to be
removed and END is buffer position delimiting the modifications.
Every element starting between these are removed.  PARENT is an
element to be removed.  Every element contained in it will also
be removed.

During phase 1, NEXT is the key of the next known element in
cache.  Parse buffer between that element and the one before it
in order to determine the parent of the next element.  Set PARENT
to the element containing NEXT.

During phase 2, NEXT is the key of the next element to shift in
the parse tree.  All elements starting from this one have their
properties relatives to buffer positions shifted by integer
OFFSET and, if they belong to element PARENT, are adopted by it.

PHASE specifies the phase number, as an integer.")

(defvar org-element--cache-sync-timer nil
  "Timer used for cache synchronization.")

(defvar org-element--cache-sync-keys nil
  "Hash table used to store keys during synchronization.
See `org-element--cache-key' for more information.")

(defsubst org-element--cache-key (element)
  "Return a unique key for ELEMENT in cache tree.

Keys are used to keep a total order among elements in the cache.
Comparison is done with `org-element--cache-key-less-p'.

When no synchronization is taking place, a key is simply the
beginning position of the element, or that position plus one in
the case of an first item (respectively row) in
a list (respectively a table).

During a synchronization, the key is the one the element had when
the cache was synchronized for the last time.  Elements added to
cache during the synchronization get a new key generated with
`org-element--cache-generate-key'.

Such keys are stored in `org-element--cache-sync-keys'.  The hash
table is cleared once the synchronization is complete."
  (or (gethash element org-element--cache-sync-keys)
      (let* ((begin (org-element-property :begin element))
	     ;; Increase beginning position of items (respectively
	     ;; table rows) by one, so the first item can get
	     ;; a different key from its parent list (respectively
	     ;; table).
	     (key (if (memq (org-element-type element) '(item table-row))
		      (1+ begin)
		    begin)))
	(if org-element--cache-sync-requests
	    (puthash element key org-element--cache-sync-keys)
	  key))))

(defconst org-element--cache-default-key (ash most-positive-fixnum -1)
  "Default value for a new key level.
See `org-element--cache-generate-key' for more information.")

(defun org-element--cache-generate-key (lower upper)
  "Generate a key between LOWER and UPPER.

LOWER and UPPER are integers or lists, possibly empty.

If LOWER and UPPER are equals, return LOWER.  Otherwise, return
a unique key, as an integer or a list of integers, according to
the following rules:

  - LOWER and UPPER are compared level-wise until values differ.

  - If, at a given level, LOWER and UPPER differ from more than
    2, the new key shares all the levels above with LOWER and
    gets a new level.  Its value is the mean between LOWER and
    UPPER.

      \(1 2) + (1 4) --> (1 3)

  - If LOWER has no value to compare with, it is assumed that its
    value is 0:

      \(1 1) + (1 1 2) --> (1 1 1)

    Likewise, if UPPER is short of levels, the current value is
    `most-positive-fixnum'.

  - If they differ from only one, the new key inherits from
    current LOWER lever and has a new level at the value
    `org-element--cache-default-key'.

      \(1 2) + (1 3) --> (1 2 org-element--cache-default-key)

  - If the key is only one level long, it is returned as an
    integer.

      \(1 2) + (3 2) --> 2"
  (if (equal lower upper) lower
    (let ((lower (if (integerp lower) (list lower) lower))
	  (upper (if (integerp upper) (list upper) upper))
	  key)
      (catch 'exit
	(while (and lower upper)
	  (let ((lower-level (car lower))
		(upper-level (car upper)))
	    (cond
	     ((= lower-level upper-level)
	      (push lower-level key)
	      (setq lower (cdr lower) upper (cdr upper)))
	     ((= (- upper-level lower-level) 1)
	      (push lower-level key)
	      (setq lower (cdr lower))
	      (while (and lower (= (car lower) most-positive-fixnum))
		(push most-positive-fixnum key)
		(setq lower (cdr lower)))
	      (push (if lower
			(let ((n (car lower)))
			  (+ (ash (if (zerop (mod n 2)) n (1+ n)) -1)
			     org-element--cache-default-key))
		      org-element--cache-default-key)
		    key)
	      (throw 'exit t))
	     (t
	      (push (let ((n (car lower)))
		      (+ (ash (if (zerop (mod n 2)) n (1+ n)) -1)
			 (ash (car upper) -1)))
		    key)
	      (throw 'exit t)))))
	(cond
	 ((not lower)
	  (while (and upper (zerop (car upper)))
	    (push 0 key)
	    (setq upper (cdr upper)))
	  ;; (n) is equivalent to (n 0 0 0 0 ...) so we want to avoid
	  ;; ending on a sequence of 0.
	  (if (= (car upper) 1)
	      (progn (push 0 key)
		     (push org-element--cache-default-key key))
	    (push (if upper (ash (car upper) -1) org-element--cache-default-key)
		  key)))
	 ((not upper)
	  (while (and lower (= (car lower) most-positive-fixnum))
	    (push most-positive-fixnum key)
	    (setq lower (cdr lower)))
	  (push (if lower
		    (let ((n (car lower)))
		      (+ (ash (if (zerop (mod n 2)) n (1+ n)) -1)
			 org-element--cache-default-key))
		  org-element--cache-default-key)
		key))))
      ;; Ensure we don't return a list with a single element.
      (if (cdr key) (nreverse key) (car key)))))

(defsubst org-element--cache-key-less-p (a b)
  "Non-nil if key A is less than key B.
A and B are either integers or lists of integers, as returned by
`org-element--cache-key'."
  (if (integerp a) (if (integerp b) (< a b) (<= a (car b)))
    (if (integerp b) (< (car a) b)
      (catch 'exit
	(while (and a b)
	  (cond ((car-less-than-car a b) (throw 'exit t))
		((car-less-than-car b a) (throw 'exit nil))
		(t (setq a (cdr a) b (cdr b)))))
	;; If A is empty, either keys are equal (B is also empty) or
	;; B is less than A (B is longer).  Therefore return nil.
	;;
	;; If A is not empty, B is necessarily empty and A is less
	;; than B (A is longer).  Therefore, return a non-nil value.
	a))))

(defun org-element--cache-compare (a b)
  "Non-nil when element A is located before element B."
  (org-element--cache-key-less-p (org-element--cache-key a)
				 (org-element--cache-key b)))

(defsubst org-element--cache-root ()
  "Return root value in cache.
This function assumes `org-element--cache' is a valid AVL tree."
  (avl-tree--node-left (avl-tree--dummyroot org-element--cache)))


;;;; Tools

(defsubst org-element--cache-active-p ()
  "Non-nil when cache is active in current buffer."
  (and org-element-use-cache
       (or (derived-mode-p 'org-mode) orgstruct-mode)))

(defun org-element--cache-find (pos &optional side)
  "Find element in cache starting at POS or before.

POS refers to a buffer position.

When optional argument SIDE is non-nil, the function checks for
elements starting at or past POS instead.  If SIDE is `both', the
function returns a cons cell where car is the first element
starting at or before POS and cdr the first element starting
after POS.

The function can only find elements in the synchronized part of
the cache."
  (let ((limit (and org-element--cache-sync-requests
		    (aref (car org-element--cache-sync-requests) 0)))
	(node (org-element--cache-root))
	lower upper)
    (while node
      (let* ((element (avl-tree--node-data node))
	     (begin (org-element-property :begin element)))
	(cond
	 ((and limit
	       (not (org-element--cache-key-less-p
		     (org-element--cache-key element) limit)))
	  (setq node (avl-tree--node-left node)))
	 ((> begin pos)
	  (setq upper element
		node (avl-tree--node-left node)))
	 ((< begin pos)
	  (setq lower element
		node (avl-tree--node-right node)))
	 ;; We found an element in cache starting at POS.  If `side'
	 ;; is `both' we also want the next one in order to generate
	 ;; a key in-between.
	 ;;
	 ;; If the element is the first row or item in a table or
	 ;; a plain list, we always return the table or the plain
	 ;; list.
	 ;;
	 ;; In any other case, we return the element found.
	 ((eq side 'both)
	  (setq lower element)
	  (setq node (avl-tree--node-right node)))
	 ((and (memq (org-element-type element) '(item table-row))
	       (let ((parent (org-element-property :parent element)))
		 (and (= (org-element-property :begin element)
			 (org-element-property :contents-begin parent))
		      (setq node nil
			    lower parent
			    upper parent)))))
	 (t
	  (setq node nil
		lower element
		upper element)))))
    (case side
      (both (cons lower upper))
      ((nil) lower)
      (otherwise upper))))

(defun org-element--cache-put (element &optional data)
  "Store ELEMENT in current buffer's cache, if allowed.
When optional argument DATA is non-nil, assume is it object data
relative to ELEMENT and store it in the objects cache."
  (cond ((not (org-element--cache-active-p)) nil)
	((not data)
	 (when org-element--cache-sync-requests
	   ;; During synchronization, first build an appropriate key
	   ;; for the new element so `avl-tree-enter' can insert it at
	   ;; the right spot in the cache.
	   (let ((keys (org-element--cache-find
			(org-element-property :begin element) 'both)))
	     (puthash element
		      (org-element--cache-generate-key
		       (and (car keys) (org-element--cache-key (car keys)))
		       (cond ((cdr keys) (org-element--cache-key (cdr keys)))
			     (org-element--cache-sync-requests
			      (aref (car org-element--cache-sync-requests) 0))))
		      org-element--cache-sync-keys)))
	 (avl-tree-enter org-element--cache element))
	;; Headlines are not stored in cache, so objects in titles are
	;; not stored either.
	((eq (org-element-type element) 'headline) nil)
	(t (puthash element data org-element--cache-objects))))


;;;; Synchronization

(defsubst org-element--cache-set-timer (buffer)
  "Set idle timer for cache synchronization in BUFFER."
  (when org-element--cache-sync-timer
    (cancel-timer org-element--cache-sync-timer))
  (setq org-element--cache-sync-timer
	(run-with-idle-timer
	 (let ((idle (current-idle-time)))
	   (if idle (time-add idle org-element-cache-sync-break)
	     org-element-cache-sync-idle-time))
	 nil
	 #'org-element--cache-sync
	 buffer)))

(defsubst org-element--cache-interrupt-p (time-limit)
  "Non-nil when synchronization process should be interrupted.
TIME-LIMIT is a time value or nil."
  (and time-limit
       (or (input-pending-p)
	   (time-less-p time-limit (current-time)))))

(defsubst org-element--cache-shift-positions (element offset &optional props)
  "Shift ELEMENT properties relative to buffer positions by OFFSET.

Properties containing buffer positions are `:begin', `:end',
`:contents-begin', `:contents-end' and `:structure'.  When
optional argument PROPS is a list of keywords, only shift
properties provided in that list.

Properties are modified by side-effect."
  (let ((properties (nth 1 element)))
    ;; Shift `:structure' property for the first plain list only: it
    ;; is the only one that really matters and it prevents from
    ;; shifting it more than once.
    (when (and (or (not props) (memq :structure props))
	       (eq (org-element-type element) 'plain-list)
	       (not (eq (org-element-type (plist-get properties :parent))
			'item)))
      (dolist (item (plist-get properties :structure))
	(incf (car item) offset)
	(incf (nth 6 item) offset)))
    (dolist (key '(:begin :contents-begin :contents-end :end :post-affiliated))
      (let ((value (and (or (not props) (memq key props))
			(plist-get properties key))))
	(and value (plist-put properties key (+ offset value)))))))

(defun org-element--cache-sync (buffer &optional threshold)
  "Synchronize cache with recent modification in BUFFER.
When optional argument THRESHOLD is non-nil, do the
synchronization for all elements starting before or at threshold,
then exit.  Otherwise, synchronize cache for as long as
`org-element-cache-sync-duration' or until Emacs leaves idle
state."
  (when (buffer-live-p buffer)
    (with-current-buffer buffer
      (let ((inhibit-quit t) request next)
	(when org-element--cache-sync-timer
	  (cancel-timer org-element--cache-sync-timer))
	(catch 'interrupt
	  (while org-element--cache-sync-requests
	    (setq request (car org-element--cache-sync-requests)
		  next (nth 1 org-element--cache-sync-requests))
	    (or (org-element--cache-process-request
		 request
		 (and next (aref next 0))
		 threshold
		 (and (not threshold)
		      (time-add (current-time)
				org-element-cache-sync-duration)))
		(throw 'interrupt t))
	    ;; Request processed.  Merge current and next offsets and
	    ;; transfer phase number and ending position.
	    (when next
	      (incf (aref next 2) (aref request 2))
	      (aset next 1 (aref request 1))
	      (aset next 4 (aref request 4)))
	    (setq org-element--cache-sync-requests
		  (cdr org-element--cache-sync-requests))))
	;; If more requests are awaiting, set idle timer accordingly.
	;; Otherwise, reset keys.
	(if org-element--cache-sync-requests
	    (org-element--cache-set-timer buffer)
	  (clrhash org-element--cache-sync-keys))))))

(defun org-element--cache-process-request (request next threshold time-limit)
  "Process synchronization REQUEST for all entries before NEXT.

REQUEST is a vector, built by `org-element--cache-submit-request'.

NEXT is a cache key, as returned by `org-element--cache-key'.

When non-nil, THRESHOLD is a buffer position.  Synchronization
stops as soon as a shifted element begins after it.

When non-nil, TIME-LIMIT is a time value.  Synchronization stops
after this time or when Emacs exits idle state.

Return nil if the process stops before completing the request,
t otherwise."
  (catch 'quit
    (when (= (aref request 4) 0)
      ;; Phase 1.
      ;;
      ;; Delete all elements starting after BEG, but not after buffer
      ;; position END or past element with key NEXT.
      ;;
      ;; As an exception, also delete elements starting after
      ;; modifications but included in an element altered by
      ;; modifications (orphans).
      ;;
      ;; At each iteration, we start again at tree root since
      ;; a deletion modifies structure of the balanced tree.
      (catch 'end-phase
        (let ((beg (aref request 0))
              (end (aref request 1))
              (deleted-parent (aref request 3)))
          (while t
            (when (org-element--cache-interrupt-p time-limit)
	      (aset request 3 deleted-parent)
	      (throw 'quit nil))
            ;; Find first element in cache with key BEG or after it.
	    ;; We don't use `org-element--cache-find' because it
	    ;; couldn't reach orphaned elements past NEXT.  Moreover,
	    ;; BEG is a key, not a buffer position.
            (let ((node (org-element--cache-root)) data data-key)
              (while node
                (let* ((element (avl-tree--node-data node))
                       (key (org-element--cache-key element)))
                  (cond
                   ((org-element--cache-key-less-p key beg)
                    (setq node (avl-tree--node-right node)))
                   ((org-element--cache-key-less-p beg key)
                    (setq data element
                          data-key key
                          node (avl-tree--node-left node)))
                   (t (setq data element
                            data-key key
                            node nil)))))
	      (if (not data) (throw 'quit t)
		(let ((pos (org-element-property :begin data)))
		  (cond
		   ;; Remove orphaned elements.
		   ((and deleted-parent
			 (let ((up data))
			   (while (and
				   (setq up (org-element-property :parent up))
				   (not (eq up deleted-parent))))
			   up))
		    (avl-tree-delete org-element--cache data))
		   ((or (and next
			     (not (org-element--cache-key-less-p data-key
								 next)))
			(> pos end))
		    (aset request 0 data-key)
		    (aset request 1 pos)
		    (aset request 4 1)
		    (throw 'end-phase nil))
		   (t (avl-tree-delete org-element--cache data)
		      (when (= (org-element-property :end data) end)
			(setq deleted-parent data)))))))))))
    (when (= (aref request 4) 1)
      ;; Phase 2.
      ;;
      ;; Phase 1 left a hole in the parse tree.  Some elements after
      ;; it could have parents within.  For example, in the following
      ;; buffer:
      ;;
      ;;
      ;;   - item
      ;;
      ;;
      ;;     Paragraph1
      ;;
      ;;     Paragraph2
      ;;
      ;;
      ;; if we remove a blank line between "item" and "Paragraph1",
      ;; everything down to "Paragraph2" is removed from cache.  But
      ;; the paragraph now belongs to the list, and its `:parent'
      ;; property no longer is accurate.
      ;;
      ;; Therefore we need to parse again elements in the hole, or at
      ;; least in its last section, so that we can re-parent
      ;; subsequent elements, during phase 3.
      ;;
      ;; Note that we only need to get the parent from the first
      ;; element in cache after the hole.
      ;;
      ;; Also, this part can be delayed if we don't need to retrieve
      ;; an element after the hole.
      (catch 'end-phase
	;; Next element will start at its beginning position plus
	;; offset, since it hasn't been shifted yet.  Therefore, LIMIT
	;; contains the real beginning position of the first element
	;; to shift and re-parent.
	(when (equal (aref request 0) next) (throw 'quit t))
	(let ((limit (+ (aref request 1) (aref request 2))))
	  (when (and threshold (< threshold limit)) (throw 'quit nil))
	  (let ((parent (org-element--parse-to limit t time-limit)))
	    (if (eq parent 'interrupted) (throw 'quit nil)
	      (aset request 3 parent)
	      (aset request 4 2)
	      (throw 'end-phase nil))))))
    ;; Phase 3.
    ;;
    ;; Shift all elements starting from key START, but before NEXT, by
    ;; OFFSET, and re-parent them when appropriate.
    ;;
    ;; Elements are modified by side-effect so the tree structure
    ;; remains intact.
    ;;
    ;; Once THRESHOLD, if any, is reached, or once there is an input
    ;; pending, exit.  Before leaving, the current synchronization
    ;; request is updated.
    (let ((start (aref request 0))
	  (offset (aref request 2))
	  (parent (aref request 3))
	  (node (org-element--cache-root))
	  (stack (list nil))
	  (leftp t)
	  exit-flag)
      ;; No re-parenting nor shifting planned: request is over.
      (when (and (not parent) (zerop offset)) (throw 'quit t))
      (while node
	(let* ((data (avl-tree--node-data node))
	       (key (org-element--cache-key data)))
	  (if (and leftp (avl-tree--node-left node)
		   (not (org-element--cache-key-less-p key start)))
	      (progn (push node stack)
		     (setq node (avl-tree--node-left node)))
	    (unless (org-element--cache-key-less-p key start)
	      ;; We reached NEXT.  Request is complete.
	      (when (equal key next) (throw 'quit t))
	      ;; Handle interruption request.  Update current request.
	      (when (or exit-flag (org-element--cache-interrupt-p time-limit))
		(aset request 0 key)
		(aset request 3 parent)
		(throw 'quit nil))
	      ;; Shift element.
	      (unless (zerop offset)
		(org-element--cache-shift-positions data offset)
		;; Shift associated objects data, if any.
		(dolist (object-data (gethash data org-element--cache-objects))
		  (dolist (object (cddr object-data))
		    (org-element--cache-shift-positions object offset))))
	      (let ((begin (org-element-property :begin data)))
		;; Re-parent it.
		(while (and parent
			    (<= (org-element-property :end parent) begin))
		  (setq parent (org-element-property :parent parent)))
		(cond (parent (org-element-put-property data :parent parent))
		      ((zerop offset) (throw 'quit t)))
		;; Cache is up-to-date past THRESHOLD.  Request
		;; interruption.
		(when (and threshold (> begin threshold)) (setq exit-flag t))))
	    (setq node (if (setq leftp (avl-tree--node-right node))
			   (avl-tree--node-right node)
			 (pop stack))))))
      ;; We reached end of tree: synchronization complete.
      t)))

(defun org-element--parse-to (pos &optional syncp time-limit)
  "Parse elements in current section, down to POS.

Start parsing from the closest between the last known element in
cache or headline above.  Return the smallest element containing
POS.

When optional argument SYNCP is non-nil, return the parent of the
element containing POS instead.  In that case, it is also
possible to provide TIME-LIMIT, which is a time value specifying
when the parsing should stop.  The function returns `interrupted'
if the process stopped before finding the expected result."
  (catch 'exit
    (org-with-wide-buffer
     (goto-char pos)
     (let* ((cached (and (org-element--cache-active-p)
			 (org-element--cache-find pos nil)))
            (begin (org-element-property :begin cached))
            element next)
       (cond
        ;; Nothing in cache before point: start parsing from first
        ;; element following headline above, or first element in
        ;; buffer.
        ((not cached)
         (when (org-with-limited-levels (outline-previous-heading))
           (forward-line))
         (skip-chars-forward " \r\t\n")
         (beginning-of-line))
        ;; Cache returned exact match: return it.
        ((= pos begin)
	 (throw 'exit (if syncp (org-element-property :parent cached) cached)))
        ;; There's a headline between cached value and POS: cached
        ;; value is invalid.  Start parsing from first element
        ;; following the headline.
        ((re-search-backward
          (org-with-limited-levels org-outline-regexp-bol) begin t)
         (forward-line)
         (skip-chars-forward " \r\t\n")
         (beginning-of-line))
        ;; Check if CACHED or any of its ancestors contain point.
        ;;
        ;; If there is such an element, we inspect it in order to know
        ;; if we return it or if we need to parse its contents.
        ;; Otherwise, we just start parsing from current location,
        ;; which is right after the top-most element containing
        ;; CACHED.
        ;;
        ;; As a special case, if POS is at the end of the buffer, we
        ;; want to return the innermost element ending there.
        ;;
        ;; Also, if we find an ancestor and discover that we need to
        ;; parse its contents, make sure we don't start from
        ;; `:contents-begin', as we would otherwise go past CACHED
        ;; again.  Instead, in that situation, we will resume parsing
        ;; from NEXT, which is located after CACHED or its higher
        ;; ancestor not containing point.
        (t
         (let ((up cached)
               (pos (if (= (point-max) pos) (1- pos) pos)))
           (goto-char (or (org-element-property :contents-begin cached) begin))
           (while (let ((end (org-element-property :end up)))
                    (and (<= end pos)
                         (goto-char end)
                         (setq up (org-element-property :parent up)))))
           (cond ((not up))
                 ((eobp) (setq element up))
                 (t (setq element up next (point)))))))
       ;; Parse successively each element until we reach POS.
       (let ((end (or (org-element-property :end element)
		      (save-excursion
			(org-with-limited-levels (outline-next-heading))
			(point))))
	     (parent element)
	     special-flag)
	 (while t
	   (when syncp
	     (cond ((= (point) pos) (throw 'exit parent))
		   ((org-element--cache-interrupt-p time-limit)
		    (throw 'exit 'interrupted))))
	   (unless element
	     (setq element (org-element--current-element
			    end 'element special-flag
			    (org-element-property :structure parent)))
	     (org-element-put-property element :parent parent)
	     (org-element--cache-put element))
	   (let ((elem-end (org-element-property :end element))
		 (type (org-element-type element)))
	     (cond
	      ;; Skip any element ending before point.  Also skip
	      ;; element ending at point (unless it is also the end of
	      ;; buffer) since we're sure that another element begins
	      ;; after it.
	      ((and (<= elem-end pos) (/= (point-max) elem-end))
	       (goto-char elem-end))
	      ;; A non-greater element contains point: return it.
	      ((not (memq type org-element-greater-elements))
	       (throw 'exit element))
	      ;; Otherwise, we have to decide if ELEMENT really
	      ;; contains POS.  In that case we start parsing from
	      ;; contents' beginning.
	      ;;
	      ;; If POS is at contents' beginning but it is also at
	      ;; the beginning of the first item in a list or a table.
	      ;; In that case, we need to create an anchor for that
	      ;; list or table, so return it.
	      ;;
	      ;; Also, if POS is at the end of the buffer, no element
	      ;; can start after it, but more than one may end there.
	      ;; Arbitrarily, we choose to return the innermost of
	      ;; such elements.
	      ((let ((cbeg (org-element-property :contents-begin element))
		     (cend (org-element-property :contents-end element)))
		 (when (or syncp
			   (and cbeg cend
				(or (< cbeg pos)
				    (and (= cbeg pos)
					 (not (memq type '(plain-list table)))))
				(or (> cend pos)
				    (and (= cend pos) (= (point-max) pos)))))
		   (goto-char (or next cbeg))
		   (setq next nil
			 special-flag (case type
					(plain-list 'item)
					(property-drawer 'node-property)
					(table 'table-row))
			 parent element
			 end cend))))
	      ;; Otherwise, return ELEMENT as it is the smallest
	      ;; element containing POS.
	      (t (throw 'exit element))))
	   (setq element nil)))))))


;;;; Staging Buffer Changes

(defconst org-element--cache-opening-line
  (concat "^[ \t]*\\(?:"
	  "#\\+BEGIN[:_]" "\\|"
	  "\\\\begin{[A-Za-z0-9]+\\*?}" "\\|"
	  ":\\S-+:[ \t]*$"
	  "\\)")
  "Regexp matching an element opening line.
When such a line is modified, modifications may propagate after
modified area.  In that situation, every element between that
area and next section is removed from cache.")

(defconst org-element--cache-closing-line
  (concat "^[ \t]*\\(?:"
	  "#\\+END\\(?:_\\|:?[ \t]*$\\)" "\\|"
	  "\\\\end{[A-Za-z0-9]+\\*?}[ \t]*$" "\\|"
	  ":END:[ \t]*$"
	  "\\)")
  "Regexp matching an element closing line.
When such a line is modified, modifications may propagate before
modified area.  In that situation, every element between that
area and previous section is removed from cache.")

(defvar org-element--cache-change-warning nil
  "Non-nil when a sensitive line is about to be changed.
It is a symbol among nil, t and `headline'.")

(defun org-element--cache-before-change (beg end)
  "Request extension of area going to be modified if needed.
BEG and END are the beginning and end of the range of changed
text.  See `before-change-functions' for more information."
  (let ((inhibit-quit t))
    ;; Make sure buffer positions in cache are correct until END.
    (save-match-data
      (org-element--cache-sync (current-buffer) end)
      (org-with-wide-buffer
       (goto-char beg)
       (beginning-of-line)
       (let ((top (point))
	     (bottom (save-excursion (goto-char end) (line-end-position)))
	     (sensitive-re
	      ;; A sensitive line is a headline or a block (or drawer,
	      ;; or latex-environment) boundary.  Inserting one can
	      ;; modify buffer drastically both above and below that
	      ;; line, possibly making cache invalid.  Therefore, we
	      ;; need to pay attention to changes happening to them.
	      (concat
	       "\\(" (org-with-limited-levels org-outline-regexp-bol) "\\)" "\\|"
	       org-element--cache-closing-line "\\|"
	       org-element--cache-opening-line)))
	 (setq org-element--cache-change-warning
	       (cond ((not (re-search-forward sensitive-re bottom t)) nil)
		     ((and (match-beginning 1)
			   (progn (goto-char bottom)
				  (or (not (re-search-backward sensitive-re
							       (match-end 1) t))
				      (match-beginning 1))))
		      'headline)
		     (t))))))))

(defun org-element--cache-after-change (beg end pre)
  "Update buffer modifications for current buffer.
BEG and END are the beginning and end of the range of changed
text, and the length in bytes of the pre-change text replaced by
that range.  See `after-change-functions' for more information."
  (let ((inhibit-quit t))
    (when (org-element--cache-active-p)
      (org-with-wide-buffer
       (goto-char beg)
       (beginning-of-line)
       (let ((top (point))
	     (bottom (save-excursion (goto-char end) (line-end-position))))
	 (org-with-limited-levels
	  (save-match-data
	    ;; Determine if modified area needs to be extended,
	    ;; according to both previous and current state.  We make
	    ;; a special case for headline editing: if a headline is
	    ;; modified but not removed, do not extend.
	    (when (let ((previous-state org-element--cache-change-warning)
			(sensitive-re
			 (concat "\\(" org-outline-regexp-bol "\\)" "\\|"
				 org-element--cache-closing-line "\\|"
				 org-element--cache-opening-line))
			(case-fold-search t))
		    (cond ((eq previous-state t))
			  ((not (re-search-forward sensitive-re bottom t))
			   (eq previous-state 'headline))
			  ((match-beginning 1)
			   (or (not (eq previous-state 'headline))
			       (and (progn (goto-char bottom)
					   (re-search-backward
					    sensitive-re (match-end 1) t))
				    (not (match-beginning 1)))))
			  (t)))
	      ;; Effectively extend modified area.
	      (setq top (progn (goto-char top)
			       (when (outline-previous-heading) (forward-line))
			       (point)))
	      (setq bottom (progn (goto-char bottom)
				  (if (outline-next-heading) (1- (point))
				    (point)))))))
	 ;; Store synchronization request.
	 (let ((offset (- end beg pre)))
	   (org-element--cache-submit-request top (- bottom offset) offset))))
      ;; Activate a timer to process the request during idle time.
      (org-element--cache-set-timer (current-buffer)))))

(defun org-element--cache-submit-request (beg end offset)
  "Submit a new cache synchronization request for current buffer.
BEG and END are buffer positions delimiting the minimal area
where cache data should be removed.  OFFSET is the size of the
change, as an integer."
  (let ((first-element
	 ;; Find the position of the first element in cache to remove.
	 ;;
	 ;; Partially modified elements will be removed during request
	 ;; processing.  As an exception, greater elements around the
	 ;; changes that are robust to contents modifications are
	 ;; preserved.
	 ;;
	 ;; We look just before BEG because an element ending at BEG
	 ;; needs to be removed too.
	 (let* ((elements (org-element--cache-find (1- beg) 'both))
		(before (car elements))
		(after (cdr elements)))
	   (if (not before) after
	     (let ((up before))
	       (while (setq up (org-element-property :parent up))
		 (if (and (memq (org-element-type up)
				'(center-block
				  drawer dynamic-block inlinetask
				  property-drawer quote-block special-block))
			  (<= (org-element-property :contents-begin up) beg)
			  (> (org-element-property :contents-end up) end))
		     ;; UP is a greater element that is wrapped around
		     ;; the changes.  We only need to extend its
		     ;; ending boundaries and those of all its
		     ;; parents.
		     (while up
		       (org-element--cache-shift-positions
			up offset '(:contents-end :end))
		       (setq up (org-element-property :parent up)))
		   (setq before up)))
	       ;; We're at top level element containing ELEMENT: if
	       ;; it's altered by buffer modifications, it is first
	       ;; element in cache to be removed.  Otherwise, that
	       ;; first element is the following one.
	       (if (< (org-element-property :end before) beg) after before))))))
    (cond
     ;; Changes happened before the first known element.  Shift the
     ;; rest of the cache.
     ((and first-element (> (org-element-property :begin first-element) end))
      (push (vector (org-element--cache-key first-element) nil offset nil 2)
	    org-element--cache-sync-requests))
     ;; There is at least an element to remove.  Find position past
     ;; every element containing END.
     (first-element
      (if (> (org-element-property :end first-element) end)
	  (setq end (org-element-property :end first-element))
	(let ((element (org-element--cache-find end)))
	  (setq end (org-element-property :end element))
	  (let ((up element))
	    (while (and (setq up (org-element-property :parent up))
			(>= (org-element-property :begin up) beg))
	      (setq end (org-element-property :end up))))))
      (push (vector (org-element--cache-key first-element) end offset nil 0)
	    org-element--cache-sync-requests))
     ;; No element to remove.  No need to re-parent either.  Simply
     ;; shift additional elements, if any, by OFFSET.
     (org-element--cache-sync-requests
      (incf (aref (car org-element--cache-sync-requests) 2) offset)))))


;;;; Public Functions

;;;###autoload
(defun org-element-cache-reset (&optional all)
  "Reset cache in current buffer.
When optional argument ALL is non-nil, reset cache in all Org
buffers.  This function will do nothing if
`org-element-use-cache' is nil."
  (interactive "P")
  (dolist (buffer (if all (buffer-list) (list (current-buffer))))
    (with-current-buffer buffer
      (when (org-element--cache-active-p)
	(org-set-local 'org-element--cache
		       (avl-tree-create #'org-element--cache-compare))
	(org-set-local 'org-element--cache-objects
		       (make-hash-table :weakness 'key :test #'eq))
	(org-set-local 'org-element--cache-sync-keys
		       (make-hash-table :weakness 'key :test #'eq))
	(org-set-local 'org-element--cache-change-warning nil)
	(org-set-local 'org-element--cache-sync-requests nil)
	(org-set-local 'org-element--cache-sync-timer nil)
	(add-hook 'before-change-functions
		  #'org-element--cache-before-change nil t)
	(add-hook 'after-change-functions
		  #'org-element--cache-after-change nil t)))))



;;; The Toolbox
;;
;; The first move is to implement a way to obtain the smallest element
;; containing point.  This is the job of `org-element-at-point'.  It
;; basically jumps back to the beginning of section containing point
;; and proceed, one element after the other, with
;; `org-element--current-element' until the container is found.  Note:
;; When using `org-element-at-point', secondary values are never
;; parsed since the function focuses on elements, not on objects.
;;
;; At a deeper level, `org-element-context' lists all elements and
;; objects containing point.
;;
;; `org-element-nested-p' and `org-element-swap-A-B' may be used
;; internally by navigation and manipulation tools.


;;;###autoload
(defun org-element-at-point ()
  "Determine closest element around point.

Return value is a list like (TYPE PROPS) where TYPE is the type
of the element and PROPS a plist of properties associated to the
element.

Possible types are defined in `org-element-all-elements'.
Properties depend on element or object type, but always include
`:begin', `:end', `:parent' and `:post-blank' properties.

As a special case, if point is at the very beginning of the first
item in a list or sub-list, returned element will be that list
instead of the item.  Likewise, if point is at the beginning of
the first row of a table, returned element will be the table
instead of the first row.

When point is at the end of the buffer, return the innermost
element ending there."
  (org-with-wide-buffer
   (let ((origin (point)))
     (end-of-line)
     (skip-chars-backward " \r\t\n")
     (cond
      ;; Within blank lines at the beginning of buffer, return nil.
      ((bobp) nil)
      ;; Within blank lines right after a headline, return that
      ;; headline.
      ((org-with-limited-levels (org-at-heading-p))
       (beginning-of-line)
       (org-element-headline-parser (point-max) t))
      ;; Otherwise parse until we find element containing ORIGIN.
      (t
       (when (org-element--cache-active-p)
	 (if (not org-element--cache) (org-element-cache-reset)
	   (org-element--cache-sync (current-buffer) origin)))
       (org-element--parse-to origin))))))

;;;###autoload
(defun org-element-context (&optional element)
  "Return smallest element or object around point.

Return value is a list like (TYPE PROPS) where TYPE is the type
of the element or object and PROPS a plist of properties
associated to it.

Possible types are defined in `org-element-all-elements' and
`org-element-all-objects'.  Properties depend on element or
object type, but always include `:begin', `:end', `:parent' and
`:post-blank'.

As a special case, if point is right after an object and not at
the beginning of any other object, return that object.

Optional argument ELEMENT, when non-nil, is the closest element
containing point, as returned by `org-element-at-point'.
Providing it allows for quicker computation."
  (catch 'objects-forbidden
    (org-with-wide-buffer
     (let* ((pos (point))
	    (element (or element (org-element-at-point)))
	    (type (org-element-type element)))
       ;; If point is inside an element containing objects or
       ;; a secondary string, narrow buffer to the container and
       ;; proceed with parsing.  Otherwise, return ELEMENT.
       (cond
	;; At a parsed affiliated keyword, check if we're inside main
	;; or dual value.
	((let ((post (org-element-property :post-affiliated element)))
	   (and post (< pos post)))
	 (beginning-of-line)
	 (let ((case-fold-search t)) (looking-at org-element--affiliated-re))
	 (cond
	  ((not (member-ignore-case (match-string 1)
				    org-element-parsed-keywords))
	   (throw 'objects-forbidden element))
	  ((< (match-end 0) pos)
	   (narrow-to-region (match-end 0) (line-end-position)))
	  ((and (match-beginning 2)
		(>= pos (match-beginning 2))
		(< pos (match-end 2)))
	   (narrow-to-region (match-beginning 2) (match-end 2)))
	  (t (throw 'objects-forbidden element)))
	 ;; Also change type to retrieve correct restrictions.
	 (setq type 'keyword))
	;; At an item, objects can only be located within tag, if any.
	((eq type 'item)
	 (let ((tag (org-element-property :tag element)))
	   (if (not tag) (throw 'objects-forbidden element)
	     (beginning-of-line)
	     (search-forward tag (line-end-position))
	     (goto-char (match-beginning 0))
	     (if (and (>= pos (point)) (< pos (match-end 0)))
		 (narrow-to-region (point) (match-end 0))
	       (throw 'objects-forbidden element)))))
	;; At an headline or inlinetask, objects are in title.
	((memq type '(headline inlinetask))
	 (goto-char (org-element-property :begin element))
	 (skip-chars-forward "*")
	 (if (and (> pos (point)) (< pos (line-end-position)))
	     (narrow-to-region (point) (line-end-position))
	   (throw 'objects-forbidden element)))
	;; At a paragraph, a table-row or a verse block, objects are
	;; located within their contents.
	((memq type '(paragraph table-row verse-block))
	 (let ((cbeg (org-element-property :contents-begin element))
	       (cend (org-element-property :contents-end element)))
	   ;; CBEG is nil for table rules.
	   (if (and cbeg cend (>= pos cbeg)
		    (or (< pos cend) (and (= pos cend) (eobp))))
	       (narrow-to-region cbeg cend)
	     (throw 'objects-forbidden element))))
	;; At a parsed keyword, objects are located within value.
	((eq type 'keyword)
	 (if (not (member (org-element-property :key element)
			  org-element-document-properties))
	     (throw 'objects-forbidden element)
	   (beginning-of-line)
	   (search-forward ":")
	   (if (and (>= pos (point)) (< pos (line-end-position)))
	       (narrow-to-region (point) (line-end-position))
	     (throw 'objects-forbidden element))))
	;; At a planning line, if point is at a timestamp, return it,
	;; otherwise, return element.
	((eq type 'planning)
	 (dolist (p '(:closed :deadline :scheduled))
	   (let ((timestamp (org-element-property p element)))
	     (when (and timestamp
			(<= (org-element-property :begin timestamp) pos)
			(> (org-element-property :end timestamp) pos))
	       (throw 'objects-forbidden timestamp))))
	 ;; All other locations cannot contain objects: bail out.
	 (throw 'objects-forbidden element))
	(t (throw 'objects-forbidden element)))
       (goto-char (point-min))
       (let ((restriction (org-element-restriction type))
	     (parent element)
	     (cache (cond ((not (org-element--cache-active-p)) nil)
			  (org-element--cache-objects
			   (gethash element org-element--cache-objects))
			  (t (org-element-cache-reset) nil)))
	     next object-data last)
	 (prog1
	     (catch 'exit
	       (while t
		 ;; When entering PARENT for the first time, get list
		 ;; of objects within known so far.  Store it in
		 ;; OBJECT-DATA.
		 (unless next
		   (let ((data (assq parent cache)))
		     (if data (setq object-data data)
		       (push (setq object-data (list parent nil)) cache))))
		 ;; Find NEXT object for analysis.
		 (catch 'found
		   ;; If NEXT is non-nil, we already exhausted the
		   ;; cache so we can parse buffer to find the object
		   ;; after it.
		   (if next (setq next (org-element--object-lex restriction))
		     ;; Otherwise, check if cache can help us.
		     (let ((objects (cddr object-data))
			   (completep (nth 1 object-data)))
		       (cond
			((and (not objects) completep) (throw 'exit parent))
			((not objects)
			 (setq next (org-element--object-lex restriction)))
			(t
			 (let ((cache-limit
				(org-element-property :end (car objects))))
			   (if (>= cache-limit pos)
			       ;; Cache contains the information needed.
			       (dolist (object objects (throw 'exit parent))
				 (when (<= (org-element-property :begin object)
					   pos)
				   (if (>= (org-element-property :end object)
					   pos)
				       (throw 'found (setq next object))
				     (throw 'exit parent))))
			     (goto-char cache-limit)
			     (setq next
				   (org-element--object-lex restriction))))))))
		   ;; If we have a new object to analyze, store it in
		   ;; cache.  Otherwise record that there is nothing
		   ;; more to parse in this element at this depth.
		   (if next
		       (progn (org-element-put-property next :parent parent)
			      (push next (cddr object-data)))
		     (setcar (cdr object-data) t)))
		 ;; Process NEXT, if any, in order to know if we need
		 ;; to skip it, return it or move into it.
		 (if (or (not next) (> (org-element-property :begin next) pos))
		     (throw 'exit (or last parent))
		   (let ((end (org-element-property :end next))
			 (cbeg (org-element-property :contents-begin next))
			 (cend (org-element-property :contents-end next)))
		     (cond
		      ;; Skip objects ending before or at POS.
		      ((<= end pos)
		       (goto-char end)
		       ;; For convenience, when object ends at POS,
		       ;; without any space, store it in LAST, as we
		       ;; will return it if no object starts here.
		       (when (and (= end pos)
				  (not (memq (char-before) '(?\s ?\t))))
			 (setq last next)))
		      ;; If POS is within a container object, move
		      ;; into that object.
		      ((and cbeg cend
			    (>= pos cbeg)
			    (or (< pos cend)
				;; At contents' end, if there is no
				;; space before point, also move into
				;; object, for consistency with
				;; convenience feature above.
				(and (= pos cend)
				     (not (memq (char-before pos) '(?\s ?\t))))))
		       (goto-char cbeg)
		       (narrow-to-region (point) cend)
		       (setq parent next
			     restriction (org-element-restriction next)
			     next nil
			     object-data nil))
		      ;; Otherwise, return NEXT.
		      (t (throw 'exit next)))))))
	   ;; Store results in cache, if applicable.
	   (org-element--cache-put element cache)))))))

(defun org-element-nested-p (elem-A elem-B)
  "Non-nil when elements ELEM-A and ELEM-B are nested."
  (let ((beg-A (org-element-property :begin elem-A))
	(beg-B (org-element-property :begin elem-B))
	(end-A (org-element-property :end elem-A))
	(end-B (org-element-property :end elem-B)))
    (or (and (>= beg-A beg-B) (<= end-A end-B))
	(and (>= beg-B beg-A) (<= end-B end-A)))))

(defun org-element-swap-A-B (elem-A elem-B)
  "Swap elements ELEM-A and ELEM-B.
Assume ELEM-B is after ELEM-A in the buffer.  Leave point at the
end of ELEM-A."
  (goto-char (org-element-property :begin elem-A))
  ;; There are two special cases when an element doesn't start at bol:
  ;; the first paragraph in an item or in a footnote definition.
  (let ((specialp (not (bolp))))
    ;; Only a paragraph without any affiliated keyword can be moved at
    ;; ELEM-A position in such a situation.  Note that the case of
    ;; a footnote definition is impossible: it cannot contain two
    ;; paragraphs in a row because it cannot contain a blank line.
    (if (and specialp
	     (or (not (eq (org-element-type elem-B) 'paragraph))
		 (/= (org-element-property :begin elem-B)
		     (org-element-property :contents-begin elem-B))))
	(error "Cannot swap elements"))
    ;; In a special situation, ELEM-A will have no indentation.  We'll
    ;; give it ELEM-B's (which will in, in turn, have no indentation).
    (let* ((ind-B (when specialp
		    (goto-char (org-element-property :begin elem-B))
		    (org-get-indentation)))
	   (beg-A (org-element-property :begin elem-A))
	   (end-A (save-excursion
		    (goto-char (org-element-property :end elem-A))
		    (skip-chars-backward " \r\t\n")
		    (point-at-eol)))
	   (beg-B (org-element-property :begin elem-B))
	   (end-B (save-excursion
		    (goto-char (org-element-property :end elem-B))
		    (skip-chars-backward " \r\t\n")
		    (point-at-eol)))
	   ;; Store overlays responsible for visibility status.  We
	   ;; also need to store their boundaries as they will be
	   ;; removed from buffer.
	   (overlays
	    (cons
	     (mapcar (lambda (ov) (list ov (overlay-start ov) (overlay-end ov)))
		     (overlays-in beg-A end-A))
	     (mapcar (lambda (ov) (list ov (overlay-start ov) (overlay-end ov)))
		     (overlays-in beg-B end-B))))
	   ;; Get contents.
	   (body-A (buffer-substring beg-A end-A))
	   (body-B (delete-and-extract-region beg-B end-B)))
      (goto-char beg-B)
      (when specialp
	(setq body-B (replace-regexp-in-string "\\`[ \t]*" "" body-B))
	(org-indent-to-column ind-B))
      (insert body-A)
      ;; Restore ex ELEM-A overlays.
      (let ((offset (- beg-B beg-A)))
	(mapc (lambda (ov)
		(move-overlay
		 (car ov) (+ (nth 1 ov) offset) (+ (nth 2 ov) offset)))
	      (car overlays))
	(goto-char beg-A)
	(delete-region beg-A end-A)
	(insert body-B)
	;; Restore ex ELEM-B overlays.
	(mapc (lambda (ov)
		(move-overlay
		 (car ov) (- (nth 1 ov) offset) (- (nth 2 ov) offset)))
	      (cdr overlays)))
      (goto-char (org-element-property :end elem-B)))))

(defun org-element-remove-indentation (s &optional n)
  "Remove maximum common indentation in string S and return it.
When optional argument N is a positive integer, remove exactly
that much characters from indentation, if possible, or return
S as-is otherwise.  Unlike to `org-remove-indentation', this
function doesn't call `untabify' on S."
  (catch 'exit
    (with-temp-buffer
      (insert s)
      (goto-char (point-min))
      ;; Find maximum common indentation, if not specified.
      (setq n (or n
                  (let ((min-ind (point-max)))
		    (save-excursion
		      (while (re-search-forward "^[ \t]*\\S-" nil t)
			(let ((ind (1- (current-column))))
			  (if (zerop ind) (throw 'exit s)
			    (setq min-ind (min min-ind ind))))))
		    min-ind)))
      (if (zerop n) s
	;; Remove exactly N indentation, but give up if not possible.
	(while (not (eobp))
	  (let ((ind (progn (skip-chars-forward " \t") (current-column))))
	    (cond ((eolp) (delete-region (line-beginning-position) (point)))
		  ((< ind n) (throw 'exit s))
		  (t (org-indent-line-to (- ind n))))
	    (forward-line)))
	(buffer-string)))))



(provide 'org-element)

;; Local variables:
;; generated-autoload-file: "org-loaddefs.el"
;; End:

;;; org-element.el ends here<|MERGE_RESOLUTION|>--- conflicted
+++ resolved
@@ -3285,16 +3285,6 @@
 CONTENTS is the contents of the cell, or nil."
   (concat  " " contents " |"))
 
-<<<<<<< HEAD
-=======
-(defun org-element-table-cell-successor ()
-  "Search for the next table-cell object.
-
-Return value is a cons cell whose CAR is `table-cell' and CDR is
-beginning position."
-  (when (looking-at "[ \t]*.*?[ \t]*\\(|\\|$\\)") (cons 'table-cell (point))))
-
->>>>>>> 72866130
 
 ;;;; Target
 
