;;; ob-sql.el --- org-babel functions for sql evaluation

;; Copyright (C) 2009-2014 Free Software Foundation, Inc.

;; Author: Eric Schulte
;; Keywords: literate programming, reproducible research
;; Homepage: http://orgmode.org

;; This file is part of GNU Emacs.

;; GNU Emacs is free software: you can redistribute it and/or modify
;; it under the terms of the GNU General Public License as published by
;; the Free Software Foundation, either version 3 of the License, or
;; (at your option) any later version.

;; GNU Emacs is distributed in the hope that it will be useful,
;; but WITHOUT ANY WARRANTY; without even the implied warranty of
;; MERCHANTABILITY or FITNESS FOR A PARTICULAR PURPOSE.  See the
;; GNU General Public License for more details.

;; You should have received a copy of the GNU General Public License
;; along with GNU Emacs.  If not, see <http://www.gnu.org/licenses/>.

;;; Commentary:

;; Org-Babel support for evaluating sql source code.
;; (see also ob-sqlite.el)
;;
;; SQL is somewhat unique in that there are many different engines for
;; the evaluation of sql (Mysql, PostgreSQL, etc...), so much of this
;; file will have to be implemented engine by engine.
;;
;; Also SQL evaluation generally takes place inside of a database.
;;
;; Header args used:
;; - engine
;; - cmdline
;; - dbhost
;; - dbuser
;; - dbpassword
;; - database
;; - colnames (default, nil, means "yes")
;; - result-params
;; - out-file
;; The following are used but not really implemented for SQL:
;; - colname-names
;; - rownames
;; - rowname-names
;;
;; TODO:
;;
;; - support for sessions
;; - support for more engines (currently only supports mysql)
;; - what's a reasonable way to drop table data into SQL?
;;

;;; Code:
(require 'ob)
(eval-when-compile (require 'cl))

(declare-function org-table-import "org-table" (file arg))
(declare-function orgtbl-to-csv "org-table" (table params))
(declare-function org-table-to-lisp "org-table" (&optional txt))

(defvar org-babel-default-header-args:sql '())

(defconst org-babel-header-args:sql
  '((engine	       . :any)
    (out-file	       . :any)
    (dbhost	       . :any)
    (dbuser	       . :any)
    (dbpassword	       . :any)
    (database	       . :any))
  "SQL-specific header arguments.")

(defun org-babel-expand-body:sql (body params)
  "Expand BODY according to the values of PARAMS."
  (org-babel-sql-expand-vars
   body (mapcar #'cdr (org-babel-get-header params :var))))

(defun dbstring-mysql (host user password database)
  "Make MySQL cmd line args for database connection.  Pass nil to omit that arg."
  (combine-and-quote-strings
   (remq nil
	 (list (when host     (concat "-h" host))
	       (when user     (concat "-u" user))
	       (when password (concat "-p" password))
	       (when database (concat "-D" database))))))

(defun org-babel-execute:sql (body params)
  "Execute a block of Sql code with Babel.
This function is called by `org-babel-execute-src-block'."
  (let* ((result-params (cdr (assoc :result-params params)))
         (cmdline (cdr (assoc :cmdline params)))
         (dbhost (cdr (assoc :dbhost params)))
         (dbuser (cdr (assoc :dbuser params)))
         (dbpassword (cdr (assoc :dbpassword params)))
         (database (cdr (assoc :database params)))
         (engine (cdr (assoc :engine params)))
         (colnames-p (not (equal "no" (cdr (assoc :colnames params)))))
         (in-file (org-babel-temp-file "sql-in-"))
         (out-file (or (cdr (assoc :out-file params))
                       (org-babel-temp-file "sql-out-")))
	 (header-delim "")
         (command (case (intern engine)
                    ('dbi (format "dbish --batch %s < %s | sed '%s' > %s"
				  (or cmdline "")
				  (org-babel-process-file-name in-file)
				  "/^+/d;s/^\|//;s/(NULL)/ /g;$d"
				  (org-babel-process-file-name out-file)))
                    ('monetdb (format "mclient -f tab %s < %s > %s"
                                      (or cmdline "")
                                      (org-babel-process-file-name in-file)
                                      (org-babel-process-file-name out-file)))
                    ('msosql (format "osql %s -s \"\t\" -i %s -o %s"
                                     (or cmdline "")
                                     (org-babel-process-file-name in-file)
                                     (org-babel-process-file-name out-file)))
                    ('mysql (format "mysql %s %s %s < %s > %s"
				    (dbstring-mysql dbhost dbuser dbpassword database)
				    (if colnames-p "" "-N")
                                    (or cmdline "")
				    (org-babel-process-file-name in-file)
				    (org-babel-process-file-name out-file)))
		    ('postgresql (format
<<<<<<< HEAD
				  "psql --set=\"ON_ERROR_STOP=1\" -A -P footer=off -F \"\t\"  -f %s -o %s %s"
=======
				  "psql --set=\"ON_ERROR_STOP=1\" %s -A -P footer=off -F \"\t\"  -f %s -o %s %s"
				  (if colnames-p "" "-t")
>>>>>>> 87234bee
				  (org-babel-process-file-name in-file)
				  (org-babel-process-file-name out-file)
				  (or cmdline "")))
                    (t (error "No support for the %s SQL engine" engine)))))
    (with-temp-file in-file
      (insert
       (case (intern engine)
	 ('dbi "/format partbox\n")
	 (t ""))
       (org-babel-expand-body:sql body params)))
    (message command)
    (org-babel-eval command "")
    (org-babel-result-cond result-params
      (with-temp-buffer
	  (progn (insert-file-contents-literally out-file) (buffer-string)))
      (with-temp-buffer
	(cond
	  ((or (eq (intern engine) 'mysql)
	       (eq (intern engine) 'dbi)
	       (eq (intern engine) 'postgresql))
	   ;; Add header row delimiter after column-names header in first line
	   (cond
	    (colnames-p
	     (with-temp-buffer
	       (insert-file-contents out-file)
	       (goto-char (point-min))
	       (forward-line 1)
	       (insert "-\n")
	       (setq header-delim "-")
	       (write-file out-file)))))
	  (t
	   ;; Need to figure out the delimiter for the header row
	   (with-temp-buffer
	     (insert-file-contents out-file)
	     (goto-char (point-min))
	     (when (re-search-forward "^\\(-+\\)[^-]" nil t)
	       (setq header-delim (match-string-no-properties 1)))
	     (goto-char (point-max))
	     (forward-char -1)
	     (while (looking-at "\n")
	       (delete-char 1)
	       (goto-char (point-max))
	       (forward-char -1))
	     (write-file out-file))))
	(org-table-import out-file '(16))
	(org-babel-reassemble-table
	 (mapcar (lambda (x)
		   (if (string= (car x) header-delim)
		       'hline
		     x))
		 (org-table-to-lisp))
	 (org-babel-pick-name (cdr (assoc :colname-names params))
			      (cdr (assoc :colnames params)))
	 (org-babel-pick-name (cdr (assoc :rowname-names params))
			      (cdr (assoc :rownames params))))))))

(defun org-babel-sql-expand-vars (body vars)
  "Expand the variables held in VARS in BODY."
  (mapc
   (lambda (pair)
     (setq body
	   (replace-regexp-in-string
	    (format "\$%s" (car pair))  ;FIXME: "\$" == "$"!
	    (let ((val (cdr pair)))
              (if (listp val)
                  (let ((data-file (org-babel-temp-file "sql-data-")))
                    (with-temp-file data-file
                      (insert (orgtbl-to-csv
                               val '(:fmt (lambda (el) (if (stringp el)
                                                      el
                                                    (format "%S" el)))))))
                    data-file)
                (if (stringp val) val (format "%S" val))))
	    body)))
   vars)
  body)

(defun org-babel-prep-session:sql (session params)
  "Raise an error because Sql sessions aren't implemented."
  (error "SQL sessions not yet implemented"))

(provide 'ob-sql)



;;; ob-sql.el ends here<|MERGE_RESOLUTION|>--- conflicted
+++ resolved
@@ -123,12 +123,8 @@
 				    (org-babel-process-file-name in-file)
 				    (org-babel-process-file-name out-file)))
 		    ('postgresql (format
-<<<<<<< HEAD
-				  "psql --set=\"ON_ERROR_STOP=1\" -A -P footer=off -F \"\t\"  -f %s -o %s %s"
-=======
 				  "psql --set=\"ON_ERROR_STOP=1\" %s -A -P footer=off -F \"\t\"  -f %s -o %s %s"
 				  (if colnames-p "" "-t")
->>>>>>> 87234bee
 				  (org-babel-process-file-name in-file)
 				  (org-babel-process-file-name out-file)
 				  (or cmdline "")))
