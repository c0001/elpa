--- conflicted
+++ resolved
@@ -202,12 +202,8 @@
 
      (let ((tmpfile
             (expand-file-name (make-temp-name
-<<<<<<< HEAD
-                               (concat (or (file-name-nondirectory filename) "unknown") "@"))
-=======
                                (concat (file-name-nondirectory
                                         (or filename "unknown")) "@"))
->>>>>>> 144ddb41
                               (if remote
                                   (tramp-get-remote-tmpdir remote)
                                 temporary-file-directory)))
