--- conflicted
+++ resolved
@@ -5,11 +5,7 @@
 ;; Author: Naoya Yamashita <conao3@gmail.com>
 ;; Maintainer: Naoya Yamashita <conao3@gmail.com>
 ;; Keywords: lisp settings
-<<<<<<< HEAD
 ;; Version: 4.3.6
-=======
-;; Version: 4.3.5
->>>>>>> b07b7280
 ;; URL: https://github.com/conao3/leaf.el
 ;; Package-Requires: ((emacs "24.1"))
 
