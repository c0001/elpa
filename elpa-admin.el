--- conflicted
+++ resolved
@@ -2911,12 +2911,8 @@
                (skip-chars-backward " \t"))
              (lambda () (forward-comment (point-max)))))
 
-<<<<<<< HEAD
+(when (file-readable-p "elpa-config") (elpaa-read-config "elpa-config"))
 (require 'entropy-elpa-admin-patch-1)
-=======
-(when (file-readable-p "elpa-config") (elpaa-read-config "elpa-config"))
-
->>>>>>> c6eff53d
 (provide 'elpa-admin)
 
 ;; Local Variables:
