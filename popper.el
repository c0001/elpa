--- conflicted
+++ resolved
@@ -49,18 +49,11 @@
 ;; `popper-mode-line': String or sexp to show in the mode-line of
 ;; popper. Setting this to nil removes the mode-line entirely from
 ;; popper.
-<<<<<<< HEAD
-=======
 ;;
 ;; `popper-group-function': Function that returns the context a popup should be
 ;; shown in. The context is a string or symbol used to group together a set of
 ;; buffers and their associated popups, such as the project root. See
 ;; documentation for available options.
-;;
-;; TODO: Add popup list maintenance to
-;; `make-frame-finish-functions', (add-hook 'after-make-frame-functions
-;; 'popper-update-popups)
->>>>>>> 23416693
 
 ;;; Code:
 
@@ -340,19 +333,6 @@
           (bury-buffer buf)
           (delete-window win))))))
 
-<<<<<<< HEAD
-(defun popper-open-latest ()
-  "Open the last closed popup."
-  (if (null popper-buried-popup-alist)
-      (message (if popper-mode
-                   "No buried popups!"
-                 "popper-mode not active!"))
-    (let* ((new-popup (pop popper-buried-popup-alist))
-           (buf (cdr new-popup)))
-      (if (buffer-live-p buf)
-          (display-buffer buf)
-        (popper-open-latest)))))
-=======
 (defun popper-open-latest (&optional group)
   "Open the last closed popup.
 
@@ -374,7 +354,6 @@
               (progn (display-buffer buf))
             (popper-open-latest))
         (message no-popup-msg)))))
->>>>>>> 23416693
 
 (defun popper-modified-mode-line ()
   "Return modified mode-line string."
