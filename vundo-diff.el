--- conflicted
+++ resolved
@@ -126,24 +126,14 @@
 the original buffer name."
   (interactive)
   (let* ((orig vundo--orig-buffer)
-<<<<<<< HEAD
-	 (oname (buffer-name orig))
-	 (current (vundo--current-node vundo--prev-mod-list))
-	 (marked (or vundo-diff--marked-node (vundo-m-parent current)))
-	 swapped
-	 mrkbuf)
-    (if (or (not current) (not marked) (eq current marked))
-	(message "vundo diff not available.")
-      (setq swapped (> (vundo-m-idx marked) (vundo-m-idx current)))
-=======
          (oname (buffer-name orig))
          (current (vundo--current-node vundo--prev-mod-list))
          (marked (or vundo-diff--marked-node (vundo-m-parent current)))
-         (swapped (> (vundo-m-idx marked) (vundo-m-idx current)))
+         swapped
          mrkbuf)
     (if (or (not current) (not marked) (eq current marked))
         (message "vundo diff not available.")
->>>>>>> 750d8f0b
+      (setq swapped (> (vundo-m-idx marked) (vundo-m-idx current)))
       (setq mrkbuf (get-buffer-create
                     (make-temp-name (concat oname "-vundo-diff-marked"))))
       (unwind-protect
