;;; llm-openai.el --- llm module for integrating with Open AI -*- lexical-binding: t; package-lint-main-file: "llm.el"; -*-

;; Copyright (c) 2023  Free Software Foundation, Inc.

;; Author: Andrew Hyatt <ahyatt@gmail.com>
;; Homepage: https://github.com/ahyatt/llm
;; SPDX-License-Identifier: GPL-3.0-or-later
;;
;; This program is free software; you can redistribute it and/or
;; modify it under the terms of the GNU General Public License as
;; published by the Free Software Foundation; either version 3 of the
;; License, or (at your option) any later version.
;;
;; This program is distributed in the hope that it will be useful, but
;; WITHOUT ANY WARRANTY; without even the implied warranty of
;; MERCHANTABILITY or FITNESS FOR A PARTICULAR PURPOSE.  See the GNU
;; General Public License for more details.
;;
;; You should have received a copy of the GNU General Public License
;; along with GNU Emacs.  If not, see <http://www.gnu.org/licenses/>.

;;; Commentary:
;; This file implements the llm functionality defined in llm.el, for Open AI's
;; API.

;;; Code:

(require 'cl-lib)
(require 'llm)
(require 'llm-request-plz)
(require 'llm-provider-utils)
(require 'json)
(require 'plz-event-source)

(defgroup llm-openai nil
  "LLM implementation for Open AI."
  :group 'llm)

(defcustom llm-openai-example-prelude "Examples of how you should respond follow."
  "The prelude to use for examples in Open AI chat prompts."
  :type 'string
  :group 'llm-openai)

(cl-defstruct (llm-openai (:include llm-standard-full-provider))
  "A structure for holding information needed by Open AI's API.

KEY is the API key for Open AI, which is required.

CHAT-MODEL is the model to use for chat queries. If unset, it
will use a reasonable default.

EMBEDDING-MODEL is the model to use for embeddings.  If unset, it
will use a reasonable default."
  key chat-model embedding-model)

(cl-defstruct (llm-openai-compatible (:include llm-openai))
  "A structure for other APIs that use the Open AI's API.

URL is the URL to use for the API, up to the command. So, for
example, if the API for chat is at
https://api.example.com/v1/chat, then URL should be
\"https://api.example.com/v1/\"."
  url)

(cl-defmethod llm-nonfree-message-info ((_ llm-openai))
  "https://openai.com/policies/terms-of-use")

(cl-defmethod llm-provider-embedding-request ((provider llm-openai) string)
  "Return the request to the server for the embedding of STRING.
MODEL is the embedding model to use, or nil to use the default.."
  `(("input" . ,string)
    ("model" . ,(or (llm-openai-embedding-model provider)
                    "text-embedding-3-small"))))

(cl-defmethod llm-provider-embedding-extract-result ((_ llm-openai) response)
  "Return the embedding from the server RESPONSE."
  (assoc-default 'embedding (aref (assoc-default 'data response) 0)))

(cl-defgeneric llm-openai--check-key (provider)
  "Check that the key is set for the Open AI provider.")

(cl-defmethod llm-openai--check-key ((provider llm-openai))
  (unless (llm-openai-key provider)
    (error "To call Open AI API, add a key to the `llm-openai' provider.")))

(cl-defmethod llm-openai--check-key ((_ llm-openai-compatible))
  ;; It isn't always the case that a key is needed for Open AI compatible APIs.
  )

(cl-defmethod llm-provider-request-prelude ((provider llm-openai))
  (llm-openai--check-key provider))

;; Obsolete, but we keep them here for backward compatibility.
(cl-defgeneric llm-openai--headers (provider)
  "Return the headers to use for a request from PROVIDER.")

(cl-defmethod llm-openai--headers ((provider llm-openai))
  (when-let ((key (llm-openai-key provider)))
    ;; Encode the API key to ensure it is unibyte. The request library gets
    ;; confused by multibyte headers, which turn the entire body multibyte if
    ;; there’s a non-ascii character, regardless of encoding. And API keys are
    ;; likely to be obtained from external sources like shell-command-to-string,
    ;; which always returns multibyte.
    `(("Authorization" . ,(format "Bearer %s" (encode-coding-string key 'utf-8))))))

(cl-defmethod llm-provider-headers ((provider llm-openai))
  (llm-openai--headers provider))

;; Obsolete, but we keep them here for backward compatibility.
(cl-defgeneric llm-openai--url (provider command)
  "Return the URL for COMMAND for PROVIDER.")

(cl-defmethod llm-openai--url ((_ llm-openai) command)
  (concat "https://api.openai.com/v1/" command))

(cl-defmethod llm-provider-embedding-url ((provider llm-openai))
  (llm-openai--url provider "embeddings"))

(cl-defmethod llm-provider-chat-url ((provider llm-openai))
  (llm-openai--url provider "chat/completions"))

(cl-defmethod llm-openai--url ((provider llm-openai-compatible) command)
  "Return the URL for COMMAND for PROVIDER."
  (concat (llm-openai-compatible-url provider)
          (unless (string-suffix-p "/" (llm-openai-compatible-url provider))
            "/") command))

(cl-defmethod llm-provider-embedding-extract-error ((_ llm-openai) err-response)
  (let ((errdata (assoc-default 'error err-response)))
      (when errdata
        (format "Open AI returned error: %s message: %s"
                (cdr (assoc 'type errdata))
                (cdr (assoc 'message errdata))))))

(cl-defmethod llm-provider-chat-extract-error ((provider llm-openai) err-response)
  (llm-provider-embedding-extract-error provider err-response))

(cl-defmethod llm-provider-chat-request ((provider llm-openai) prompt streaming)
  "From PROMPT, create the chat request data to send.
PROVIDER is the Open AI provider.
FUNCTIONS is a list of functions to call, or nil if none.
STREAMING if non-nil, turn on response streaming."
  (let (request-alist)
    (llm-provider-utils-combine-to-system-prompt prompt llm-openai-example-prelude)
    (when streaming (push `("stream" . ,t) request-alist))
    (push `("messages" .
            ,(mapcar (lambda (p)
                       (append
                        `(("role" . ,(llm-chat-prompt-interaction-role p))
                          ("content" . ,(let ((content
                                               (llm-chat-prompt-interaction-content p)))
                                          (if (stringp content) content
                                            (json-encode content)))))
                        (when-let ((fc (llm-chat-prompt-interaction-function-call-result p)))
                          (append
                           (when (llm-chat-prompt-function-call-result-call-id fc)
                             `(("tool_call_id" .
                                ,(llm-chat-prompt-function-call-result-call-id fc))))
                           `(("name" . ,(llm-chat-prompt-function-call-result-function-name fc)))))))
                     (llm-chat-prompt-interactions prompt)))
          request-alist)
    (push `("model" . ,(or (llm-openai-chat-model provider)
                           "gpt-3.5-turbo-0613")) request-alist)
    (when (llm-chat-prompt-temperature prompt)
      (push `("temperature" . ,(/ (llm-chat-prompt-temperature prompt) 2.0)) request-alist))
    (when (llm-chat-prompt-max-tokens prompt)
      (push `("max_tokens" . ,(llm-chat-prompt-max-tokens prompt)) request-alist))
    (when (llm-chat-prompt-functions prompt)
      (push `("tools" . ,(mapcar #'llm-provider-utils-openai-function-spec
                                 (llm-chat-prompt-functions prompt)))
            request-alist))
    request-alist))

(cl-defmethod llm-provider-chat-extract-result ((_ llm-openai) response)
  (assoc-default 'content
                 (assoc-default 'message (aref (cdr (assoc 'choices response)) 0))))

(cl-defmethod llm-provider-extract-function-calls ((_ llm-openai) response)
  (mapcar (lambda (call)
            (let ((function (cdr (nth 2 call))))
              (make-llm-provider-utils-function-call
               :id (assoc-default 'id call)
               :name (assoc-default 'name function)
               :args (json-read-from-string (assoc-default 'arguments function)))))
          (assoc-default 'tool_calls
                         (assoc-default 'message
                                        (aref (assoc-default 'choices response) 0)))))

(cl-defmethod llm-provider-populate-function-calls ((_ llm-openai) prompt calls)
  (llm-provider-utils-append-to-prompt
   prompt
   (mapcar (lambda (call)
             `((id . ,(llm-provider-utils-function-call-id call))
               (function (name . ,(llm-provider-utils-function-call-name call))
                         (arguments . ,(json-encode
                                        (llm-provider-utils-function-call-args call))))))
           calls)))

<<<<<<< HEAD
(defvar-local llm-openai-current-response ""
  "The response so far from the server.")

(defvar-local llm-openai-last-response 0
  "The number of the last streaming response we read.
The responses from OpenAI are not numbered, but we just number
them from 1 to however many are sent.")

(defun llm-openai--get-unparsed-json (response)
  "Return the unparsed JSON from RESPONSE.
The response is a list of all the responses, regardless of
whether they have been parsed before or not."
  (with-temp-buffer
    (insert response)
    (let* ((complete-rx (rx (seq line-start "data: ")))
           (end-pos (save-excursion (goto-char (point-max))
                                    (when (search-backward-regexp
                                           complete-rx
                                           nil t)
                                      (line-end-position)))))
      (when end-pos
        (mapcar (lambda (line) (replace-regexp-in-string "data: " "" line))
                (seq-filter
                 (lambda (line)
                   (and (string-match-p complete-rx line)
                        (not (string-match-p (rx (seq line-start "data: [DONE]"))
                                             line))))
                 (split-string (buffer-substring-no-properties 1 end-pos) "\n")))))))

(cl-defmethod llm-provider-extract-partial-response ((_ llm-openai) response)
  "Return the text in the partial chat response from RESPONSE."
  ;; To begin with, we should still be in the buffer with the actual response.
  (let ((current-response llm-openai-current-response)
        (last-response llm-openai-last-response))
    (let* ((all-lines (llm-openai--get-unparsed-json response))
           (processed-lines
            (mapcar (lambda (json)
                      (assoc-default 'content
                                     (assoc-default
                                      'delta
                                      (aref (assoc-default
                                             'choices
                                             (json-read-from-string json))
                                            0))))
                    (seq-subseq all-lines last-response))))
      (when (stringp (car processed-lines))
        ;; The data is a string - a normal response, which we just
        ;; append to current-response (assuming it's also a string,
        ;; which it should be).
        (setq current-response
              (concat current-response (string-join processed-lines ""))))
      (setq last-response (length all-lines)))
    (when (>= (length current-response) (length llm-openai-current-response))
      (setq llm-openai-current-response current-response)
      (setq llm-openai-last-response last-response))
    (when (> (length llm-openai-current-response) 0)
      llm-openai-current-response)))

(cl-defmethod llm-provider-extract-streamed-function-calls ((_ llm-openai) response)
  (let* ((pieces (mapcar (lambda (json)
                           (assoc-default 'tool_calls
                                          (assoc-default
                                           'delta
                                           (aref (assoc-default
                                                  'choices
                                                  (json-read-from-string json))
                                                 0))))
                         (llm-openai--get-unparsed-json response)))
         (cvec (make-vector (length (car pieces)) (make-llm-provider-utils-function-call))))
    (cl-loop for piece in pieces do
             (cl-loop for call in (append piece nil) do
                      (let* ((index (assoc-default 'index call))
                             (id (assoc-default 'id call))
                             (function (assoc-default 'function call))
                             (name (assoc-default 'name function))
                             (arguments (assoc-default 'arguments function)))
                        (when id
                          (setf (llm-provider-utils-function-call-id (aref cvec index)) id))
                        (when name
                          (setf (llm-provider-utils-function-call-name (aref cvec index)) name))
                        (setf (llm-provider-utils-function-call-args (aref cvec index))
                              (concat (llm-provider-utils-function-call-args (aref cvec index))
                                      arguments)))))
=======
(defun llm-openai--get-partial-chat-response (response)
  "Return the text in the partial chat response from RESPONSE.
RESPONSE can be nil if the response is complete."
  (when response
    (let* ((choices (assoc-default 'choices response))
           (delta (when (> (length choices) 0)
                    (assoc-default 'delta (aref choices 0))))
           (content-or-call (or (assoc-default 'content delta)
                                (assoc-default 'tool_calls delta))))
      content-or-call)))

(cl-defmethod llm-provider-streaming-media-handler ((_ llm-openai) msg-receiver fc-receiver _)
  (cons 'text/event-stream
	    (plz-event-source:text/event-stream
         :events `((message
                    .
		            ,(lambda (event)
		               (let ((data (plz-event-source-event-data event)))
			             (unless (equal data "[DONE]")
			               (when-let ((response (llm-openai--get-partial-chat-response
						                         (json-read-from-string data))))
                             (funcall (if (stringp response) msg-receiver fc-receiver) response))))))))))

(cl-defmethod llm-provider-collect-streaming-function-data ((_ llm-openai) data)
  (let ((cvec (make-vector (length (car data)) nil)))
    (dotimes (i (length (car data)))
      (setf (aref cvec i) (make-llm-provider-utils-function-call)))
    (cl-loop for part in data do
	     (cl-loop for call in (append part nil) do
		      (let* ((index (assoc-default 'index call))
			     (id (assoc-default 'id call))
			     (function (assoc-default 'function call))
			     (name (assoc-default 'name function))
			     (arguments (assoc-default 'arguments function)))
			(when id
			  (setf (llm-provider-utils-function-call-id (aref cvec index)) id))
			(when name
			  (setf (llm-provider-utils-function-call-name (aref cvec index)) name))
			(setf (llm-provider-utils-function-call-args (aref cvec index))
			      (concat (llm-provider-utils-function-call-args (aref cvec index))
				      arguments)))))
>>>>>>> 6054da6b
    (cl-loop for call in (append cvec nil)
             do (setf (llm-provider-utils-function-call-args call)
                      (json-read-from-string (llm-provider-utils-function-call-args call)))
             finally return (when (> (length cvec) 0)
<<<<<<< HEAD
                              (append cvec nil)))))
=======
                  (append cvec nil)))))
>>>>>>> 6054da6b

(cl-defmethod llm-name ((_ llm-openai))
  "Open AI")

;; See https://platform.openai.com/docs/models/gpt-4-and-gpt-4-turbo
;; and https://platform.openai.com/docs/models/gpt-3-5.
(cl-defmethod llm-chat-token-limit ((provider llm-openai))
  (let ((model (llm-openai-chat-model provider)))
    (cond
     ((string-match (rx (seq (or ?- ?_) (group-n 1 (+ digit)) ?k)) model)
      (let ((n (string-to-number (match-string 1 model))))
        ;; This looks weird but Open AI really has an extra token for 16k
        ;; models, but not for 32k models.
        (+ (* n 1024) (if (= n 16) 1 0))))
     ((equal model "gpt-4") 8192)
     ((string-match-p (rx (seq "gpt-4-" (+ ascii) "-preview")) model)
       128000)
     ((string-match-p (rx (seq "gpt-4-" (+ digit))) model)
      8192)
     ((string-match-p (rx (seq "gpt-3.5-turbo-1" (+ digit))) model)
      16385)
     ((string-match-p (rx (seq "gpt-3.5-turbo" (opt "-instruct"))) model)
      4096)
     (t 4096))))

(cl-defmethod llm-capabilities ((_ llm-openai))
  (list 'streaming 'embeddings 'function-calls))

(cl-defmethod llm-capabilities ((_ llm-openai-compatible))
  (list 'streaming 'embeddings))

(provide 'llm-openai)

;;; llm-openai.el ends here<|MERGE_RESOLUTION|>--- conflicted
+++ resolved
@@ -196,91 +196,6 @@
                                         (llm-provider-utils-function-call-args call))))))
            calls)))
 
-<<<<<<< HEAD
-(defvar-local llm-openai-current-response ""
-  "The response so far from the server.")
-
-(defvar-local llm-openai-last-response 0
-  "The number of the last streaming response we read.
-The responses from OpenAI are not numbered, but we just number
-them from 1 to however many are sent.")
-
-(defun llm-openai--get-unparsed-json (response)
-  "Return the unparsed JSON from RESPONSE.
-The response is a list of all the responses, regardless of
-whether they have been parsed before or not."
-  (with-temp-buffer
-    (insert response)
-    (let* ((complete-rx (rx (seq line-start "data: ")))
-           (end-pos (save-excursion (goto-char (point-max))
-                                    (when (search-backward-regexp
-                                           complete-rx
-                                           nil t)
-                                      (line-end-position)))))
-      (when end-pos
-        (mapcar (lambda (line) (replace-regexp-in-string "data: " "" line))
-                (seq-filter
-                 (lambda (line)
-                   (and (string-match-p complete-rx line)
-                        (not (string-match-p (rx (seq line-start "data: [DONE]"))
-                                             line))))
-                 (split-string (buffer-substring-no-properties 1 end-pos) "\n")))))))
-
-(cl-defmethod llm-provider-extract-partial-response ((_ llm-openai) response)
-  "Return the text in the partial chat response from RESPONSE."
-  ;; To begin with, we should still be in the buffer with the actual response.
-  (let ((current-response llm-openai-current-response)
-        (last-response llm-openai-last-response))
-    (let* ((all-lines (llm-openai--get-unparsed-json response))
-           (processed-lines
-            (mapcar (lambda (json)
-                      (assoc-default 'content
-                                     (assoc-default
-                                      'delta
-                                      (aref (assoc-default
-                                             'choices
-                                             (json-read-from-string json))
-                                            0))))
-                    (seq-subseq all-lines last-response))))
-      (when (stringp (car processed-lines))
-        ;; The data is a string - a normal response, which we just
-        ;; append to current-response (assuming it's also a string,
-        ;; which it should be).
-        (setq current-response
-              (concat current-response (string-join processed-lines ""))))
-      (setq last-response (length all-lines)))
-    (when (>= (length current-response) (length llm-openai-current-response))
-      (setq llm-openai-current-response current-response)
-      (setq llm-openai-last-response last-response))
-    (when (> (length llm-openai-current-response) 0)
-      llm-openai-current-response)))
-
-(cl-defmethod llm-provider-extract-streamed-function-calls ((_ llm-openai) response)
-  (let* ((pieces (mapcar (lambda (json)
-                           (assoc-default 'tool_calls
-                                          (assoc-default
-                                           'delta
-                                           (aref (assoc-default
-                                                  'choices
-                                                  (json-read-from-string json))
-                                                 0))))
-                         (llm-openai--get-unparsed-json response)))
-         (cvec (make-vector (length (car pieces)) (make-llm-provider-utils-function-call))))
-    (cl-loop for piece in pieces do
-             (cl-loop for call in (append piece nil) do
-                      (let* ((index (assoc-default 'index call))
-                             (id (assoc-default 'id call))
-                             (function (assoc-default 'function call))
-                             (name (assoc-default 'name function))
-                             (arguments (assoc-default 'arguments function)))
-                        (when id
-                          (setf (llm-provider-utils-function-call-id (aref cvec index)) id))
-                        (when name
-                          (setf (llm-provider-utils-function-call-name (aref cvec index)) name))
-                        (setf (llm-provider-utils-function-call-args (aref cvec index))
-                              (concat (llm-provider-utils-function-call-args (aref cvec index))
-                                      arguments)))))
-=======
 (defun llm-openai--get-partial-chat-response (response)
   "Return the text in the partial chat response from RESPONSE.
 RESPONSE can be nil if the response is complete."
@@ -322,16 +237,11 @@
 			(setf (llm-provider-utils-function-call-args (aref cvec index))
 			      (concat (llm-provider-utils-function-call-args (aref cvec index))
 				      arguments)))))
->>>>>>> 6054da6b
     (cl-loop for call in (append cvec nil)
              do (setf (llm-provider-utils-function-call-args call)
                       (json-read-from-string (llm-provider-utils-function-call-args call)))
              finally return (when (> (length cvec) 0)
-<<<<<<< HEAD
-                              (append cvec nil)))))
-=======
                   (append cvec nil)))))
->>>>>>> 6054da6b
 
 (cl-defmethod llm-name ((_ llm-openai))
   "Open AI")
