;;; hargs.el --- GNU Hyperbole user input functions    -*- lexical-binding: t; -*-
;;
;; Author:       Bob Weiner
;;
;; Orig-Date:    31-Oct-91 at 23:17:35
<<<<<<< HEAD
;; Last-Mod:      1-Oct-23 at 18:59:01 by Bob Weiner
=======
;; Last-Mod:     28-Aug-23 at 17:59:39 by Bob Weiner
>>>>>>> f7f3265d
;;
;; SPDX-License-Identifier: GPL-3.0-or-later
;;
;; Copyright (C) 1991-2022  Free Software Foundation, Inc.
;; See the "HY-COPY" file for license information.
;;
;; This file is part of GNU Hyperbole.

;;; Commentary:
;;
;;   This module should be used for any interactive prompting and
;;   argument reading that Hyperbole does through Emacs.
;;
;;   `hargs:iform-read' provides a complete Lisp-based replacement for
;;   interactive argument reading (most of what `call-interactively' does).
;;   It also supports prompting for new argument values with defaults drawn
;;   from current button arguments.  A few extensions to interactive argument
;;   types are also provided, see `hargs:iforms-extensions' for details.

;;; Code:
;;; ************************************************************************
;;; Other required Elisp libraries
;;; ************************************************************************

(require 'etags)                        ; For `find-tag--default'
(require 'hpath)
(require 'hypb)
(require 'set)
(require 'info)
(require 'hmouse-drv)

;;; ************************************************************************
;;; Public variables
;;; ************************************************************************

(defvar hargs:defaults nil
  "Default arguments read from an existing Hyperbole button when editing it.")

(defvar hargs:reading-type nil
  "Symbol representing the type of object Hyperbole is prompting the user to input.")

(add-hook 'completion-setup-hook #'hargs:set-string-to-complete)
(add-hook 'minibuffer-exit-hook  #'hargs:unset-string-to-complete)

;;; ************************************************************************
;;; Public declarations
;;; ************************************************************************

(declare-function ivy-dispatching-done "ext:ivy")
(declare-function ivy-done "ext:ivy")
(declare-function vertico--candidate "ext:vertico")
(declare-function vertico--command-p "ext:vertico")
(declare-function vertico--goto "ext:vertico")
(declare-function vertico--update "ext:vertico")
(declare-function vertico-exit "ext:vertico")
(declare-function vertico-insert "ext:vertico")
(declare-function vertico-mouse--index "ext:vertico")
(declare-function vertico--match-p "ext:vertico")

;;; ************************************************************************
;;; Private functions
;;; ************************************************************************

(defalias 'hargs:find-tag-default #'find-tag--default)

(defun hargs:action-get (action editing-flag)
  "Interactively get list of arguments for ACTION's parameters.
Current button is being edited when EDITING-FLAG is t.
Return nil if ACTION is not a list or `byte-code' object, has no
interactive form or takes no arguments."
  (save-excursion
    (and (or (subrp action) (byte-code-function-p action) (listp action))
	 (let ((interactive-form (action:commandp action)))
	   (when interactive-form
	     (hpath:relative-arguments
	      (hargs:iform-read interactive-form editing-flag)))))))

(defun hargs:buffer-substring (start end)
  "Return the buffer substring sans any properties between START and END positions.
Convert NUL characters to colons for use with grep lines."
  (let ((string (buffer-substring-no-properties start end)))
    ;; This may trigger on a colored grep-like output line which has
    ;; an embedded null character with a display text property that
    ;; displays it as a colon.  Since the display property is stripped
    ;; here, convert the null character to a colon.
    (subst-char-in-string ?\^@ ?: string t)))

(defun hargs:delimited (start-delim end-delim
			&optional start-regexp-flag end-regexp-flag
			list-positions-flag exclude-regexp as-key)
  "Return a delimited string that point is within the first line of, or nil.
The string matched may be up to two lines long.  The delimiters
are removed, the string is normalized and reduced to a single
line.  START-DELIM and END-DELIM are strings that specify the
argument delimiters.  With optional START-REGEXP-FLAG non-nil,
START-DELIM is treated as a regular expression.  END-REGEXP-FLAG
is similar.  With optional LIST-POSITIONS-FLAG, return list
of (string-matched start-pos end-pos).  Optional
EXCLUDE-REGEXP is compared against the match string with its delimiters
included; any string that matches this regexp is ignored."
  (let* ((opoint (point))
	 ;; This initial limit is the forward search limit for start delimiters
	 (limit (if start-regexp-flag
		    opoint
		  ;; (min (+ opoint (1- (length start-delim)))
		  (min (+ opoint (length start-delim))
		       (point-max))))
	 (start-search-func (if start-regexp-flag 're-search-forward 'search-forward))
	 (end-search-func   (if end-regexp-flag   're-search-forward 'search-forward))
	 (count 0)
	 first
	 start
	 end
	 start-pos
	 end-pos
	 start-with-delim
	 end-with-delim)
    (if (string-equal start-delim end-delim)
	(save-excursion
	  (beginning-of-line)
	  (while (and (setq end-pos (funcall start-search-func start-delim limit t))
		      (setq start-with-delim (match-beginning 0))
		      ;; Prevent infinite loop where regexp match does not
		      ;; move end-pos forward, e.g. match to bol.
		      (not (eq first end-pos))
		      (setq start end-pos)
		      (setq count (1+ count))
		      (< (point) opoint)
		      ;; This is not to find the real end delimiter but to find
		      ;; end delimiters that precede the current argument and are
		      ;; therefore false matches, hence the search is limited to
		      ;; prior to the original point.
		      (funcall end-search-func end-delim opoint t)
		      (setq count (1+ count)))
	    (setq first (or first start)
		  start nil))
	  (when (and (not start) (> count 0) (zerop (% count 2)))
	    ;; Since strings can span lines but this function matches only
	    ;; strings that start on the current line, when start-delim and
	    ;; end-delim are the same and there are an even number of
	    ;; delimiters in the search range, causing the end-delim
	    ;; search to match to what should probably be the start-delim,
	    ;; assume point is within a string and not between two other strings.
	    ;; -- RSW, 02-05-2019
	    (setq start (if (string-equal start-delim end-delim)
			    (point)
			  first))))
      ;;
      ;; Start and end delims are different, so don't have to worry
      ;; about whether in or outside two of the same delimiters and
      ;; can match much more simply.
      ;; Use forward rather than reverse search here to perform greedy
      ;; searches when optional matches within a regexp.
      (save-excursion
	(beginning-of-line)
	(while (and (<= (point) limit)
		    (setq start-pos (point)
			  end-pos (funcall start-search-func start-delim limit t))
		    ;; Prevent infinite loop where regexp match does not
		    ;; move end-pos forward, e.g. match to bol.
		    (not (eq start end-pos)))
	  (setq start-with-delim (match-beginning 0)
		start (match-end 0))
	  (when (eq start-pos end-pos)
	    ;; start-delim contains a match for bol, so move point
	    ;; forward a char to prevent loop exit even though start
	    ;; delim matched.
	    (goto-char (min (1+ (point)) (point-max)))))))

    (when start
      (save-excursion
	(forward-line 2)
	(setq limit (point))
	(goto-char opoint)
	(and (funcall end-search-func end-delim limit t)
	     (setq end (match-beginning 0)
		   end-with-delim (match-end 0))

	     ;; Ignore any preceding backslash, e.g. when a double-quoted
	     ;; string is embedded within a doc string, except when
	     ;; the string starts with 2 backslashes or an MSWindows
	     ;; disk drive prefix, in which case the backslash is
	     ;; considered part of a pathname.
	     (if (and (> end (point-min))
		      (= (char-before end) ?\\)
		      (not (string-match (concat "\\(\\`[\\][\\]\\)\\|"
						 hpath:mswindows-mount-prefix)
					 (hargs:buffer-substring start end))))
		 (setq end (1- end))
	       t)
	     (< start end)
	     (>= end opoint)
	     (let ((string (hargs:buffer-substring start end))
		   (string-with-delims (when (stringp exclude-regexp)
					 (hargs:buffer-substring start-with-delim
								 end-with-delim))))
	       (unless (and string-with-delims
			    (string-match exclude-regexp string-with-delims))
		 ;; Normalize the string
		 (setq string
		       (if as-key
			   (hbut:label-to-key string)
			 (replace-regexp-in-string "[\n\r\f]\\s-*"
						   " " string nil t)))
		 (unless hyperb:microsoft-os-p
		   (setq string (hpath:mswindows-to-posix string)))
		 (if list-positions-flag
		     (list string start end)
		   string))))))))

(defun hargs:get (interactive-entry &optional default prior-arg)
  "Prompt for an argument, if need be, from INTERACTIVE-ENTRY, a string.
Optional DEFAULT is inserted after prompt.
First character of INTERACTIVE-ENTRY must be a command character from
the list in the documentation for `interactive' or a `+' which
indicates that the following character is a Hyperbole interactive
extension command character.

May return a single value or a list of values, in which case the first
element of the list is always the symbol \\='args."
  (let (func cmd prompt)
    (cond ((or (null interactive-entry) (equal interactive-entry ""))
	   (error "(hargs:get): Empty interactive-entry arg"))
	  ;; Hyperbole / user extension command character.  The next
	  ;; character is the actual command character.
	  ((eq (aref interactive-entry 0) ?+)
	   (setq cmd (aref interactive-entry 1)
		 prompt (format (substring interactive-entry 2) prior-arg)
		 func (when (< cmd (length hargs:iform-extensions-vector))
			(aref hargs:iform-extensions-vector cmd)))
	   (if func
	       (funcall func prompt default)
	     (error
	      "(hargs:get): Bad interactive-entry extension character: `%c'"
	      cmd)))
	  ;; Normal interactive command character
	  (t (setq cmd (aref interactive-entry 0)
		   prompt
		   (format (substring interactive-entry 1) prior-arg)
		   func (when (< cmd (length hargs:iform-vector))
			  (aref hargs:iform-vector cmd)))
	     (if func
		 (funcall func prompt default)
	       (error
		"(hargs:get): Bad interactive-entry command character: `%c'"
		cmd))))))

(defmacro hargs:make-iform-vector (&rest iform-alist)
  "Return a vector of interactive command code characters.
IFORM-ALIST is a list of elements of the form
    (INTERACTIVE-CMD-CHR  (ARGUMENT-TYPE . GET-ARGUMENT-FORM))
GET-ARGUMENT-FORM is executed in a context where it has access to
two variables `prompt' and `default'."
  ;; Vector needs to have 1 more elts than the highest char code for
  ;; interactive commands.
  (let ((size (1+ (car (sort (mapcar #'car iform-alist) #'>))))
        (vecsym (make-symbol "vec")))
    `(let ((,vecsym (make-vector ',size nil)))
       ,@(mapcar (lambda (elt)
		   `(aset ,vecsym ',(car elt)
		          (lambda (prompt default)
		            (ignore prompt default) ;; Don't warn if not used.
			    (let ((prev-reading-p hargs:reading-type))
			      (unwind-protect
				  (progn
				    ;; Use setq here to ensure change is
				    ;; visible in lexical subcontexts that are
				    ;; part of 'elt' body.
				    (setq hargs:reading-type ',(cadr elt))
				    ,(cddr elt))
				(setq hargs:reading-type prev-reading-p))))))
		 iform-alist)
       ,vecsym)))

;; Replicated from `vertico--match-p' in "vertico.el"
(defun hargs:match-p (str)
  "Return t if STR is a valid completion match."
  (let ((rm minibuffer--require-match))
    (or (memq rm '(nil confirm-after-completion))
        (equal "" str) ;; Null completion, returns default value
        (and (functionp rm) (funcall rm str)) ;; Emacs 29 supports functions
        (test-completion str minibuffer-completion-table minibuffer-completion-predicate)
        (if (eq rm 'confirm)
	    (eq (ignore-errors (read-char "Confirm")) 13)
          (minibuffer-message "Match required") nil))))

(defun hargs:prompt (prompt default &optional default-prompt)
  "Return string of PROMPT including DEFAULT.
Optional DEFAULT-PROMPT is used to describe default value."
  (if default
      (format "%s(%s%s%s) " prompt (or default-prompt "default")
	      (if (equal default "") "" " ")
	      default)
    prompt))

(defun hargs:select-event-window ()
  "Select window, if any, that mouse was over during last event."
  (let ((window (posn-window (event-start last-command-event))))
    (if (framep window)
	(setq window (frame-selected-window window)))
    (if (and (window-minibuffer-p window)
	     (not (minibuffer-window-active-p window)))
	(error "Attempt to select inactive minibuffer window")
      (select-window (or window (selected-window))))))

(defun hargs:set-string-to-complete ()
  "Store the current minibuffer contents into `hargs:string-to-complete'."
  (with-current-buffer (window-buffer (minibuffer-window))
    (setq hargs:string-to-complete (minibuffer-contents-no-properties))
    (when (equal hargs:string-to-complete "")
      (setq hargs:string-to-complete nil))))

(defun hargs:unset-string-to-complete ()
  "Remove any value from `hargs:string-to-complete'."
  (setq hargs:string-to-complete nil))

(defun hargs:sexpression-p (&optional no-recurse)
  "Return an sexpression at point as a string.
If point follows an sexpression end character, the preceding sexpression
is returned.  If point precedes an sexpression start character, the
following sexpression is returned.  Otherwise, the innermost sexpression
that point is within is returned or nil if none."
  (save-excursion
    (ignore-errors
	(let ((not-quoted
	       '(not (and (eq (char-syntax (char-after (- (point) 2))) ?\\)
			  (not (eq (char-syntax (char-after (- (point) 3))) ?\\))))))
	  (cond ((and (eq (char-syntax (preceding-char)) ?\))
		      ;; Ignore quoted end chars.
		      (eval not-quoted))
		 (buffer-substring (point)
				   (progn (forward-sexp -1) (point))))
		((and (eq (char-syntax (following-char)) ?\()
		      ;; Ignore quoted begin chars.
		      (eval not-quoted))
		 (buffer-substring (point)
				   (progn (forward-sexp) (point))))
		(no-recurse nil)
		(t (save-excursion (up-list 1) (hargs:sexpression-p t))))))))

;;; ************************************************************************
;;; Public functions
;;; ************************************************************************

(defun hargs:actype-get (actype &optional editing-flag)
  "Interactively get and return list of arguments for ACTYPE's parameters.
Current button is being edited when EDITING-FLAG is non-nil."
  (when editing-flag
    (setq editing-flag t))
  (hargs:action-get (actype:action-body actype) editing-flag))

(defun hargs:at-p (&optional no-default)
  "Return thing at point, if of hargs:reading-type type, or default.
If optional argument NO-DEFAULT is non-nil, nil is returned instead of any
default values.

Caller should have checked whether an argument is presently being read
and has set `hargs:reading-type' to an appropriate argument type.
Handles all of the interactive argument types that `hargs:iform-read' does."
  (cond ;; vertico-mode
	((and (null hargs:reading-type)
	      (bound-and-true-p vertico-mode)
	      ;; Ensure vertico is prompting for an argument
	      (vertico--command-p nil (current-buffer))
	      (active-minibuffer-window))
	 (cond
	  ((or
	    ;; Action Key press
	    (and action-key-depressed-flag
		 (eq (selected-window) (active-minibuffer-window)))
	    ;; Action Mouse Key press
	    (and action-key-release-args
		 (fboundp #'vertico-mouse--index)
		 (eq (posn-window (event-end action-key-release-args))
		     (active-minibuffer-window))))
	   (with-selected-window (active-minibuffer-window)
	     (let ((index (when (and action-key-release-args
				     (fboundp #'vertico-mouse--index))
			    (vertico-mouse--index action-key-release-args)))
		   mini
		   mini-to-point)
	       (if index
		   (save-excursion
		     (vertico--goto index)
		     (vertico--update t)
		     (vertico--candidate))
		 ;; Assume event occurred within the minibufer-contents
		 ;; and return just the contents before point so
		 ;; that those after are deleted and more
		 ;; completions are shown.
		 (setq mini (minibuffer-contents-no-properties))
		 ;; The minibuffer may have some read-only contents
		 ;; at the beginning, e.g. M-x, not included in the 'mini'
		 ;; string, so we have to offset the max index into
		 ;; the string in such cases and protect against
		 ;; when point is set into this read-only area with
		 ;; the 'max' call below.
		 (setq mini-to-point (substring mini 0 (max (- (point) (point-max)) (- (length mini)))))
		 (list (if (and (= (point) (point-max)) (string-empty-p mini-to-point))
			   mini
			 mini-to-point)
		       nil)))))
	  (t (list (vertico--candidate) t))))
	((and (null hargs:reading-type)
	      (or
	       ;; Action Key press
	       (and action-key-depressed-flag
		    (eq (selected-window) (active-minibuffer-window)))
	       ;; Action Mouse Key press
	       (and action-key-release-args
		    (eq (posn-window (event-end action-key-release-args))
			(active-minibuffer-window)))))
	 ;; Event occurred within the minibufer-contents.  Return
	 ;; just the contents before point so that those after are
	 ;; deleted and more completions are shown.
	 (let* ((mini (minibuffer-contents-no-properties))
		(mini-to-point (substring mini 0 (max (- (point) (point-max)) (- (length mini))))))
	   (list (if (and (= (point) (point-max)) (string-empty-p mini-to-point))
		     mini
		   mini-to-point)
		 nil)))
	((and (eq hargs:reading-type 'kcell)
	      (derived-mode-p 'kotl-mode)
	      (not (looking-at "^$")))
	 (kcell-view:label))
	((and (eq hargs:reading-type 'klink)
	      (not (looking-at "^$")))
	 (if (derived-mode-p 'kotl-mode)
	     ;; Here we get the button src default-directory, not the
	     ;; default-directory of the linked to kcell.
	     (list (kcell-view:reference nil (hattr:get 'hbut:current 'dir)))
	   (let ((hargs:reading-type 'file))
	     (list (hargs:at-p)))))
	((eq hargs:reading-type 'kvspec)
	 (read-string "Koutline view spec: "
		      (when (boundp 'kvspec:current) kvspec:current)))
	((eolp) nil)
	((and (eq hargs:reading-type 'hmenu)
	      (eq (selected-window) (minibuffer-window)))
	   (char-to-string
	    (save-excursion
	      (cond ((save-excursion (search-forward ">" nil t))
		     ;; In menu prefix
		     1)
		    ((search-backward " " nil t)
		     ;; On a menu item, return the first capitalized
		     ;; char or if none, the first character
		     (skip-chars-forward " ")
		     (let (case-fold-search)
		       (if (looking-at "[^ \t\nA-Z]*[A-Z]")
			   (char-before (match-end 0))
			 (following-char))))
		    ;; At the end of the menu
		    (t 0)))))
	((let ((completion (hargs:completion t)))
	   (when completion
	     (list completion t))))
	((eq hargs:reading-type 'ebut) (ebut:label-p 'as-label))
	((eq hargs:reading-type 'ibut) (ibut:label-p 'as-label))
	((eq hargs:reading-type 'gbut)
	 (when (eq (current-buffer) (get-file-buffer (gbut:file)))
	   (hbut:label-p 'as-label)))
	((eq hargs:reading-type 'hbut) (hbut:label-p 'as-label))
	((hbut:label-p) nil)
	((eq hargs:reading-type 'file)
	 (cond ((derived-mode-p 'dired-mode)
		(let ((file (dired-get-filename nil t)))
		  (and file (hpath:absolute-to file))))
	       ;; Delimited file name.
	       ((hpath:at-p 'file))
	       ;; Unquoted remote file name.
	       ((hpath:is-p (hpath:remote-at-p) 'file))
	       ;; Possibly non-existent file name
	       ((when no-default (hpath:at-p 'file 'non-exist)))
	       (no-default nil)
	       ((buffer-file-name))))
	((eq hargs:reading-type 'directory)
	 (cond ((derived-mode-p 'dired-mode)
		(let ((dir (dired-get-filename nil t)))
		  (and dir (setq dir (hpath:absolute-to dir))
		       (file-directory-p dir) dir)))
	       ;; Delimited directory name.
	       ((hpath:at-p 'directory))
	       ;; Unquoted remote directory name.
	       ((hpath:is-p (hpath:remote-at-p) 'directory))
	       ;; Possibly non-existent directory name
	       ((when no-default (hpath:at-p 'directory 'non-exist)))
	       (no-default nil)
	       (default-directory)))
	((eq hargs:reading-type 'string)
	 (or (hargs:delimited "\"" "\"") (hargs:delimited "'" "'")
	     (hargs:delimited "`" "'")))
	((memq hargs:reading-type '(actype actypes))
	 (let ((name (hargs:find-tag-default)))
	   (car (set:member name (htype:names 'actypes)))))
	((memq hargs:reading-type '(ibtype ibtypes))
	 (let ((name (hargs:find-tag-default)))
	   (car (set:member name (htype:names 'ibtypes)))))
	((eq hargs:reading-type 'sexpression) (hargs:sexpression-p))
	((memq hargs:reading-type '(Info-index-item Info-node))
	 (when (eq major-mode 'Info-mode)
	   (let ((file (Info-current-filename-sans-extension))
		 (node (cond ((Info-note-at-p))
			     ((Info-menu-item-at-p))
			     (t Info-current-node))))
	     (cond ((and (stringp node) (string-match "\\`\(" node))
		    node)
		   (file
		    (concat "(" file ")" node))
		   (t node)))))
	((eq hargs:reading-type 'mail)
	 (and (hmail:reader-p) buffer-file-name
	      (prin1-to-string (list (rmail:msg-id-get) buffer-file-name))))
	((eq hargs:reading-type 'symbol)
	 (let ((sym (hargs:find-tag-default)))
	   (when (or (fboundp sym) (boundp sym)) sym)))
	((eq hargs:reading-type 'buffer)
	 (let ((tag (hargs:find-tag-default)))
	   (if (member tag (mapcar #'buffer-name (buffer-list)))
	       tag
	     (buffer-name))))
	((eq hargs:reading-type 'character)
	 (following-char))
	((eq hargs:reading-type 'key)
	 (require 'hib-kbd)
	 (let ((key-seq (hbut:label-p 'as-label "{" "}")))
	   (when key-seq (kbd-key:normalize key-seq))))
	((eq hargs:reading-type 'integer)
	 (save-excursion (skip-chars-backward "-0-9")
			 (when (looking-at "-?[0-9]+")
			   (read (current-buffer)))))))

(defun hargs:completion (&optional no-insert)
  "If in the completions buffer, return completion at point.
Also insert unless optional NO-INSERT is non-nil.
Insert in minibuffer if active or in other window if minibuffer is inactive."
  (interactive '(nil))
  (when (or (string-match "[* ]Completions\\*\\'" (buffer-name))
	    (eq major-mode 'completion-mode)
	    (and (boundp 'which-key--buffer)
		 (eq (window-buffer action-key-depress-window) which-key--buffer)
		 (eq (window-buffer action-key-release-window) which-key--buffer)))
    (let ((opoint (point))
	  (owind (selected-window)))
      (when (re-search-backward "^\\|\t\\| [ \t]" nil t)
	(let ((insert-window
	       (cond ((> (minibuffer-depth) 0)
		      (minibuffer-window))
		     ((not (eq (selected-window) (next-window nil)))
		      (next-window nil))))
	      (bury-completions)
	      (entry))
	  (skip-chars-forward " \t")
	  (when (and insert-window
		     ;; Allow single spaces in the middle of completions
		     ;; since completions always end with either a tab,
		     ;; newline or two whitespace characters.
		     (looking-at
		      "[^ \t\n]+\\( [^ \t\n]+\\)*\\( [ \t\n]\\|[\t\n]\\|\\'\\)"))
	    (setq entry (hypb:get-completion))
	    (select-window insert-window)
	    (let ((str (or hargs:string-to-complete
			   (buffer-substring
			    (point)
			    (save-excursion (beginning-of-line)
					    (point))))))
	      (cond
	       ((and (eq (selected-window) (minibuffer-window)))
		(cond ((string-match (concat
				      (regexp-quote entry)
				      "\\'")
				     str)
		       ;; If entry matches tail of minibuffer
		       ;; prefix already, then return minibuffer
		       ;; contents as the entry.
		       (setq entry str))
		      ;;
		      ((string-match "[~/][^/]*\\'" str)
		       ;; file or directory entry
		       (setq entry
			     (concat
			      (substring
			       str 0
			       (1+ (match-beginning 0)))
			      entry))))
		(or no-insert
		    (when entry
		      (if (eq insert-window (minibuffer-window))
			  (delete-minibuffer-contents)
			(erase-buffer))
		      (insert entry))))
	       ;; In buffer, non-minibuffer completion.
	       ;; Only insert entry if last buffer line does
	       ;; not end in entry.
	       (no-insert)
	       ((or (string-match
		     (concat (regexp-quote entry) "\\'") str)
		    (null entry))
		(setq bury-completions t))
	       (t (insert entry)))))
	  (select-window owind) (goto-char opoint)
	  (when bury-completions
	    (bury-buffer nil)
	    (delete-window))
	  entry)))))

(defun hargs:iform-read (iform &optional default-args)
  "Read action arguments according to IFORM, a list with car = `interactive'.
With optional DEFAULT-ARGS equal to t, the current button is being edited, so
its attribute values should be presented as defaults.  Otherwise, use
DEFAULT-ARGS as a list of defaults to present when reading arguments.
See also documentation for `interactive'."
  ;; This is mostly a translation of `call-interactively' to Lisp.
  ;;
  ;; Save the prefix arg now, since use of minibuffer will clobber it
  (setq prefix-arg current-prefix-arg)
  (when (and (listp iform) (eq (car iform) 'interactive))
    (setq iform (cadr iform)))
  (unless (or (null iform) (and (stringp iform) (equal iform "")))
    (unless (or (stringp iform) (listp iform))
      (error "(hargs:iform-read): `iform' must be either a non-empty interactive string or a list whose car = 'interactive, not:\n%S"
	     iform))
    (if (eq default-args t)
	(setq default-args (hattr:get 'hbut:current 'args)
	      ;; Set hargs:defaults global used by "hactypes.el"
	      hargs:defaults default-args)
      (setq hargs:defaults nil))
    (setq hargs:reading-type t)
    (if (not (stringp iform))
	(eval iform)
      (let ((i 0) (start 0) (end (length iform))
	    (ientry) (results) (val) (default))
	;;
	;; Handle special initial interactive string chars.
	;;
	;;   `*' means error if buffer is read-only.
	;;   Notion of when action cannot be performed due to
	;;   read-only buffer is view-specific, so here, we just
	;;   ignore a read-only specification since it is checked for
	;;   earlier by any ebut edit code.
	;;
	;;   `@' means select window of last mouse event.
	;;
	;;   `^' means activate/deactivate mark depending on invocation thru shift translation
	;;   See `this-command-keys-shift-translated' for an explanation.
	;;
	;;   `_' means keep region in same state (active or inactive)
	;;   after this command.
	;;
	(while (cond
		((eq (aref iform i) ?*))
		((eq (aref iform i) ?@)
		 (hargs:select-event-window)
		 t)
		((eq (aref iform i) ?^)
		 (handle-shift-selection))
		((eq (aref iform i) ?_)
		 (push 'only transient-mark-mode)))
	  (setq i (1+ i) start i))
	;;
	(while (and (< start end)
		    (string-match "\n\\|\\'" iform start))
	  (setq start (match-end 0)
		ientry (substring iform i (match-beginning 0))
		i start
		default (car default-args)
		default (if (or (null default) (stringp default))
			    default
			  (prin1-to-string default))
		val (hargs:get ientry default (car results))
		default-args (cdr default-args)
		results (cond ((or (null val) (not (listp val)))
			       (cons val results))
			      ;; Is a list of args?
			      ((eq (car val) 'args)
			       (append (nreverse (cdr val)) results))
			      (t ;; regular list value
			       (cons val results)))))
	(nreverse results)))))


(defun hargs:read (prompt &optional predicate default err val-type)
  "PROMPT without completion for a value matching PREDICATE and return it.
PREDICATE is an optional boolean function of one argument.  Optional DEFAULT
is a string to insert after PROMPT as the default return value.  Optional
ERR is a string to display temporarily when an invalid value is given.
Optional VAL-TYPE is a symbol indicating the type of value to be read.  If
VAL-TYPE equals `sexpression', then return that type; otherwise return the
string read or nil."
  (let ((bad-val) (val) (stringify)
	(prev-reading-p hargs:reading-type)
	(read-func)
	(owind (selected-window))
	(obuf (current-buffer)))
    (unwind-protect
	(progn
	  (cond ((or (null val-type) (eq val-type 'sexpression))
		 (setq read-func 'read-minibuffer
		       hargs:reading-type 'sexpression))
		(t (setq read-func 'read-string hargs:reading-type val-type
			 stringify t)))
	  (while (progn (and default (not (stringp default))
			     (setq default (prin1-to-string default)))
			(condition-case ()
			    (or bad-val (setq val (funcall read-func prompt default)))
			  (error (setq bad-val t)))
			(if bad-val
			    t
			  (and stringify
			       ;; Remove any double quoting of strings.
			       (string-match "\\`\"\\([^\"]*\\)\"\\'" val)
			       (setq val (match-string 1 val)))
			  (and predicate (not (funcall predicate val)))))
	    (if bad-val (setq bad-val nil) (setq default val))
	    (beep)
	    (when err
	      (message err)
	      (sit-for 3)))
	  val)
      (setq hargs:reading-type prev-reading-p)
      (select-window owind)
      (switch-to-buffer obuf))))

(defun hargs:read-buffer-name (prompt)
  "Use PROMPT to read an existing buffer name and return it."
  (hargs:read-match prompt (mapcar #'buffer-name (buffer-list)) nil t nil 'buffer))


(defun hargs:read-match (prompt collection
			 &optional predicate must-match initial-input val-type)
  "PROMPT with completion for a value in COLLECTION and return it.
COLLECTION may be a list of strings, an alist, an obarray (for
`symbol-name' completion) or a hash collection.  COLLECTION may
also be a function to do the completion itself.  Optional
PREDICATE limits completion to a subset of COLLECTION.  Optional
MUST-MATCH means value returned must be from COLLECTION and not
blank (unless INITIAL-INPUT is given as an empty string).
Optional INITIAL-INPUT is a string inserted after PROMPT as the
default value.  Optional VAL-TYPE is a symbol indicating the type
of value to be read."
  (unless (and must-match (null collection))
    (let ((prev-reading-p hargs:reading-type)
	  (completion-ignore-case t)
	  (owind (selected-window))
	  (obuf (current-buffer))
	  result)
      (unwind-protect
	  (progn
	    (setq hargs:reading-type (or val-type t))
	    (while (null result)
	      (setq result (completing-read prompt collection predicate must-match initial-input))
	      (when (and must-match (stringp result) (string-blank-p result)
			 (not (equal initial-input "")))
		(setq result initial-input)
		(when (not initial-input)
		  (beep))))
	    result)
	(setq hargs:reading-type prev-reading-p)
	(when (window-live-p owind)
	  (select-window owind)
	  (switch-to-buffer obuf))))))

(defun hargs:select-p (&optional value assist-bool)
  "Return optional VALUE or value in the minibuffer if any, else nil.
If VALUE is a list, it must be of the form:
\(<str-to-compare-against-minibuffer-contents> <is-exact-completion-flag>).
The first argument is then set to VALUE.  If
<is-exact-completion-flag> is non-null, then Hyperbole will not try to
show completions for VALUE when standard completion is used.

If VALUE is the same as the contents of the minibuffer, it is
used as the desired minibuffer argument and the minibuffer is
exited; otherwise, the minibuffer is erased and VALUE is inserted
there.  Optional ASSIST-BOOL non-nil triggers display of
Hyperbole menu item help when appropriate."
  (when (and (> (minibuffer-depth) 0) (or value (setq value (hargs:at-p))))
    (let ((owind (selected-window)) (back-to)
	  ;; This command requires recursive minibuffers.
	  (enable-recursive-minibuffers t)
	  mini)
      (when (stringp value)
	(setq value (list value nil)))
      (unwind-protect
	  (cl-destructuring-bind (str-value exact-completion-flag) value
	    (setq str-value (and str-value (format "%s" str-value)))
	    (select-window (minibuffer-window))
	    (set-buffer (window-buffer (minibuffer-window)))
	    (setq mini (minibuffer-contents-no-properties))
	    (cond
	     ;;
	     ;; Selecting a Hyperbole minibuffer menu item
	     ((eq hargs:reading-type 'hmenu)
	      (when assist-bool
		(setq hargs:reading-type 'hmenu-help))
	      (hui:menu-enter str-value))
	     ;;
	     ;; Exit minibuffer and use its existing value as the desired parameter
	     ;; if value matches a completion and the minibuffer contents.
	     ;;
	     ;; with vertico-mode
	     ((and (bound-and-true-p vertico-mode)
		   ;; Ensure vertico is prompting for an argument
		   (vertico--command-p nil (current-buffer))
		   (string-equal str-value mini)
		   (vertico--match-p str-value))
	      (goto-char (point-max))
	      (vertico-exit))
	     ;; with ivy-mode
	     ((and (bound-and-true-p ivy-mode)
		   (string-equal str-value mini)
		   (hargs:match-p str-value))
	      (goto-char (point-max))
	      (if assist-bool
		  (ivy-dispatching-done)
		(ivy-done)))
	     ;; with standard minibuffer completion
	     ((and (string-equal str-value mini)
		   (hargs:match-p str-value))
	      (goto-char (point-max))
	      (exit-minibuffer))
	     ;;
	     ;; Value is different than minibuffer contents; clear
	     ;; minibuffer and insert value.
	     (t
	      (delete-minibuffer-contents)
	      (goto-char (point-max))
	      (cond
	       ;; with vertico-mode
	       ((and (bound-and-true-p vertico-mode)
		     ;; Ensure vertico is prompting for an argument
		     (vertico--command-p nil (current-buffer)))
                (if str-value
		    (insert str-value)
		  (vertico-insert))
		(vertico--update t))
	       ;; with ivy-mode
	       ((bound-and-true-p ivy-mode)
		(insert str-value)
		(if assist-bool
		    (ivy-dispatching-done)
		  (ivy-done)))
	       ;; with standard minibuffer completion
	       (t
		(insert str-value)
		(unless exact-completion-flag
		  (minibuffer-completion-help))
		(setq back-to t)))
	      value)))
	(when (and back-to (window-live-p owind))
	  (select-window owind))))))

;;; ************************************************************************
;;; Private variables
;;; ************************************************************************

(defvar hargs:reading-symbol nil
  "Remember what symbol is being read.")

(defconst hargs:iform-vector
  (hargs:make-iform-vector
   ;; Get function symbol.
   (?a . (symbol .
		 (intern (completing-read prompt obarray #'fboundp t default))))
   ;; Get name of existing buffer.
   (?b . (buffer .
		 (progn
		   (or default (setq default (other-buffer (current-buffer))))
		   (read-buffer prompt default t))))
   ;; Get name of possibly nonexistent buffer.
   (?B . (buffer .
		 (progn
		   (or default (setq default (other-buffer (current-buffer))))
		   (read-buffer prompt default nil))))
   ;; Get character.
   (?c . (character .
		    (progn (message
			    (if default
			        (hargs:prompt prompt
					      (if (integerp default)
					          (char-to-string default)
					        default)
					      "Curr:")
			      prompt))
			   (char-to-string (read-char)))))
   ;; Get symbol for interactive function, a command.
   (?C . (symbol .
		 (intern
		  (completing-read prompt obarray #'commandp t default))))
   ;; Get value of point; does not do I/O.
   (?d . (integer . (point)))
   ;; Get directory name.
   (?D . (directory .
		    (progn
		      (or default (setq default default-directory))
		      (read-directory-name prompt default default t))))
   ;; Get existing file name.
   (?f . (file .
	       (read-file-name prompt default default
			       (if (eq system-type 'vax-vms)
				   nil 'existing))))
   ;; Get possibly nonexistent file name.
   (?F . (file . (read-file-name prompt default default nil)))
   ;; Ignore this argument
   (?i . nil)
   ;; Get key sequence.
   (?k . (key .
	      (key-description (read-key-sequence
				(if default
				    (hargs:prompt prompt default "Curr:")
				  prompt)))))
   ;; Get key sequence without converting uppercase or shifted
   ;; function keys to their unshifted equivalents.
   (?K . (key .
	      (key-description (read-key-sequence
				(if default
				    (hargs:prompt prompt default "Curr:")
				  prompt)
				nil t))))
   ;; Get value of mark.  Does not do I/O.
   (?m . (integer . (marker-position (mark-marker))))
   ;; Get numeric prefix argument or a number from the minibuffer.
   (?N . (integer .
		  (if prefix-arg
		      (prefix-numeric-value prefix-arg)
		    (let ((arg))
		      (while (not (integerp
				   (setq arg (read-minibuffer prompt default))))
		        (beep))
		      arg))))
   ;; Get number from minibuffer.
   (?n . (integer .
		  (let ((arg))
		    (while (not (integerp
				 (setq arg (read-minibuffer prompt default))))
		      (beep))
		    arg)))
   ;; Get numeric prefix argument.  No I/O.
   (?p . (prefix-arg .
		     (prefix-numeric-value prefix-arg)))
   ;; Get prefix argument in raw form.  No I/O.
   (?P . (prefix-arg . prefix-arg))
   ;; Get region, point and mark as 2 args.  No I/O
   (?r . (region .
		 (if (marker-position (mark-marker))
		     (list 'args (min (point) (mark t))
			   (max (point) (mark t)))
		   (list 'args nil nil))))
   ;; Get string.
   (?s . (string . (read-string prompt default)))
   ;; Get symbol.
   (?S . (symbol .
		 (read-from-minibuffer
		  prompt default minibuffer-local-ns-map 'sym)))
   ;; Get variable name: symbol that is user-variable-p.
   (?v . (symbol . (read-variable
		    (if default
			(hargs:prompt prompt default "Curr:")
		      prompt))))
   ;; Get Lisp expression but don't evaluate.
   (?x . (sexpression . (read-minibuffer prompt default)))
   ;; Get Lisp expression and evaluate.
   (?X . (sexpression . (eval-minibuffer prompt default))))
  "Vector of forms for each interactive command character code.")

(defconst hargs:iform-extensions-vector
  (hargs:make-iform-vector
   ;; Get existing Info node name, possibly prefixed with its (filename).
   (?I . (Info-node . (progn (require 'info)
			     ;; Prevent empty completions list from
			     ;; triggering an error in Info-read-node-name.
			     (unless (and Info-current-file-completions
					  (not (equal Info-current-file-completions '(("None")))))
			       (condition-case nil
				   (Info-build-node-completions)
				 (error (setq Info-current-file-completions '(("None"))))))
			     (Info-read-node-name prompt))))

   ;; Get kcell from some koutline.
   (?K . (kcell . (hargs:read prompt nil default nil 'kcell)))
   ;; Get kcell or path reference for use in a link.
   (?L . (klink . (hargs:read prompt nil default nil 'klink)))
   ;; Get existing mail msg date and file.
   (?M . (mail . (progn
		   (while
		       (or (not (listp
				 (setq default
				       (read-minibuffer
					(hargs:prompt
					 prompt ""
					 "list of (date mail-file)")
					default))))
			   (/= (length default) 2)
			   (not (and (stringp (car (cdr default)))
				     (file-exists-p
				      (car (cdr default))))))
		     (beep))
		   default)))
   ;; Get a Koutline viewspec.
   (?V . (kvspec . (hargs:read prompt nil nil nil 'kvspec)))
   ;; Get existing Info index item name, possibly prefixed with its (filename).
   (?X . (Info-index-item . (let (file item)
			      (require 'info)
			      (setq item (Info-read-index-item-name prompt))
			      (if (string-match "^(\\([^\)]+\\))\\(.*\\)" item)
			          item
			        (if (setq file (Info-current-filename-sans-extension))
			            (format "(%s)%s" file item)
			          item))))))
  "Vector of forms for each interactive command character code.")

(defvar hargs:string-to-complete nil
  "Minibuffer content the last time a completions buffer was generated, or nil.")

(provide 'hargs)

;;; hargs.el ends here<|MERGE_RESOLUTION|>--- conflicted
+++ resolved
@@ -3,11 +3,7 @@
 ;; Author:       Bob Weiner
 ;;
 ;; Orig-Date:    31-Oct-91 at 23:17:35
-<<<<<<< HEAD
-;; Last-Mod:      1-Oct-23 at 18:59:01 by Bob Weiner
-=======
-;; Last-Mod:     28-Aug-23 at 17:59:39 by Bob Weiner
->>>>>>> f7f3265d
+;; Last-Mod:      1-Oct-23 at 21:17:28 by Bob Weiner
 ;;
 ;; SPDX-License-Identifier: GPL-3.0-or-later
 ;;
