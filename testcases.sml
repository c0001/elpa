(* Copyright 1999,2004,2007,2010-2012 Stefan Monnier <monnier@gnu.org> *)

(* sml-mode here treats the second `=' as an equal op because it
 * thinks it's seeing something like "... type t = (s.t = ...)".  FIXME!  *)
functor foo (structure s : S) where type t = s.t =
struct                          (* fixindent *)
val bar = fn a1 a2 a3
	     a5 a6
	     a4 => 1
val rec bar =
 fn a1 a2 a3
    a5 a6 a4 => 1
val bar =
 fn a1 a2 a3
    a5 a6
    a4 => (1
          ;(
              w
            ,
              s
            ,
              s
            , s , a ,
              a
            , s , a ,
              a
          )
          ;(
              w
             ,s
             ,a
          )
          ;(
              w
          ,   s
          ,   a
          )
          ;(   w
           ,   s
           ,   a
           )
          ;( w
            ,s
            ,a
           )
          ;3
           + a
             * 4
           + let val x = 3
             in toto
             end
           + if a then
                 b
             else
                 c
          ;4)

val ber = 1;
val sdfg = 1
val tut = fn (x,y) z y e r =>
             body
val tut = fn (x,y) => fn z y => fn e r =>
             body
val tut = fn (x,y)
             z
             y e
             r =>
             body
val tut =
    (let
        local
            val x = 1 in val x = x end
        val a = 1 val b = 2
        local val x = 1 in val x = x end
        local val x = 1 in val x = x end
            local val x = 1 in val x = x end (* fixindent *)
            local val x = 1 in val x = x end
            val c = 3
    in
	let
            val x = 3
	in
            x +   a * b
                  * c
	end
    end)

val x =
    (* From "Christopher Dutchyn" <cdutchyn@cs.ubc.ca> *)
    (case foo of
       (* This is actually not valid SML anyway.  *)
       | BAR => baz
       | BAR => baz)

<<<<<<< HEAD

val x =
    (x := 1;
     x := 2;
       (* Testing obedience to user overrides: *)
       x := 3;                  (* fixindent *)
       case x of
           FOO => 1
         | BAR =>
           2;
       case x of
           FOO => 1
         | BAR =>
           case y of
	       FAR => 2
	     | FRA => 3;
       hello);

datatype foobar
  = FooB of int
  | FooA of bool * int
datatype foo = FOO | BAR of baz
     and baz = BAZ | QUUX of foo

=======

val x =
    (x := 1;
     x := 2;
       (* Testing obedience to user overrides: *)
       x := 3;                  (* fixindent *)
       case x of
           FOO => 1
         | BAR =>
           2;
       case x of
           FOO => 1
         | BAR =>
           case y of
	       FAR => 2
	     | FRA => 3;
       hello);

datatype foobar
  = FooB of int
  | FooA of bool * int
datatype foo = FOO | BAR of baz
     and baz = BAZ | QUUX of foo

>>>>>>> e807db86
fun toto = if a
           then
               b
           else c

datatype foo = FOO
             | BAR of baz
  and baz = BAZ			(* fixindent *)
	  | QUUX of foo
  and b = g

datatype foo = datatype M.foo
val _ = 42 val x = 5

signature S = S' where type foo = int
val _ = 42

val foo = [
    "blah"
  , let val x = f 42 in g (x,x,44) end
]

val foo = [
    "blah",
    let val x = f 42 in g (x,x,44) end
]

val foo =
    [
      "blah",
      let val x = f 42 in g (x,x,44) end
    ]

val foo = [ "blah"
	  , let val x = f 42 in g (x,x,44) end
	  , foldl (fn ((p,q),s) => g (p,q,Vector.length q) ^ ":" ^ s)
                  "" (Beeblebrox.masterCountList mlist2)
          , if null mlist2 then ";" else ""
	  ]

fun foo (true::rest) = 1 + 2 * foo rest
  | foo (false::rest)
    = let val _ = 1 in 2 end
      + 2
        * foo rest

val x = if foo then
	    1
	else if bar then
	    2
	else
	    3
val y = if foo
	then 1
	else if foo
	then 2              (* Could also be indented by a basic offset.  *)
	else 3

val yt = 4

val x =
    (if a then b else c;
     case M.find(m,f)
      of SOME(fl, filt) =>
         F.APP(F.VAR fl, OU.filter filt vs)
       | NONE
         => le
       | NONE =>
         le
       | NONE => le;
     x := x + 1;
     (case foo
       of a => f
    ))

val y = (
    let fun f1 =
            let fun g1 x = 2
                fun g2 y = 4
                local fun toto y = 1
                (* val x = 5 *)
                in
                fun g3 z = z
                end
            in toto
            end
    in a;( ( let
               val f =1
           in
               toto
           end
           )
         )
             foo("(*")
         * 2;
    end;
<<<<<<< HEAD
    
    let
    in a
     ; b
    end;
    
    let
    in
        a +
        b + 
        c
      ; b
    end;
    
    let
    in if a then
           b
       else
           c
    end;

    let
    in case a of
           F => 1
         | D => 2
    end;
    
    let
    in case a
        of F => 1
         | D => 2
    end;
    
    let
    in if a then b else
       c
    end;

    let
=======

    let
    in a
     ; b
    end;

    let
    in
        a +
        b +
        c
      ; b
    end;

    let
    in if a then
           b
       else
           c
    end;

    let
    in case a of
           F => 1
         | D => 2
    end;

    let
    in case a
        of F => 1
         | D => 2
    end;

    let
    in if a then b else
       c
    end;

    let
>>>>>>> e807db86
    in if a then b
       else
           c
    end)
end;

structure Foo = struct
val x = 1
end

structure Foo = struct val x = 1
                end

signature FSPLIT =
sig
    type flint = FLINT.prog
    val split: flint -> flint * flint option
end

structure FSplit :> FSPLIT =
struct

local
    structure F  = FLINT
    structure S  = IntRedBlackSet
    structure M  = FLINTIntMap
    structure O  = Option
    structure OU = OptUtils
    structure FU = FlintUtil
    structure LT = LtyExtern
    structure PO = PrimOp
    structure PP = PPFlint
    structure CTRL = FLINT_Control
in

val say = Control_Print.say
fun bug msg = ErrorMsg.impossible ("FSplit: "^msg)
fun buglexp (msg,le) = (say "\n"; PP.printLexp le; say " "; bug msg)
fun bugval (msg,v) = (say "\n"; PP.printSval v; say " "; bug msg)
fun assert p = if p then () else bug ("assertion failed")

type flint = F.prog
val mklv = LambdaVar.mkLvar
val cplv = LambdaVar.dupLvar

fun S_rmv(x, s) = S.delete(s, x) handle NotFound => s

fun addv (s,F.VAR lv) = S.add(s, lv)
  | addv (s,_) = s
fun addvs (s,vs) = foldl (fn (v,s) => addv(s, v)) s vs
fun rmvs (s,lvs) = foldl (fn (l,s) => S_rmv(l, s)) s lvs

exception Unknown

fun split (fdec as (fk,f,args,body)) = let
    val {getLty,addLty,...} = Recover.recover (fdec, false)
<<<<<<< HEAD
					      
=======

>>>>>>> e807db86
    val m = Intmap.new(64, Unknown)
    fun addpurefun f = Intmap.add m (f, false)
    fun funeffect f = (Intmap.map m f) handle Uknown => true

(* sexp: env -> lexp -> (leE, leI, fvI, leRet)
 * - env: IntSetF.set	current environment
 * - lexp: lexp		expression to split
 * - leRet: lexp	the core return expression of lexp
 * - leE: lexp -> lexp	recursively split lexp:  leE leRet == lexp
 * - leI: lexp option	inlinable part of lexp (if any)
 * - fvI: IntSetF.set	free variables of leI:   FU.freevars leI == fvI
 *
 * sexp splits the lexp into an expansive part and an inlinable part.
 * The inlinable part is guaranteed to be side-effect free.
 * The expansive part doesn't bother to eliminate unused copies of
 *   elements copied to the inlinable part.
 * If the inlinable part cannot be constructed, leI is set to F.RET[].
 *   This implies that fvI == S.empty, which in turn prevents us from
 *   mistakenly adding anything to leI.
 *)
fun sexp env lexp =			(* fixindent *)
    let
	(* non-side effecting binds are copied to leI if exported *)
	fun let1 (le,lewrap,lv,vs,effect) =
	    let  val (leE,leI,fvI,leRet) = sexp (S.add(env, lv)) le
		 val leE = lewrap o leE
	    in if effect orelse not (S.member(fvI, lv))
	       then (leE, leI, fvI, leRet)
	       else (leE, lewrap leI, addvs(S_rmv(lv, fvI), vs), leRet)
	    end
<<<<<<< HEAD
		
=======

>>>>>>> e807db86
    in case lexp
	(* we can completely move both RET and TAPP to the I part *)
	of F.RECORD (rk,vs,lv,le as F.RET [F.VAR lv']) =>
	   if lv' = lv
	   then (fn e => e, lexp, addvs(S.empty, vs), lexp)
	   else (fn e => e, le, S.singleton lv', le)
	 | F.RET vs =>
	   (fn e => e, lexp, addvs(S.empty, vs), lexp)
	 | F.TAPP (F.VAR tf,tycs) =>
	   (fn e => e, lexp, S.singleton tf, lexp)
<<<<<<< HEAD
	       
	 (* recursive splittable lexps *)
	 | F.FIX (fdecs,le) => sfix env (fdecs, le)
	 | F.TFN (tfdec,le) => stfn env (tfdec, le)
				    
=======

	 (* recursive splittable lexps *)
	 | F.FIX (fdecs,le) => sfix env (fdecs, le)
	 | F.TFN (tfdec,le) => stfn env (tfdec, le)

>>>>>>> e807db86
	 (* binding-lexps *)
	 | F.CON (dc,tycs,v,lv,le) =>
	   let1(le, fn e => F.CON(dc, tycs, v, lv, e), lv, [v], false)
	 | F.RECORD (rk,vs,lv,le) =>
	   let1(le, fn e => F.RECORD(rk, vs, lv, e), lv, vs, false)
	 | F.SELECT (v,i,lv,le) =>
	   let1(le, fn e => F.SELECT(v, i, lv, e), lv, [v], false)
	 | F.PRIMOP (po,vs,lv,le) =>
	   let1(le, fn e => F.PRIMOP(po, vs, lv, e), lv, vs, PO.effect(#2 po))
<<<<<<< HEAD
	       
=======

>>>>>>> e807db86
	 (* IMPROVEME: lvs should not be restricted to [lv] *)
	 | F.LET(lvs as [lv],body as F.TAPP (v,tycs),le) =>
	   let1(le, fn e => F.LET(lvs, body, e), lv, [v], false)
	 | F.LET (lvs as [lv],body as F.APP (v as F.VAR f,vs),le) =>
	   let1(le, fn e => F.LET(lvs, body, e), lv, v::vs, funeffect f)
<<<<<<< HEAD
	       
	 | F.SWITCH (v,ac,[(dc as F.DATAcon(_,_,lv),le)],NONE) =>
	   let1(le, fn e => F.SWITCH(v, ac, [(dc, e)], NONE), lv, [v], false)
	       
=======

	 | F.SWITCH (v,ac,[(dc as F.DATAcon(_,_,lv),le)],NONE) =>
	   let1(le, fn e => F.SWITCH(v, ac, [(dc, e)], NONE), lv, [v], false)

>>>>>>> e807db86
	 | F.LET (lvs,body,le) =>
	   let val (leE,leI,fvI,leRet) = sexp (S.union(S.addList(S.empty, lvs), env)) le
	   in (fn e => F.LET(lvs, body, leE e), leI, fvI, leRet)
	   end
<<<<<<< HEAD
	       
=======

>>>>>>> e807db86
	 (* useless sophistication *)
	 | F.APP (F.VAR f,args) =>
	   if funeffect f
	   then (fn e => e, F.RET[], S.empty, lexp)
	   else (fn e => e, lexp, addvs(S.singleton f, args), lexp)
<<<<<<< HEAD
		    
=======

>>>>>>> e807db86
	 (* other non-binding lexps result in unsplittable functions *)
	 | (F.APP _ | F.TAPP _) => bug "strange (T)APP"
	 | (F.SWITCH _ | F.RAISE _ | F.BRANCH _ | F.HANDLE _) =>
	   (fn e => e, F.RET[], S.empty, lexp)
    end

(* Functions definitions fall into the following categories:
 * - inlinable:  if exported, copy to leI
 * - (mutually) recursive:  don't bother
 * - non-inlinable non-recursive:  split recursively *)
and sfix env (fdecs,le) =
    let val nenv = S.union(S.addList(S.empty, map #2 fdecs), env)
	val (leE,leI,fvI,leRet) = sexp nenv le
	val nleE = fn e => F.FIX(fdecs, leE e)
    in case fdecs
	of [({inline=inl as (F.IH_ALWAYS | F.IH_MAYBE _),...},f,args,body)] =>
	   let val min = case inl of F.IH_MAYBE(n,_) => n | _ => 0
	   in if not(S.member(fvI, f)) orelse min > !CTRL.splitThreshold
	      then (nleE, leI, fvI, leRet)
	      else (nleE, F.FIX(fdecs, leI),
		    rmvs(S.union(fvI, FU.freevars body),
			 f::(map #1 args)),
		    leRet)
	   end
	 | [fdec as (fk as {cconv=F.CC_FCT,...},_,_,_)] =>
	   sfdec env (leE,leI,fvI,leRet) fdec
<<<<<<< HEAD
		 
=======

>>>>>>> e807db86
	 | _ => (nleE, leI, fvI, leRet)
    end

and sfdec env (leE,leI,fvI,leRet) (fk,f,args,body) =
    let val benv = S.union(S.addList(S.empty, map #1 args), env)
	val (bodyE,bodyI,fvbI,bodyRet) = sexp benv body
    in case bodyI
	of F.RET[] =>
	   (fn e => F.FIX([(fk, f, args, bodyE bodyRet)], e),
	    leI, fvI, leRet)
	 | _ =>
	   let val fvbIs = S.listItems(S.difference(fvbI, benv))
	       val (nfk,fkE) = OU.fk_wrap(fk, NONE)
<<<<<<< HEAD
					 
=======

>>>>>>> e807db86
	       (* fdecE *)
	       val fE = cplv f
	       val fErets = (map F.VAR fvbIs)
	       val bodyE = bodyE(F.RET fErets)
	       (* val tmp = mklv()
		val bodyE = bodyE(F.RECORD(F.RK_STRUCT, map F.VAR fvbIs,
					   tmp, F.RET[F.VAR tmp])) *)
	       val fdecE = (fkE, fE, args, bodyE)
	       val fElty = LT.ltc_fct(map #2 args, map getLty fErets)
	       val _ = addLty(fE, fElty)
<<<<<<< HEAD
			     
=======

>>>>>>> e807db86
	       (* fdecI *)
	       val fkI = {inline=F.IH_ALWAYS, cconv=F.CC_FCT,
			  known=true, isrec=NONE}
	       val argsI =
		   (map (fn lv => (lv, getLty(F.VAR lv))) fvbIs) @ args
	       val fdecI as (_,fI,_,_) = FU.copyfdec(fkI,f,argsI,bodyI)
	       val _ = addpurefun fI
<<<<<<< HEAD
				  
=======

>>>>>>> e807db86
	       (* nfdec *)
	       val nargs = map (fn (v,t) => (cplv v, t)) args
	       val argsv = map (fn (v,t) => F.VAR v) nargs
	       val nbody =
		   let val lvs = map cplv fvbIs
		   in F.LET(lvs, F.APP(F.VAR fE, argsv),
			    F.APP(F.VAR fI, (map F.VAR lvs)@argsv))
		   end
	       (* let val lv = mklv()
		  in F.LET([lv], F.APP(F.VAR fE, argsv),
			   F.APP(F.VAR fI, (F.VAR lv)::argsv))
		  end *)
	       val nfdec = (nfk, f, nargs, nbody)
<<<<<<< HEAD
			       
	       (* and now, for the whole F.FIX *)
	       fun nleE e =
		   F.FIX([fdecE], F.FIX([fdecI], F.FIX([nfdec], leE e)))
			
=======

	       (* and now, for the whole F.FIX *)
	       fun nleE e =
		   F.FIX([fdecE], F.FIX([fdecI], F.FIX([nfdec], leE e)))

>>>>>>> e807db86
	   in if not(S.member(fvI, f)) then (nleE, leI, fvI, leRet)
	      else (nleE,
		    F.FIX([fdecI], F.FIX([nfdec], leI)),
		    S.add(S.union(S_rmv(f, fvI), S.intersection(env, fvbI)), fE),
		    leRet)
	   end
    end

(* TFNs are kinda like FIX except there's no recursion *)
and stfn env (tfdec as (tfk,tf,args,body),le) =
    let val (bodyE,bodyI,fvbI,bodyRet) =
	    if #inline tfk = F.IH_ALWAYS
	    then (fn e => body, body, FU.freevars body, body)
	    else sexp env body
	val nenv = S.add(env, tf)
	val (leE,leI,fvI,leRet) = sexp nenv le
    in case (bodyI, S.listItems(S.difference(fvbI, env)))
	of ((F.RET _ | F.RECORD(_,_,_,F.RET _)),_) =>
	   (* split failed *)
	   (fn e => F.TFN((tfk, tf, args, bodyE bodyRet), leE e),
	    leI, fvI, leRet)
	 | (_,[]) =>
	   (* everything was split out *)
	   let val ntfdec = ({inline=F.IH_ALWAYS}, tf, args, bodyE bodyRet)
	       val nlE = fn e => F.TFN(ntfdec, leE e)
	   in if not(S.member(fvI, tf)) then (nlE, leI, fvI, leRet)
	      else (nlE, F.TFN(ntfdec, leI),
		    S_rmv(tf, S.union(fvI, fvbI)), leRet)
	   end
	 | (_,fvbIs) =>
	   let (* tfdecE *)
	       val tfE = cplv tf
	       val tfEvs = map F.VAR fvbIs
	       val bodyE = bodyE(F.RET tfEvs)
	       val tfElty = LT.lt_nvpoly(args, map getLty tfEvs)
	       val _ = addLty(tfE, tfElty)
<<<<<<< HEAD
			     
=======

>>>>>>> e807db86
	       (* tfdecI *)
	       val tfkI = {inline=F.IH_ALWAYS}
	       val argsI = map (fn (v,k) => (cplv v, k)) args
	       (* val tmap = ListPair.map (fn (a1,a2) =>
	        * 				(#1 a1, LT.tcc_nvar(#1 a2)))
	        * 			       (args, argsI) *)
	       val bodyI = FU.copy tmap M.empty
				   (F.LET(fvbIs, F.TAPP(F.VAR tfE, map #2 tmap),
					  bodyI))
	       (* F.TFN *)
	       fun nleE e =
		   F.TFN((tfk, tfE, args, bodyE),
			 F.TFN((tfkI, tf, argsI, bodyI), leE e))
<<<<<<< HEAD
			
=======

>>>>>>> e807db86
	   in if not(S.member(fvI, tf)) then (nleE, leI, fvI, leRet)
	      else (nleE,
		    F.TFN((tfkI, tf, argsI, bodyI), leI),
		    S.add(S.union(S_rmv(tf, fvI), S.intersection(env, fvbI)), tfE),
		    leRet)
	   end
    end

(* here, we use B-decomposition, so the args should not be
 * considered as being in scope *)
val (bodyE,bodyI,fvbI,bodyRet) = sexp S.empty body
in case (bodyI, bodyRet)
    of (F.RET _,_) => ((fk, f, args, bodyE bodyRet), NONE)
     | (_,F.RECORD (rk,vs,lv,F.RET[lv'])) =>
       let val fvbIs = S.listItems fvbI
<<<<<<< HEAD
				   
	   (* fdecE *)
	   val bodyE = bodyE(F.RECORD(rk, vs@(map F.VAR fvbIs), lv, F.RET[lv']))
	   val fdecE as (_,fE,_,_) = (fk, cplv f, args, bodyE)
					 
=======

	   (* fdecE *)
	   val bodyE = bodyE(F.RECORD(rk, vs@(map F.VAR fvbIs), lv, F.RET[lv']))
	   val fdecE as (_,fE,_,_) = (fk, cplv f, args, bodyE)

>>>>>>> e807db86
	   (* fdecI *)
	   val argI = mklv()
	   val argLtys = (map getLty vs) @ (map (getLty o F.VAR) fvbIs)
	   val argsI = [(argI, LT.ltc_str argLtys)]
	   val (_,bodyI) = foldl (fn (lv,(n,le)) =>
				     (n+1, F.SELECT(F.VAR argI, n, lv, le)))
				 (length vs, bodyI) fvbIs
	   val fdecI as (_,fI,_,_) = FU.copyfdec (fk, f, argsI, bodyI)
<<<<<<< HEAD
						 
=======

>>>>>>> e807db86
	   val nargs = map (fn (v,t) => (cplv v, t)) args
       in
	   (fdecE, SOME fdecI)
       (* ((fk, f, nargs,
	    F.FIX([fdecE],
		  F.FIX([fdecI],
			F.LET([argI],
			      F.APP(F.VAR fE, map (F.VAR o #1) nargs),
			      F.APP(F.VAR fI, [F.VAR argI]))))),
	   NONE) *)
       end
<<<<<<< HEAD
	   
=======

>>>>>>> e807db86
     | _ => (fdec, NONE)		(* sorry, can't do that *)
(* (PPFlint.printLexp bodyRet; bug "couldn't find the returned record") *)

end

end
end<|MERGE_RESOLUTION|>--- conflicted
+++ resolved
@@ -92,7 +92,6 @@
        | BAR => baz
        | BAR => baz)
 
-<<<<<<< HEAD
 
 val x =
     (x := 1;
@@ -117,32 +116,6 @@
 datatype foo = FOO | BAR of baz
      and baz = BAZ | QUUX of foo
 
-=======
-
-val x =
-    (x := 1;
-     x := 2;
-       (* Testing obedience to user overrides: *)
-       x := 3;                  (* fixindent *)
-       case x of
-           FOO => 1
-         | BAR =>
-           2;
-       case x of
-           FOO => 1
-         | BAR =>
-           case y of
-	       FAR => 2
-	     | FRA => 3;
-       hello);
-
-datatype foobar
-  = FooB of int
-  | FooA of bool * int
-datatype foo = FOO | BAR of baz
-     and baz = BAZ | QUUX of foo
-
->>>>>>> e807db86
 fun toto = if a
            then
                b
@@ -239,47 +212,6 @@
              foo("(*")
          * 2;
     end;
-<<<<<<< HEAD
-    
-    let
-    in a
-     ; b
-    end;
-    
-    let
-    in
-        a +
-        b + 
-        c
-      ; b
-    end;
-    
-    let
-    in if a then
-           b
-       else
-           c
-    end;
-
-    let
-    in case a of
-           F => 1
-         | D => 2
-    end;
-    
-    let
-    in case a
-        of F => 1
-         | D => 2
-    end;
-    
-    let
-    in if a then b else
-       c
-    end;
-
-    let
-=======
 
     let
     in a
@@ -319,7 +251,6 @@
     end;
 
     let
->>>>>>> e807db86
     in if a then b
        else
            c
@@ -376,11 +307,7 @@
 
 fun split (fdec as (fk,f,args,body)) = let
     val {getLty,addLty,...} = Recover.recover (fdec, false)
-<<<<<<< HEAD
-					      
-=======
-
->>>>>>> e807db86
+
     val m = Intmap.new(64, Unknown)
     fun addpurefun f = Intmap.add m (f, false)
     fun funeffect f = (Intmap.map m f) handle Uknown => true
@@ -411,11 +338,7 @@
 	       then (leE, leI, fvI, leRet)
 	       else (leE, lewrap leI, addvs(S_rmv(lv, fvI), vs), leRet)
 	    end
-<<<<<<< HEAD
-		
-=======
-
->>>>>>> e807db86
+
     in case lexp
 	(* we can completely move both RET and TAPP to the I part *)
 	of F.RECORD (rk,vs,lv,le as F.RET [F.VAR lv']) =>
@@ -426,19 +349,11 @@
 	   (fn e => e, lexp, addvs(S.empty, vs), lexp)
 	 | F.TAPP (F.VAR tf,tycs) =>
 	   (fn e => e, lexp, S.singleton tf, lexp)
-<<<<<<< HEAD
-	       
+
 	 (* recursive splittable lexps *)
 	 | F.FIX (fdecs,le) => sfix env (fdecs, le)
 	 | F.TFN (tfdec,le) => stfn env (tfdec, le)
-				    
-=======
-
-	 (* recursive splittable lexps *)
-	 | F.FIX (fdecs,le) => sfix env (fdecs, le)
-	 | F.TFN (tfdec,le) => stfn env (tfdec, le)
-
->>>>>>> e807db86
+
 	 (* binding-lexps *)
 	 | F.CON (dc,tycs,v,lv,le) =>
 	   let1(le, fn e => F.CON(dc, tycs, v, lv, e), lv, [v], false)
@@ -448,46 +363,27 @@
 	   let1(le, fn e => F.SELECT(v, i, lv, e), lv, [v], false)
 	 | F.PRIMOP (po,vs,lv,le) =>
 	   let1(le, fn e => F.PRIMOP(po, vs, lv, e), lv, vs, PO.effect(#2 po))
-<<<<<<< HEAD
-	       
-=======
-
->>>>>>> e807db86
+
 	 (* IMPROVEME: lvs should not be restricted to [lv] *)
 	 | F.LET(lvs as [lv],body as F.TAPP (v,tycs),le) =>
 	   let1(le, fn e => F.LET(lvs, body, e), lv, [v], false)
 	 | F.LET (lvs as [lv],body as F.APP (v as F.VAR f,vs),le) =>
 	   let1(le, fn e => F.LET(lvs, body, e), lv, v::vs, funeffect f)
-<<<<<<< HEAD
-	       
+
 	 | F.SWITCH (v,ac,[(dc as F.DATAcon(_,_,lv),le)],NONE) =>
 	   let1(le, fn e => F.SWITCH(v, ac, [(dc, e)], NONE), lv, [v], false)
-	       
-=======
-
-	 | F.SWITCH (v,ac,[(dc as F.DATAcon(_,_,lv),le)],NONE) =>
-	   let1(le, fn e => F.SWITCH(v, ac, [(dc, e)], NONE), lv, [v], false)
-
->>>>>>> e807db86
+
 	 | F.LET (lvs,body,le) =>
 	   let val (leE,leI,fvI,leRet) = sexp (S.union(S.addList(S.empty, lvs), env)) le
 	   in (fn e => F.LET(lvs, body, leE e), leI, fvI, leRet)
 	   end
-<<<<<<< HEAD
-	       
-=======
-
->>>>>>> e807db86
+
 	 (* useless sophistication *)
 	 | F.APP (F.VAR f,args) =>
 	   if funeffect f
 	   then (fn e => e, F.RET[], S.empty, lexp)
 	   else (fn e => e, lexp, addvs(S.singleton f, args), lexp)
-<<<<<<< HEAD
-		    
-=======
-
->>>>>>> e807db86
+
 	 (* other non-binding lexps result in unsplittable functions *)
 	 | (F.APP _ | F.TAPP _) => bug "strange (T)APP"
 	 | (F.SWITCH _ | F.RAISE _ | F.BRANCH _ | F.HANDLE _) =>
@@ -514,11 +410,7 @@
 	   end
 	 | [fdec as (fk as {cconv=F.CC_FCT,...},_,_,_)] =>
 	   sfdec env (leE,leI,fvI,leRet) fdec
-<<<<<<< HEAD
-		 
-=======
-
->>>>>>> e807db86
+
 	 | _ => (nleE, leI, fvI, leRet)
     end
 
@@ -532,11 +424,7 @@
 	 | _ =>
 	   let val fvbIs = S.listItems(S.difference(fvbI, benv))
 	       val (nfk,fkE) = OU.fk_wrap(fk, NONE)
-<<<<<<< HEAD
-					 
-=======
-
->>>>>>> e807db86
+
 	       (* fdecE *)
 	       val fE = cplv f
 	       val fErets = (map F.VAR fvbIs)
@@ -547,11 +435,7 @@
 	       val fdecE = (fkE, fE, args, bodyE)
 	       val fElty = LT.ltc_fct(map #2 args, map getLty fErets)
 	       val _ = addLty(fE, fElty)
-<<<<<<< HEAD
-			     
-=======
-
->>>>>>> e807db86
+
 	       (* fdecI *)
 	       val fkI = {inline=F.IH_ALWAYS, cconv=F.CC_FCT,
 			  known=true, isrec=NONE}
@@ -559,11 +443,7 @@
 		   (map (fn lv => (lv, getLty(F.VAR lv))) fvbIs) @ args
 	       val fdecI as (_,fI,_,_) = FU.copyfdec(fkI,f,argsI,bodyI)
 	       val _ = addpurefun fI
-<<<<<<< HEAD
-				  
-=======
-
->>>>>>> e807db86
+
 	       (* nfdec *)
 	       val nargs = map (fn (v,t) => (cplv v, t)) args
 	       val argsv = map (fn (v,t) => F.VAR v) nargs
@@ -577,19 +457,11 @@
 			   F.APP(F.VAR fI, (F.VAR lv)::argsv))
 		  end *)
 	       val nfdec = (nfk, f, nargs, nbody)
-<<<<<<< HEAD
-			       
+
 	       (* and now, for the whole F.FIX *)
 	       fun nleE e =
 		   F.FIX([fdecE], F.FIX([fdecI], F.FIX([nfdec], leE e)))
-			
-=======
-
-	       (* and now, for the whole F.FIX *)
-	       fun nleE e =
-		   F.FIX([fdecE], F.FIX([fdecI], F.FIX([nfdec], leE e)))
-
->>>>>>> e807db86
+
 	   in if not(S.member(fvI, f)) then (nleE, leI, fvI, leRet)
 	      else (nleE,
 		    F.FIX([fdecI], F.FIX([nfdec], leI)),
@@ -626,11 +498,7 @@
 	       val bodyE = bodyE(F.RET tfEvs)
 	       val tfElty = LT.lt_nvpoly(args, map getLty tfEvs)
 	       val _ = addLty(tfE, tfElty)
-<<<<<<< HEAD
-			     
-=======
-
->>>>>>> e807db86
+
 	       (* tfdecI *)
 	       val tfkI = {inline=F.IH_ALWAYS}
 	       val argsI = map (fn (v,k) => (cplv v, k)) args
@@ -644,11 +512,7 @@
 	       fun nleE e =
 		   F.TFN((tfk, tfE, args, bodyE),
 			 F.TFN((tfkI, tf, argsI, bodyI), leE e))
-<<<<<<< HEAD
-			
-=======
-
->>>>>>> e807db86
+
 	   in if not(S.member(fvI, tf)) then (nleE, leI, fvI, leRet)
 	      else (nleE,
 		    F.TFN((tfkI, tf, argsI, bodyI), leI),
@@ -664,19 +528,11 @@
     of (F.RET _,_) => ((fk, f, args, bodyE bodyRet), NONE)
      | (_,F.RECORD (rk,vs,lv,F.RET[lv'])) =>
        let val fvbIs = S.listItems fvbI
-<<<<<<< HEAD
-				   
+
 	   (* fdecE *)
 	   val bodyE = bodyE(F.RECORD(rk, vs@(map F.VAR fvbIs), lv, F.RET[lv']))
 	   val fdecE as (_,fE,_,_) = (fk, cplv f, args, bodyE)
-					 
-=======
-
-	   (* fdecE *)
-	   val bodyE = bodyE(F.RECORD(rk, vs@(map F.VAR fvbIs), lv, F.RET[lv']))
-	   val fdecE as (_,fE,_,_) = (fk, cplv f, args, bodyE)
-
->>>>>>> e807db86
+
 	   (* fdecI *)
 	   val argI = mklv()
 	   val argLtys = (map getLty vs) @ (map (getLty o F.VAR) fvbIs)
@@ -685,11 +541,7 @@
 				     (n+1, F.SELECT(F.VAR argI, n, lv, le)))
 				 (length vs, bodyI) fvbIs
 	   val fdecI as (_,fI,_,_) = FU.copyfdec (fk, f, argsI, bodyI)
-<<<<<<< HEAD
-						 
-=======
-
->>>>>>> e807db86
+
 	   val nargs = map (fn (v,t) => (cplv v, t)) args
        in
 	   (fdecE, SOME fdecI)
@@ -701,11 +553,7 @@
 			      F.APP(F.VAR fI, [F.VAR argI]))))),
 	   NONE) *)
        end
-<<<<<<< HEAD
-	   
-=======
-
->>>>>>> e807db86
+
      | _ => (fdec, NONE)		(* sorry, can't do that *)
 (* (PPFlint.printLexp bodyRet; bug "couldn't find the returned record") *)
 
