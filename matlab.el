--- conflicted
+++ resolved
@@ -1693,7 +1693,7 @@
 (defun matlab-beginning-of-command ()
   "Go to the beginning of an M command.
 Travels across continuations."
-  (interactive)
+  (interactive "P")
   (matlab-scan-beginning-of-command))
 
 (defun matlab-end-of-command ()
@@ -1778,16 +1778,11 @@
 (defun matlab-indent-region (start end &optional column noprogress)
   "Indent the region between START And END for MATLAB mode.
 Unlike `indent-region-line-by-line', this function captures
-<<<<<<< HEAD
-parsing state and re-uses that state along the way."
-  (interactive "r")
-=======
 parsing state and re-uses that state along the way.
 Optional argument COLUMN boundary of the filling (ignored).
 NOPROGRESS, if t, does not display indenting progress."
   (interactive)
   (ignore column)
->>>>>>> b4997454
   (save-excursion
     (setq end (copy-marker end))
     (goto-char start)
@@ -2399,30 +2394,6 @@
 (defun matlab-set-comm-fill-prefix ()
   "Set the `fill-prefix' for the current (comment) line."
   (interactive)
-<<<<<<< HEAD
-  (let ((ctxt (matlab-compute-line-context 1)))
-    (if (matlab-line-comment-p ctxt)
-	(setq fill-prefix
-	      (save-excursion
-		(beginning-of-line)
-		(let ((e (matlab-point-at-eol))
-		      (pf nil))
-		  (while (and (re-search-forward "%+[ \t]*\\($$$ \\|\\* \\)?" e t)
-			      (matlab-cursor-in-string)))
-		  (setq pf (match-string 0))
-		  (when (string-match "%\\s-*\\* " pf)
-		    (setq pf (concat "%" (make-string (1- (length pf)) ?  ))))
-		  (concat (make-string (- (current-column) (length pf)) ? )
-			  pf))))
-      ;; Not a comment line, but maybe a comment at end of a line?  If
-      ;; so make next comment line up with the end of line comment
-      ;; column the way aoto fill does.
-      (let ((cstart (matlab-line-end-comment-column ctxt)))
-	(if cstart
-	    (setq fill-prefix
-		  (concat (make-string cstart ? ) "% "))
-	  )) )))
-=======
   (if (matlab-line-comment-p (matlab-compute-line-context 1))
       (setq fill-prefix
             (save-excursion
@@ -2436,7 +2407,6 @@
                   (setq pf (concat "%" (make-string (1- (length pf)) ?  ))))
                 (concat (make-string (- (current-column) (length pf)) ? )
                         pf))))))
->>>>>>> b4997454
 
 (defun matlab-set-comm-fill-prefix-post-code ()
   "Set the `fill-prefix' for the current post-code comment line."
@@ -2588,7 +2558,7 @@
          ((or (matlab-line-comment-p lvl1)
               (and (save-excursion (move-to-column fill-column)
                                    (matlab-cursor-in-comment))
-                   (matlab-line-end-comment-column lvl1)))
+                   (matlab-line-comment-p lvl1)))
           ;; If the whole line is a comment, do this.
           (matlab-set-comm-fill-prefix) (do-auto-fill)
           (matlab-reset-fill-prefix))
@@ -2698,11 +2668,34 @@
   (interactive)
   (if (not (matlab-comment-on-line))
       (error "No comment to fill"))
-  ;; Set the fill prefix
-  (matlab-set-comm-fill-prefix)
-  (fill-paragraph justify))
-
-  
+  (beginning-of-line)
+  ;; First, find the beginning of this comment...
+  (while (and (looking-at matlab-cline-start-skip)
+              (not (bobp)))
+    (forward-line -1)
+    (beginning-of-line))
+  (if (not (looking-at matlab-cline-start-skip))
+      (forward-line 1))
+  ;; Now scan to the end of this comment so we have our outer bounds,
+  ;; and narrow to that region.
+  (save-restriction
+    (narrow-to-region (point)
+                      (save-excursion
+                        (while (and (looking-at matlab-cline-start-skip)
+                                    (not (save-excursion (end-of-line) (eobp))))
+                          (forward-line 1)
+                          (beginning-of-line))
+                        (if (not (looking-at matlab-cline-start-skip))
+                            (forward-line -1))
+                        (end-of-line)
+                        (point)))
+    ;; Find the fill prefix...
+    (matlab-comment-on-line)
+    (looking-at "%[ \t]*")
+    (let ((fill-prefix (concat (make-string (current-column) ? )
+                               (match-string 0))))
+      (fill-region (point-min) (point-max) justify))))
+
 (defun matlab-justify-line ()
   "Delete space on end of line and justify."
   (interactive)
@@ -2716,84 +2709,6 @@
 Paragraphs are always assumed to be in a comment.
 ARG is passed to `fill-paragraph' and will justify the text."
   (interactive "P")
-<<<<<<< HEAD
-
-  (let ((ctxt (matlab-compute-line-context 1)))
-  
-    ;;; comment Filling
-    (cond ((let (ecc (matlab-line-end-comment-column ctxt))
-             (and ecc (< ecc fill-column)
-                  (not (matlab-line-ellipsis-p ctxt))))
-           ;; We are in a comment, lets fill the paragraph with some
-           ;; nice regular expressions.
-           ;; Cell start/end markers of %% also separate paragraphs
-           (let ((paragraph-separate "%%\\|%[a-zA-Z]\\|%[ \t]*$\\|[ \t]*$")
-                 (paragraph-start "%[a-zA-Z]\\|%[ \t]*$\\|[ \t]*$\\|%\\s-*\\*")
-                 (paragraph-ignore-fill-prefix nil)
-                 (start (save-excursion (matlab-beginning-of-string-or-comment t)
-                                        (if (looking-at "%%")
-                                            (progn (end-of-line)
-                                                   (forward-char 1)))
-                                        (point-at-bol)))
-                 (end (save-excursion (matlab-end-of-string-or-comment t)
-                                      (point)))
-                 (fill-prefix nil))
-	     (save-excursion
-	       (goto-char start)
-	       (matlab-set-comm-fill-prefix))
-             (save-restriction
-               ;; Ben North fixed to handle comment at the end of
-               ;; a buffer.
-               (narrow-to-region start (min (point-max) (+ end 1)))
-               (fill-comment-paragraph arg))))
-
-          ;;; Command filling
-          ((and matlab-fill-code
-                (not (or (matlab-line-comment-p ctxt) (matlab-line-empty-p ctxt))))
-           ;; Ok, lets get the outer bounds of this command, then
-           ;; completely refill it using the smart line breaking code.
-           (save-restriction
-             (narrow-to-region (save-excursion
-                                 (matlab-scan-beginning-of-command)
-                                 (beginning-of-line)
-                                 (point))
-                               (save-excursion
-                                 (matlab-scan-end-of-command)))
-             ;; Remove all line breaks
-             (goto-char (point-min))
-             (while (and (re-search-forward "$" nil t)
-                         (not (eobp)))
-               (delete-horizontal-space)
-               ;; Blow away continuation marks
-               (if (matlab-line-ellipsis-p (matlab-compute-line-context 1))
-                   (progn
-                     (goto-char (match-beginning 0))
-                     (forward-char 1)
-                     (delete-region (point) (matlab-point-at-eol))))
-               ;; Zap the CR
-               (if (not (eobp)) (delete-char 1))
-               ;; Clean up whitespace
-               (delete-horizontal-space)
-               ;; Clean up trailing comments
-               (if (and (looking-at "% *")
-                        (matlab-cursor-in-comment))
-                   (progn
-                     (delete-char 1)
-                     (delete-horizontal-space)))
-               (insert " "))
-             ;; Now fill till we are done
-             (goto-char (point-max))
-             (while (or (> (current-column) (+ fill-column matlab-fill-fudge))
-                        (> (current-column) matlab-fill-fudge-hard-maximum))
-               (if (= (point)
-                      (progn
-                        (matlab-auto-fill)
-                        (point)))
-                   (error "Fill algorithm failed!"))
-               (if arg (save-excursion
-                         (forward-line -1)
-                         (matlab-justify-line))))
-=======
   (cond ((or (matlab-line-comment-p (matlab-compute-line-context 1))
              (and (matlab-cursor-in-comment)
                   (not (matlab-line-ellipsis-p (matlab-compute-line-context 1)))))
@@ -2858,13 +2773,14 @@
                       (matlab-auto-fill)
                       (point)))
                  (error "Fill algorithm failed!"))
->>>>>>> b4997454
              (if arg (save-excursion
                        (forward-line -1)
-                       (matlab-justify-line)))))
-        
-          (t
-           (message "Paragraph Fill not supported in this context.")))))
+                       (matlab-justify-line))))
+           (if arg (save-excursion
+                     (forward-line -1)
+                     (matlab-justify-line)))))
+        (t
+         (message "Paragraph Fill not supported in this context."))))
 
  
