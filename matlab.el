--- conflicted
+++ resolved
@@ -725,50 +725,6 @@
 ;; Combine these, but do all the matching internally instead of using regexp
 ;; because it's just too complex for a regular expression.
 
-<<<<<<< HEAD
-(defvar matlab-string-char-regexp "\\(?9:['\"]\\)"
-  "Regexp used to find a character that starts a char vector or string.
-This remembers what chart was matched via index 9.")
-
-(defvar matlab-string-start-regexp "\\(^\\|[^]})a-zA-Z0-9_.'\"]\\)"
-  "Regexp used to represent the character before the string char '.
-The ' character has restrictions on what starts a string which is needed
-when attempting to understand the current context.")
-
-;; To quote a quote, put two in a row, thus we need an anchored
-;; first quote.  In addition, we don't want to color strings in comments.
-(defvar matlab-string-content-regexp "[^\\9\n]*\\(?:\\9\\9[^\\9\n]*\\)*"
-  "Regexp that matches the content of a char vector or string.
-Stops matching when end of line, or end of that char vector or string is met.
-depends on `matlab-string-char-regexp' being at the beginning of a compound expression.")
-
-(defvar matlab-string-end-regexp (concat matlab-string-content-regexp "\\9")
-  "Regexp used to represent the character pattern for ending a char vector or string.
-This depends on `matlab-string-char-regexp' being used earlier to specify what
-\9 represents (ie - either ' or \").")
-
-(defun matlab-match-string-end-for-string ()
-  "If the last searched regexp included `matlab-string-char-regexp', then find the end of that string."
-  (let ((strchar (match-string 9)))
-    (re-search-forward (concat "[^" strchar "\n]*\\(?:"  strchar strchar "[^" strchar "\n]*\\)*" strchar)
-                       nil t)))
-
-(defun matlab-font-lock-string-match-normal (limit)
-  "When font locking strings, call this function for normal strings.
-Argument LIMIT is the maximum distance to scan."
-  (matlab-font-lock-string-match-here
-   (concat matlab-string-start-regexp
-	   "\\(?2:" matlab-string-char-regexp matlab-string-end-regexp "\\)"
-	   "\\([^\\9]\\|$\\)")
-   limit))
-
-(defun matlab-font-lock-string-match-unterminated (limit)
-  "When font locking strings, call this function for normal strings.
-Argument LIMIT is the maximum distance to scan."
-  (matlab-font-lock-string-match-here
-   (concat matlab-string-start-regexp "\\(?2:" matlab-string-char-regexp matlab-string-content-regexp "\\)$")
-   limit))
-=======
 (defvar matlab-string-start-regexp "\\(^\\|[^]})a-zA-Z0-9_.'\"]\\)"
   "Regexp used to represent the character before the char vector or string scalars.
 The ' character has restrictions on what starts a string which is needed
@@ -780,7 +736,6 @@
 (defvar matlab-font-lock-string-and-comment-start-regexp (concat matlab-font-lock-string-start-regexp
 								 "\\|\\(%\\)\\|\\(\\.\\.\\.\\)")
   "Starting matcher for allstring comment font lock")
->>>>>>> 87c49fdb
 
 (defun matlab-test-allstring-comment-match ()
   "Command for testing what the allstring font locker matches."
@@ -2610,42 +2565,10 @@
   "Return t if the cursor is in a valid MATLAB comment or string."
   ;; comment and string depend on each other.  Here is one test
   ;; that does both.
-<<<<<<< HEAD
-  (save-restriction
-    (narrow-to-region (matlab-point-at-bol) (matlab-point-at-eol))
-    (let ((p (1+ (point)))
-	  (returnme nil)
-	  (sregex (concat matlab-string-start-regexp matlab-string-char-regexp)))
-      (save-excursion
-	(goto-char (point-min))
-	(while (and (re-search-forward
-		     (concat "'\\|%\\|" (regexp-quote matlab-elipsis-string))
-		     nil t)
-		    (<= (point) p))
-	  (if (or (= ?% (preceding-char))
-		  (= ?. (preceding-char)))
-	      ;; Here we are in a comment for the rest of it.
-	      (progn
-		(goto-char p)
-		(setq returnme t))
-	    ;; Here, we could be a string start, or transpose...
-	    (if (or (= (current-column) 1)
-		    (save-excursion (forward-char -2)
-				    (looking-at sregex)))
-		;; a valid string start, find the end
-		(let ((f (matlab-match-string-end-for-string)))
-		  (if f
-		      (setq returnme (> (point) p))
-		    (setq returnme t)))
-	      ;; Ooops, a transpose, keep going.
-	      ))))
-      returnme)))
-=======
   (let ((ctxt (matlab-cursor-comment-string-context)))
     (if (not ctxt)
 	nil
       t)))
->>>>>>> 87c49fdb
 
 (defun matlab-cursor-in-comment ()
   "Return t if the cursor is in a valid MATLAB comment."
@@ -2656,57 +2579,9 @@
   "Return t if the cursor is in a valid MATLAB character vector or string scalar.
 Note: INCOMPLETE is now obsolete
 If the optional argument INCOMPLETE is non-nil, then return t if we
-<<<<<<< HEAD
-are in what could be a an incomplete string."
-  (let ((m (match-data))
-	(returnme nil))
-    (save-restriction
-      (narrow-to-region (matlab-point-at-bol) (matlab-point-at-eol))
-      (let ((p (1+ (point)))
-
-	    (sregex (concat matlab-string-start-regexp matlab-string-char-regexp))
-	    (instring nil))
-	(save-excursion
-	  ;; Comment hunters need strings to not call the comment
-	  ;; identifiers.  Thus, this routines must be savvy of comments
-	  ;; without recursing to them.
-	  (goto-char (point-min))
-	  (while (or (and instring (looking-at "'"))
-		     (and (re-search-forward
-			   (concat "'\\|%\\|"
-				   (regexp-quote matlab-elipsis-string))
-			   nil t)
-			  (<= (point) p)
-			  ;; Short circuit to fix this.
-			  (progn (setq instring nil) t)))
-	    ;; The next line emulates re-search-forward
-	    (if instring (goto-char (match-end 0)))
-	    (if (or (= ?% (preceding-char))
-		    (= ?. (preceding-char)))
-		;; Here we are in a comment for the rest of it.
-		;; thus returnme is a force-false.
-		(goto-char p)
-	      ;; Here, we could be in a string start, or transpose...
-	      (if (or (= (current-column) 1)
-		      instring
-		      (save-excursion (forward-char -2)
-				      (looking-at sregex)))
-		  ;; a valid string start, find the end
-		  (let ((f (matlab-match-string-end-for-string)))
-		    (if (and (not f) incomplete)
-			(setq returnme t)
-		      (setq returnme (> (point) p))
-		      (setq instring t)))
-		;; Ooops, a transpose, keep going.
-		))))))
-    (set-match-data m)
-    returnme))
-
-=======
 are in what could be a an incomplete string. (Note: this is also the default)"
   (let ((ctxt (matlab-cursor-comment-string-context)))
     (or (eq ctxt 'string) (eq ctxt 'charvector))))
->>>>>>> 87c49fdb
 
 (defun matlab-comment-on-line ()
   "Place the cursor on the beginning of a valid comment on this line.
