--- conflicted
+++ resolved
@@ -1,12 +1,7 @@
 #!/bin/sh
 # Install executables for Gpr mode.
-<<<<<<< HEAD
 #
 # $1 : optional <install dir>
-=======
-# 
-# $1 : optional --prefix=<dir>
->>>>>>> 924bad96
 #   
 # See build.sh for build (must be run before install).
 
@@ -19,11 +14,7 @@
     
 echo "installing gpr-mode executables to" $PREFIX/bin
 
-<<<<<<< HEAD
-# No need for gprinstall; we only need the executable 
-=======
 # No need for gprinstall; we only need the executables
->>>>>>> 924bad96
 
 if type alr; then
     cp emacs_gpr_mode*/bin/* $PREFIX/bin
