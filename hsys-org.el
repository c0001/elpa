--- conflicted
+++ resolved
@@ -3,11 +3,7 @@
 ;; Author:       Bob Weiner
 ;;
 ;; Orig-Date:     2-Jul-16 at 14:54:14
-<<<<<<< HEAD
-;; Last-Mod:     18-Sep-23 at 06:17:33 by Bob Weiner
-=======
 ;; Last-Mod:      3-Oct-23 at 17:07:24 by Mats Lidell
->>>>>>> b5d61f64
 ;;
 ;; SPDX-License-Identifier: GPL-3.0-or-later
 ;;
