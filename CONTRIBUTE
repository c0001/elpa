--- conflicted
+++ resolved
@@ -5,37 +5,17 @@
 
 * Org maintenance
 
-Org maintenance is explained on Worg: see [[https://orgmode.org/worg/org-maintenance.html][org-maintenance]].
+Org maintenance is detailed on Worg: see [[https://orgmode.org/worg/org-maintenance.html][org-maintenance]].
 
 * Main contribution rules
 
 1. The master git repository is hosted publicly on [[https://savannah.gnu.org][savannah.gnu.org]].
 
-<<<<<<< HEAD
-   Anyone can get a clone of the current repository like this:
-=======
    : git clone https://git.savannah.gnu.org/git/emacs/org-mode.git
->>>>>>> 4a11766c
 
    This is sufficient to start hacking and to produce patches that can
    easily and consistently be applied to the main repository.
 
-<<<<<<< HEAD
-   Having a clone is sufficient to start hacking and to produce
-   patches that can easily and consistently be applied to the main
-   repository.
-
-2. People who are interested in participating to the Org mode
-   development can do so by sending patches to the mailing list:
-
-   : emacs-orgmode@gnu.org
-
-3. An interested developer can also request push access to the
-   repository by sending an email to the maintainer to request an
-   account on code.orgmode.org.
-
-   After you have been added as a user with push privileges:
-=======
 2. People who want to participate to the Org mode development can send
    patches to this address:
 
@@ -47,7 +27,6 @@
    
    After you have been added as a user with push privileges, you can
    clone the repository like this:
->>>>>>> 4a11766c
 
    : git clone git://git.savannah.gnu.org/emacs/org-mode.git
 
