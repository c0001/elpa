--- conflicted
+++ resolved
@@ -193,15 +193,10 @@
     (emerge .
             ((default-sudo . t)
              (install . "emerge")
-<<<<<<< HEAD
              (search . ,(if (executable-find "eix")
                             "eix"
                           "emerge -S"))
-             (uninstall . "emerge -C")
-=======
-             (search . "emerge -S")
              (uninstall . "emerge --depclean")
->>>>>>> a13bad6c
              (update . "emerge -u world")
              (clean-cache . "eclean distfiles")
              (log . "cat /var/log/portage")
