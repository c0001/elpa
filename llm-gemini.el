;;; llm-gemini.el --- LLM implementation of Google Cloud Gemini AI -*- lexical-binding: t; package-lint-main-file: "llm.el"; -*-

;; Copyright (c) 2023  Free Software Foundation, Inc.

;; Author: Andrew Hyatt <ahyatt@gmail.com>
;; Homepage: https://github.com/ahyatt/llm
;; SPDX-License-Identifier: GPL-3.0-or-later
;;
;; This program is free software; you can redistribute it and/or
;; modify it under the terms of the GNU General Public License as
;; published by the Free Software Foundation; either version 3 of the
;; License, or (at your option) any later version.
;;
;; This program is distributed in the hope that it will be useful, but
;; WITHOUT ANY WARRANTY; without even the implied warranty of
;; MERCHANTABILITY or FITNESS FOR A PARTICULAR PURPOSE.  See the GNU
;; General Public License for more details.
;;
;; You should have received a copy of the GNU General Public License
;; along with GNU Emacs.  If not, see <http://www.gnu.org/licenses/>.

;;; Commentary:
;; This file implements the llm functionality defined in llm.el, for Google's
;; Gemini AI. The documentation is at
;; https://ai.google.dev/tutorials/rest_quickstart.

;;; Code:

(require 'cl-lib)
(require 'llm)
(require 'llm-request-plz)
(require 'llm-vertex)
(require 'llm-provider-utils)
(require 'json)

(cl-defstruct (llm-gemini (:include llm-google))
  "A struct representing a Gemini client.

KEY is the API key for the client.
You can get this at https://makersuite.google.com/app/apikey."
  key (embedding-model "embedding-001") (chat-model "gemini-pro"))

(cl-defmethod llm-nonfree-message-info ((_ llm-gemini))
  "https://policies.google.com/terms/generative-ai")

(cl-defmethod llm-provider-embedding-url ((provider llm-gemini))
  "Return the URL for the EMBEDDING request for STRING from PROVIDER."
  (format "https://generativelanguage.googleapis.com/v1beta/models/%s:embedContent?key=%s"
          (llm-gemini-embedding-model provider)
          (llm-gemini-key provider)))

(cl-defmethod llm-provider-embedding-request ((provider llm-gemini) string)
  `((model . ,(llm-gemini-embedding-model provider))
    (content . ((parts . (((text . ,string))))))))

(cl-defmethod llm-provider-embedding-extract-result ((provider llm-gemini) response)
  (assoc-default 'values (assoc-default 'embedding response)))

<<<<<<< HEAD
(cl-defmethod llm-embedding ((provider llm-gemini) string)
  (llm-vertex--handle-response
   (llm-request-plz-sync (llm-gemini--embedding-url provider)
                         :data (llm-gemini--embedding-request provider string))
   #'llm-gemini--embedding-response-handler))

(cl-defmethod llm-embedding-async ((provider llm-gemini) string vector-callback error-callback)
  (let ((buf (current-buffer)))
    (llm-request-plz-async (llm-gemini--embedding-url provider)
                           :data (llm-gemini--embedding-request provider string)
                           :on-success (lambda (data)
                                         (llm-request-callback-in-buffer
                                          buf vector-callback (llm-gemini--embedding-response-handler data)))
                           :on-error (lambda (_ data)
                                       (llm-request-callback-in-buffer
                                        buf error-callback
                                        'error (llm-vertex--error-message data))))))

=======
>>>>>>> a090d3bd
;; from https://ai.google.dev/tutorials/rest_quickstart
(defun llm-gemini--chat-url (provider streaming-p)
  "Return the URL for the chat request, using PROVIDER.
If STREAMING-P is non-nil, use the streaming endpoint."
  (format "https://generativelanguage.googleapis.com/v1beta/models/%s:%s?key=%s"
          (llm-gemini-chat-model provider)
          (if streaming-p "streamGenerateContent" "generateContent")
          (llm-gemini-key provider)))

(cl-defmethod llm-provider-chat-url ((provider llm-gemini))
  (llm-gemini--chat-url provider nil))

(cl-defmethod llm-provider-chat-streaming-url ((provider llm-gemini))
  (llm-gemini--chat-url provider t))

(cl-defmethod llm-provider-populate-function-calls ((_ llm-gemini) prompt calls)
  (llm-provider-utils-append-to-prompt
   prompt
   ;; For Vertex there is just going to be one call
   (mapcar (lambda (fc)
             `((functionCall
                .
                ((name . ,(llm-provider-utils-function-call-name fc))
                 (args . ,(llm-provider-utils-function-call-args fc))))))
           calls)))

(cl-defmethod llm-provider-chat-request ((_ llm-gemini) _ _)
  (mapcar (lambda (c) (if (eq (car c) 'generation_config)
                          (cons 'generationConfig (cdr c))
                        c))
<<<<<<< HEAD
          (llm-vertex--chat-request prompt)))

(cl-defmethod llm-chat ((provider llm-gemini) prompt)
  (llm-vertex--process-and-return
   provider prompt
   (llm-vertex--get-chat-response
    (llm-request-plz-sync (llm-gemini--chat-url provider nil)
                          :data (llm-gemini--chat-request prompt)))))

(cl-defmethod llm-chat-async ((provider llm-gemini) prompt response-callback error-callback)
  (let ((buf (current-buffer)))
    (llm-request-plz-async (llm-gemini--chat-url provider nil)
                           :data (llm-gemini--chat-request prompt)
                           :on-success (lambda (data)
                                         (llm-request-callback-in-buffer
                                          buf response-callback
                                          (llm-vertex--process-and-return
                                           provider prompt
                                           (llm-vertex--get-chat-response data))))
                           :on-error (lambda (_ data)
                                       (llm-request-callback-in-buffer buf error-callback 'error
                                                                       (llm-vertex--error-message data))))))

(cl-defmethod llm-chat-streaming ((provider llm-gemini) prompt partial-callback response-callback error-callback)
  (let ((buf (current-buffer))
        (streamed-text "")
        (function-call nil))
    (llm-request-plz-json-array
     (llm-gemini--chat-url provider t)
     :data (llm-gemini--chat-request prompt)
     :on-element (lambda (element)
                   (if (alist-get 'error element)
                       (llm-request-callback-in-buffer buf error-callback 'error
                                                       (llm-vertex--error-message element))
                     (when-let ((response (llm-vertex--get-chat-response element)))
                       (if (stringp response)
                           (when (> (length response) 0)
                             (setq streamed-text (concat streamed-text response))
                             (llm-request-callback-in-buffer buf partial-callback streamed-text))
                         (setq function-call response)))))
     :on-success (lambda (data)
                   (llm-request-callback-in-buffer
                    buf response-callback
                    (llm-vertex--process-and-return
                     provider prompt (or function-call
                                         (if (> (length streamed-text) 0)
                                             streamed-text
                                           (llm-vertex--get-chat-response data))))))
     :on-error (lambda (_ data)
                 (llm-request-callback-in-buffer buf error-callback 'error
                                                 (llm-vertex--error-message data))))))

(defun llm-gemini--count-token-url (provider)
  "Return the URL for the count token call, using PROVIDER."
=======
          (cl-call-next-method)))

(cl-defmethod llm-google-count-tokens-url ((provider llm-gemini))
>>>>>>> a090d3bd
  (format "https://generativelanguage.googleapis.com/v1beta/models/%s:countTokens?key=%s"
          (llm-gemini-chat-model provider)
          (llm-gemini-key provider)))

<<<<<<< HEAD
(cl-defmethod llm-count-tokens ((provider llm-gemini) string)
  (llm-vertex--handle-response
   (llm-request-plz-sync (llm-gemini--count-token-url provider)
                         :data (llm-vertex--to-count-token-request
                                (llm-vertex--chat-request (llm-make-simple-chat-prompt string))))
   #'llm-vertex--count-tokens-extract-response))

=======
>>>>>>> a090d3bd
(cl-defmethod llm-name ((_ llm-gemini))
  "Return the name of PROVIDER."
  "Gemini")

;; From https://ai.google.dev/models/gemini.
(cl-defmethod llm-chat-token-limit ((provider llm-gemini))
  (llm-vertex--chat-token-limit (llm-gemini-chat-model provider)))

(cl-defmethod llm-capabilities ((_ llm-gemini))
  (list 'streaming 'embeddings 'function-calls))

(provide 'llm-gemini)

;;; llm-gemini.el ends here<|MERGE_RESOLUTION|>--- conflicted
+++ resolved
@@ -56,27 +56,6 @@
 (cl-defmethod llm-provider-embedding-extract-result ((provider llm-gemini) response)
   (assoc-default 'values (assoc-default 'embedding response)))
 
-<<<<<<< HEAD
-(cl-defmethod llm-embedding ((provider llm-gemini) string)
-  (llm-vertex--handle-response
-   (llm-request-plz-sync (llm-gemini--embedding-url provider)
-                         :data (llm-gemini--embedding-request provider string))
-   #'llm-gemini--embedding-response-handler))
-
-(cl-defmethod llm-embedding-async ((provider llm-gemini) string vector-callback error-callback)
-  (let ((buf (current-buffer)))
-    (llm-request-plz-async (llm-gemini--embedding-url provider)
-                           :data (llm-gemini--embedding-request provider string)
-                           :on-success (lambda (data)
-                                         (llm-request-callback-in-buffer
-                                          buf vector-callback (llm-gemini--embedding-response-handler data)))
-                           :on-error (lambda (_ data)
-                                       (llm-request-callback-in-buffer
-                                        buf error-callback
-                                        'error (llm-vertex--error-message data))))))
-
-=======
->>>>>>> a090d3bd
 ;; from https://ai.google.dev/tutorials/rest_quickstart
 (defun llm-gemini--chat-url (provider streaming-p)
   "Return the URL for the chat request, using PROVIDER.
@@ -107,80 +86,13 @@
   (mapcar (lambda (c) (if (eq (car c) 'generation_config)
                           (cons 'generationConfig (cdr c))
                         c))
-<<<<<<< HEAD
-          (llm-vertex--chat-request prompt)))
-
-(cl-defmethod llm-chat ((provider llm-gemini) prompt)
-  (llm-vertex--process-and-return
-   provider prompt
-   (llm-vertex--get-chat-response
-    (llm-request-plz-sync (llm-gemini--chat-url provider nil)
-                          :data (llm-gemini--chat-request prompt)))))
-
-(cl-defmethod llm-chat-async ((provider llm-gemini) prompt response-callback error-callback)
-  (let ((buf (current-buffer)))
-    (llm-request-plz-async (llm-gemini--chat-url provider nil)
-                           :data (llm-gemini--chat-request prompt)
-                           :on-success (lambda (data)
-                                         (llm-request-callback-in-buffer
-                                          buf response-callback
-                                          (llm-vertex--process-and-return
-                                           provider prompt
-                                           (llm-vertex--get-chat-response data))))
-                           :on-error (lambda (_ data)
-                                       (llm-request-callback-in-buffer buf error-callback 'error
-                                                                       (llm-vertex--error-message data))))))
-
-(cl-defmethod llm-chat-streaming ((provider llm-gemini) prompt partial-callback response-callback error-callback)
-  (let ((buf (current-buffer))
-        (streamed-text "")
-        (function-call nil))
-    (llm-request-plz-json-array
-     (llm-gemini--chat-url provider t)
-     :data (llm-gemini--chat-request prompt)
-     :on-element (lambda (element)
-                   (if (alist-get 'error element)
-                       (llm-request-callback-in-buffer buf error-callback 'error
-                                                       (llm-vertex--error-message element))
-                     (when-let ((response (llm-vertex--get-chat-response element)))
-                       (if (stringp response)
-                           (when (> (length response) 0)
-                             (setq streamed-text (concat streamed-text response))
-                             (llm-request-callback-in-buffer buf partial-callback streamed-text))
-                         (setq function-call response)))))
-     :on-success (lambda (data)
-                   (llm-request-callback-in-buffer
-                    buf response-callback
-                    (llm-vertex--process-and-return
-                     provider prompt (or function-call
-                                         (if (> (length streamed-text) 0)
-                                             streamed-text
-                                           (llm-vertex--get-chat-response data))))))
-     :on-error (lambda (_ data)
-                 (llm-request-callback-in-buffer buf error-callback 'error
-                                                 (llm-vertex--error-message data))))))
-
-(defun llm-gemini--count-token-url (provider)
-  "Return the URL for the count token call, using PROVIDER."
-=======
           (cl-call-next-method)))
 
 (cl-defmethod llm-google-count-tokens-url ((provider llm-gemini))
->>>>>>> a090d3bd
   (format "https://generativelanguage.googleapis.com/v1beta/models/%s:countTokens?key=%s"
           (llm-gemini-chat-model provider)
           (llm-gemini-key provider)))
 
-<<<<<<< HEAD
-(cl-defmethod llm-count-tokens ((provider llm-gemini) string)
-  (llm-vertex--handle-response
-   (llm-request-plz-sync (llm-gemini--count-token-url provider)
-                         :data (llm-vertex--to-count-token-request
-                                (llm-vertex--chat-request (llm-make-simple-chat-prompt string))))
-   #'llm-vertex--count-tokens-extract-response))
-
-=======
->>>>>>> a090d3bd
 (cl-defmethod llm-name ((_ llm-gemini))
   "Return the name of PROVIDER."
   "Gemini")
