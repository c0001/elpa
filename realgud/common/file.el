;; Copyright (C) 2010-2011, 2013-2014, 2016 Free Software Foundation, Inc

;; Author: Rocky Bernstein <rocky@gnu.org>

;; This program is free software; you can redistribute it and/or modify
;; it under the terms of the GNU General Public License as published by
;; the Free Software Foundation, either version 3 of the License, or
;; (at your option) any later version.

;; This program is distributed in the hope that it will be useful,
;; but WITHOUT ANY WARRANTY; without even the implied warranty of
;; MERCHANTABILITY or FITNESS FOR A PARTICULAR PURPOSE.  See the
;; GNU General Public License for more details.

; Should realgud:file-loc-from-line be here or elsewhere?
(require 'load-relative)
(require 'compile) ;; for compilation-find-file
(require-relative-list '("helper" "loc") "realgud-")

(defvar realgud-file-remap (make-hash-table :test 'equal)
  "How to remap files we otherwise can't find in the
  filesystem. The hash key is the file string we saw, and the
  value is associated filesystem string presumably in the
  filesystem")

(declare-function realgud:strip         'realgud)
(declare-function realgud-loc-goto      'realgud-loc)
(declare-function buffer-killed?        'helper)
(declare-function compilation-find-file 'compile)

(defun realgud:file-line-count(filename)
  "Return the number of lines in file FILENAME, or nil FILENAME can't be
found"
  (if (file-exists-p filename)
      (let ((file-buffer (find-file-noselect filename)))
	(with-current-buffer-safe file-buffer
	  (line-number-at-pos (point-max))))
    nil))

(defun realgud:file-column-from-string(filename line-number source-text
						&optional no-strip-blanks)
  "Return the column of the first column position of SOURCE-TEXT
at LINE-NUMBER or nil if it is not there"
  (condition-case nil
      (when (and source-text (file-exists-p filename))
        (let ((file-buffer (find-file-noselect filename)))
          (with-current-buffer-safe file-buffer
            (save-excursion
              (goto-char (point-min))
              (forward-line (1- line-number))
              (unless no-strip-blanks
                (setq source-text (realgud:strip source-text)))
              (when (search-forward source-text (point-at-eol))
                (goto-char (match-beginning 0))
                (current-column))))))
    (error nil)))

;; FIXME: should allow column number to be passed in.
(defun realgud:file-loc-from-line(filename line-number
					   &optional cmd-marker source-text bp-num
					   ;; FIXME: remove ignore-file-re and cover with
					   ;; find-file-fn.
					   ignore-file-re find-file-fn directory)
  "Return a realgud-loc for FILENAME and LINE-NUMBER and the
other optional position information.

CMD-MARKER and BP-NUM get stored in the realgud-loc
object. FIND-FILE-FN is a function which do special things to
transform filename so it can be found. This could include
searching classpaths (in Java), stripping leading and trailing
blanks, or deliberately ignoring 'pseudo-file patterns like (eval
1) of Perl and <string> of Python.

If we're unable find the source code we return a string describing the
problem as best as we can determine."

  (unless (and filename (file-readable-p filename))
    (if find-file-fn
	(setq filename (funcall find-file-fn filename))
      ;; FIXME: Remove the below by refactoring to use the above find-file-fn
      ;; else
      (if (and ignore-file-re (string-match ignore-file-re filename))
	  (message "tracking ignored for psuedo-file %s" filename)
	;; else
	(let ((remapped-filename))
	  (if (gethash filename realgud-file-remap)
	      (progn
		(setq remapped-filename (gethash filename realgud-file-remap))
		(if (file-exists-p remapped-filename)
		    (setq filename remapped-filename)
		  (remhash filename realgud-file-remap)))
	    ;; else
	    (progn
	      (setq remapped-filename
		    (buffer-file-name
		     (compilation-find-file (point-marker) filename directory)))
	      (when (and remapped-filename (file-exists-p remapped-filename))
		(puthash filename remapped-filename realgud-file-remap)
		(setq filename remapped-filename)
		)
	      )))
	)
      ;; FIXME: remove above -----------------------------------.
      ))
  (if filename
      (if (file-readable-p filename)
	  (if (integerp line-number)
	      (if (> line-number 0)
		  (let ((line-count))
		    (if (setq line-count (realgud:file-line-count filename))
			(if (> line-count line-number)
			    (let* ((column-number
				    (realgud:file-column-from-string filename
								    line-number
								    source-text))
				   (source-buffer (find-file-noselect filename))
				   (source-mark))

			      ;; And you thought we'd never get around to
			      ;; doing something other than validation?
			      (with-current-buffer source-buffer
				(goto-char (point-min))
				;; FIXME also allow column number and byte offset
				(forward-line (1- line-number))
				(make-realgud-loc
				      :num           bp-num
				      :cmd-marker    cmd-marker
				      :filename      filename
				      :line-number   line-number
				      :column-number column-number
<<<<<<< HEAD
				      :source-text   (point-marker)
				      :marker        source-mark)
				     ))
=======
				      :source-text   source-text
				      :marker        (point-marker)
				      )
				))
>>>>>>> ff99a722
			  ;; else
			  (format "File %s has only %d lines. (Line %d requested.)"
				  filename line-count line-number))
		      (format "Problem getting line count for file `%s'" filename)))
		(format "line number %s should be greater than 0" line-number))
	    (format "%s is not an integer" line-number))
	;; else
	(format "File named `%s' not readable" filename)))
  )

(provide-me "realgud-")<|MERGE_RESOLUTION|>--- conflicted
+++ resolved
@@ -128,16 +128,10 @@
 				      :filename      filename
 				      :line-number   line-number
 				      :column-number column-number
-<<<<<<< HEAD
-				      :source-text   (point-marker)
-				      :marker        source-mark)
-				     ))
-=======
 				      :source-text   source-text
 				      :marker        (point-marker)
 				      )
 				))
->>>>>>> ff99a722
 			  ;; else
 			  (format "File %s has only %d lines. (Line %d requested.)"
 				  filename line-count line-number))
