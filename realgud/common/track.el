;; Copyright (C) 2015-2016 Free Software Foundation, Inc

;; Author: Rocky Bernstein <rocky@gnu.org>

;; This program is free software; you can redistribute it and/or modify
;; it under the terms of the GNU General Public License as published by
;; the Free Software Foundation, either version 3 of the License, or
;; (at your option) any later version.

;; This program is distributed in the hope that it will be useful,
;; but WITHOUT ANY WARRANTY; without even the implied warranty of
;; MERCHANTABILITY or FITNESS FOR A PARTICULAR PURPOSE.  See the
;; GNU General Public License for more details.

;; You should have received a copy of the GNU General Public License
;; along with this program.  If not, see <http://www.gnu.org/licenses/>.

(declare-function realgud:terminate &optional cmdbuf)

(defconst realgud-track-char-range 10000
  "Max number of characters from end of buffer to search for stack entry.")

;; Shell process buffers that we can hook into:
(require 'esh-mode)
(require 'ansi-color)
(require 'comint)

(require 'load-relative)
(require-relative-list
 '("core"           "file"     "fringe"
   "helper"         "init"     "loc"    "lochist"
   "regexp"         "shortkey" "window"
   "bp"
   ) "realgud-")

(require-relative-list
 '("buffer/command" "buffer/helper" "buffer/source") "realgud-buffer-")

(defcustom realgud-short-key-on-tracing? nil
"If non-nil, set short-key mode for any source buffer that is traced into"
  :type 'symbolp
  :group 'realgud)

(declare-function fn-p-to-fn?-alias                   'realgud-helper)
(declare-function realgud-bp-add-info                 'realgud-bp)
(declare-function realgud-bp-del-info                 'realgud-bp)
(declare-function realgud-cmdbuf-add-srcbuf           'realgud-buffer-command)
(declare-function realgud-cmdbuf-debugger-name        'realgud-buffer-command)
(declare-function realgud-cmdbuf-info-bp-list=        'realgud-buffer-command)
(declare-function realgud-cmdbuf-info-divert-output?= 'realgud-buffer-command)
(declare-function realgud-cmdbuf-info-in-debugger?    'realgud-buffer-command)
(declare-function realgud-cmdbuf-info-in-debugger?=   'realgud-buffer-command)
(declare-function realgud-cmdbuf-info-last-input-end= 'realgud-buffer-command)
(declare-function realgud-cmdbuf-init                 'realgud-buffer-command)
(declare-function realgud-cmdbuf-loc-hist             'realgud-buffer-command)
(declare-function realgud-cmdbuf-mode-line-update     'realgud-buffer-command)
(declare-function realgud-cmdbuf-mode-line-update     'realgud-buffer-command)
(declare-function realgud-cmdbuf-pat                  'realgud-buffer-command)
(declare-function realgud-cmdbuf?                     'realgud-buffer-command)
(declare-function realgud-cmdbuf-info-in-srcbuf?=     'realgud-buffer-command)
(declare-function realgud:debugger-name-transform     'realgud-helper)
(declare-function realgud:terminate                   'realgud-core)
(declare-function realgud:file-loc-from-line          'realgud-file)
(declare-function realgud-fringe-history-set          'realgud-fringe)
(declare-function realgud-get-cmdbuf                  'realgud-buffer-command)
(declare-function realgud-get-srcbuf-from-cmdbuf      'realgud-buffer-helper)
(declare-function realgud-loc-goto                    'realgud-loc)
(declare-function realgud-loc-hist-add                'realgud-lochist)
(declare-function realgud-loc-hist-index              'realgud-lochist)
(declare-function realgud-loc-hist-item               'realgud-lochist)
(declare-function realgud-loc?                        'realgud-loc)
(declare-function realgud-short-key-mode-setup        'realgud-shortkey)
(declare-function realgud-srcbuf-init-or-update       'realgud-source)
(declare-function realgud-srcbuf-loc-hist             'realgud-source)
(declare-function realgud-window-src                  'realgud-window)
(declare-function realgud-window-src-undisturb-cmd    'realgud-window)
(declare-function realgud-window-update-position      'realgud-window)

(make-variable-buffer-local  (defvar realgud-track-mode))
(fn-p-to-fn?-alias 'realgud-loc-p)

(defvar realgud-track-divert-string)

(defun realgud-track-comint-output-filter-hook(text)
  "An output-filter hook custom for comint shells.  Find
location/s, if any, and run the action(s) associated with
finding a new location/s.  The parameter TEXT appears because it
is part of the comint-output-filter-functions API. Instead we use
marks set in buffer-local variables to extract text"

  ;; Instead of trying to piece things together from partial text
  ;; (which can be almost useless depending on Emacs version), we
  ;; monitor to the point where we have the next dbgr prompt, and then
  ;; check all text from comint-last-input-end to process-mark.

  ;; FIXME: Add unwind-protect?
  (if (and realgud-track-mode (realgud-cmdbuf? (current-buffer)))
      (let* ((cmd-buff (current-buffer))
	     (cmd-mark (point-marker))
	     (shortkey
	      (realgud-cmdbuf-info-src-shortkey?
	       realgud-cmdbuf-info))
	     (curr-proc (get-buffer-process cmd-buff))
	     (cmdbuf-last-output-end
	      (realgud-cmdbuf-info-last-input-end realgud-cmdbuf-info))
	     (last-output-end
	      (if curr-proc
		  (process-mark curr-proc)
		cmdbuf-last-output-end))
	     (last-output-start (max comint-last-input-start
				     (- last-output-end realgud-track-char-range))))
	;; Sometimes we get called twice and the second time nothing
	;; changes. Guard against this.
	(unless (= last-output-start last-output-end)
	  (unless (= last-output-end cmdbuf-last-output-end)
	    (setq last-output-start (max last-output-start
					 cmdbuf-last-output-end))
	    )
	  ;; Done with using old command buffer's last-input-end.
	  ;; Update that for next time.
	  (realgud-cmdbuf-info-last-input-end= last-output-start)
	  (realgud:track-from-region last-output-start
				     last-output-end cmd-mark cmd-buff
				     shortkey 't))
	)
    )
  )

(defun realgud-track-eshell-output-filter-hook()
  "An output-filter hook custom for eshell shells.  Find
location(s), if any, and run the action(s) associated with We use
marks set in buffer-local variables to extract text"

  ;; FIXME: Add unwind-protect?
  (if realgud-track-mode
      (lexical-let* ((cmd-buff (current-buffer))
		     (cmd-mark (point-marker))
		     (shortkey
		      (realgud-cmdbuf-info-src-shortkey?
		       realgud-cmdbuf-info))
		     (loc (realgud:track-from-region
			   eshell-last-output-start
			   eshell-last-output-end cmd-mark cmd-buff
			   shortkey)))
	(realgud-track-loc-action loc cmd-buff 't shortkey))
    ))

(defun realgud-track-term-output-filter-hook(text)
  "An output-filter hook custom for ansi-term shells.  Find
location/s, if any, and run the action(s) associated with
finding a new location/s.  The parameter TEXT appears because it
is part of the comint-output-filter-functions API. Instead we use
marks set in buffer-local variables to extract text"
  (if (and realgud-track-mode (realgud-cmdbuf? (current-buffer)))
      (realgud-track-loc text (point-marker))
    ))

(defun realgud:track-complain-if-not-in-cmd-buffer (&optional buf errorp)
  "Complain if BUF (default: current buffer) is not a command buffer.
With non-nil ERRORP, raise an exception.  Otherwise, print a
message."
  (setq buf (or buf (current-buffer)))
  (unless (realgud-cmdbuf? buf)
    (funcall (if errorp #'error #'message)
             "Buffer %s is not a debugger command buffer" buf)
    t))

(defun realgud:track-from-region(from to &optional cmd-mark opt-cmdbuf
				      shortkey-on-tracing? no-warn-if-no-match?)
  "Find and position a buffer at the location found in the marked region.

You might want to use this function interactively after marking a
region in a debugger-tracked shell buffer (see `realgud-track-mode')
or a more dedicated debugger command buffer.

The marked region location should match the regexp found in the
buffer-local variable `realgud-cmdbuf-info' structure under the
field loc-regexp. You can see what this is by
evaluating (realgud-cmdbuf-info-loc-regexp realgud-cmdbuf-info)"

  (interactive "r")
  (if (> from to) (psetq to from from to))
  (let* ((text (buffer-substring-no-properties from to))
	 (loc (realgud-track-loc text cmd-mark))
	 ;; If we see a selected frame number, it is stored
	 ;; in frame-num. Otherwise, nil.
	 (frame-num)
	 (text-sans-loc)
	 (bp-loc)
	 (cmdbuf (or opt-cmdbuf (current-buffer)))
	 )
    (unless (realgud:track-complain-if-not-in-cmd-buffer cmdbuf t)
	(if (not (equal "" text))
	    (with-current-buffer cmdbuf
	      (if (realgud-sget 'cmdbuf-info 'divert-output?)
		  (realgud-track-divert-prompt text cmdbuf to))
	      ;; FIXME: instead of these fixed filters,
	      ;; put into a list and iterate over that.
	      (realgud-track-termination? text)
	      (setq text-sans-loc (or (realgud-track-loc-remaining text) text))
	      (realgud-track-bp-enable-disable text-sans-loc
					       (realgud-cmdbuf-pat "brkpt-enable")
					       't)
	      (realgud-track-bp-enable-disable text-sans-loc
					       (realgud-cmdbuf-pat "brkpt-disable")
					       nil)
	      (setq frame-num (realgud-track-selected-frame text))
	      (setq bp-loc (realgud-track-bp-loc text-sans-loc cmd-mark cmdbuf))
	      (if bp-loc
		  (let ((src-buffer (realgud-loc-goto bp-loc)))
		    (realgud-cmdbuf-add-srcbuf src-buffer cmdbuf)
		    (with-current-buffer src-buffer
		      (realgud-bp-add-info bp-loc)
		      )))
	      (if loc
		  (let ((selected-frame
			 (or (not frame-num)
			     (eq frame-num (realgud-cmdbuf-pat "top-frame-num")))))
		    (realgud-track-loc-action loc cmdbuf (not selected-frame)
                                              shortkey-on-tracing?)
		    (realgud-cmdbuf-info-in-debugger?= 't)
                    (realgud-cmdbuf-mode-line-update))
                (dolist (bp-loc (realgud-track-bp-delete text-sans-loc cmd-mark cmdbuf))
                  (let ((src-buffer (realgud-loc-goto bp-loc)))
                    (realgud-cmdbuf-add-srcbuf src-buffer cmdbuf)
                    (with-current-buffer src-buffer
                      (realgud-bp-del-info bp-loc)
                      ))))
              )
          )
        )
    )
  )

(defun realgud-track-hist-fn-internal(fn)
  "Update both command buffer and a source buffer to reflect the
selected location in the location history. If we started in a
command buffer, we stay in a command buffer. Moving inside a
command buffer always shows the corresponding source
file. However it is possible in shortkey mode to show only the
source code window, even the commmand buffer is updated albeit
unshown."

  (let ((cmdbuf (realgud-get-cmdbuf (current-buffer))))
    (if cmdbuf
	(let* ((loc-hist (realgud-cmdbuf-loc-hist cmdbuf))
	       (window (selected-window))
	       (position (funcall fn loc-hist))
	       (stay-in-cmdbuf?
		(or (eq (current-buffer) cmdbuf)
		    (with-current-buffer cmdbuf
		      (not (realgud-sget 'cmdbuf-info 'in-srcbuf?)))))
	       (loc (realgud-loc-hist-item loc-hist))
	       (srcbuf (realgud-get-srcbuf-from-cmdbuf cmdbuf loc))
	       )
	  (set-buffer (realgud-loc-goto loc))

	  ;; Make sure command buffer is updated
	  (realgud-window-update-position cmdbuf
				       (realgud-loc-cmd-marker loc))

	  ;; FIXME turn into fn. combine with realgud-track-loc-action.
	  (if stay-in-cmdbuf?
	      (let ((cmd-window (realgud-window-src-undisturb-cmd srcbuf)))
		(if cmd-window (select-window cmd-window)))
	    (realgud-window-src srcbuf)
	  )

	  ;; Make sure source buffer is updated
	  (realgud-window-update-position srcbuf
				       (realgud-loc-marker loc))

	  (message "history position %s line %s"
		   (realgud-loc-hist-index loc-hist)
		   (realgud-loc-line-number loc))
	  (select-window window)))
  ))

;; FIXME: Can we dry code more via a macro?
(defun realgud-track-hist-newer()
  (interactive)
  (realgud-track-hist-fn-internal 'realgud-loc-hist-newer))

(defun realgud-track-hist-newest()
  (interactive)
  (realgud-track-hist-fn-internal 'realgud-loc-hist-newest))

(defun realgud-track-hist-older()
  (interactive)
  (realgud-track-hist-fn-internal 'realgud-loc-hist-older))

(defun realgud-track-hist-oldest()
  (interactive)
  (realgud-track-hist-fn-internal 'realgud-loc-hist-oldest))

(defun realgud-track-loc-action (loc cmdbuf &optional not-selected-frame
				  shortkey-on-tracing?)
  "If loc is valid, show loc and do whatever actions we do for
encountering a new loc."
  (if (realgud-loc? loc)
      (let*
	  ((cmdbuf-loc-hist (realgud-cmdbuf-loc-hist cmdbuf))
	   (cmdbuf-local-overlay-arrow?
	    (with-current-buffer cmdbuf
	      (local-variable-p 'overlay-arrow-variable-list)))
	   (stay-in-cmdbuf?
	    (with-current-buffer cmdbuf
	      (not (realgud-sget 'cmdbuf-info 'in-srcbuf?))))
	   (shortkey-mode?
	    (with-current-buffer cmdbuf
	      (realgud-sget 'cmdbuf-info 'src-shortkey?)))
	   (srcbuf)
	   (srcbuf-loc-hist)
	   )

	(setq srcbuf (realgud-loc-goto loc))
	(realgud-srcbuf-init-or-update srcbuf cmdbuf)
	(setq srcbuf-loc-hist (realgud-srcbuf-loc-hist srcbuf))
	(realgud-cmdbuf-add-srcbuf srcbuf cmdbuf)

	(with-current-buffer srcbuf
	  (realgud-short-key-mode-setup
	   (and shortkey-on-tracing?
		(or realgud-short-key-on-tracing? shortkey-mode?))
	   ))

        ;; Do we need to go back to the process/command buffer because other
        ;; output-filter hooks run after this may assume they are in that
        ;; buffer? If so, we may have to use set-buffer rather than
	;; switch-to-buffer in some cases.
	(set-buffer cmdbuf)

	(unless (realgud-sget 'cmdbuf-info 'no-record?)
	  (realgud-loc-hist-add srcbuf-loc-hist loc)
	  (realgud-loc-hist-add cmdbuf-loc-hist loc)
	  (realgud-fringe-history-set cmdbuf-loc-hist cmdbuf-local-overlay-arrow?)
	  )

	;; FIXME turn into fn. combine with realgud-track-hist-fn-internal
	(if stay-in-cmdbuf?
	    (let ((cmd-window (realgud-window-src-undisturb-cmd srcbuf)))
	      (with-current-buffer srcbuf
		(if (and (boundp 'realgud-overlay-arrow1)
			 (markerp realgud-overlay-arrow1))
		    (progn
		      ;; Doesn't work
		      ;; (if not-selected-frame
		      ;; 	  (set-fringe-bitmap-face 'hollow-right-triangle
		      ;; 				  'realgud-overlay-arrow1)
		      ;; 			; else
		      ;; 	(set-fringe-bitmap-face 'realgud-right-triangle1
		      ;; 				'realgud-overlay-arrow1)
		      ;; 	)
		      (realgud-window-update-position srcbuf realgud-overlay-arrow1)))
		)
	      (if cmd-window (select-window cmd-window)))
	  ; else
	  (with-current-buffer srcbuf
	    (realgud-window-src srcbuf)
	    (realgud-window-update-position srcbuf realgud-overlay-arrow1))
	  ;; reset 'in-srcbuf' to allow the command buffer to keep point focus
	  ;; when used directly. 'in-srcbuf' is set 't' early in the stack
	  ;; (prior to common command code, e.g. this) when any command is run
	  ;; from a source buffer
	  (with-current-buffer cmdbuf
	    (realgud-cmdbuf-info-in-srcbuf?= nil))
	  )
	))
  )

(defun realgud-track-loc(text cmd-mark &optional opt-regexp opt-file-group
			   opt-line-group no-warn-on-no-match?
			   opt-ignore-file-re)
  "Do regular-expression matching to find a file name and line number inside
string TEXT. If we match, we will turn the result into a realgud-loc struct.
Otherwise return nil."

  ;; NOTE: realgud-cmdbuf-info is a buffer variable local to the process running
  ;; the debugger. It contains a realgud-cmdbuf-info "struct". In that struct are
  ;; the fields loc-regexp, file-group, line-group, alt-file-group, and alt-line-group.
  ;;
  ;; By setting the the fields of realgud-cmdbuf-info appropriately, we
  ;; can accomodate a family of debuggers -- one at a time -- for the
  ;; buffer process.

  (unless (realgud:track-complain-if-not-in-cmd-buffer)
      (let
	  ((loc-regexp (or opt-regexp
			   (realgud-sget 'cmdbuf-info 'loc-regexp)))
	   (file-group (or opt-file-group
			   (realgud-sget 'cmdbuf-info 'file-group)))
	   (line-group (or opt-line-group
			   (realgud-sget 'cmdbuf-info 'line-group)))
	   (alt-file-group (realgud-sget 'cmdbuf-info 'alt-file-group))
	   (alt-line-group (realgud-sget 'cmdbuf-info 'alt-line-group))
	   (text-group (realgud-sget 'cmdbuf-info 'text-group))
	   (ignore-file-re (or opt-ignore-file-re
			       (realgud-sget 'cmdbuf-info 'ignore-file-re)))
	   (callback-loc-fn (realgud-sget 'cmdbuf-info 'callback-loc-fn))
	   )
	(if loc-regexp
	    (if (string-match loc-regexp text)
		(let* ((filename (or (match-string file-group text)
				     (match-string alt-file-group text)))
		       (line-str (or (match-string line-group text)
				     (match-string alt-line-group text)))
		       (source-str (and text-group
					(match-string text-group text)))
		       (lineno (string-to-number (or line-str "1"))))
		  (when source-str
		    (setq source-str (ansi-color-filter-apply
				      source-str)))
		  (cond (callback-loc-fn
			 (funcall callback-loc-fn text
				  filename lineno source-str
				  ignore-file-re cmd-mark))
			('t
			 (unless line-str
			   (message "line number not found -- using 1"))
			 (if (and filename lineno)
			     (realgud:file-loc-from-line filename lineno
							 cmd-mark
							 source-str nil
							 ignore-file-re)
			   ;; else
			   nil)))))
	  ;; else
	  (and (message
		(concat "Buffer variable for regular expression pattern not"
                        " given and not passed as a parameter"))
               nil)))
    )
  )

(defun realgud-track-bp-loc(text &optional cmd-mark cmdbuf ignore-file-re)
  "Do regular-expression matching to find a file name and line number inside
string TEXT. If we match, we will turn the result into a realgud-loc struct.
Otherwise return nil. CMD-MARK is set in the realgud-loc object created.
"

  ; NOTE: realgud-cmdbuf-info is a buffer variable local to the process
  ; running the debugger. It contains a realgud-cmdbuf-info "struct". In
  ; that struct is the regexp hash to match positions. By setting the
  ; the fields of realgud-cmdbuf-info appropriately we can accomodate a
  ; family of debuggers -- one at a time -- for the buffer process.

  (setq cmdbuf (or cmdbuf (current-buffer)))
  (with-current-buffer cmdbuf
    (unless (realgud:track-complain-if-not-in-cmd-buffer cmdbuf t)
        (let* ((loc-pat (realgud-cmdbuf-pat "brkpt-set")))
	  (if loc-pat
	      (let ((bp-num-group   (realgud-loc-pat-num loc-pat))
		    (loc-regexp     (realgud-loc-pat-regexp loc-pat))
		    (file-group     (realgud-loc-pat-file-group loc-pat))
		    (line-group     (realgud-loc-pat-line-group loc-pat))
		    (text-group     (realgud-loc-pat-text-group loc-pat))
		    (ignore-file-re (realgud-loc-pat-ignore-file-re loc-pat))
		    )
		(if loc-regexp
		    (if (string-match loc-regexp text)
			(let* ((bp-num (match-string bp-num-group text))
			       (filename (match-string file-group text))
			       (line-str (match-string line-group text))
			       (source-str (and text-group (match-string text-group text)))
			       (lineno (string-to-number (or line-str "1")))
			       )
			  (unless line-str
			    (message "line number not found -- using 1"))
			  (if (and filename lineno)
			      (let ((loc-or-error
				     (realgud:file-loc-from-line
				      filename lineno
				      cmd-mark
				      source-str
				      (string-to-number bp-num)
				      ignore-file-re
				      )))
				(if (stringp loc-or-error)
				    (progn
				      (message loc-or-error)
				      ;; set to return nil
				      nil)
				  ;; else
				  (progn
				    ;; Add breakpoint to list of breakpoints
				    (realgud-cmdbuf-info-bp-list=
				     (cons loc-or-error (realgud-sget 'cmdbuf-info 'bp-list)))
				    ;; Set to return location
				    loc-or-error)))
			    nil)))
		  nil))
            nil))
      )
    )
)

(defun realgud-track-bp-delete(text &optional cmd-mark cmdbuf ignore-file-re)
<<<<<<< HEAD
  "Do regular-expression matching see if a breakpoint has been
deleted inside string TEXT. If we match, we will return the
breakpoint location of the breakpoint found from in command
buffer. Otherwise nil is returned."
=======
  "Do regular-expression matching to see if a breakpoint has been
deleted inside string TEXT. Return a list of breakpoint locations
of the breakpoints found in command buffer."
>>>>>>> 7a9fb5c3

  ; NOTE: realgud-cmdbuf-info is a buffer variable local to the process
  ; running the debugger. It contains a realgud-cmdbuf-info "struct". In
  ; that struct is the regexp hash to match positions. By setting the
  ; the fields of realgud-cmdbuf-info appropriately we can accomodate a
  ; family of debuggers -- one at a time -- for the buffer process.

  (setq cmdbuf (or cmdbuf (current-buffer)))
  (with-current-buffer cmdbuf
    (unless (realgud:track-complain-if-not-in-cmd-buffer cmdbuf t)
      (let* ((loc-pat (realgud-cmdbuf-pat "brkpt-del")))
        (when loc-pat
          (let ((bp-num-group (realgud-loc-pat-num loc-pat))
                (loc-regexp   (realgud-loc-pat-regexp loc-pat)))
            (when (and loc-regexp (string-match loc-regexp text))
              (let* ((bp-nums-str (match-string bp-num-group text))
                     (bp-num-strs (split-string bp-nums-str "[^0-9]+" t))
                     (bp-nums (mapcar #'string-to-number bp-num-strs))
                     (info realgud-cmdbuf-info)
                     (all-bps (realgud-cmdbuf-info-bp-list info))
                     (found-locs nil))
                (dolist (loc all-bps)
                  (when (memq (realgud-loc-num loc) bp-nums)
                    (push loc found-locs)
                    ;; Remove loc from breakpoint list
                    (realgud-cmdbuf-info-bp-list=
                     (remove loc (realgud-cmdbuf-info-bp-list info)))))
                ;; return the locations
                found-locs))))))))

(defun realgud-track-bp-enable-disable(text loc-pat enable? &optional cmdbuf)
  "Do regular-expression matching see if a breakpoint has been enabled or disabled inside
string TEXT. If we match, we will do the action to the breakpoint found and return the
breakpoint location. Otherwise return nil.
"
  (setq cmdbuf (or cmdbuf (current-buffer)))
  (with-current-buffer cmdbuf
    (if (realgud-cmdbuf?)
	(let* ((found-loc nil))
	  (if loc-pat
	      (let ((bp-num-group (realgud-loc-pat-num loc-pat))
		    (loc-regexp   (realgud-loc-pat-regexp loc-pat)))
		(if (and loc-regexp (string-match loc-regexp text))
		    (let* ((bp-num (string-to-number (match-string bp-num-group text)))
			   (info realgud-cmdbuf-info)
			   (bp-list (realgud-cmdbuf-info-bp-list info))
			   (loc)
			   )
		      (while (and (not found-loc) (setq loc (car-safe bp-list)))
			(setq bp-list (cdr bp-list))
			(when (eq (realgud-loc-num loc) bp-num)
			  (setq found-loc loc)
			  (let ((src-buffer (realgud-loc-goto loc)))
			    (realgud-cmdbuf-add-srcbuf src-buffer cmdbuf)
			    (with-current-buffer src-buffer
			      (realgud-bp-enable-disable-info bp-num enable? loc src-buffer)
			      )))
			)
		      ;; return the location:
		      found-loc)
		  nil))
	    nil))
      (and (message "Current buffer %s is not a debugger command buffer"
		    (current-buffer)) nil)
      )
    )
)

(defun realgud-track-loc-remaining(text)
  "Return the portion of TEXT starting with the part after the
loc-regexp pattern"
  (if (realgud-cmdbuf?)
      (let* ((loc-pat (realgud-cmdbuf-pat "loc"))
	     (loc-regexp (realgud-loc-pat-regexp loc-pat))
	     )
	(if loc-regexp
	    (if (string-match loc-regexp text)
		(substring text (match-end 0))
	      nil)
	  nil))
    nil)
  )

(defun realgud-track-selected-frame(text)
  "Return a selected frame number found in TEXT or nil if none found."
  (if (realgud-cmdbuf?)
      (let ((selected-frame-pat (realgud-cmdbuf-pat "selected-frame"))
	    (frame-num-regexp)
	    )
	(if (and selected-frame-pat
		 (setq frame-num-regexp (realgud-loc-pat-regexp
					 selected-frame-pat)))
	    (if (string-match frame-num-regexp text)
		(let ((frame-num-group (realgud-loc-pat-num selected-frame-pat)))
		  (string-to-number (match-string frame-num-group text)))
	      nil)
	  nil))
    nil)
  )


(defun realgud-track-termination?(text)
  "Return 't and call `realgud:terminate' we we have a termination message"
  (if (realgud-cmdbuf?)
      (let ((termination-re (realgud-cmdbuf-pat "termination"))
	    )
	(if (and termination-re (string-match termination-re text))
	    (progn
	      (realgud:terminate (current-buffer))
	      't)
	  nil)
	)
    )
  )

(defun realgud-track-divert-prompt(text cmdbuf to)
  "Return a cons node of the part before the prompt-regexp and the part
   after the prompt-regexp-prompt. If not found return nil."
  (with-current-buffer cmdbuf
    ;; (message "+++3 %s, buf: %s" text (buffer-name))
    (if (realgud-cmdbuf?)
	(let* ((prompt-pat (realgud-cmdbuf-pat "prompt"))
	       (prompt-regexp (realgud-loc-pat-regexp prompt-pat))
	       )
	  (if prompt-regexp
	      (if (string-match prompt-regexp text)
		  (progn
		    (setq realgud-track-divert-string
			  (substring text 0 (match-beginning 0)))
		    ;; We've got desired output, so reset divert output.
		    (realgud-cmdbuf-info-divert-output?= nil)
		    (cond ((search-backward-regexp prompt-regexp)
			   (kill-region realgud-last-output-start (point))
			   (goto-char (point-max)))
			  ('t (kill-region realgud-last-output-start to)))
		    )
	      ))
	  )
      )
    )
  )

(defun realgud-goto-line-for-loc-pat (pt &optional opt-realgud-loc-pat)
  "Display the location mentioned in line described by
PT. OPT-REALGUD-LOC-PAT is used to get regular-expresion pattern
matching information. If not supplied we use the current buffer's \"location\"
pattern found via realgud-cmdbuf information. nil is returned if we can't
find a location. non-nil if we can find a location.
"
  (interactive "d")
  (save-excursion
    (goto-char pt)
    (let*
	((cmdbuf (current-buffer))
	 (cmd-mark (point-marker))
	 (curr-proc (get-buffer-process cmdbuf))
	 (start (line-beginning-position))
	 (end (line-end-position))
	 (loc-pat (or opt-realgud-loc-pat (realgud-cmdbuf-pat "loc")))
	 (loc)
	 )
      (unless (and loc-pat (realgud-loc-pat-p loc-pat))
	(error "Can't find location information for %s" cmdbuf))
      (setq loc (realgud-track-loc (buffer-substring-no-properties start end)
				cmd-mark
				(realgud-loc-pat-regexp loc-pat)
				(realgud-loc-pat-file-group loc-pat)
				(realgud-loc-pat-line-group loc-pat)
				nil
				(realgud-loc-pat-ignore-file-re loc-pat)
				))
      (if (stringp loc)
	  (message loc)
	(if loc (or (realgud-track-loc-action loc cmdbuf) 't)
	  nil))
      ))
    )

(defun realgud:track-set-debugger (debugger-name)
  "Set debugger name and information associated with that
debugger for the buffer process. This info is returned or nil if
we can't find a debugger with that information.`.
"
  ;; FIXME: turn into fn which can be used by realgud-backtrack-set-debugger
  (interactive
   (list (completing-read "Debugger name: " realgud-pat-hash)))
  (let* ((base-variable-name
	  (or (gethash debugger-name realgud:variable-basename-hash)
	      debugger-name))
         (regexp-hash (gethash debugger-name realgud-pat-hash))
         (command-hash (gethash debugger-name realgud-command-hash))
	)
    (unless regexp-hash
      ;; FIXME: phase out realgud:debugger-name-transform
      (setq base-variable-name (realgud:debugger-name-transform debugger-name))
      (setq regexp-hash (gethash base-variable-name realgud-pat-hash))
      (setq command-hash (gethash base-variable-name realgud-command-hash))
      )
    (if regexp-hash
	(let* (
	       (mode-name (concat " " (capitalize base-variable-name) "-Track"))
	       (specific-track-mode (intern (concat base-variable-name "-track-mode")))
	       )
	  (realgud-cmdbuf-init (current-buffer)
                               debugger-name regexp-hash
                               command-hash base-variable-name)
	  (if (and (not (eval specific-track-mode))
		   (functionp specific-track-mode))
	      (funcall specific-track-mode 't))
	  )
      (progn
	(message "I don't have %s listed as a debugger." debugger-name)
	nil)
      )))

;; FIXME: need better name for this and next fn.
(defun realgud-goto-line-for-pt-and-type (pt type pat-hash)
  "Position the source code at the location that is matched by
PAT-HASH with key TYPE. The line at PT is used as the string
to match against and has location info embedded in it"
  (realgud-goto-line-for-loc-pat pt (gethash type pat-hash)))


(defun realgud-goto-line-for-pt (pt pattern-key)
  "Position the source code at the location indicated by a
pattern found in the command buffer with pattern-key
PATTERN-KEY. (PATTERN-KEY is something like 'debugger-backtrace'
or 'loc'.) The line at PT is used as the string to match against
and has location info embedded in it"
  (interactive "d")
  (unless (realgud-cmdbuf?)
    (error "You need to be in a debugger command buffer to run this"))
  (let* ((debugger-name (realgud-cmdbuf-debugger-name))
	 (debugger-pat-hash (gethash debugger-name realgud-pat-hash)))
    (realgud-goto-line-for-pt-and-type pt pattern-key debugger-pat-hash)
    )
  )

(defun realgud:goto-debugger-backtrace-line (pt)
  "Position the source code at the location indicated by matching a
command buffer's debugger backtrace pattern against the line at PT."
  (interactive "d")
  (unless (realgud-goto-line-for-pt pt "debugger-backtrace")
    (message "Line didn't match a debugger backtrace location.")
    ))

(defun realgud:goto-lang-backtrace-line (pt)
  "Position the source code at the location indicated by matching a
command buffer's programming-language backtrace pattern against the line at PT."
  (interactive "d")
  (unless (realgud-goto-line-for-pt pt "lang-backtrace")
    (message "Line didn't match a programming-language backtrace location.")
    ))

(defun realgud:goto-debugger-loc-line (pt)
  "Position the source-code at the location indicated by matching a
command buffer's debugger location pattern against the line at PT."
  (interactive "d")
  (unless (realgud-goto-line-for-pt pt "loc")
    (message "Line didn't match a debugger location indicator line.")
    ))

(provide-me "realgud-")<|MERGE_RESOLUTION|>--- conflicted
+++ resolved
@@ -495,16 +495,9 @@
 )
 
 (defun realgud-track-bp-delete(text &optional cmd-mark cmdbuf ignore-file-re)
-<<<<<<< HEAD
-  "Do regular-expression matching see if a breakpoint has been
-deleted inside string TEXT. If we match, we will return the
-breakpoint location of the breakpoint found from in command
-buffer. Otherwise nil is returned."
-=======
   "Do regular-expression matching to see if a breakpoint has been
 deleted inside string TEXT. Return a list of breakpoint locations
 of the breakpoints found in command buffer."
->>>>>>> 7a9fb5c3
 
   ; NOTE: realgud-cmdbuf-info is a buffer variable local to the process
   ; running the debugger. It contains a realgud-cmdbuf-info "struct". In
