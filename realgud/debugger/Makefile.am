SUBDIRS = \
<<<<<<< HEAD
	bashdb gdb gub jdb kshdb nodejs \
	pdb perldb rdebug remake \
	trepan trepan2 trepan3k trepan.pl trepanjs \
=======
	bashdb gdb gub ipdb jdb kshdb nodejs \
	pdb perldb pydb pydbgr rdebug remake \
	trepan trepan2 trepan3k trepan.pl trepanjs trepanx trepan8 \
>>>>>>> 262aab5a
	zshdb
EXTRA_DIST = common.mk

.PHONY: check all<|MERGE_RESOLUTION|>--- conflicted
+++ resolved
@@ -1,13 +1,7 @@
 SUBDIRS = \
-<<<<<<< HEAD
-	bashdb gdb gub jdb kshdb nodejs \
+	bashdb gdb gub ipdb jdb kshdb nodejs \
 	pdb perldb rdebug remake \
 	trepan trepan2 trepan3k trepan.pl trepanjs \
-=======
-	bashdb gdb gub ipdb jdb kshdb nodejs \
-	pdb perldb pydb pydbgr rdebug remake \
-	trepan trepan2 trepan3k trepan.pl trepanjs trepanx trepan8 \
->>>>>>> 262aab5a
 	zshdb
 EXTRA_DIST = common.mk
 
