--- conflicted
+++ resolved
@@ -103,8 +103,7 @@
 ;;   Removed 1 breakpoint(s).
 (defconst realgud:POSIX-debugger-brkpt-del-pat
   (make-realgud-loc-pat
-<<<<<<< HEAD
-   :regexp (format "^Deleted breakpoint %s.\n"
+   :regexp (format "^Deleted breakpoint %s\n"
 		   realgud:regexp-captured-num)
    :num 1))
 
@@ -123,9 +122,6 @@
 (defconst realgud:POSIX-debugger-brkpt-enable-pat
   (make-realgud-loc-pat
    :regexp (format "^Breakpoint entry %s enabled."
-=======
-   :regexp (format "^Deleted breakpoint %s.?\n"
->>>>>>> bc1f4ba4
 		   realgud:regexp-captured-num)
    :num 1))
 
