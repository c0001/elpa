;;; hbut.el --- GNU Hyperbole button constructs  -*- lexical-binding: t; -*-
;;
;; Author:       Bob Weiner
;;
;; Orig-Date:    18-Sep-91 at 02:57:09
<<<<<<< HEAD
;; Last-Mod:     23-Aug-23 at 22:25:52 by Bob Weiner
=======
;; Last-Mod:     27-Aug-23 at 23:40:14 by Bob Weiner
>>>>>>> f8358390
;;
;; SPDX-License-Identifier: GPL-3.0-or-later
;;
;; Copyright (C) 1991-2022  Free Software Foundation, Inc.
;; See the "HY-COPY" file for license information.
;;
;; This file is part of GNU Hyperbole.

;;; Commentary:

;;; Code:
;;; ************************************************************************
;;; Other required Elisp libraries
;;; ************************************************************************

(eval-and-compile (mapc #'require '(cl-lib elisp-mode help-mode hversion
				    hmoccur hbmap htz hbdata hact
				    hui-select view)))
(require 'hmouse-drv) ;For `hui--ignore-action-key-depress-prev-point'.

;;; ************************************************************************
;;; Public declarations
;;; ************************************************************************

(declare-function www-url "hsys-www" (url))

(defconst hbut:max-len 200
  "Maximum length of a Hyperbole button label.
If 0, there is no limit and searches for button end delimiters can go
as far as the end of the buffer.

Use the function, (hbut:max-len), to read the proper value.")

(defsubst hbut:max-len ()
  "Return the value of `hbut:max-len' if non-zero else (point-max)."
  (if (zerop hbut:max-len) (point-max) hbut:max-len))

(defvar hproperty:but-face)
(defvar hproperty:ibut-face)

;;; ************************************************************************
;;; Public definitions
;;; ************************************************************************

;;; ========================================================================
;;; ebut class - Explicit Hyperbole buttons
;;; ========================================================================

(defvar   ebut:hattr-save t
  "*Non-nil value saves button data when button source is saved.
Nil disables saving.")

(defun    ebut:act (label)
  "Activate Hyperbole explicit button with LABEL from the current buffer."
  (interactive (list (hargs:read-match "Activate explicit button labeled: "
				       (ebut:alist)
				       nil t nil 'ebut)))
  (let* ((lbl-key (hbut:label-to-key label))
	 (but (ebut:get lbl-key)))
    (if but
	(hbut:act but)
      (error "(ebut:act): No explicit button labeled: %s" label))))

(defun    ebut:alist (&optional file)
  "Return alist of ebuts in FILE or the current buffer.
Each element is a list of just an explicit button label.  For use
as a completion table."
  (mapcar #'list (ebut:list file)))

(defun    ebut:at-p (&optional start-delim end-delim)
  "Return explicit Hyperbole button at point or nil.
Assume point is within first line of button label, if at all.
Optional START-DELIM and END-DELIM are strings that override default
button delimiters."
  (ebut:get nil nil nil start-delim end-delim))

(defun    ebut:create (&optional but-sym)
  "Create Hyperbole explicit button based on optional BUT-SYM.
Default is the symbol hbut:current.
Button should hold the following attributes (see `hattr:set'):
   lbl-key (normalized button label string),
   loc     (filename or buffer where button is located),
   dir     (directory name where button is located),
   actype  (action type that provides a default action for the button),
   action  (optional action that overrides the default),
   args    (list of arguments for action, if action takes a single
            argument of the button lbl-key, args may be nil).

If successful, return any instance number to append to button label
except when instance number would be \"1\", then return t.  On failure,
return nil.

If successful, leave point in button data buffer, so caller should use
`save-excursion'.  Does not save button data buffer."
  (let ((lbl-instance (hbdata:write nil but-sym)))
    (run-hooks 'ebut-create-hook)
    lbl-instance))

(defun    ebut:delete (&optional but-sym)
  "Delete Hyperbole explicit button based on optional BUT-SYM.
Default is the symbol hbut:current.
Return entry deleted (a list of attribute values) or nil."
  (unless but-sym
    (setq but-sym (ebut:at-p)))
  (when (ebut:is-p but-sym)
    (let* ((but-key (hattr:get but-sym 'lbl-key))
	   (loc     (hattr:get but-sym 'loc))
	   (entry   (hbdata:delete-entry but-key loc)))
      (run-hooks 'ebut-delete-hook)
      entry)))

(defun    ebut:edit (&optional lbl-key but-sym new-lbl-key)
  "Edit explicit Hyperbole button from optional LBL-KEY and BUT-SYM.
Defaults are the key for any button label at point and `hbut:current'.
If successful, return button's instance number, except when instance
number is 1, then return t.  On failure, as when button does not exist,
return nil.

Do not save button data buffer."
  (save-excursion
    (let ((lbl-instance (hbdata:write lbl-key but-sym new-lbl-key)))
      (run-hooks 'ebut-edit-hook)
      lbl-instance)))

(defun    ebut:get (&optional lbl-key buffer key-src start-delim end-delim)
  "Return explicit Hyperbole button symbol given by LBL-KEY and BUFFER.
KEY-SRC is given when retrieving global buttons and is the full source pathname.

Retrieve button data, convert into a button object and return a symbol
which references the button.

All arguments are optional.  When none are given, return a symbol for
the button that point is within.  BUFFER defaults to the current
buffer.

Return nil if no matching button is found."
  (hattr:clear 'hbut:current)
  (save-excursion
    (let (actype
	  but-data
	  key-dir
	  key-file
	  lbl-end
	  lbl-key-and-pos
	  lbl-start)
      (unless lbl-key
	(setq lbl-key-and-pos (ebut:label-p nil start-delim end-delim t)
	      lbl-key   (nth 0 lbl-key-and-pos)
	      lbl-start (nth 1 lbl-key-and-pos)
	      lbl-end   (nth 2 lbl-key-and-pos)))
      (when buffer
	  (if (bufferp buffer)
	      (set-buffer buffer)
	    (error "(ebut:get): Invalid buffer argument: %s" buffer)))
      (when (not key-src)
	(when (not (equal lbl-key (ebut:label-p nil start-delim end-delim)))
	  (goto-char (point-min))
	  (ebut:next-occurrence lbl-key))
	(when (setq key-src (ebut:to-key-src 'full))
	  ;; `ebut:to-key-src' sets current buffer to key-src buffer.
	  (setq buffer (current-buffer))))
      (when (and (stringp lbl-key) key-src)
	(when (stringp key-src)
	  (setq key-dir (file-name-directory key-src)
		key-file (file-name-nondirectory key-src)))
	(setq but-data (and key-src
			    (hbdata:get-entry lbl-key (or key-file key-src)
					      key-dir)))
	(when but-data
	  (hattr:set 'hbut:current 'lbl-key lbl-key)
	  (when lbl-start
	    (hattr:set 'hbut:current 'lbl-start lbl-start))
	  (when lbl-end
	    (hattr:set 'hbut:current 'lbl-end lbl-end))
	  (hattr:set 'hbut:current 'loc key-src)
	  (hattr:set 'hbut:current 'categ 'explicit)
	  (hattr:set 'hbut:current 'action nil)
	  (hattr:set 'hbut:current 'actype
		     (intern (setq actype (hbdata:actype but-data))))
	  ;; Hyperbole V1 referent compatibility
	  (when (= (length actype) 2)
	    (hattr:set 'hbut:current 'referent
		       (hbdata:referent but-data)))
	  (hattr:set 'hbut:current 'args (hbdata:args but-data))
	  (hattr:set 'hbut:current 'creator (hbdata:creator but-data))
	  (hattr:set 'hbut:current
		     'create-time (hbdata:create-time but-data))
	  (hattr:set 'hbut:current
		     'modifier (hbdata:modifier but-data))
	  (hattr:set 'hbut:current
		     'mod-time (hbdata:mod-time but-data))
	  'hbut:current)))))

(defun    ebut:is-p (object)
  "Return non-nil if OBJECT is a symbol representing an explicit Hyperbole button."
  (and (symbolp object)
       (eq (hattr:get object 'categ) 'explicit)))

(defun    ebut:key (ebut)
  "Return the key for Hyperbole explicit button symbol EBUT."
  (if (ebut:is-p ebut)
      (hattr:get ebut 'lbl-key)
    (error "(ebut:key): Argument is not a Hyperbole explicit button symbol, `%s'"
	   ebut)))

(defun    ebut:key-of-label-p (key label)
  "Return t iff KEY matches to LABEL in a case insensitive manner."
  (and (stringp key) (stringp label)
       (equal key (downcase (ebut:label-to-key label)))))

(defalias 'ebut:to-key-src         #'hbut:to-key-src)
(defalias 'ebut:key-src-set-buffer #'hbut:key-src-set-buffer)
(defalias 'ebut:key-src-fmt        #'hbut:key-src-fmt)
(defalias 'ebut:key-to-label       #'hbut:key-to-label)

(defvar   hbut:max-len)

(defun    ebut:label-p (&optional as-label start-delim end-delim pos-flag two-lines-flag)
  "Return key for the explicit button label that point is within, else nil.
This is the normalized key form of the explicit button's label.

Assume point is within the first line of any button label.  All
following arguments are optional.  If AS-LABEL is non-nil, return
label rather than the key derived from the label.  START-DELIM
and END-DELIM are strings that override default button
delimiters.  With POS-FLAG non-nil, return the list of label-or-key,
but-start-position, but-end-position.  Positions include
delimiters.  With TWO-LINES-FLAG non-nil, constrain label search
to two lines."
  (let ((opoint (point))
	(quoted "\\(^\\|[^\\{$]\\)")
	(hbut:max-len hbut:max-len)
	npoint start lbl-key end but-start but-end start-regexp end-regexp)
    (unless start-delim (setq start-delim ebut:label-start))
    (unless end-delim (setq end-delim ebut:label-end))
    (setq npoint (+ opoint (length start-delim))
	  start-regexp (regexp-quote start-delim)
	  end-regexp (regexp-quote end-delim))
    ;; Ensure label is not blank and point is within matching delimiters
    (save-excursion
      (forward-line 0)
      (while (and (progn
		    (while (and (< (point) npoint)
				(re-search-forward (concat quoted start-regexp) npoint t))
		      (setq start t))
		    start)
		  ;; Handle expressions like:
		  ;; { M-x shell RET M-> (cd ${hyperb:dir}) RET }
		  (save-excursion
		    (when (eq ?\( (char-syntax (preceding-char)))
		      (ignore-errors (forward-char -1) (forward-list)))
		    (< (point) opoint))
		  (re-search-forward (concat "[^\\{]" end-regexp) opoint t))
	(setq start nil))
      (when start
	(setq start (point)
	      but-start (match-end 1))
	(if (eq ?\( (char-syntax (preceding-char)))
	    (condition-case ()
		(progn
		  (forward-char -1)
		  (forward-list)
		  (forward-char -2))
	      (error (goto-char (max (1- opoint) start))))
	  (goto-char (max (1- opoint) start)))
	(when two-lines-flag
	  (save-excursion
	    (forward-line 2)
	    (setq hbut:max-len (- (point) start))))
	(and (< (point) (+ start (hbut:max-len)))
	     (re-search-forward (concat quoted end-regexp) (+ start (hbut:max-len)) t)
	     (setq but-end (point)
		   end (- (point) (length end-delim))
		   lbl-key (ebut:label-to-key (buffer-substring-no-properties start end)))
	     (cond (pos-flag
		    (if as-label
			(list (ebut:key-to-label lbl-key) but-start but-end)
		      (list lbl-key but-start but-end)))
		   (t (if as-label (ebut:key-to-label lbl-key) lbl-key))))))))

(defalias 'ebut:label-regexp           #'hbut:label-regexp)
(defalias 'ebut:label-instances-regexp #'hbut:label-instances-regexp)

(defalias 'ebut:label-to-key #'hbut:label-to-key)

(defun    ebut:list (&optional file loc-p)
  "Return list of button labels from in FILE or the current buffer.
Remove duplicate labels if optional LOC-P is omitted.  With LOC-P, return
list of elements (label start end) where start and end are the buffer
positions at which the button delimiter begins and ends."
  (interactive)
  (setq file (if file
		 (when (file-exists-p file)
		   (find-file-noselect file))
	       (current-buffer)))
  (when file
    (set-buffer file)
    (let ((buts (ebut:map (if loc-p
			      (lambda (lbl start end)
				;; Normalize label spacing
				(list (ebut:key-to-label (ebut:label-to-key lbl))
				      start end))
			    (lambda (lbl _start _end)
			      ;; Normalize label spacing
			      (ebut:key-to-label (ebut:label-to-key lbl)))))))
      (if loc-p buts (when buts (apply #'set:create buts))))))

(defalias 'map-ebut #'ebut:map)

(defun    ebut:map (but-func &optional regexp-match include-delims)
  "Apply BUT-FUNC to the explicit buttons in the visible part of current buffer.
If REGEXP-MATCH is non-nil, only buttons which match this argument are
considered.

BUT-FUNC must take precisely three arguments: the button label, the
start position of the delimited button label and its end position (positions
include delimiters when INCLUDE-DELIMS is non-nil)."
  (hbut:map but-func nil nil regexp-match include-delims))

(defun    ebut:next-occurrence (lbl-key &optional buffer)
  "Move point to next occurrence of button with LBL-KEY in optional BUFFER.
BUFFER defaults to current buffer.  It may be a buffer name.
Return non-nil iff occurrence is found.

Remember to use (goto-char (point-min)) before calling this in order to
move to the first occurrence of the button."
  (if buffer
      (if (not (or (bufferp buffer)
		   (and (stringp buffer) (get-buffer buffer))))
	  (error "(ebut:next-occurrence): Invalid buffer arg: %s" buffer)
	(switch-to-buffer buffer)))
  (if (re-search-forward (ebut:label-regexp lbl-key) nil t)
      (goto-char (+ (match-beginning 0) (length ebut:label-start)))))

(defun    ebut:operate (curr-label new-label)
  "Create an in-buffer ebutton named CURR-LABEL.  Modify if NEW-LABEL is given.

If CURR-LABEL is nil, the text in the active region is used as the
button label, if any, otherwise, an error is signaled.

Return instance string appended to label to form a per-buffer unique
label; nil if label is already unique.  Signal an error when no such
button is found in the current buffer."
  (let* ((lbl-key (ebut:label-to-key curr-label))
	 (lbl-regexp (ebut:label-regexp lbl-key))
	 (new-lbl-key (ebut:label-to-key new-label))
	 (modify new-label)
	 (new-instance-flag))
    (unless new-label
      (setq new-label curr-label))
    (hattr:set 'hbut:current 'lbl-key (ebut:label-to-key new-label))
    (save-excursion
      (when (setq new-instance-flag
		  (if modify (ebut:edit lbl-key nil new-lbl-key) (ebut:create)))
	(when (hmail:editor-p)
	  (hmail:msg-narrow))))
    (cond (modify
	    ;; Rename all occurrences of button - those with same label
	    (let* ((but-key-and-pos (ebut:label-p nil nil nil 'pos))
		   (at-but (equal (car but-key-and-pos)
				  (ebut:label-to-key new-label))))
	      (when at-but
		(ebut:delimit (nth 1 but-key-and-pos)
			      (nth 2 but-key-and-pos)
			      new-instance-flag))
	      (cond ((ebut:map
		      (lambda (_lbl start end)
			(delete-region start end)
			(ebut:delimit
			 (point)
			 (progn (insert new-label) (point))
			 new-instance-flag))
		      lbl-regexp 'include-delims))
		    (at-but)
		    ((hypb:error "(ebut:operate): No button matching: %s" curr-label)))))

	  (new-instance-flag
	   ;; Add a new button recording its start and end positions
	   (let (start end mark prev-point buf-lbl)
	     (cond ((not curr-label)
		    (setq start (point))
		    (insert new-label)
		    (setq end (point)))
		   ((and (hmouse-use-region-p)
			 (if (hyperb:stack-frame
			      '(hui:ebut-create hui:ebut-edit hui:ebut-edit-region
						hui:ebut-link-create hui:gbut-create
                       				hui:gbut-edit hui:link-create ebut:program
						hui:ibut-create hui:ibut-edit
						hui:ibut-link-create ibut:program))
			     ;; Ignore action-key-depress-prev-point
			     (progn (setq mark (marker-position (mark-marker))
					  start (region-beginning)
					  end (region-end)
					  buf-lbl (buffer-substring-no-properties start end))
				    (equal buf-lbl curr-label))
			   ;; Utilize any action-key-depress-prev-point
			   (setq mark (marker-position (mark-marker)))
			   (setq prev-point (and action-key-depress-prev-point
						 (marker-position action-key-depress-prev-point)))
			   (setq start (if (and prev-point mark (<= prev-point mark))
					   prev-point
					 (region-beginning))
				 end (if (and prev-point mark (> prev-point mark))
					 prev-point
				       (region-end))
				 buf-lbl (buffer-substring-no-properties start end))
			   (equal buf-lbl curr-label)))
		    nil)
		   ((progn (when start (goto-char start))
			   (looking-at (regexp-quote curr-label)))
		    (setq start (point)
			  end (match-end 0)))
		   (t (setq start (point))
		      (insert curr-label)
		      (setq end (point))))
	     (ebut:delimit start end new-instance-flag)
	     (goto-char start)))

	  (t (hypb:error
	      "(ebut:operate): Operation failed.  Check button attribute permissions: %s"
	      hattr:filename)))

    ;; Append any new-instance-flag string to the button label
    (when (stringp new-instance-flag)
      (setq new-label (concat new-label new-instance-flag))
      (hattr:set 'hbut:current 'lbl-key (ebut:label-to-key new-label)))

    ;; Position point
    (let ((new-key (ebut:label-to-key new-label)))
      (cond ((equal (ebut:label-p) new-key)
	     ;; In case right before the start of the desired
	     ;; button's delimiters.
	     (forward-char 2) (search-backward ebut:label-start nil t)
	     (goto-char (match-end 0)))
	    ((let ((regexp (ebut:label-regexp new-key)))
	       (or (re-search-forward  regexp nil t)
		   (re-search-backward regexp nil t)))
	     (goto-char (+ (match-beginning 0) (length ebut:label-start))))))

    ;; new-instance-flag might be 't which we don't want to return.
    (when (stringp new-instance-flag) new-instance-flag)))

(defun    ebut:program (label actype &rest args)
  "Programmatically create an explicit Hyperbole button at point.
Create button from LABEL, ACTYPE (action type), and optional actype ARGS.
Insert LABEL text at point surrounded by <( )> delimiters, adding any
necessary instance number of the button after the LABEL.  ACTYPE may
be a Hyperbole action type name (from defact) or an Emacs Lisp
function, followed by a list of arguments for the actype, aside from
the button LABEL which is automatically provided as the first argument.

For interactive creation, use `hui:ebut-create' instead."
  (save-excursion
     (let ((but-buf (current-buffer))
	   (actype-sym (actype:action actype)))
      (hui:buf-writable-err but-buf "ebut-create")
      (condition-case err
	  (progn
	    (hattr:clear 'hbut:current)
	    (hattr:set 'hbut:current 'categ 'explicit)
	    (hattr:set 'hbut:current 'loc (hui:key-src but-buf))
	    (hattr:set 'hbut:current 'dir (hui:key-dir but-buf))
            (if (or (and actype-sym (fboundp actype-sym))
		    (functionp actype))
		(hattr:set 'hbut:current 'actype actype)
	      (error "(%s)" actype))
	    (hattr:set 'hbut:current 'args args)
	    (ebut:operate label nil))
	(error (hattr:clear 'hbut:current)
	       (if (and (listp (cdr err)) (= (length (cdr err)) 1))
		   (error "(ebut:program): actype arg must be a bound symbol (not a string): %S" actype)
		 (error "(ebut:program): %S" err)))))))

(defun    ebut:search (string out-buf &optional match-part)
  "Write explicit button lines matching STRING to OUT-BUF.
Search across all files into which the user has previously saved
explicit buttons.  By default, find matches for whole button
labels only; optional MATCH-PART enables partial matches."
  (let*  ((buffers (mapcar (lambda (dir)
			     (expand-file-name hattr:filename dir))
			   (hbmap:dir-list)))
	  (total 0)
	  (firstmatch))
    (with-current-buffer out-buf
      (setq buffer-read-only nil)
      (widen)
      (erase-buffer)
      (let (currbuf currfile kill-buf src-matches dir)
	(while buffers
	  (setq currbuf (car buffers)
		currfile (if (stringp currbuf) currbuf)
		kill-buf (and currfile (not (get-file-buffer currfile)))
		buffers (cdr buffers))
	  (if currfile
	      (setq currbuf (and (file-readable-p currfile)
				 (find-file-noselect currfile))
		    dir (file-name-directory currfile))
	    (setq currfile (buffer-file-name currbuf)))
	  (and currfile currbuf
	       (unwind-protect
		   (setq src-matches
			 (hbdata:search currbuf string match-part))
		 (if kill-buf (kill-buffer currbuf))))
	  (if src-matches
	      (let (elt matches)
		(while src-matches
		  (setq elt (car src-matches))
		  (if (null elt) nil
		    (setq src-matches (cdr src-matches)
			  currfile (expand-file-name (car elt) dir)
			  matches (cdr elt)
			  currbuf (get-file-buffer currfile)
			  kill-buf (not currbuf)
			  currbuf (or currbuf
				      (and (file-readable-p currfile)
					   (find-file-noselect currfile))))
		    (if (null currbuf)
			(progn (set-buffer out-buf)
			       (insert "ERROR: (ebut:search): \"" currfile
				       "\" is not readable.\n\n"))
		      (set-buffer currbuf)
		      (unwind-protect
			  (save-excursion
			    (widen) (goto-char 1)
			    (let ((case-fold-search t)
				  (regexp
				   (ebut:match-regexp matches match-part)))
			      (setq firstmatch t)
			      (while (re-search-forward regexp nil t)
				(setq total (1+ total))
				(let* ((linenum (count-lines (point-min)
							     (point)))
				       (tag (format "\n%4d:" linenum))
				       lns start end)
				  (setq end (line-end-position)
					start (progn
						(goto-char (match-beginning 0))
						(line-beginning-position))
					lns (buffer-substring start end))
				  (goto-char end)
				  (with-current-buffer out-buf
				    (if firstmatch
					(progn
					  (insert hbut:source-prefix "\""
						  currfile "\"\n")
					  (setq firstmatch nil)))
				    (insert tag lns))))
			      (set-buffer out-buf)
			      (if (not firstmatch) (insert "\n\n"))))
			(if kill-buf (kill-buffer currbuf)))))))))))
    total))

(defun    ebut:to (lbl-key)
  "Find the nearest explicit button with LBL-KEY (a label or label key).
Search within the visible portion of the current buffer.  Leave
point inside the button label.  Return the symbol for the button,
else nil.

When LBL-KEY is nil, return the ebutton at point or nil if none."
  (if lbl-key
      (hbut:funcall (lambda (lbl-key _buffer _key-src)
		      ;; Handle a label given rather than a label key
		      (if (string-match-p "\\s-" lbl-key)
			  (setq lbl-key (ebut:label-to-key lbl-key)))
		      (let ((regexp (hbut:label-regexp lbl-key t))
			    pos
			    found)
			(save-excursion
			  ;; Since point might be in the middle of the matching button,
			  ;; move to the start of line to ensure don't miss it when
			  ;; searching forward.
			  (forward-line 0)
			  ;; re-search forward
			  (while (and (not found) (re-search-forward regexp nil t))
			    (setq pos (match-beginning 0)
				  found (equal (ebut:label-p nil nil nil nil t) lbl-key)))
			  ;; re-search backward
			  (while (and (not found) (re-search-backward regexp nil t))
			    (setq pos (match-beginning 0)
				  found (equal (ebut:label-p nil nil nil nil t) lbl-key))))
			(when found
			  (goto-char pos)
			  (ebut:at-p))))
		    lbl-key
		    (current-buffer))
    (ebut:at-p)))

;;; ------------------------------------------------------------------------
(defun    ebut:delimit (start end instance-flag)
  "Delimit explicit button label spanning region START to END in current buffer.
If button is already delimited or delimit fails, return nil, else t.
Insert INSTANCE-FLAG after END, before ending delimiter."
  (goto-char start)
  (when (looking-at (regexp-quote ebut:label-start))
    (forward-char (length ebut:label-start)))
  (unless (ebut:label-p)
    (setq start (move-marker (make-marker) start)
	  end (move-marker (make-marker) end))
    (set-marker-insertion-type end t)
    ;; instance-flag may be 't to indicate don't add an instance number
    (unless (stringp instance-flag)
      (setq instance-flag ""))
    (insert ebut:label-start)
    (goto-char end)
    (insert instance-flag ebut:label-end)
    ;; Insert any comment delimiter before the start marker.
    (set-marker-insertion-type start t)
    (hbut:comment start end)
    (when (fboundp 'hproperty:but-add)
      (hproperty:but-add start end hproperty:but-face))
    (goto-char end)
    (move-marker start nil)
    (move-marker end nil)
    t))

(defun    ebut:match-regexp (match-keys match-part)
  "Return regexp to match to all explicit button keys from MATCH-KEYS."
  (setq match-part (if match-part
		       (concat "[^" (substring ebut:label-end -1) "]*")
		     "[ \t\n\r]*"))
  (concat
   (regexp-quote ebut:label-start) match-part
   "\\(" (mapconcat (lambda (key) (ebut:label-regexp key 'no-delim))
		    match-keys "\\|")
   "\\)" match-part (regexp-quote ebut:label-end)))

(defconst ebut:label-start "<("
  "String matching the start of a Hyperbole explicit hyper-button.")
(defconst ebut:label-end   ")>"
  "String matching the end of a Hyperbole explicit hyper-button.")
(defconst hbut:instance-sep ":"
  "String of one character, separates an ebut label from its instance num.")

;;; ========================================================================
;;; gbut class - Global Hyperbole buttons - activated by typing label name
;;; ========================================================================

(defun    gbut:act (label)
  "Activate Hyperbole global button with LABEL."
  (interactive (list (hargs:read-match "Activate global button labeled: "
				       (mapcar #'list (gbut:label-list))
				       nil t nil 'gbut)))
  (cond ((null label)
	 (error "(gbut:act): You have not created any global buttons"))
	((equal label "")
	 (error "(gbut:act): Please try again and type ? for a list of existing global button names"))
	(t (let* ((lbl-key (hbut:label-to-key label))
		  (but (gbut:get lbl-key)))
	     (if but
		 (hbut:act but)
	       (error "(gbut:act): No global button found for label: %s" label))))))

(defun    gbut:delete (&optional lbl-key)
  "Delete Hyperbole global button based on optional LBL-KEY or button at point.
Return entry deleted (a list of attribute values) or nil."
  (hbut:delete lbl-key nil (gbut:file)))

(defun    gbut:ebut-program (label actype &rest args)
  "Programmatically create a global explicit Hyperbole button at point.
Create button from LABEL, ACTYPE (action type), and optional actype ARGS.
Insert LABEL text at the end of the personal/global button file
surrounded by <( )> delimiters, adding any necessary instance
number of the button after the LABEL.  ACTYPE may be a Hyperbole
action type name (from defact) or an Emacs Lisp function,
followed by a list of arguments for the actype, aside from the
button LABEL which is automatically provided as the first
argument.

For interactive creation, use `hui:gbut-create' instead."
  (save-excursion
    (with-current-buffer (hpath:find-noselect (expand-file-name hbmap:filename hbmap:dir-user))
      (save-excursion
	(goto-char (point-max))
	(when (not (bolp))
	  (insert "\n"))
	(eval `(ebut:program ',label ',actype ,@args))))))

(defun    gbut:file ()
  "Return the absolute path for the global button (those accessed by name) file."
  (expand-file-name hbmap:filename hbmap:dir-user))

(defun    gbut:get (&optional lbl-key)
  "Return global button symbol given by optional LBL-KEY if found in (gbut:file).

Retrieve any button data, convert into a button object and return a symbol
which references the button.

All arguments are optional.  When none are given, return a symbol for
the button that point is within.

Return nil if no matching button is found."
  (hbut:get lbl-key nil (gbut:file)))

(defun    gbut:help (label)
  "Display help for Hyperbole global button with LABEL."
  (interactive (list (hargs:read-match "Report on global button labeled: "
				       (mapcar #'list (gbut:label-list))
				       nil t nil 'hbut)))
  (let* ((lbl-key (hbut:label-to-key label))
	 (but (hbut:get lbl-key nil (gbut:file))))
    (if but
	(hbut:report but)
      (error "(gbut:help): No global button labeled: %s" label))))

(defun    gbut:label-list ()
  "Return list of global button labels."
  (mapcar #'hbut:key-to-label (gbut:key-list)))

(defun    gbut:label-p (&optional as-label start-delim end-delim pos-flag two-lines-flag)
  "Return key for the Hyperbole global button label that point is within, else nil.
This is the normalized key form of the explicit button's label.

Assume point is within the first line of any button label.  All
following arguments are optional.  If AS-LABEL is non-nil, return
label rather than the key derived from the label.  START-DELIM
and END-DELIM are strings that override default button
delimiters.  With POS-FLAG non-nil, return the list of label-or-key,
but-start-position, but-end-position.  Positions include
delimiters.  With TWO-LINES-FLAG non-nil, constrain label search
to two lines."
  (when (equal buffer-file-name (gbut:file))
    (hbut:label-p as-label start-delim end-delim pos-flag two-lines-flag)))

(defun    gbut:to (lbl-key)
  "Find the global button with LBL-KEY (a label or label key).
Find it within the visible portion of the global button file.
Leave point inside the button label, if it has one.
Return the symbol for the button when found, else nil."
  (when (file-readable-p (gbut:file))
    (let ((obuf (current-buffer))
	  (opoint (point))
	  found)
      (set-buffer (find-file-noselect (gbut:file)))
      (setq found (hbut:to lbl-key))
      (if found
	  (hpath:display-buffer (current-buffer) 'this-window)
	(set-buffer obuf)
	(goto-char opoint))
      found)))

;;; ------------------------------------------------------------------------
(defun    gbut:key-list ()
  "Return list of global button label keys."
  (nconc (gbut:ebut-key-list) (gbut:ibut-key-list)))

(defun    gbut:ebut-key-list ()
  "Return a list of explicit button label keys from the global button file."
  (save-excursion
    (save-restriction
      (when (hbdata:to-entry-buf (gbut:file))
	(let (gbuts)
	  (save-restriction
	    (narrow-to-region (point) (if (search-forward "\f" nil t)
					  (point) (point-max)))
	    (goto-char (point-min))
	    (ignore-errors
	      (while (setq gbuts (cons (car (read (current-buffer))) gbuts))))
	    gbuts))))))

(defun    gbut:ibut-key-list ()
  "Return a list of implicit button label keys from the global button file."
  (when (file-readable-p (gbut:file))
    (save-excursion
      (with-current-buffer (find-file-noselect (gbut:file))
	(save-restriction
	  (widen)
	  (ibut:label-map (lambda (label _start _end) (ibut:label-to-key label))))))))

;;; ========================================================================
;;; hattr class
;;; ========================================================================

(defun    hattr:attributes (obj-symbol)
  "Return a list of OBJ-SYMBOL's attributes as symbols."
  (when (symbolp obj-symbol)
    (let* ((attr-val-list (symbol-plist obj-symbol))
	   (i -1))
      (delq nil (mapcar (lambda (elt)
			  (setq i (1+ i))
			  (and (zerop (% i 2)) elt))
			attr-val-list)))))

(defun    hattr:clear (hbut)
  "Remove all of HBUT's attributes except `variable-documentation'."
  (let (sublist)
    (or (symbolp hbut)
	(error "(hattr:clear): Argument not a Hyperbole button: %s" hbut))
    (if (setq sublist (memq 'variable-documentation (symbol-plist hbut)))
	(progn
	  (setcdr (cdr sublist) nil)
	  (setplist hbut sublist))
      (setplist hbut nil))))

(defun    hattr:copy (from-hbut to-hbut)
  "Copy attributes FROM-HBUT TO-HBUT, overwriting TO-HBUT attribute values.
Return TO-HBUT."
  (mapc (lambda (hbut)
	  (or (and hbut (symbolp hbut))
	      (error "(hattr:clear): Argument not a Hyperbole button: %s" hbut)))
	(list from-hbut to-hbut))
  (hattr:clear to-hbut)
  (setplist to-hbut (copy-sequence (symbol-plist from-hbut)))
  to-hbut)

(defun    hattr:emacs-button-attributes (button)
  "Return a property list of an Emacs BUTTON."
  (if (markerp button)
      ;; If on a text property button, button-at will
      ;; return a marker pointing to the button, not a
      ;; button with attributes.
      (with-current-buffer (marker-buffer button)
	(when (get-text-property button 'button)
	  (text-properties-at (point))))
    (let ((category (hattr:emacs-button-is-p button)))
      (when category
	(symbol-plist category)))))

(defun    hattr:emacs-button-is-p (button)
  "If BUTTON is a valid Emacs button, return its category, else return nil."
  (let* ((type (when (or (overlayp button) (markerp button))
		 (button-get button 'type)))
	 (category (when type (get type 'button-category-symbol))))
    category))

(defun    hattr:get (obj-symbol attr-symbol)
  "Return value of OBJ-SYMBOL's attribute ATTR-SYMBOL."
  (get obj-symbol attr-symbol))

(defun    hattr:list (obj)
  "Return a property list of OBJ's attributes.
Each pair of elements is: <attrib-name> <attrib-value>."
  (cond ((hattr:emacs-button-attributes obj))
	((symbolp obj)
	 (symbol-plist obj))
	(t (error "(hattr:list): Argument not a symbol: %s" obj))))

(defun    hattr:memq (attr-symbol obj-symbol)
  "Return t if ATTR-SYMBOL is in OBJ-SYMBOL's attribute list, else nil."
  (and (symbolp obj-symbol) (symbolp attr-symbol)
       (let* ((attr-val-list (symbol-plist obj-symbol))
	      (attr-list (let ((i -1))
			   (delq nil (mapcar
				      (lambda (elt)
					(setq i (1+ i))
					(and (zerop (% i 2)) elt))
				      attr-val-list)))))
	 (when (memq attr-symbol attr-list) t))))

(defun    hattr:report (attrib-list)
  "Pretty print to `standard-output' attribute-value pairs from ATTRIB-LIST.
Ignore nil valued attributes.  Return t unless no attributes are printed."
  (let ((has-attr) attr val len)
    (unless (or (null attrib-list) (not (listp attrib-list))
		;; odd number of elements?
		(= (% (length attrib-list) 2) 1))
      (while (setq attr (car attrib-list))
	(setq val (car (cdr attrib-list))
	      attrib-list (cdr (cdr attrib-list)))
	(when val
	  (setq has-attr t
		attr (symbol-name attr)
		len (number-to-string (max (- 16 (length attr)) 1)))
	  (princ (format (concat "   %s:%" len "s%S\n") attr " "
			 (let (str)
			   (cond ((string-match "time" attr)
				  (htz:date-unix val (and (>= (aref val 0) ?0)
							  (<= (aref val 0) ?9)
							  "GMT") htz:local))
				 ((and (setq str (if (stringp val)
						     val
						   (prin1-to-string val)))
				       (string-match "\\`actypes::" str))
				  (make-symbol (substring str (match-end 0))))
				 (t val)))))))
      has-attr)))

(defun    hattr:save ()
  "Save button attribute file for current directory, if modified.
Suitable for use as part of `write-file-functions'."
  (let* ((bd-file (expand-file-name hattr:filename default-directory))
	 (buf (and (stringp default-directory)
		   (get-file-buffer bd-file))))
    (if (and ebut:hattr-save buf (not (eq buf (current-buffer))))
	(let ((ebut:hattr-save));; Prevents `write-file-functions' from looping.
	  (and (buffer-modified-p buf)
	       (with-current-buffer buf (save-buffer)
		 ;; Unlock button attribute file; kill buffer so user is
		 ;; never holding a buffer which is out of sync with file,
		 ;; due to some other user's edits.
		 ;; Maybe this should be user or site configurable.
		 (or (buffer-modified-p buf) (kill-buffer buf)))))))
  ;; Must return nil, so can be used as part of write-file-functions.
  nil)

(defun    hattr:set (obj-symbol attr-symbol attr-value)
  "Set OBJ-SYMBOL's attribute ATTR-SYMBOL to ATTR-VALUE and return ATR-VALUE."
  (put obj-symbol attr-symbol attr-value))

(defalias 'hattr:summarize #'hattr:report)

(defvar   hattr:filename
  (if hyperb:microsoft-os-p "_hypb" ".hypb")
  "Per directory file name in which explicit button attributes are stored.
If you change its value, you will be unable to use buttons created by
others who use a different value!")

;;; ========================================================================
;;; hbut class - abstract
;;; ========================================================================

(defun    hbut:act (&optional hbut)
  "Perform action for optional explicit or implicit Hyperbole button symbol HBUT.
Default is the symbol hbut:current."
  (interactive (list (hbut:get (hargs:read-match "Activate labeled Hyperbole button: "
						 (nconc (ebut:alist) (ibut:alist))
						 nil t nil 'hbut))))
  (unless hbut
    (setq hbut 'hbut:current))
  (cond ((hbut:is-p hbut)
	 (let ((orig-point (point-marker))
	       (action (hattr:get hbut 'action))
	       text-point)
	   (when (ibut:is-p hbut)
	     ;; Determine whether point is already within hbut; if
	     ;; not, it is moved there.
	     ;;
	     ;; The next line returns the lbl-key of the current
	     ;; button only if point is within the optional name,
	     ;; otherwise, nil.
	     (let* ((lbl-key-start-end (ibut:label-p nil nil nil t t))
		    (lbl-key (nth 0 lbl-key-start-end))
		    (delim-text-start (or (nth 1 lbl-key-start-end)
					  (hattr:get hbut 'lbl-start)))
		    (delim-text-end (or (nth 2 lbl-key-start-end)
				       (hattr:get hbut 'lbl-end))))
	       (if (and lbl-key
			(or (equal (hattr:get hbut 'loc) (current-buffer))
			    (equal (hattr:get hbut 'loc) buffer-file-name))
			(equal lbl-key (hattr:get hbut 'lbl-key)))
		   (unless (and delim-text-start delim-text-end
				(< delim-text-start (point))
				(>= delim-text-end (point)))
		     (goto-char delim-text-start)
		     (skip-chars-forward "^-_a-zA-Z0-9"))
		 ;; Here handle when there is no name preceding the implicit button.
		 (unless (and (or (equal (hattr:get hbut 'loc) (current-buffer))
				  (equal (hattr:get hbut 'loc) buffer-file-name))
			      delim-text-start delim-text-end
			      (< delim-text-start (point))
			      (>= delim-text-end (point)))
		   (ibut:to-text (hattr:get hbut 'lbl-key))))))
	   (setq text-point (point-marker))
	   (prog1 (if action
		      (apply hrule:action action)
		    (apply hrule:action (hattr:get hbut 'actype) (hattr:get hbut 'args)))
	     ;; Restore point as it was prior to `ibut:to-text' call
	     ;; if the action switched buffers or did not move point
	     ;; within the current buffer.
	     (when (or (equal text-point (point-marker))
		       (not (eq (current-buffer) (marker-buffer orig-point))))
	       (with-current-buffer (marker-buffer orig-point)
		 (let ((owind (get-buffer-window nil t)))
		   (if owind
		       (set-window-point owind orig-point)
		     (goto-char orig-point)))))
	     (set-marker orig-point nil)
	     (set-marker text-point nil))))
	((and hbut (symbolp hbut))
	 (hypb:error "(hbut:act): Symbol, %s, has invalid Hyperbole button attributes:\n  %S" hbut (hattr:list hbut)))
	(t
	 (hypb:error "(hbut:act): Invalid Hyperbole button: %s" hbut))))

(defun    hbut:action (hbut)
  "Return appropriate action name/function for Hyperbole button symbol HBUT."
  (let (atype
	action)
    (setq action (car (hattr:get hbut 'action))
	  atype  (hattr:get hbut 'actype))
    (if (and (symbolp atype)
	     (= (length (symbol-name atype)) 2))
	atype
      (or action (actype:action atype)))))

(defun    hbut:at-p ()
  "Return symbol for explicit or implicit Hyperbole button at point or nil.
Then use (hbut:act) to activate the button."
  (interactive)
  (if (called-interactively-p 'interactive)
      (let ((hbut (or (ebut:at-p) (ibut:at-p))))
	(when hbut
	  (if (fboundp #'hkey-help)
	      (hkey-help)
	    (message "%S" (symbol-plist hbut)))
	  hbut))
    (or (ebut:at-p) (ibut:at-p))))

(defun    hbut:comment (start end)
  "Comment button label spanning region START to END in current buffer.
Comment only when major mode is derived from `prog-mode' or `sgml-mode' and
`comment-start' is non-nil.  Ignore email-related buffers."
  (when (and comment-start (not (memq major-mode '(mail-mode message-mode)))
	     (derived-mode-p 'prog-mode 'sgml-mode) (not (hmail:mode-is-p)) )
    (save-excursion
      (if (or (equal comment-end "")
	      (null comment-end))
	  (progn
	    (beginning-of-line)
	    (unless (search-forward comment-start start t)
	      (goto-char start)
	      (insert comment-start)
	      (unless (eq (preceding-char) ?\ )
		(insert ?\ ))))
	;; Comments have both start and end delimiters
  	(unless (and (re-search-backward
		      (concat (regexp-quote comment-start) "\\|"
			      (regexp-quote comment-end))
		      nil t)
		     (looking-at (regexp-quote comment-start)))
	  (goto-char start)
	  (insert comment-start)
	  (unless (eq (preceding-char) ?\ )
	    (insert ?\ ))
	  (goto-char (+ (point) (- end start)))
	  (unless (eq (following-char) ?\ )
	    (insert ?\ ))
	  (insert comment-end))))))

;;; Regexps derived in part from "filladapt.el" by Kyle E. Jones under
;;; the GPL.
(defvar   hbut:fill-prefix-regexps
  '(
    ;; Included text in news or mail messages
    "^[ \t]*\\([:|<>]+ *\\)+.*\r\n?"
    ;; Included text generated by SUPERCITE.  We can't hope to match all
    ;; the possible variations.
    "^[ \t]*[^'`\"< \t]*> *.*\r\n?"
    ;; Lisp comments
    "^[ \t]*\\(;+[ \t]*\\)+.*\r?\n?"
    ;; UNIX shell comments
    "^[ \t]*\\(#+[ \t]*\\)+.*\r?\n?"
    ;; C++ comments
    "^[ \t]*//[/ \t]+.*\r?\n?"
    ;; C or Pascal comments, one open and close per line, so match close
    ;; then open; no nested comments
    "[/\(]\\*+[^*/]*\\*+[/\)][ \t\r\n]+"
    ;; SQL, Eiffel or Sather comments
    "^[ \t]*--[ \t]+.*\r?\n?"
    ;; Fortran comments
    "^[Cc][ \t]+.*\r?\n?"
    ;; Postscript comments
    "^[ \t]*\\(%+[ \t]*\\)+.*\r?\n?")
  "List of regexps of fill prefixes to remove from the middle of buttons.")

(defun    hbut:fill-prefix-remove (label)
  "Remove any recognized fill prefixes and comments from within LABEL.
`hbut:fill-prefix-regexps' is a list of fill prefixes to recognize."
  (when (string-match "\n" label)
    (mapc (lambda (prefix)
	    (when (string-match "\n" label)
	      (setq label (replace-regexp-in-string prefix " " label nil t))))
	  hbut:fill-prefix-regexps))
  label)

(defun    hbut:delete (&optional lbl-key buffer key-src)
  "Delete explicit or labeled implicit button symbol given by LBL-KEY and BUFFER.
KEY-SRC is given when retrieving global buttons and is the full source pathname.

Return a symbol which references the button or nil if not deleted.

All arguments are optional.  When none are given, operate on
the button or button label that point is within, if any.
BUFFER defaults to the current buffer."
  (let (but-sym)
    (if (setq but-sym (ebut:get lbl-key buffer key-src))
	(ebut:delete but-sym)
      (when (setq but-sym (ibut:get lbl-key buffer key-src))
	(ibut:delete lbl-key)))))

(defun    hbut:funcall (func &optional lbl-key buffer key-src)
  "Move to an implicit button and return the result of calling FUNC.
Call FUNC with optional argument values of LBL-KEY, BUFFER and
KEY-SRC.  The implicit button used is given by LBL-KEY (a label
or label key) within BUFFER or KEY-SRC (full path to global
button file) or within the current buffer if both are null.  Use
`save-excursion' around this call to prevent permanent movement
of point when desired.

Caller must have used (ibut:at-p) to create hbut:current prior to
calling this function."
  (if buffer
      (if (bufferp buffer)
	  (set-buffer buffer)
	(error "(ibut:get): Invalid buffer argument: %s" buffer))
    (when (null key-src)
      (let ((loc (hattr:get 'hbut:current 'loc)))
	(when loc
	  (set-buffer (or (get-buffer loc) (find-file-noselect loc)))))
      (setq key-src (hbut:to-key-src 'full)
	    ;; `hbut:to-key-src' sets current buffer to key-src buffer.
	    buffer (or buffer (current-buffer))))
    (when (stringp lbl-key)
      (when key-src
	(set-buffer (if (bufferp key-src)
			key-src
		      (find-file-noselect key-src))))))
  (when (and (stringp lbl-key) (or buffer key-src))
      (funcall func lbl-key buffer key-src)))

(defun    hbut:get (&optional lbl-key buffer key-src)
  "Return explicit or labeled implicit button symbol given by LBL-KEY and BUFFER.
KEY-SRC is given when retrieving global buttons and is the full source pathname.

Return a symbol which references the button or nil if not found.

All arguments are optional.  When none are given, return a
symbol for the button or button label that point is within or
nil.  BUFFER defaults to the current buffer."
  (or (ebut:get lbl-key buffer key-src) (ibut:get lbl-key buffer key-src)))

(defun    hbut:get-key-src (&optional full-flag dir-flag)
  "Return key source (usually unqualified) for current Hyperbole button.
With optional FULL-FLAG when source is a pathname, return the full pathname.
With optional DIR-FLAG, return the default directory of the key source.

Return value may be a directory, filename or a buffer unless DIR-FLAG
is given."
  (save-excursion
    (let ((key-src (cond ((hmail:mode-is-p) (current-buffer))
			 ;; If buffer represents the output of a document
			 ;; formatter, e.g. an Info document produced from a
			 ;; Texinfo source, then return the Texinfo source
			 ;; file, for example.
			 ((hbut:key-src-fmt))
			 ;; Handle directory movement within `make' output.
			 ((save-excursion
			    (and (re-search-backward
				  "^[a-z]*make[^a-z]+\\(Entering\\|Leaving\\) directory `\\([^']+\\)'" nil t)
				 (string-equal "Entering" (match-string 1))))
			  (let ((limit (match-end 2))
				;; Latest working directory that `make' reported
				(wd (match-string 2))
				cd)
			    ;; But another cd or pushd command may have been issued.
			    ;; Return the closest directory from the make output.
			    (if (re-search-backward
				 "\\<\\(cd\\|pushd\\)\\s +[\"\']?\\([^;\"\'\n\r\^L\\]+\\)"
				 limit t)
				(progn (setq cd (match-string 2))
				       ;; Eliminate any trailing whitespace.
				       (setq cd (substring
						 cd 0 (string-match "\\s +\\'" cd)))
				       (expand-file-name cd wd))
			      wd)))
			 (buffer-file-name
			  (if full-flag
			      buffer-file-name
			    (file-name-nondirectory buffer-file-name)))
			 ;; Handle any preceding @loc hyp-source implicit button location references.
			 ;; This is used in report buffers of explicit buttons, i.e. hui:hbut-report
			 ;; and the *HyRolo* abd *HyNote* output buffers.
			 ((save-excursion
			    (save-restriction
			      (widen)
			      (end-of-visible-line)
			      (when (and (search-backward hbut:source-prefix nil t)
					 (or (memq (preceding-char) '(?\n ?\r))
					     (= (point) (point-min))))
				(hbut:source full-flag)))))
			 (t (current-buffer)))))
      (if dir-flag
	  (if (stringp key-src)
	      (if (directory-name-p key-src)
		  key-src
		(file-name-directory key-src))
	    (buffer-local-value 'default-directory key-src))
	key-src))))

(defun    hbut:is-p (object)
  "Return non-nil if OBJECT is a symbol representing a Hyperbole button."
 (when (symbolp object)
   (hattr:get object 'categ)))

(defun    hbut:key (hbut)
  "Return the key for Hyperbole button symbol HBUT."
  (if (hbut:is-p hbut)
      (hattr:get hbut 'lbl-key)
    (error "(hbut:key): Argument is not a Hyperbole button symbol, `%s'"
	   hbut)))

(defun    hbut:to-key-src (&optional full-flag)
  "Return key source (usually unqualified) for current Hyperbole button.
Also set current buffer to key source.
With optional FULL-FLAG when source is a pathname, return the full pathname."
  (let ((src (hbut:get-key-src full-flag)))
    (hbut:key-src-set-buffer src)))

(defun    hbut:key-src-fmt ()
  "Return unformatted filename associated with formatted current buffer.
This is used to obtain the source of Hyperbole buttons for buffers that
represent the output of particular document formatters."
  (when (or (eq major-mode 'Info-mode)
	    (string-match "\\.info\\(-[0-9]+\\)?$" (buffer-name)))
    (let ((src (and buffer-file-name
		    (substring
		     buffer-file-name
		     0 (string-match "\\.[^.]+$" buffer-file-name)))))
      (cond ((file-exists-p (concat src ".texi"))
	     (concat src ".texi"))
	    ((file-exists-p (concat src ".texinfo"))
	     (concat src ".texinfo"))
	    ((current-buffer))))))

(defun    hbut:key-src-set-buffer (src)
  "Set buffer to SRC, a buffer, buffer name, file, directory or symlink.
If SRC is a directory, simply return it; otherwise, return SRC or
nil if invalid."
  (cond ((null src) nil)
	((or (bufferp src) (get-buffer src))
	 (set-buffer src)
	 src)
	((file-directory-p src)
	 (file-name-as-directory src))
	((file-readable-p src)
	 (set-buffer (find-file-noselect src))
	 src)
	((file-readable-p (setq src (hpath:symlink-referent src)))
	 (set-buffer (find-file-noselect src))
	 src)
	;; Buffer may be newly created with an attached file that has
	;; not yet been saved, so it can't be read.
	((get-file-buffer src)
	 (set-buffer (get-file-buffer src))
	 src)))

(defun    hbut:key-to-label (lbl-key)
  "Unnormalize LBL-KEY and return a label string for display.
If LBL-KEY is not a string or is just punctuation, return nil."
  (when (and (stringp lbl-key)
	     (or (/= (length lbl-key) 1)
		 ;; Can't be a single character of punctuation
		 (not (memq (char-syntax (aref lbl-key 0)) '(?. ?\" ?\( ?\))))))
    (let* ((pos 0) (len (length lbl-key)) (lbl "") c)
      (while (< pos len)
	(setq c (aref lbl-key pos)
	      lbl (concat lbl
			  (if (eq c ?_)
			      (if (or (= (1+ pos) len)
				      (not (eq (aref lbl-key (1+ pos)) ?_)))
				  " "
				(setq pos (1+ pos))
				"_")
			    (char-to-string c)))
	      pos (1+ pos)))
      lbl)))

(defun    hbut:label (hbut)
  "Return the label for Hyperbole button symbol HBUT."
  (if (hbut:is-p hbut)
      (hbut:key-to-label (hattr:get hbut 'lbl-key))
    (error "(hbut:label): Argument is not a Hyperbole button symbol, `%s'"
	   hbut)))

(defun    hbut:label-list ()
  "Return the list of Hyperbole button labels/names in the current buffer."
  (mapcar #'hbut:key-to-label (hbut:key-list)))

(defun    hbut:label-p (&optional as-label start-delim end-delim pos-flag two-lines-flag)
  "Return key for the Hyperbole button label that point is within, else nil.
Assume point is within the first line of any button label.  All
following arguments are optional.  If AS-LABEL is non-nil, return
the label rather than the key derived from the label.
START-DELIM and END-DELIM are strings that override default
button delimiters.  With POS-FLAG non-nil, return list of
label-or-key, but-start-position, but-end-position.  Positions
include delimiters.  With TWO-LINES-FLAG non-nil, constrain
label search to two lines."
  (or (ebut:label-p as-label start-delim end-delim pos-flag two-lines-flag)
      (ibut:label-p as-label start-delim end-delim pos-flag two-lines-flag)))

(defun    hbut:label-regexp (lbl-key &optional no-delim start-delim end-delim)
  "Unnormalize LBL-KEY.  Return regexp matching delimited button label.
Optional NO-DELIM leaves off delimiters and leading and trailing space.
Optional START-DELIM and END-DELIM are added around the returned
label; these default to `ebut:label-start' and `ebut:label-end'."
  (when lbl-key
   (let* ((pos 0)
	   (len (length lbl-key))
	   (c)
	   (sep0 "[ \t\n\r]*")
	   (sep "[ \t\n\r]+")
	   (regexp (if no-delim "" (concat (regexp-quote (or start-delim ebut:label-start)) sep0
					   "\\(")))
	   (case-fold-search))
      (while (< pos len)
	(setq c (aref lbl-key pos)
	      regexp (concat regexp
			     (if (eq c ?_)
				 (if (or (= (1+ pos) len)
					 (not (eq (aref lbl-key (1+ pos)) ?_)))
				     sep
				   (setq pos (1+ pos))
				   "_")
			       (regexp-quote (char-to-string c))))
	      pos (1+ pos)))
      (if no-delim
	  regexp
	(setq regexp (concat regexp
			     "\\)" sep0 (regexp-quote (or end-delim ebut:label-end))))))))

(defun    hbut:label-instances-regexp (lbl-key &optional no-delim start-delim end-delim)
  "Unnormalize LBL-KEY.
Return regexp matching all instances of delimited button label.
Optional NO-DELIM leaves off delimiters and leading and trailing space.
Optional START-DELIM and END-DELIM are added around the returned
label; these default to `ebut:label-start' and `ebut:label-end'."
  (when lbl-key
   (let* ((pos 0)
	   (len (length lbl-key))
	   (c)
	   (sep0 "[ \t\n\r]*")
	   (sep "[ \t\n\r]+")
	   (regexp (if no-delim "" (concat (regexp-quote (or start-delim ebut:label-start)) sep0
					   "\\(")))
	   (case-fold-search))
      (while (< pos len)
	(setq c (aref lbl-key pos)
	      regexp (concat regexp
			     (if (eq c ?_)
				 (if (or (= (1+ pos) len)
					 (not (eq (aref lbl-key (1+ pos)) ?_)))
				     sep
				   (setq pos (1+ pos))
				   "_")
			       (regexp-quote (char-to-string c))))
	      pos (1+ pos)))
      (if no-delim
	  regexp
	(setq regexp (concat regexp
			      (if (string-match (format "%s[0-9]+\\'" (regexp-quote hbut:instance-sep))
					       lbl-key)
				 ""
			       (concat "\\(" (regexp-quote hbut:instance-sep) "[0-9]+\\)?"))
			     "\\)" sep0 (regexp-quote (or end-delim ebut:label-end))))))))

(defun    hbut:label-to-key (label)
  "Normalize LABEL for use as a Hyperbole button key and return key.
Eliminate any fill prefix in the middle of the label, replace `_' with
`__', remove leading and trailing whitespace and replace all other
whitespace sequences with `_'."
  (when label
    (setq label (hbut:fill-prefix-remove label)
	  ;; Remove leading and trailing space.
	  label (replace-regexp-in-string "\\`[ \t\n\r]+\\|[ \t\n\r]+\\'"
					   "" label nil t)
	  label (replace-regexp-in-string "_" "__" label nil t))
    (replace-regexp-in-string "[ \t\n\r]+" "_" label nil t)))

(defun    hbut:map (but-func &optional start-delim end-delim
			     regexp-match include-delims)
  "Apply BUT-FUNC to a set of hbuttons in the visible part of the current buffer.
The set of buttons are those whose labels are delimited by
optional START-DELIM and END-DELIM and that match any optional
REGEXP-MATCH (may be a partial match but must include delimiters).

START-DELIM defaults to ebut:label-start; END-DELIM defaults to
ebut:label-end.  If END-DELIM is a symbol, e.g. t, then treat
START-DELIM as a regular expression which matches an entire
button string including instance numbers and
delimiters (REGEXP-MATCH is ignored in such cases).

Any regexp given must have grouping 1 match the label.

BUT-FUNC must take precisely three arguments: the button label,
the start position of the delimited button label and its end
position (positions include delimiters when INCLUDE-DELIMS is
non-nil)."
  (unless start-delim
    (setq start-delim ebut:label-start))
  (unless end-delim
    (setq end-delim ebut:label-end))
  (let* ((match-to-start-delim (when end-delim (symbolp end-delim)))
	 (end-char (unless match-to-start-delim
		     (substring end-delim -1)))
	 (result)
	 (ignore)
	 (regexp-to-match
	  (cond (match-to-start-delim
		 start-delim)
		((stringp regexp-match)
		 regexp-match)
		(t (concat (regexp-quote start-delim)
			   "\\([^" end-char "\"][^" end-char "]*\\)"
			   (regexp-quote end-delim)))))
	 start end delim-start lbl)
    (save-excursion
      (goto-char (point-min))
      (setq include-delims (if include-delims 0 1))
      (while (re-search-forward regexp-to-match nil t)
	(setq start (match-beginning include-delims)
	      end (match-end include-delims)
	      lbl (match-string-no-properties 1)
	      delim-start (match-beginning 0)
	      ;; If within a programming language buffer, ignore matches
	      ;; outside comments.
	      ignore (hbut:outside-comment-p))
	(save-excursion
	  (goto-char delim-start)
	  ;; Ignore matches with quoted delimiters.
	  (unless ignore
	    (setq ignore (memq (preceding-char) '(?\\ ?\{)))))
	(if ignore
	    (setq ignore nil)
	  (setq result (cons (funcall but-func lbl start end) result)))))
    (nreverse result)))

(defvar   hbut:syntax-table (copy-syntax-table emacs-lisp-mode-syntax-table)
  "Modified Elisp syntax table for use with Action and Key Series buttons.
Makes < > and { } into syntactically matching pairs after `hyperb:init'
calls `hbut:modify-syntax'.")

;;;###autoload
(defun    hbut:modify-syntax ()
  "Modify syntactic character pairs in syntax tables.
Modify `hbut:syntax-table' and `help-mode-syntax-table'.  For use
with implicit button activations."
  ;; Treat angle brackets as opening and closing delimiters for ease
  ;; of matching.
  (mapc (lambda (syntax-table)
	  (modify-syntax-entry ?\< "(>" syntax-table)
	  (modify-syntax-entry ?\> ")<" syntax-table)
	  ;; Treat braces as opening and closing delimiters for ease of matching.
	  (modify-syntax-entry ?\{ "(}" syntax-table)
	  (modify-syntax-entry ?\} "){" syntax-table))
	(list hbut:syntax-table help-mode-syntax-table))
  nil)

(defun    hbut:outside-comment-p ()
  "True if in a programming mode and regexp match is outside a comment, else nil."
  (when (and (derived-mode-p 'prog-mode)
	     (not (derived-mode-p 'lisp-interaction-mode))
	     (not (memq major-mode hui-select-markup-modes)))
    ;; Match is outside of a programming language comment
    (not (nth 4 (syntax-ppss)))))

(defun    hbut:rename (but)
  "Interactively rename the Hyperbole button BUT from the current buffer."
  (cond ((ebut:is-p but)
         (ebut:to (ebut:key but))
         (call-interactively #'hui:ebut-rename))
        ((ibut:is-p but)
         (ibut:to (ibut:key but))
         (call-interactively #'hui:ibut-rename))
        (t
	 (hypb:error "(hbut:rename): Button is invalid; it has no attributes"))))

(defun    hbut:report (&optional arg)
  "Pretty print the attributes of a button or buttons.

Takes an optional ARG interpreted as follows:
  a button symbol - report on that button;
  nil             - report on button at point, if any;
  integer > 0     - report on all explicit buttons in buffer,
                    in lexicographical order;
  integer < 1     - report on all explicit buttons in buffer,
                    in occurrence order.

Return number of buttons reported on or nil if none."
  (setq arg (cond ((or (integerp arg) (symbolp arg)) arg)
		  ((listp arg)
		   (if (integerp (setq arg (car arg))) arg 1))
		  (t 1)))
  (let* ((but (if (and arg (symbolp arg)) arg (hbut:at-p)))
	 (curr-key (and but (hattr:get but 'lbl-key)))
	 (key-src (or (and but (hattr:get but 'loc)) (hbut:to-key-src)))
	 (lbl-lst (cond ((not arg)
			 (if curr-key (list (ebut:key-to-label curr-key))))
			((symbolp arg) (if curr-key
					   (list (hbut:key-to-label
						  (hattr:get arg 'lbl-key)))))
			((< arg 1) (ebut:list))
			(t (sort (ebut:list)
				 (lambda (s1 s2)
				   (string< (downcase s1) (downcase s2)))))))
	 (key-buf (current-buffer))
	 (buf-name (hypb:help-buf-name))
	 (attribs)
	 ;; Ensure these do not invoke with-output-to-temp-buffer a second time.
	 (temp-buffer-show-hook)
	 (temp-buffer-show-function))
    (when lbl-lst
      (with-help-window buf-name
	(princ hbut:source-prefix)
	(prin1 key-src)
	(terpri)
	(terpri)
	(mapcar
	 (lambda (lbl)
	   (when (setq but (cond ((or (null arg) (symbolp arg)) but)
				 (t (ebut:get (ebut:label-to-key lbl) key-buf)))
		       attribs (hattr:list but))
	     (princ (if (ibut:is-p but)
			lbl
		      (concat ebut:label-start lbl ebut:label-end)))
	     (terpri)
	     (let ((doc (actype:doc but (= 1 (length lbl-lst)))))
	       (when doc
		 (princ "  ")
		 (princ doc)
		 (terpri)))
	     (hattr:report attribs)
	     (terpri)))
	 lbl-lst))
      (length lbl-lst))))

(defun    hbut:source (&optional full-flag)
  "Return Hyperbole source buffer or file given at point.
If a file, always return a full path if optional FULL-FLAG is non-nil."
  (goto-char (match-end 0))
  (cond ((looking-at "#<buffer \"?\\([^\n\"]+\\)\"?>")
	 (get-buffer (match-string 1)))
	((looking-at "\".+\"")
	 (let* ((file (buffer-substring-no-properties
		       (1+ (match-beginning 0))
		       (1- (match-end 0))))
		(absolute (file-name-absolute-p file)))
	   (if (and full-flag (not absolute))
	       (expand-file-name file default-directory)
	     file)))))

(defalias 'hbut:summarize #'hbut:report)

(defun    hbut:to (lbl-key)
  "Find the nearest explicit button or labeled/named implicit button.
Button given by LBL-KEY (a label or label key) and within the
visible portion of the current buffer.  Leave point inside the
button label.  Return the symbol for the button, else nil."
  (or (ebut:to lbl-key) (ibut:to lbl-key)))

(defvar   hbut:current nil
  "The currently selected Hyperbole button.  Available to action routines.")

(defconst hbut:source-prefix moccur-source-prefix
  "String found at start of a buffer containing only a hyper-button menu.
This expression should be followed immediately by a file-name indicating the
source file for the buttons in the menu, if any.")

;;; ------------------------------------------------------------------------

(defun    hbut:key-list ()
  "Return list of explicit and named implicit button label keys in current buffer."
  (nconc (hbut:ebut-key-list) (hbut:ibut-key-list)))

(defun    hbut:ebut-key-list (&optional key-src)
  "Return a list of explicit button label keys.
Keys in optional KEY-SRC or the current buffer."
  (save-excursion
    (save-restriction
      (if (hbdata:to-entry-buf (or key-src (buffer-file-name)))
	  (let (hbuts)
	    (save-restriction
	      (narrow-to-region (point) (if (search-forward "\f" nil t)
					    (point) (point-max)))
	      (goto-char (point-min))
	      (ignore-errors
		(while (setq hbuts (cons (car (read (current-buffer))) hbuts))))
	      hbuts))))))

(defun    hbut:ibut-key-list (&optional key-src)
  "Return a list of implicit button label keys.
Keys in optional KEY-SRC or the current buffer."
  (save-excursion
    (when (hbut:key-src-set-buffer (or key-src (current-buffer)))
      (save-restriction
	(widen)
	(ibut:label-map #'(lambda (label _start _end) (ibut:label-to-key label)))))))

;;; ========================================================================
;;; ibut class - Implicit Hyperbole Buttons
;;; ========================================================================


(defun    ibut:act (label)
  "Activate Hyperbole implicit button with <[LABEL]> from the current buffer."
  (interactive (list (hargs:read-match "Activate implicit button labeled: "
				       (ibut:alist)
				       nil t nil 'ibut)))
  (let* ((lbl-key (hbut:label-to-key label))
	 (but (ibut:get lbl-key)))
    (if but
	(hbut:act but)
      (error "(ibut:act): No implicit button labeled: %s" label))))

(defun    ibut:alist (&optional file)
  "Return alist of labeled ibuts in FILE or the current buffer.
Each element is a list of just an implicit button label.  For use
as a completion table."
  (mapcar #'list (ibut:list file)))

(defun    ibut:at-p (&optional name-key-only)
  "Return symbol for implicit button at point, else nil.
Point may be on the implicit button text or its optional preceding
name.  With optional NAME-KEY-ONLY, return only the label key of the
button.

Any named implicit button must contain at least two characters,
excluding delimiters, not just one."
  ;; Since the Smart Keys handle end-of-line separately from whether
  ;; point is within an implicit button, always report not within one
  ;; when point is at the end of a line.  -- RSW, 02-16-2020
  (unless (eolp)
    ;; Check for an implicit button at current point, record its
    ;; attributes in memory and return a button symbol for it.
    (when (ibut:create)
      (if name-key-only
	  (ibut:label-to-key (hattr:get 'hbut:current 'name))
	'hbut:current))))

(defun    ibut:at-type-p (ibut-type-symbol)
  "Return non-nil if point is on a button of type IBUT-TYPE-SYMBOL.
Point must be on the button itself and not its name, if any.

The return value is a list of the type's action type symbol and
associated arguments from the button."
  (when (and ibut-type-symbol (symbolp ibut-type-symbol))
    (let ((type-name (symbol-name ibut-type-symbol)))
      (unless (string-match "::" type-name)
	(setq ibut-type-symbol (intern-soft (concat "ibtypes::" type-name))))
      (when ibut-type-symbol
	(let ((hrule:action #'actype:identity))
	  (funcall ibut-type-symbol))))))

(defun    ibut:set-name-and-label-key-p (&optional start-delim end-delim)
  "Set ibut name, lbl-key, lbl-start/end attributes in \\='hbut:current.
Point may be on the implicit button text or its optional preceding
name.  Return t if on a named or delimited text implicit button;
return nil otherwise.

Optional START-DELIM and END-DELIM may be given to find the
button text (not name); without these, try a series of matching
delimiters (double quotes, angle brackets, braces and square
brackets).

This will not set the \\='name attribute unless there is a <[name]>
prefix.  This will not set the \\='lbl-key or the \\='lbl-end location
attribute unless the button text is delimited.

Any implicit button name must contain at least two characters,
excluding delimiters, not just one."
  (interactive)
  (let* ((opoint (point-marker))
	 ;; Next line finds the name only if point is on it, not on the
	 ;; text of the button.
	 (name-start-end (ibut:label-p t nil nil t t))
	 (name       (nth 0 name-start-end))
	 (name-start (nth 1 name-start-end))
	 (name-end   (nth 2 name-start-end))
	 lbl-start-end
	 lbl-start
	 lbl-end
	 lbl-key)
    (unwind-protect
	(progn
	  ;; Skip past any optional name and separators
	  (when name-end
	    (goto-char name-end)
	    (setq lbl-start (if (looking-at ibut:label-separator-regexp)
				(progn
				  ;; Move past up to 2 possible characters of ibut
				  ;; delimiters; this prevents recognizing named,
				  ;; delimited ibuts of a single character since no one
				  ;; should need that.
				  (goto-char (min (+ 2 (match-end 0)) (point-max)))
				  (match-end 0))
			      (prog1 (point)
				(goto-char opoint))))
	    (hattr:set 'hbut:current 'lbl-start lbl-start))

	  (setq lbl-start-end (if (and start-delim end-delim)
				  (ibut:label-p nil start-delim end-delim t t)
				(or (ibut:label-p nil "\"" "\"" t t)
				    (ibut:label-p nil "<" ">" t t)
				    (ibut:label-p nil "{" "}" t t)
				    (ibut:label-p nil "[" "]" t t))))
	  (when lbl-start-end
	    (setq lbl-key (nth 0 lbl-start-end)
		  lbl-start (nth 1 lbl-start-end)
		  lbl-end (nth 2 lbl-start-end)))
	  (when lbl-start
	    (hattr:set 'hbut:current 'categ 'implicit)
	    (hattr:set 'hbut:current 'lbl-key lbl-key)
	    (hattr:set 'hbut:current 'lbl-start lbl-start)
	    (hattr:set 'hbut:current 'lbl-end lbl-end))

	  (when (and lbl-start (not name-end))
	    ;; Point is within ibut text, not its name, so search
	    ;; backward for any name on the same line.
	    (goto-char lbl-start)
	    ;; Skip back past any likely opening delim preceding
	    ;; button text.
	    (skip-chars-backward "\"<{[| \t")
	    ;; Allow for looking back at any name separator space.
	    (skip-chars-forward " \t")
	    ;; Look back past any name separator.
	    (when (looking-back ibut:label-separator-regexp
				(line-beginning-position) t)
	      ;; Move to within delimiters of name
	      (goto-char (max (- (match-beginning 0) 3) (point-min)))
	      (setq name-start-end (ibut:label-p t nil nil t t)
		    name           (nth 0 name-start-end)
		    name-start     (nth 1 name-start-end)
		    name-end       (nth 2 name-start-end))))

	  (when name
	    (hattr:set 'hbut:current 'name name))
	  (when (and name-start name-end)
	    (hattr:set 'hbut:current 'name-start name-start)
	    (hattr:set 'hbut:current 'name-end name-end))
	  (when lbl-start
	    (when (called-interactively-p 'any)
	      (let (help-window-select)
		(hbut:report)))
	    t))
      (goto-char opoint)
      (setq opoint nil))))

(cl-defun ibut:create (&optional &key but-sym name lbl-key lbl-start lbl-end
				 loc dir categ actype args action)
  "Create an in-memory representation of an implicit button.

If successful, return button instance num string or t for first
instance; otherwise, return nil.  See `hbdata:ibut-instance' for
details.

If BUT-SYM is given, take button's arguments from its property
list.  Otherwise, button arguments can be given individually or
if CATEG and following arguments are not given, create the button
object from the implicit button at point, if any; in which case,
return nil if no implicit button is found at point.

If a new button is created, store its attributes in the symbol,
\\='hbut:current."
  ;; :args is ignored unless :categ or :action is also given.

  ;; `lbl-key' attribute will be set from `but-sym' if any, the button
  ;; `name' if any; and, otherwise, from its text.

  ;; `lbl-start' and `lbl-end' will be set from `but-sym' if any; and,
  ;; otherwise, the start and end of the ibut text, excluding
  ;; delimiters, not of its name.

  (let* ((but-sym-flag (not (null but-sym)))
	 (types (htype:category 'ibtypes))
	 ;; Global var used in (hact) function, don't delete.
	 (hrule:action #'actype:identity)
	 (opoint (point-marker))
	 (itype)
	 (is-type categ)
	 (name-and-lbl-key-flag)
	 (text-start)
	 (text-end)
	 (ibtype-point))
    (unwind-protect
	(progn
	  (unless but-sym
	    ;; (hattr:clear 'hbut:current) ;; Commented out since was causing ibut:at-p to fail.
	    ;; Set attributes of button at point, if any
	    (setq name-and-lbl-key-flag (ibut:set-name-and-label-key-p))

	    (when but-sym-flag
	      (setq name-and-lbl-key-flag nil))
	    ;; Since the Smart Keys handle end-of-line and end-of-buffer
	    ;; separately from whether point is within an implicit button,
	    ;; always report not within one when point is at the end of a line.
	    ;; -- RSW, 02-16-2020 and 07-17-2022
	    (unless (or is-type (eolp) (eobp))
	      (unwind-protect
		  (progn (when (or but-sym-flag name-and-lbl-key-flag)
			   (setq text-start (or (hattr:get 'hbut:current 'lbl-start)
						(point))
				 text-end (hattr:get 'hbut:current 'lbl-end)))
			 (unless (and text-start
				      (<= text-start (point))
				      text-end
				      (>= text-end (point)))
			   ;; Move to text of ibut before trying to activate it
			   ;; (may be on name)
			   (goto-char (+ (or text-start (point)) 2)))
			 (setq ibtype-point (point))
			 (while (and (not is-type) types)
			   (setq itype (car types))
			   (when (and itype (setq args (funcall itype)))
			     (setq is-type itype)
			     ;; Any implicit button type check should leave point
			     ;; unchanged.  Trigger an error if not.
			     (unless (equal (point) ibtype-point)
			       (hypb:error "(Hyperbole): `%s' at-p test improperly moved point from %s to %s"
					   is-type opoint (point-marker))))
			   (setq types (cdr types))))
		(goto-char opoint)))
	    (set-marker opoint nil))

	  (when (or is-type but-sym)
	    (unless but-sym
	      (setq but-sym 'hbut:current))
	    (let ((current-categ     (hattr:get but-sym 'categ))
		  (current-name      (hattr:get but-sym 'name))
		  (current-lbl-key   (hattr:get but-sym 'lbl-key))
		  (current-lbl-start (hattr:get but-sym 'lbl-start))
		  (current-lbl-end   (hattr:get but-sym 'lbl-end))
		  (current-loc       (hattr:get but-sym 'loc))
		  (current-dir       (hattr:get but-sym 'dir))
		  (current-action    (hattr:get but-sym 'action))
		  (current-actype    (hattr:get but-sym 'actype))
		  (current-args      (hattr:get but-sym 'args)))

	      (cond ((and but-sym-flag current-name)
		     (setq name current-name))
		    ((or name name-and-lbl-key-flag))
		    (current-name
		     (setq name current-name)))
	      (when name
		(hattr:set 'hbut:current 'name name))

	      (cond ((and but-sym-flag current-lbl-key)
		     (setq lbl-key current-lbl-key))
		    ((or lbl-key name-and-lbl-key-flag))
		    (current-lbl-key
		     (setq lbl-key current-lbl-key)))
	      (when lbl-key
		(hattr:set 'hbut:current 'lbl-key lbl-key))

	      (cond ((and but-sym-flag current-lbl-start)
		     (setq lbl-start current-lbl-start))
		    ((or lbl-start name-and-lbl-key-flag))
		    (current-lbl-start
		     (setq lbl-start current-lbl-start)))
	      (when lbl-start
		(hattr:set 'hbut:current 'lbl-start lbl-start))

	      (cond ((and but-sym-flag current-lbl-end)
		     (setq lbl-end current-lbl-end))
		    ((or lbl-end name-and-lbl-key-flag))
		    (current-lbl-end
		     (setq lbl-end current-lbl-end)))
	      (when lbl-end
		(hattr:set 'hbut:current 'lbl-end lbl-end))

	      (cond ((and but-sym-flag current-loc)
		     (setq loc current-loc))
		    ((or loc (setq loc (save-excursion
					 (hbut:to-key-src 'full)))))
		    (current-loc
		     (setq loc current-loc)))
	      (when loc
		(hattr:set 'hbut:current 'loc loc))

	      (cond ((and but-sym-flag current-dir)
		     (setq dir current-dir))
		    ((or dir (setq dir (hui:key-dir (current-buffer)))))
		    (current-dir
		     (setq dir current-dir)))
	      (when dir
		(hattr:set 'hbut:current 'dir dir))

	      (cond ((and but-sym-flag current-action)
		     (setq action current-action))
		    (action)
		    (current-action
		     (setq action current-action)))
	      (when action
		(hattr:set 'hbut:current 'action action))

	      (cond ((and but-sym-flag current-categ)
		     (setq categ current-categ))
		    (categ)
		    (t
		     (setq categ (or is-type current-categ 'implicit))))
	      (when categ
		(hattr:set 'hbut:current 'categ categ))

	      (if (not categ)
		  (setq args nil)
		(unless action
		  (cond ((and but-sym-flag current-args)
			 (setq args current-args))
			(args)
			(current-args
			 (setq args current-args))))
		(setq args (copy-sequence args))
		(when (eq (car args) #'hact)
		  (setq args (cdr args))))

	      (cond ((and but-sym-flag current-actype)
		     (setq actype current-actype))
		    (actype)
		    (current-actype
		     (setq actype current-actype)))
	      (unless actype
		(setq actype (or
			      ;; Hyperbole action type
			      (symtable:actype-p (car args))
			      ;; Regular Emacs Lisp function symbol
			      (car args))))
	      (hattr:set 'hbut:current 'actype actype)

	      (when args
		(hattr:set 'hbut:current 'args (if actype (cdr args) args))))

	    (hbdata:ibut-instance-next (ibut:label-to-key name))))
      (set-marker opoint nil))))

(def-edebug-spec cl-defun
 (&define name lambda-key-list
          [&optional stringp]   ; Match the doc string, if present.
          def-body))

(def-edebug-spec lambda-key-list
 (([&rest arg]
   [&optional ["&optional" "&key" arg &rest arg]]
   [&optional ["&optional" arg &rest arg]]
   &optional ["&rest" arg])))

(defvar ibut:label-start)
(defvar ibut:label-end)

(defun    ibut:delete (&optional but-sym)
  "Delete Hyperbole implicit button based on optional BUT-SYM.
If it is a named button, delete all occurrences in the buffer; otherwise, delete
only if there is an occurrence at point.

Default is the symbol \\='hbut:current.  Return symbol for button deleted or nil."
  (unless but-sym
    (setq but-sym 'hbut:current))
  (when (ibut:is-p but-sym)
    (let ((name       (hattr:get but-sym 'name))
<<<<<<< HEAD
	  (name-start (hattr:get but-sym 'name-start))
	  (name-end   (hattr:get but-sym 'name-end))
	  (loc        (hattr:get but-sym 'loc))
	  (lbl-key    (hattr:get but-sym 'lbl-key))
=======
	  (loc        (hattr:get but-sym 'loc))
>>>>>>> f8358390
	  (lbl-start  (hattr:get but-sym 'lbl-start))
	  (lbl-end    (hattr:get but-sym 'lbl-end)))
      (when (and lbl-start lbl-end)
	(with-current-buffer (if (bufferp loc) loc (find-file-noselect loc))
	  (barf-if-buffer-read-only)
	  (save-excursion
	    (if name
		(ibut:map
<<<<<<< HEAD
		 (lambda (name start end)
=======
		 (lambda (_name start _end)
>>>>>>> f8358390
		   (goto-char (+ start 2))
		   (when (ibut:set-name-and-label-key-p)
		     (ibut:delete-occurrence
		      (hattr:get but-sym 'name-start)
		      (hattr:get but-sym 'lbl-end))))
		 (ibut:label-instances-regexp (ibut:label-to-key name))
		 t)
	      (ibut:delete-occurrence lbl-start lbl-end)))
	  ;; Also delete in-memory version of the ibut
	  (hattr:clear but-sym))
	but-sym))))

(defun    ibut:delete-occurrence (start end)
  "Delete Hyperbole implicit button between START and END.
Assume caller has checked that there is an implicit button at point and
has saved any original point to which to return."
  (goto-char start)
  (delete-region start end)
  (just-one-space)
  (run-hooks 'ibut-delete-hook))

(defun    ibut:delimit (start end instance-flag)
  "Delimit implicit button name spanning region START to END in current buffer.
If button is already delimited or delimit fails, return nil, else t.
Insert INSTANCE-FLAG after END, before ending delimiter."
  (goto-char start)
  (when (looking-at (regexp-quote ibut:label-start))
    (forward-char (length ibut:label-start)))
  (unless (ibut:label-p)
    (setq start (move-marker (make-marker) start)
	  end (move-marker (make-marker) end))
    (set-marker-insertion-type end t)
    ;; instance-flag may be 't to indicate don't add an instance number
    (unless (stringp instance-flag)
      (setq instance-flag ""))
    (insert ibut:label-start)
    (goto-char end)
    (insert instance-flag ibut:label-end)
    ;; Insert any comment delimiter before the start marker.
    (set-marker-insertion-type start t)
    (hbut:comment start end)
    (let ((delim-end (point)))
      (unless (looking-at ibut:label-separator-regexp)
	(insert ibut:label-separator))
      (when (fboundp 'hproperty:but-add)
	(hproperty:but-add start end hproperty:ibut-face))
      (goto-char delim-end))
    (move-marker start nil)
    (move-marker end nil)
    t))

(defun    ibut:get (&optional lbl-key buffer key-src)
  "Return implicit Hyperbole button symbol given by LBL-KEY and BUFFER.
KEY-SRC is given when retrieving global buttons and is the full source pathname.

Return a symbol which references the button.

All arguments are optional.  When none are given, return a
symbol for the button or button label that point is within or
nil.  BUFFER defaults to the current buffer.

Return nil if no matching button is found."
  (hattr:clear 'hbut:current)
  ;; Build and return button symbol with button properties
  (save-excursion
    (unless lbl-key
      (setq lbl-key (ibut:label-p nil nil nil nil t)))
    (hbut:funcall (lambda (lbl-key _buffer _key-src)
		    (goto-char (point-min))
		    (ibut:next-occurrence lbl-key)
		    (ibut:at-p))
		  lbl-key buffer key-src)))

(defun    ibut:is-p (object)
  "Return non-nil if OBJECT is a symbol representing an implicit Hyperbole button."
  (when (symbolp object)
    (let ((categ (hattr:get object 'categ)))
      (and categ
	   (or (eq categ 'implicit)
	       (string-match "\\`ibtypes::" (symbol-name categ)))))))

(defun    ibut:label-map (but-func &optional regexp-match include-delims)
  "Apply BUT-FUNC to buttons delimited by `ibut:label-start' and `ibut:label-end'.
If REGEXP-MATCH is non-nil, only buttons which match this argument are
considered.

Map over portion of buffer visible under any current restriction.
BUT-FUNC must take precisely three arguments: the button label,
the start position of the delimited button label and its end
position (positions include delimiters when INCLUDE-DELIMS is
non-nil)."
  (hbut:map but-func ibut:label-start ibut:label-end regexp-match include-delims))

(defun    ibut:label-key-match (name-key)
  "Return a list of implicit button label keys fully matching NAME-KEY.
There may be multiple results if there are numbered instances
with the same label.  Names are returned in the order they are
first encountered."
  (apply #'set:create
	 (ibut:map
	  (lambda (lbl _start _end) (ibut:label-to-key lbl))
	  (ibut:label-instances-regexp name-key))))

(defun    ibut:label-p (&optional as-label start-delim end-delim pos-flag two-lines-flag)
  "Return key for the implicit button name that point is within, else nil.

Without the start and end delimiter arguments, this is the normalized
key form of the optional name that may precede an implicit button.
If the delimiter arguments are given, return the key form of the
implicit button text at point between those delimiters.  Assume point is
within the first line of any button.

Use `ibut:at-p' instead to test if point is on either the implicit
button text itself or the name.

All following arguments are optional.  If AS-LABEL is non-nil, label is
returned rather than the key derived from the label.  START-DELIM and
END-DELIM are strings that override default button label delimiters.
With POS-FLAG non-nil, return list of label-or-key,
but-label-start-position, but-label-end-position.  Positions include
delimiters.  With TWO-LINES-FLAG non-nil, constrain label search to two
lines."
  (unless start-delim
    (setq start-delim ibut:label-start))
  (unless end-delim
    (setq end-delim ibut:label-end))

  (let ((lbl)
	(result (with-syntax-table hbut:syntax-table
		  (if (or (string-prefix-p "<" start-delim)
			  (string-suffix-p ">" end-delim))
		      (ebut:label-p as-label start-delim end-delim
				    pos-flag two-lines-flag)
		    ;; When delims do not end with <>, then filter out matches
		    ;; that are surrounded by angle brackets, e.g. [str] should
		    ;; not match to occurrences of <[str]>.
		    (hargs:delimited (concat "<?" (regexp-quote start-delim))
				     (concat (regexp-quote end-delim) ">?")
				     t t pos-flag "\\`<.*>\\'" (not as-label))))))
    (when result
      (setq lbl (if (listp result) (car result) result))
      ;; Ensure match does not contain delimiters, as it may have run
      ;; past the beginning of another button.
      (unless (string-match (concat (regexp-quote start-delim) "\\|"
				    (regexp-quote end-delim))
			    lbl)
	result))))

(defun    ibut:label-regexp (lbl-key &optional no-delim)
  "Unnormalize ibutton LBL-KEY.
Return regular expression matching delimited button label.
Optional NO-DELIM leaves off delimiters, leading and trailing space."
  (hbut:label-regexp lbl-key no-delim ibut:label-start ibut:label-end))

(defun    ibut:label-instances-regexp (lbl-key &optional no-delim)
  "Unnormalize ibutton LBL-KEY.
Return regular expression matching all instances of delimited button label.
Optional NO-DELIM leaves off delimiters, leading and trailing space."
  (hbut:label-instances-regexp lbl-key no-delim ibut:label-start ibut:label-end))

(defun    ibut:label-set (label &optional start end)
  "Set current implicit button attributes.
Get attributes from LABEL and optional START, END positions.
Return label.  When START and END are given, they specify the
region in the buffer to flash when this implicit button is
activated or queried for its attributes; this typically should
be the text of the button without any delimiters.

If LABEL is a list, it is assumed to contain all arguments.

For legacy reasons, the label here is actually the text of the
implicit button matched contextually and never the optional <[name]>
preceding the text."
  (cond ((stringp label)
	 (hattr:set 'hbut:current 'lbl-key (hbut:label-to-key label))
	 (when start (hattr:set    'hbut:current 'lbl-start start))
	 (when end   (hattr:set    'hbut:current 'lbl-end   end)))
	((and label (listp label))
	 (hattr:set 'hbut:current 'lbl-key (hbut:label-to-key (car label)))
	 (hattr:set 'hbut:current 'lbl-start (nth 1 label))
	 (hattr:set 'hbut:current 'lbl-end (nth 2 label)))
	(t (error "(ibut:label-set): Invalid label arg: `%s'" label)))
  label)

(defun    ibut:label-sort-keys (lbl-keys)
  "Return a sorted list of ibutton LBL-KEYS with highest instance number first."
  (sort (delq nil lbl-keys) (lambda (key1 key2)
			      (setq key1
				    (cond ((null key1) 0)
					  ((string-match (concat (regexp-quote hbut:instance-sep)
								 "\\([0-9]+\\)\\'")
							 key1)
					   (string-to-number (match-string 1 key1)))
					  (t 1))
				    key2
				    (cond ((null key2) 0)
					  ((string-match (concat (regexp-quote hbut:instance-sep)
								 "\\([0-9]+\\)\\'")
							 key2)
					   (string-to-number (match-string 1 key2)))
					  (t 1)))
			      (> key1 key2))))

(defun    ibut:list (&optional file loc-p)
  "Return list of labels of named ibuts in FILE or the current buffer.
Remove duplicate labels if optional LOC-P is omitted.  With LOC-P, return
list of elements (label start end) where start and end are the buffer
positions at which the button label delimiter begins and ends."
  (interactive)
  (setq file (if file
		 (when (file-exists-p file)
		   (find-file-noselect file))
	       (current-buffer)))
  (when file
    (set-buffer file)
    (let ((buts (ibut:map (if loc-p
			      (lambda (lbl start end)
				;; Normalize label spacing
				(list (ibut:key-to-label (ibut:label-to-key lbl))
				      start end))
			    (lambda (lbl _start _end)
			      ;; Normalize label spacing
			      (ibut:key-to-label (ibut:label-to-key lbl)))))))
      (if loc-p buts (when buts (apply #'set:create buts))))))

(defun    ibut:key (ibut)
  "Return the text key for Hyperbole implicit button symbol IBUT."
  (if (ibut:is-p ibut)
      (hattr:get ibut 'lbl-key)
    (error "(ibut:key): Argument is not a Hyperbole implicit button symbol, `%s'"
	   ibut)))

(defalias 'ibut:to-key-src   #'hbut:to-key-src)
(defalias 'ibut:key-to-label #'hbut:key-to-label)
(defalias 'ibut:label-to-key #'hbut:label-to-key)
(defalias 'map-ibut          #'ibut:map)

(defun    ibut:map (but-func &optional regexp-match include-delims)
  "Apply BUT-FUNC to the visible, named implicit buttons.

If REGEXP-MATCH is non-nil, only buttons which match this argument
are considered.

BUT-FUNC must take precisely three arguments: the button name,
the start position of the delimited button name and its end
position (positions include delimiters when INCLUDE-DELIMS is
non-nil)."
  (hbut:map but-func ibut:label-start ibut:label-end regexp-match include-delims))

(defun    ibut:next-occurrence (lbl-key &optional buffer)
  "Move point to next occurrence of an implicit button with LBL-KEY.
Optional BUFFER defaults to current buffer.  It may be a buffer name.
Return non-nil iff occurrence is found.

Remember to use (goto-char (point-min)) before calling this in order to
move to the first occurrence of the button."
  (when buffer
    (if (not (or (bufferp buffer) (and (stringp buffer) (get-buffer buffer))))
	(error "(ibut:next-occurrence): Invalid buffer arg: %s" buffer)
      (switch-to-buffer buffer)))
  (when (or (re-search-forward (ibut:label-regexp lbl-key) nil t)
	    (re-search-forward (ibut:label-regexp lbl-key t) nil t))
    (goto-char (+ (match-beginning 0) (length ibut:label-start)))))

(defun    ibut:operate (&optional new-name edit-flag)
  "Insert/modify an ibutton based on `hbut:current' in current buffer.

Caller must either call `hbut:at-p' or manually set the attributes of
`hbut:current' prior to invoking this function.  If point is on an existing
Hyperbole button, `edit-flag' must be set to t; otherwise, this may create
a new ibutton inserted within the prior one, making the prior one unusable.

Optional non-nil NEW-NAME is new name to give button.  With optional
EDIT-FLAG non-nil, modify an existing in-buffer ibutton rather
than creating a new one.

If NEW-NAME is nil, use the active region text as the button name, if any;
if no such region, then create/modify an unnamed implicit button.

Return instance string appended to name to form a per-buffer unique
name; nil if name is already unique or no name.  Signal an error when no
such button is found in the current buffer.

Summary of operations based on inputs (name arg comes from \\='hbut:current attrs):
|----+------+----------+--------+------+-----------------------------------------------|
|  # | name | new-name | region | edit | operation                                     |
|----+------+----------+--------+------+-----------------------------------------------|
|  1 | nil  | nil      | nil    | nil  | create: unnamed ibut from hbut:current attrs  |
|  2 | nil  | new-name | nil    | nil  | ERROR: edit-flag must be t to set new-name    |
|  3 | name | nil      | nil    | nil  | create: ibut with name                        |
|  4 | name | new-name | nil    | nil  | ERROR: create can't have name and new-name    |
|  5 | name | new-name | region | nil  | ERROR: create can't have name and new-name    |
|  6 | name | nil      | region | nil  | create: ibut with name (ignore region)        |
|  7 | nil  | nil      | region | nil  | create: region named ibut                     |
|  8 | nil  | new-name | region | nil  | ERROR: edit-flag must be t to set new-name    |
|----+------+----------+--------+------+-----------------------------------------------|
|  9 | nil  | nil      | nil    | t    | mod: remove any name from ibut                |
| 10 | nil  | new-name | nil    | t    | mod: add new-name as ibut's name attribute    |
| 11 | name | nil      | nil    | t    | mod: name of ibut from hbut:current attrs     |
| 12 | name | new-name | nil    | t    | mod: rename ibut with name to new-name        |
| 13 | name | new-name | region | t    | ERROR: Can't use region to mod existing ibut  |
| 14 | name | nil      | region | t    | ERROR: Can't use region to mod existing ibut  |
| 15 | nil  | nil      | region | t    | ERROR: Can't use region to mod existing ibut  |
| 16 | nil  | new-name | region | t    | ERROR: Can't use region to mod existing ibut  |
|----+------+----------+--------+------+-----------------------------------------------|"
  (barf-if-buffer-read-only)
  (let* ((name (hattr:get 'hbut:current 'name))
	 (name-regexp (ibut:label-regexp (ibut:label-to-key name)))
	 (region-flag (hmouse-use-region-p))
	 (instance-flag))
    (when (and new-name (or (not (stringp new-name)) (string-empty-p new-name)))
      (hypb:error "(ibut:operate): 'new-name' value must be a non-empty string, not: '%s'"
		  new-name))
    (when (and name new-name (not edit-flag))
      (hypb:error "(ibut:operate): 'edit-flag' must be t to rename a button (hbut:current name and new-name both given)"))
    (when (and new-name (not edit-flag))
      (hypb:error "(ibut:operate): 'edit-flag' must be t to rename a button"))
    (when (and region-flag edit-flag)
      (hypb:error "(ibut:operate): 'edit-flag' must be nil when region is highlighted to use region as new button name"))

    ;; Error when on a read-only part of a buffer's text
    (when (plist-member (text-properties-at (point)) 'read-only)
      (hypb:error "(ibut:operate): Point must not be on a read-only Org element"))
    ;; Error when on an explicit button
    (when (eq (hattr:get 'hbut:current 'categ) 'explicit)
      (hypb:error "(ibut:operate): Point must not be on an explicit button: %s"
		  (ibut:label-to-key (hattr:get 'hbut:current 'lbl-key))))
    ;; Error when on an Emacs push-button
    (when (plist-member (text-properties-at (point)) 'button)
      (hypb:error "(ibut:operate): Point must not be on an Emacs push-button: %s"
		  (button-label (button-at (point)))))
    ;; Error when in read-only contexts of an Org file
    (when (ibut:org-at-read-only-p)
      (hypb:error "(ibut:operate): Point must not be in a read-only Org context"))

    (unless new-name
      (setq new-name name
	    name nil))
    (when (stringp new-name)
      (hattr:set 'hbut:current 'name new-name))
    (save-excursion
      (if (progn
	    (setq instance-flag (hbdata:ibut-instance-last (ibut:label-to-key
							    (if edit-flag new-name name))))
	    (when (null instance-flag)
	      (setq instance-flag t))
	    instance-flag)
	  (when (hmail:editor-p)
	    (hmail:msg-narrow))
	(hypb:error "(ibut:operate): Failed to %s button %s%s%s in buffer %s"
		    (if edit-flag "modify" "create")
		    ibut:label-start name ibut:label-end
		    (buffer-name))))
    (let (start end)
      (cond (edit-flag
	     (cond (name
		    ;; Rename all occurrences of button - those with same name
		    (let* ((but-key-and-pos (ibut:label-p nil nil nil 'pos))
			   (at-but (equal (car but-key-and-pos)
					  (ibut:label-to-key new-name))))
		      (when at-but
			(ibut:delimit (nth 1 but-key-and-pos)
				      (nth 2 but-key-and-pos)
				      instance-flag))
		      (cond ((ibut:map
			      (lambda (_lbl start end)
				(delete-region start end)
				(when new-name
				  (ibut:delimit
				   (point)
				   (progn (insert new-name) (point))
				   instance-flag)))
			      name-regexp 'include-delims))
			    (at-but))))
		   (new-name
		    ;; Add new-name to nameless button at point
		    (goto-char (or (hattr:get 'hbut:current 'lbl-start) (point)))
		    ;; Skip back past any likely opening delim preceding button text.
		    (skip-chars-backward "\"<{[|")
		    (ibut:delimit (point)
				  (progn (insert new-name) (point))
				  instance-flag))
		   (t ;; Remove any existing name at point
		    (when (hattr:get 'hbut:current 'name-start)
		      (save-excursion
			(delete-region (goto-char (hattr:get 'hbut:current 'name-start))
				       (hattr:get 'hbut:current 'name-end))
			(when (looking-at ibut:label-separator-regexp)
			  (delete-region (match-beginning 0) (match-end 0))))))))
	    (t
	     ;; Above flag is 't when we are creating the first instance
	     ;; of the button name
	     ;;
	     ;; Add a new implicit button in the buffer, recording its
	     ;; start and end positions; new-name is always nil here
	     (cond ((not (or name new-name region-flag))
		    ;; No name to insert, just insert ibutton text below
		    )
		   ((and region-flag
			 ;; ignore region when name or new-name are set
			 (not (or name new-name))
			 ;; new-name is always nil here
			 ;; Ignore action-key-depress-prev-point
			 (setq start (region-beginning)
			       end (region-end)
			       name (buffer-substring-no-properties start end)))
		    nil)
		   ((progn (when start (goto-char start))
			   (or (when name (looking-at (regexp-quote name)))
			       (when new-name (looking-at (regexp-quote new-name)))))
		    (setq start (point)
			  end (match-end 0)))
		   (name
		    (setq start (point))
		    (insert name)
		    (setq end (point)))
		   (new-name
		    (setq start (point))
		    (insert new-name)
		    (setq end (point)))
		   (t (hypb:error
		       "(ibut:operate): Operation failed.  Check button attribute permissions: %s"
		       hattr:filename)))))

      (unless edit-flag
	(when (and start end)
	  (ibut:delimit start end instance-flag))
	(when (hattr:get 'hbut:current 'actype)
	  (ibut:insert-text 'hbut:current)))

      (goto-char (or start (max (- (point) 2) (point-min))))
      ;; Skip past any inserted comment char
      (skip-syntax-forward "-<")
      ;; Skip past any name or label opening delim chars
      (skip-chars-forward "\"<{[| \t\n\r"))

    ;; Set all in-memory hbut attributes for any button at point
    (ibut:at-p)

    (let ((lbl-key (hattr:get 'hbut:current 'lbl-key)))
      ;; (unless lbl-key
      ;; 	(when (or (and (ibut:set-name-and-label-key-p)
      ;; 		       (hattr:get 'hbut:current 'lbl-key))
      ;; 		  (ibut:at-p)) ;; Sets lbl-key for non-delimited ibtypes
      ;; 	  (setq lbl-key (hattr:get 'hbut:current 'lbl-key))))
      (unless (and (stringp lbl-key) (not (string-empty-p lbl-key)))
	(hypb:error "(ibut:operate): hbut:current lbl-key must be non-nil")))

    (run-hooks (if edit-flag 'ibut-edit-hook 'ibut-create-hook))

    ;; Position point
    (let ((new-key (ibut:label-to-key new-name)))
      (cond ((and new-key (equal (ibut:label-p) new-key))
	     ;; In case right before the start of the desired
	     ;; button's delimiters.
	     (goto-char (min (+ (point) 2) (point-max)))
	     (when (search-backward ibut:label-start nil t)
	       (goto-char (match-end 0))))
	    (new-key
	     (let ((regexp (ibut:label-regexp new-key)))
	       (or (re-search-forward  regexp nil t)
		   (re-search-backward regexp nil t)))
	     (goto-char (+ (match-beginning 0) (length ibut:label-start))))))

    ;; instance-flag might be 't which we don't want to return.
    (when (stringp instance-flag) instance-flag)))

(defun ibut:org-at-read-only-p ()
  "Return non-nil if point is in an Org read-only context."
  (and (derived-mode-p 'org-mode)
       (featurep 'hsys-org)
       (or (hsys-org-src-block-start-at-p)
	   (hsys-org-block-start-at-p)
	   (let ((contexts (org-context)))
	     (and contexts
		  (delq nil (mapcar (lambda (ctxt) (assq ctxt contexts))
				    '(:checkbox
				      :headline-stars
				      :item-bullet
				      :keyword
				      :link
				      :priority
				      :table-special
				      :tags
				      :todo-keyword))))))))

(defun    ibut:insert-text (ibut)
  "Space, delimit and insert the text part of IBUT."
  (cond ((looking-at ibut:label-separator-regexp)
	 (goto-char (match-end 0)))
	((not (or (string-empty-p (or (hattr:get ibut 'name) ""))))
	 (insert ibut:label-separator)))
  (let* ((orig-actype (or (hattr:get ibut 'actype)
			  (hattr:get ibut 'categ)))
	 (actype (or (actype:elisp-symbol orig-actype)
		     (and (symbolp orig-actype) (fboundp orig-actype)
			  orig-actype)))
	 (args   (hattr:get ibut 'args))
	 (arg1   (nth 0 args))
	 (arg2   (nth 1 args))
	 (arg3   (nth 2 args)))
    (pcase actype
      ('actypes::kbd-key
       (cond ((and (stringp arg1) (string-match "\\s-*{.+}\\s-*" arg1))
	      (insert arg1))
	     ((stringp arg1)
	      (insert "{" arg1 "}"))
	     (t (insert "{}"))))
      ((or 'actypes::link-to-directory 'actypes::link-to-Info-node 'actypes::link-to-Info-index-item)
       (insert "\"" arg1 "\""))
      ('actypes::annot-bib (insert "[" arg1 "]"))
      ('actypes::exec-shell-cmd (insert "\"!" arg1 "\""))
      ('actypes::exec-window-cmd (insert "\"&" arg1 "\""))
      ('actypes::link-to-gbut (insert "<glink:" arg1 ">"))
      ('actypes::link-to-ebut (progn (insert "<elink:" arg1)
				     (when arg2 (insert ": " arg2))
				     (insert ">")))
      ('actypes::link-to-ibut (progn (insert "<ilink:" arg1)
				     (when arg2 (insert ": " arg2))
				     (insert ">")))
      ('actypes::link-to-kcell
       (if arg2
	   (progn (insert "<")
		  (when arg1 (insert arg1))
		  (insert ", " arg2 ">"))
	 (insert "<@ ")
	 (when arg1 (insert arg1))
	 (insert ">")))
      ((or 'actypes::link-to-kotl 'klink:act)
       (when (stringp arg1)
	 (if (string-prefix-p "<" arg1)
	     (insert arg1)
	   (insert "<" arg1 ">"))))
      ('actypes::link-to-org-id (insert (format "\"id:%s\"" arg1)))
      ('actypes::link-to-rfc (insert (format "rfc%d" arg1)))
      ('man (insert arg1))
      ('actypes::man-show (insert arg1))
      ('actypes::link-to-file-line (insert (format "\"%s:%d\""
						   (hpath:substitute-var arg1) arg2)))
      ('actypes::link-to-file-line-and-column
       (if (eq arg3 0)
	   (insert (format "\"%s:%d\"" (hpath:substitute-var arg1) arg2))
	 (insert (format "\"%s:%d:%d\"" (hpath:substitute-var arg1) arg2 arg3))))
      ('actypes::link-to-file (insert
			       (if (/= (length args) 2)
				   ;; filename only
				   (format "\"%s\"" (hpath:substitute-var arg1))
				 ;; includes buffer pos that we translate to line:col
				 (with-current-buffer (find-file-noselect arg1)
				   (save-excursion
				     (goto-char arg2)
				     (if (zerop (current-column))
					 (format "\"%s:%d\""
						 (hpath:substitute-var arg1)
						 (line-number-at-pos (point) t))
				       (format "\"%s:%d:%d\""
					       (hpath:substitute-var arg1)
					       (line-number-at-pos (point) t)
					       (current-column))))))))
      ('actypes::link-to-string-match
       (insert (format "<%s \"%s\" %d \"%s\">" (actype:def-symbol actype) arg1 arg2
		       (hpath:substitute-var arg3))))
      ('nil (error "(ibut:insert-text): actype must be a Hyperbole actype or Lisp function symbol, not '%s'" orig-actype))
      ;; Generic action button type						      
      (_ (insert (format "<%s%s%s>" (actype:def-symbol actype) (if args " " "")
			 (if args (hypb:format-args args) "")))))))

(defun    ibut:previous-occurrence (lbl-key &optional buffer)
  "Move point to previous occurrence of an implicit button with LBL-KEY.
Optional BUFFER defaults to current buffer.  It may be a buffer name.
Return non-nil iff occurrence is found.

Remember to use (goto-char (point-max)) before calling this to search
the whole buffer."
  (when buffer
    (if (not (or (bufferp buffer) (and (stringp buffer) (get-buffer buffer))))
	(error "(ibut:previous-occurrence): Invalid buffer arg: %s" buffer)
      (switch-to-buffer buffer)))
  (when (or (re-search-backward (ibut:label-regexp lbl-key) nil t)
	    (re-search-backward (ibut:label-regexp lbl-key t) nil t))
    (goto-char (+ (match-beginning 0) (length ibut:label-start)))))

(defun    ibut:program (name actype &rest args)
  "Programmatically create an implicit Hyperbole button at point.
Create button from NAME, ACTYPE (action type), and optional actype ARGS.
Insert NAME text at point surrounded by <[ ]> delimiters, adding any
necessary instance number of the button after the NAME.  ACTYPE may
be a Hyperbole action type name (from defact) or an Emacs Lisp
function, followed by a list of arguments for the actype, aside from
the button NAME which is automatically provided as the first argument.

For interactive creation, use `hui:ibut-create' instead."
  (hui:buf-writable-err (current-buffer) "ibut:program")
  (when (ebut:at-p)
    (error "(ibut:program): Move off explicit button at point to create an implicit button"))
  (let ((ibut (ibut:at-p)))
    ;; Throw an error if on a named or delimited Hyperbole button since
    ;; cannot create another button within such contexts.
    (when ibut
      (let ((name (hattr:get ibut 'name))
	    (name-start (hattr:get ibut 'name-start))
	    (lbl (hbut:key-to-label (hattr:get ibut 'lbl-key)))
	    (lbl-start (hattr:get ibut 'lbl-start))
	    (lbl-end (hattr:get ibut 'lbl-end)))
	(when (or name lbl (and lbl-start lbl-end))
	  (error "(ibut:program): Cannot nest an ibut within the existing button: '%s'"
		 (or name lbl (buffer-substring-no-properties (or name-start lbl-start) lbl-end))))))

    (save-excursion
      (let ((but-buf (current-buffer))
	    (actype-sym (actype:action actype)))
	(hui:buf-writable-err but-buf "ibut:program")
	(hattr:clear 'hbut:current)
	(hattr:set 'hbut:current 'name name)
	(hattr:set 'hbut:current 'categ 'implicit)
	(hattr:set 'hbut:current 'loc (hui:key-src but-buf))
	(hattr:set 'hbut:current 'dir (hui:key-dir but-buf))
	(if (or (and actype-sym (fboundp actype-sym))
		(functionp actype))
	    (hattr:set 'hbut:current 'actype actype)
	  (error "actype arg must be a bound symbol (not a string): %S" actype))
	(hattr:set 'hbut:current 'args args)
	(condition-case err
	    (ibut:operate)
	  (error "(ibut:program): name: %S actype: %S args: %S - %S" name actype args err))))))

(defun    ibut:rename (old-lbl new-lbl)
  "Change an implicit button name in the current buffer from OLD-LBL to NEW-LBL.
Return t if the label is changed, else nil.

Signal an error when no such button is found in the current buffer or if either
OLD-LBL or NEW-LBL is empty.

Leave point at the start of the button label which may be elsewhere
than the current point; callers should use `save-excursion` to retain
the existing point."
  (cond ((or (not (stringp new-lbl)) (< (length new-lbl) 1))
	 (error "(ibut:rename): Invalid 'new-lbl' argument: \"%s\"" new-lbl))
	((or (not (stringp old-lbl)) (< (length old-lbl) 1))
	 (error "(ibut:rename): Invalid 'old-lbl' argument: \"%s\"" old-lbl))
	((ibut:to old-lbl)
         (unless (string-equal old-lbl new-lbl)
	   (delete-region (point) (search-forward ibut:label-end nil t))
	   (save-excursion (insert new-lbl ibut:label-end))
	   (hattr:clear 'hbut:current)
           t))
	(t (error "(ibut:rename): Button '%s' not found in visible portion of buffer." old-lbl))))

(defalias 'ibut:summarize #'hbut:report)

(defun    ibut:to (name-key)
  "Find the nearest implicit button with NAME-KEY (a name or name key).
Find within the visible portion of the current buffer.  Leave
point at the start of the button text or its optional name, if it
has one (excluding delimiters).  Return the symbol for the
<<<<<<< HEAD
button, else nil."
  (unless name-key
    (setq name-key (ibut:label-p nil nil nil nil t)))
  (hbut:funcall (lambda (name-key _buffer _key-src)
		  (when name-key
		    ;; Handle a name given rather than a name key
		    (when (string-match-p "\\s-" name-key)
		      (setq name-key (ibut:label-to-key name-key)))
		    (let ((regexp (ibut:label-regexp name-key t))
			  (start (point))
			  at-name-key
			  ibut
			  pos
			  found)
		      (save-excursion
			;; Since point might be in the middle of the matching button,
			;; move to the start of line to ensure don't miss it when
			;; searching forward.
			(forward-line 0)
			;; re-search forward
			(while (and (not found) (re-search-forward regexp nil t))
			  (setq pos (match-beginning 0)
				;; Point might be on closing delimiter of ibut in which
				;; case ibut:label-p returns nil; move back one
				;; character to prevent this.
				found (save-excursion
					(goto-char (1- (point)))
					(setq ibut 'hbut:current
					      at-name-key (ibut:label-to-key
							   (hattr:get ibut 'name)))
					(equal at-name-key name-key))))
			(unless found
			  (goto-char start))
			;; re-search backward
			(while (and (not found) (re-search-backward regexp nil t))
			  (setq pos (match-beginning 0)
				ibut 'hbut:current
				at-name-key (ibut:label-to-key
					     (hattr:get ibut 'name))
				found (equal at-name-key name-key))))
		      (when found
			(goto-char pos)
			ibut))))
		name-key
		(current-buffer)))
=======
button, else nil.

When NAME-KEY is nil, return the ibutton at point or nil if none."
  (if name-key
      (hbut:funcall (lambda (name-key _buffer _key-src)
		      (when name-key
			;; Handle a name given rather than a name key
			(when (string-match-p "\\s-" name-key)
			  (setq name-key (ibut:label-to-key name-key)))
			(let ((regexp (ibut:label-regexp name-key t))
			      (start (point))
			      at-name-key
			      pos
			      found)
			  (save-excursion
			    ;; Since point might be in the middle of the matching button,
			    ;; move to the start of line to ensure don't miss it when
			    ;; searching forward.
			    (forward-line 0)
			    ;; re-search forward
			    (while (and (not found) (re-search-forward regexp nil t))
			      (setq pos (match-beginning 0)
				    ;; Point might be on closing delimiter of ibut in which
				    ;; case ibut:label-p returns nil; move back one
				    ;; character to prevent this.
				    found (save-excursion
					    (goto-char (1- (point)))
					    (setq at-name-key (ibut:label-p nil nil nil nil t))
					    (equal at-name-key name-key))))
			    (unless found
			      (goto-char start))
			    ;; re-search backward
			    (while (and (not found) (re-search-backward regexp nil t))
			      (setq pos (match-beginning 0)
				    at-name-key (ibut:label-p nil nil nil nil t)
				    found (equal at-name-key name-key))))
			  (when found
			    (goto-char pos)
			    (ibut:at-p)))))
		    name-key
		    (current-buffer))
    (ibut:at-p)))
>>>>>>> f8358390

(defun    ibut:at-to-name-p (&optional ibut)
  "If point is on an implicit button, optional IBUT, move to the start of its name.
If name is found, leave point after its opening delimiter and set the name
and lbl-key properties of IBUT.  Return t if name is found, else nil."
  (let ((opoint (point))
	move-flag
	name
	start)
    (when (and (or (ibut:is-p ibut)
		   (setq ibut (ibut:at-p)))
	       (setq start (hattr:get ibut 'lbl-start)))
      (goto-char start)
      (forward-line 0)
      (while (search-forward ibut:label-start start t)
	(setq move-flag t))
      (if move-flag
	  (progn (setq name (ibut:label-p t nil nil nil t))
		 (when name
		   (hattr:set ibut 'name name)
		   (hattr:set ibut 'lbl-key (ibut:label-to-key name))))
	(setq ibut nil)
	(goto-char opoint)))
    move-flag))

(defun    ibut:to-name (lbl-key)
  "Move to the name of the nearest named implicit button matching LBL-KEY.
Find the nearest implicit button with LBL-KEY (a label or label
key), within the visible portion of the current buffer and move
to the start of its delimited button name (after opening
delimiter).  This will find an implicit button if point is within
its name or text or if LBL-KEY is a name/name-key of an existing
implicit button.  It will not find other unnamed implicit
buttons.

Return the symbol for the button if found, else nil."
  (unless lbl-key
    (setq lbl-key (ibut:label-p nil nil nil nil t)))
  (hbut:funcall
   (lambda (lbl-key _buffer _key-src)
     (let* ((name-start-end (ibut:label-p nil nil nil t t))
	    (name-start (nth 1 name-start-end))
	    (at-name (car name-start-end))
	    (at-lbl-key (ibut:label-p nil "\"" "\"" nil t))
	    ibut)
       (cond ((or (and at-name (equal at-name lbl-key))
		  (and lbl-key (equal at-lbl-key lbl-key)))
	      (setq ibut 'hbut:current))
	     ((and lbl-key (setq ibut (ibut:to lbl-key)))))
       ;; Skip past any optional name and separators
       (cond (name-start
	      (goto-char name-start)
	      (skip-chars-forward (regexp-quote ibut:label-start)))
	     ((ibut:at-to-name-p ibut)))
       ibut))
   lbl-key
   (current-buffer)))

(defun    ibut:to-text (name-key)
  "Move to the text of the nearest implicit button matching NAME-KEY.
Find the nearest implicit button with NAME-KEY (a name or name key)
within the visible portion of the current buffer and move to within
its button text.  This will find an implicit button if point is
within its name or text or if NAME-KEY is a name/name-key of an
existing implicit button.  It will not find other unnamed implicit
buttons.

Return the symbol for the button if found, else nil."
  (unless name-key
    (setq name-key (ibut:label-p nil nil nil nil t)))
  (when name-key
    (hbut:funcall
     (lambda (name-key _buffer _key-src)
       (let* ((name-start-end (ibut:label-p t nil nil t t))
	      (name-end (nth 2 name-start-end))
	      (at-name (car name-start-end))
	      (at-name-key (ibut:label-p nil "\"" "\"" nil t))
	      (opoint (point))
	      move-flag
	      start
	      ibut)
	 ;; Do not move point if it is already in the text of an
	 ;; implicit button matching NAME-KEY.  If on the name of
	 ;; the same button, move into the text of the button.
	 (cond ((and name-key (equal at-name-key name-key))
		(setq ibut 'hbut:current))
	       ((and at-name (equal (ibut:label-to-key at-name) name-key))
		(setq ibut 'hbut:current
		      move-flag t))
	       ((and name-key (setq ibut (ibut:to name-key)))
		(setq move-flag t)))
	 (when (and move-flag ibut)
	   ;; Skip past any optional name and separators
	   (if (setq start (hattr:get ibut 'lbl-start))
	       (goto-char start)
	     (when name-end
	       (goto-char name-end)
	       (if (looking-at ibut:label-separator-regexp)
		   ;; Move past up to 2 possible characters of ibut
		   ;; delimiters to ensure are inside the ibut name; this
		   ;; prevents recognizing labeled, delimited ibuts of a
		   ;; single character since no one should need that.
		   (goto-char (min (+ 2 (match-end 0)) (point-max)))
		 (goto-char opoint)))))
	 ibut))
     name-key
     (current-buffer))))

;;; ------------------------------------------------------------------------
(defconst ibut:label-start "<["
  "String matching the start of a Hyperbole implicit button label.")
(defconst ibut:label-end   "]>"
  "String matching the end of a Hyperbole implicit button label.")

(defvar   ibut:label-separator " - "
  "Default separator string inserted between implicit button name and its text.

This separates it from the implicit button text.  See also
`ibut:label-separator-regexp' for all valid characters that may be
manually inserted to separate an implicit button label from its
text.")

(defvar   ibut:label-separator-regexp "\\s-*[-:=|]*\\s-+"
  "Regular expression that separates an implicit button name from its button text.")

;;; ========================================================================
;;; ibtype class - Implicit button types
;;; ========================================================================

(defmacro defib (type _params doc at-p &optional to-p style)
  "Create Hyperbole implicit button TYPE with PARAMS, described by DOC.
TYPE is an unquoted symbol.  PARAMS are presently ignored.

AT-P is a boolean form of no arguments which determines whether or not point
is within a button of this type and if it is, calls `hact' with an
action to be performed whenever a button of this type is activated.

The action may be a regular Emacs Lisp function or a Hyperbole action
type created with `defact' but may not return nil since any nil value
returned is converted to t to ensure the implicit button checker
recognizes that the action has been executed.

Optional TO-P is a boolean form which moves point immediately after the next
button of this type within the current buffer and returns a list of (button-
label start-pos end-pos), or nil when none is found.

Optional STYLE is a display style specification to use when highlighting
buttons of this type; most useful when TO-P is also given.

Return symbol created when successful, else nil.  Nil indicates that action
type for ibtype is presently undefined."
  (declare (indent defun)
           (doc-string 3)
           (debug (&define name lambda-list
                           [&optional stringp] ; Doc string, if present.
                           def-body)))
  (when type
    (let ((to-func (when to-p (action:create nil (list to-p))))
	  (at-func (list at-p)))
      `(progn (symtable:add ',type symtable:ibtypes)
	      (htype:create ,type ibtypes ,doc nil ,at-func
			    '(to-p ,to-func style ,style))))))

;; Support edebug-defun for interactive debugging of ibtypes
(def-edebug-spec defib
 (&define name lambda-list
          [&optional stringp]   ; Match the doc string, if present.
          def-body))

(def-edebug-spec lambda-list
 (([&rest arg]
   [&optional ["&optional" arg &rest arg]]
   &optional ["&rest" arg])))

(defalias 'ibtype:create #'defib)

(defun    ibtype:activate-link (referent)
  "Activate an implicit link REFERENT, either a key series, a url or a path."
  (when referent
    (let ((key-series (kbd-key:is-p referent)))
      (if key-series
	  (hact #'kbd-key:act key-series)
	(let ((encoded-path-to-display (when referent (url-encode-url referent))))
	  (if (hpath:www-p encoded-path-to-display)
	      (hact #'www-url encoded-path-to-display)
	    (hact #'hpath:find referent)))))))


(defmacro defil (type start-delim end-delim text-regexp link-expr
		 &optional start-regexp-flag end-regexp-flag doc)
  "Create an implicit button link type.
Use: TYPE (an unquoted symbol), START-DELIM and END-DELIM (strings),
TEXT-REGEXP and LINK-EXPR.

With optional START-REGEXP-FLAG non-nil, START-DELIM is treated
as a regular expression.  END-REGEXP-FLAG treats END-DELIM as a
regular expression.  Hyperbole automatically creates a doc string
for the type but you can override this by providing an optional
DOC string.

TEXT-REGEXP must match to the text found between a button's delimiters
in order for this type to activate.  The matched text is applied
to LINK-EXPR to produce the link's referent, which is then displayed.

LINK-EXPR may be:
  (1) a brace-delimited key series;
  (2) a URL;
  (3) a path (possibly with trailing colon-separated line and column numbers);
  (4) or a function or action type of one argument, the button text (sans the
      function name if an Action Button), to display it.

Prior to button activation, for the first three kinds of
LINK-EXPR, a `replace-match' is done on the expression to
generate the button-specific referent to display.  Thus, either
the whole button text (\\\\&) or any numbered grouping from
TEXT-REGEXP, e.g. \\\\1, may be referenced in the LINK-EXPR to
form the link referent.

Here is a sample use case.  Create a button type whose buttons
perform a grep-like function over a current repository's git
log entries.  The buttons use this format: [<text to match>].

The following defines the button type called search-git-log which
calls hypb:fgrep-git-log with the text of the button as an argument:

  (defil search-git-log \"[<\" \">]\" \".*\" #\\='hypb:fgrep-git-log)

Place point after one of the above expressions and evaluate it with
\\[eval-last-sexp] to define the implicit button type.  Then if you
have cloned the Hyperbole repo and are in a Hyperbole source buffer,
an Action Key press on a button of the form:

  ;; [<test release>]

will display one line per commit whose change set matches \"test
release\".  An Action Key press on any such line will then display the
commit changes."
  (declare (debug
            (&define name stringp stringp stringp [&or stringp lambda-list]
                     [&optional arg arg stringp]   ; Doc string, if present.
                     def-body)))
  (when type
    `(prog1
	 (defib ,type ()
	   (interactive)
	   (let* ((button-text-start-end (hargs:delimited ,start-delim ,end-delim
							  ,start-regexp-flag ,end-regexp-flag t))
		  (button-text (nth 0 button-text-start-end))
		  (lbl-start   (nth 1 button-text-start-end))
		  (lbl-end     (nth 2 button-text-start-end))
		  actype)
	     (when (and button-text (string-match ,text-regexp button-text))
	       ;; Get the action type when link-expr is a function
	       ;; symbol, symbol name or function body
	       (setq actype (cond ((or (functionp ,link-expr) (subrp ,link-expr))
				   ,link-expr)
				  (t (actype:action ,link-expr))))
	       (if actype
		   (if (and (equal ,start-delim "<") (equal ,end-delim ">"))
		       ;; Is an Action Button; send only the non-space
		       ;; text after the action to link-expr
		       (hact actype (progn (string-match "\\s-+" button-text)
					   (substring button-text (match-end 0))))
		     (ibut:label-set button-text lbl-start lbl-end)
		     (hact actype button-text))
		 (when (and (stringp ,link-expr) (string-match ,text-regexp button-text))
		   ;; Change %s format syntax in link-expr to \\1 regexp replacement syntax
		   (let ((referent (replace-match (save-match-data
						    (if (string-match "\\(\\`\\|[^%]\\)\\(%s\\)" ,link-expr)
							(replace-match "\\1\\\\1" t nil ,link-expr)
						      ,link-expr))
						  t nil button-text)))
		     ;; link-expr is a string
		     (ibtype:activate-link referent)))))))
       (put (intern (format "ibtypes::%s" ',type))
	    'function-documentation
	    (or ,doc
		(format "%s - %s\n\n%s %s%s%s\n%s %s" ',type "Hyperbole implicit button type"
			"  Recognizes buttons of the form:\n    "
			(if ,start-regexp-flag (regexp-quote ,start-delim) ,start-delim)
			,text-regexp
			(if ,end-regexp-flag (regexp-quote ,end-delim) ,end-delim)
			"  which display links with:\n    "
			(if (stringp ,link-expr) (regexp-quote ,link-expr) ,link-expr)))))))

(defmacro defal (type link-expr &optional doc)
  "Create an action button link TYPE (an unquoted symbol).
The buttons look like: <TYPE link-text> where link-text is
substituted into LINK-EXPR as grouping 1 (specified either as %s
or \\\\1).  Hyperbole automatically creates a doc string for the
type but you can override this by providing an optional DOC
string.

LINK-EXPR may be:
  (1) a brace-delimited key series;
  (2) a URL;
  (3) a path (possibly with trailing colon-separated line and column numbers);
  (4) or a function or action type of one argument, the button text sans the
      function name.

Prior to button activation, for the first three kinds of
LINK-EXPR, a `replace-match' is done on the expression to
generate the button-specific referent to display, substituting
%s or \\\\1 in the LINK-EXPR for the text/label from the button.

For the fourth kind, LINK-EXPR is a function of one argument which is
either the full button text or in the case of an Action Button, the
text following the function name at the start of the button.

Here is a sample use case.  If you use Python and have a
PYTHONPATH environment variable setup, then pressing
\\[eval-last-sexp] after this expression:

   (defal pylib \"${PYTHONPATH}/%s\")

defines a new action button link type called `pylib' whose buttons
take the form of:

   <pylib PYTHON-LIBRARY-FILENAME>

and display the associated Python libraries (typically Python source
files).  Optional colon separated line and column numbers may be given
as well.

Therefore an Action Key press on:

   <pylib string.py:5:7>

would display the source for \"string.py\" (wherever it is installed
on your system) from the Python standard library with point on the
fifth line at the seventh character.

For more flexible regular expression-based link type creation, see
`defil'.  For the most general implicit button type creation,
use `defib'."
  (declare (debug (&define name [&or stringp lambda-list]
                           [&optional stringp])))
  (when type
    `(defil ,type "<" ">" (format "%s\\s-+\"?\\([^\t\n\r\f'`\"]+\\)\"?" ',type)
       ,link-expr nil nil ,doc)))   ; Match the doc string, if present.

(defalias 'ibtype:create-action-link-type #'defal)
(defalias 'ibtype:create-regexp-link-type #'defil)

(defun    ibtype:def-symbol (ibtype)
  "Return the abbreviated symbol for IBTYPE used in its `defib'.
IBTYPE must be a symbol or string that begins with `ibtype::' or nil
is returned."
  (let ((name (if (stringp ibtype)
		  ibtype
		(symbol-name ibtype))))
    (when (string-match "\\`ibtypes::" name)
      (make-symbol (substring name (match-end 0))))))

(defun    ibtype:delete (type)
  "Delete an implicit button TYPE (a symbol).
Return TYPE's symbol if it existed, else nil."
  (symtable:delete type symtable:ibtypes)
  (htype:delete type 'ibtypes))

(provide 'hbut)

;;; hbut.el ends here<|MERGE_RESOLUTION|>--- conflicted
+++ resolved
@@ -3,11 +3,7 @@
 ;; Author:       Bob Weiner
 ;;
 ;; Orig-Date:    18-Sep-91 at 02:57:09
-<<<<<<< HEAD
-;; Last-Mod:     23-Aug-23 at 22:25:52 by Bob Weiner
-=======
-;; Last-Mod:     27-Aug-23 at 23:40:14 by Bob Weiner
->>>>>>> f8358390
+;; Last-Mod:     28-Aug-23 at 12:47:30 by Bob Weiner
 ;;
 ;; SPDX-License-Identifier: GPL-3.0-or-later
 ;;
@@ -1944,14 +1940,7 @@
     (setq but-sym 'hbut:current))
   (when (ibut:is-p but-sym)
     (let ((name       (hattr:get but-sym 'name))
-<<<<<<< HEAD
-	  (name-start (hattr:get but-sym 'name-start))
-	  (name-end   (hattr:get but-sym 'name-end))
 	  (loc        (hattr:get but-sym 'loc))
-	  (lbl-key    (hattr:get but-sym 'lbl-key))
-=======
-	  (loc        (hattr:get but-sym 'loc))
->>>>>>> f8358390
 	  (lbl-start  (hattr:get but-sym 'lbl-start))
 	  (lbl-end    (hattr:get but-sym 'lbl-end)))
       (when (and lbl-start lbl-end)
@@ -1960,11 +1949,7 @@
 	  (save-excursion
 	    (if name
 		(ibut:map
-<<<<<<< HEAD
-		 (lambda (name start end)
-=======
 		 (lambda (_name start _end)
->>>>>>> f8358390
 		   (goto-char (+ start 2))
 		   (when (ibut:set-name-and-label-key-p)
 		     (ibut:delete-occurrence
@@ -2620,53 +2605,6 @@
 Find within the visible portion of the current buffer.  Leave
 point at the start of the button text or its optional name, if it
 has one (excluding delimiters).  Return the symbol for the
-<<<<<<< HEAD
-button, else nil."
-  (unless name-key
-    (setq name-key (ibut:label-p nil nil nil nil t)))
-  (hbut:funcall (lambda (name-key _buffer _key-src)
-		  (when name-key
-		    ;; Handle a name given rather than a name key
-		    (when (string-match-p "\\s-" name-key)
-		      (setq name-key (ibut:label-to-key name-key)))
-		    (let ((regexp (ibut:label-regexp name-key t))
-			  (start (point))
-			  at-name-key
-			  ibut
-			  pos
-			  found)
-		      (save-excursion
-			;; Since point might be in the middle of the matching button,
-			;; move to the start of line to ensure don't miss it when
-			;; searching forward.
-			(forward-line 0)
-			;; re-search forward
-			(while (and (not found) (re-search-forward regexp nil t))
-			  (setq pos (match-beginning 0)
-				;; Point might be on closing delimiter of ibut in which
-				;; case ibut:label-p returns nil; move back one
-				;; character to prevent this.
-				found (save-excursion
-					(goto-char (1- (point)))
-					(setq ibut 'hbut:current
-					      at-name-key (ibut:label-to-key
-							   (hattr:get ibut 'name)))
-					(equal at-name-key name-key))))
-			(unless found
-			  (goto-char start))
-			;; re-search backward
-			(while (and (not found) (re-search-backward regexp nil t))
-			  (setq pos (match-beginning 0)
-				ibut 'hbut:current
-				at-name-key (ibut:label-to-key
-					     (hattr:get ibut 'name))
-				found (equal at-name-key name-key))))
-		      (when found
-			(goto-char pos)
-			ibut))))
-		name-key
-		(current-buffer)))
-=======
 button, else nil.
 
 When NAME-KEY is nil, return the ibutton at point or nil if none."
@@ -2709,7 +2647,6 @@
 		    name-key
 		    (current-buffer))
     (ibut:at-p)))
->>>>>>> f8358390
 
 (defun    ibut:at-to-name-p (&optional ibut)
   "If point is on an implicit button, optional IBUT, move to the start of its name.
