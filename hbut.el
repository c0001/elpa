--- conflicted
+++ resolved
@@ -3,11 +3,7 @@
 ;; Author:       Bob Weiner
 ;;
 ;; Orig-Date:    18-Sep-91 at 02:57:09
-<<<<<<< HEAD
-;; Last-Mod:     23-Nov-23 at 03:29:51 by Bob Weiner
-=======
-;; Last-Mod:     25-Nov-23 at 17:10:28 by Mats Lidell
->>>>>>> 3692855f
+;; Last-Mod:     30-Nov-23 at 23:20:52 by Bob Weiner
 ;;
 ;; SPDX-License-Identifier: GPL-3.0-or-later
 ;;
