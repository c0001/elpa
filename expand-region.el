--- conflicted
+++ resolved
@@ -122,6 +122,7 @@
   "t when mark has been pushed for this command.")
 
 (defvar er--cmds '(er/expand-region er/contract-region))
+(defvar er--space-str " \t\n")
 
 (defsubst er--first-invocation ()
   "return t if this is the first invocation of er/* command"
@@ -272,37 +273,6 @@
   "Move point backward until it exits the current quoted string."
   (while (er--point-inside-string-p) (backward-char)))
 
-<<<<<<< HEAD
-=======
-(defvar er--cmds '(er/expand-region er/contract-region))
-(defvar er--space-str " \t\n")
-
-
-(defsubst er--first-invocation ()
-  "return t if this is the first invocation of er/* command"
-  (not (memq last-command er--cmds)))
-
-(defsubst er--is-invocation ()
-  "return t if this is the first invocation of er/* command"
-  (memq this-command er--cmds))
-
-(defun er--post-command-func ()
-  "function to be run on `post-command-hook'"
-  (setq er--pushed-mark-p nil)
-  (remove-hook 'post-command-hook 'er--post-command-func t))
-
-(defun er--setup ()
-  "push mark and add post-command-hook"
-
-  (when (and (not er--pushed-mark-p)
-             (or (not (er--is-invocation))
-                 (er--first-invocation)))
-    (push-mark nil t)
-    (push-mark nil t))
-  (setq er--pushed-mark-p t)
-  (add-hook 'post-command-hook 'er--post-command-func nil t))
-
->>>>>>> ac561016
 (defun er/mark-inside-quotes ()
   "Mark the inside of the current string, not including the quotation marks."
   (interactive)
