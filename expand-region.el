--- conflicted
+++ resolved
@@ -362,18 +362,14 @@
       (er/contract-region (- arg))
     ;; We handle everything else
 
-
     (when (and (er--first-invocation)
                (not (use-region-p)))
       (push-mark nil t)  ;; one for keeping starting position
       (push-mark nil t)) ;; one for replace by set-mark in expansions
 
-<<<<<<< HEAD
     (when (not (eq t transient-mark-mode))
       (setq transient-mark-mode (cons 'only transient-mark-mode)))
 
-=======
->>>>>>> 69be3e47
     (while (>= arg 1)
       (setq arg (- arg 1))
       (let* ((p1 (point))
