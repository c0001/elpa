--- conflicted
+++ resolved
@@ -5,11 +5,7 @@
 ;; Author: Yoni Rabkin <yrk@gnu.org>
 ;; Authors: Aaron S. Hawley <aaron.s.hawley@gmail.com>, John Sullivan <johnsu01@wjsullivan.net>
 ;; Maintainer: Yoni Rabkin <yrk@gnu.org>
-<<<<<<< HEAD
-;; Version: 1.31
-=======
 ;; Version: 2.01
->>>>>>> d964a929
 ;; Keywords: rt, tickets
 ;; Package-Type: multi
 ;; url: http://www.nongnu.org/rtliber/
@@ -489,199 +485,10 @@
   (cdr (assoc (rt-liber-get-field-string 'owner)
 	      ticket-alist)))
 
-<<<<<<< HEAD
-(defun rt-liber-viewer-visit-in-browser ()
-  "Visit this ticket in the RT Web interface."
-  (interactive)
-  (let ((id (rt-liber-ticket-id-only rt-liber-ticket-local)))
-    (if id
-	(browse-url
-	 (concat rt-liber-base-url "Ticket/Display.html?id=" id))
-      (error "no ticket currently in view"))))
-
-(defun rt-liber-viewer-mode-quit ()
-  "Bury the ticket viewer."
-  (interactive)
-  (bury-buffer))
-
-(defun rt-liber-viewer-show-ticket-browser ()
-  "Return to the ticket browser buffer."
-  (interactive)
-  (let ((id (rt-liber-ticket-id-only rt-liber-ticket-local)))
-    (if id
-	(let ((target-buffer
-	       (if rt-liber-assoc-browser
-		   (buffer-name rt-liber-assoc-browser)
-		 (buffer-name rt-liber-browser-buffer-name))))
-	  (if target-buffer
-	      (switch-to-buffer target-buffer)
-	    (error "associated ticket browser buffer no longer exists"))
-	  (rt-liber-browser-move-point-to-ticket id))
-      (error "no ticket currently in view"))))
-
-(defun rt-liber-next-section-in-viewer ()
-  "Move point to next section."
-  (interactive)
-  (forward-line 1)
-  (when (not (re-search-forward rt-liber-content-regexp (point-max) t))
-    (message "no next section"))
-  (goto-char (point-at-bol)))
-
-(defun rt-liber-previous-section-in-viewer ()
-  "Move point to previous section."
-  (interactive)
-  (forward-line -1)
-  (when (not (re-search-backward rt-liber-content-regexp (point-min) t))
-    (message "no previous section"))
-  (goto-char (point-at-bol)))
-
-(defconst rt-liber-viewer-mode-map
-  (let ((map (make-sparse-keymap)))
-    (define-key map (kbd "q") 'rt-liber-viewer-mode-quit)
-    (define-key map (kbd "n") 'rt-liber-next-section-in-viewer)
-    (define-key map (kbd "N") 'rt-liber-jump-to-latest-correspondence)
-    (define-key map (kbd "p") 'rt-liber-previous-section-in-viewer)
-    (define-key map (kbd "V") 'rt-liber-viewer-visit-in-browser)
-    (define-key map (kbd "m") 'rt-liber-viewer-answer)
-    (define-key map (kbd "M") 'rt-liber-viewer-answer-this)
-    (define-key map (kbd "t") 'rt-liber-viewer-answer-provisionally)
-    (define-key map (kbd "T") 'rt-liber-viewer-answer-provisionally-this)
-    (define-key map (kbd "F") 'rt-liber-viewer-answer-verbatim-this)
-    (define-key map (kbd "c") 'rt-liber-viewer-comment)
-    (define-key map (kbd "C") 'rt-liber-viewer-comment-this)
-    (define-key map (kbd "g") 'revert-buffer)
-    (define-key map (kbd "SPC") 'scroll-up)
-    (define-key map (kbd "DEL") 'scroll-down)
-    (define-key map (kbd "h") 'rt-liber-viewer-show-ticket-browser)
-    map)
-  "Key map for ticket viewer.")
-
-(define-derived-mode rt-liber-viewer-mode nil
-  "RT Liberation Viewer"
-  "Major Mode for viewing RT tickets.
-\\{rt-liber-viewer-mode-map}"
-  (set
-   (make-local-variable 'font-lock-defaults)
-   '((rt-liber-viewer-font-lock-keywords)))
-  (set (make-local-variable 'revert-buffer-function)
-       #'rt-liber-refresh-ticket-history)
-  (set (make-local-variable 'buffer-stale-function)
-       (lambda (&optional _noconfirm) 'slow))
-  (when rt-liber-jump-to-latest
-    (rt-liber-jump-to-latest-correspondence))
-  (run-hooks 'rt-liber-viewer-hook))
-
-(defun rt-liber-display-ticket-history (ticket-alist &optional assoc-browser)
-  "Display history for ticket.
-
-TICKET-ALIST alist of ticket data.
-ASSOC-BROWSER if non-nil should be a ticket browser."
-  (let* ((ticket-id (rt-liber-ticket-id-only ticket-alist))
-	 (contents (rt-liber-rest-run-ticket-history-base-query ticket-id))
-	 (new-ticket-buffer (get-buffer-create
-			     (concat "*RT Ticket #" ticket-id "*"))))
-    (with-current-buffer new-ticket-buffer
-      (let ((inhibit-read-only t))
-	(erase-buffer)
-	(insert contents)
-	(goto-char (point-min))
-	(rt-liber-viewer-mode)
-	(set
-	 (make-local-variable 'rt-liber-ticket-local)
-	 ticket-alist)
-	(when assoc-browser
-	  (set
-	   (make-local-variable 'rt-liber-assoc-browser)
-	   assoc-browser))
-	(set-buffer-modified-p nil)
-	(setq buffer-read-only t)))
-    (switch-to-buffer new-ticket-buffer)))
-
-(defun rt-liber-refresh-ticket-history (&optional _ignore-auto _noconfirm)
-  (interactive)
-  (if rt-liber-ticket-local
-      (rt-liber-display-ticket-history rt-liber-ticket-local
-				       rt-liber-assoc-browser)
-    (error "not viewing a ticket")))
-
-;; wrapper functions around specific functions provided by a backend
-
-(declare-function
- rt-liber-gnus-compose-reply-to-requestor
- "rt-liberation-gnus.el")
-(declare-function
- rt-liber-gnus-compose-reply-to-requestor-to-this
- "rt-liberation-gnus.el")
-(declare-function
- rt-liber-gnus-compose-reply-to-requestor-verbatim-this
- "rt-liberation-gnus.el")
-(declare-function
- rt-liber-gnus-compose-provisional
- "rt-liberation-gnus.el")
-(declare-function
- rt-liber-gnus-compose-provisional-to-this
- "rt-liberation-gnus.el")
-(declare-function
- rt-liber-gnus-compose-comment
- "rt-liberation-gnus.el")
-(declare-function
- rt-liber-gnus-compose-comment-this
- "rt-liberation-gnus.el")
-
-(defun rt-liber-viewer-answer ()
-  "Answer the ticket."
-  (interactive)
-  (cond ((featurep 'rt-liberation-gnus)
-	 (rt-liber-gnus-compose-reply-to-requestor))
-	(t (error "no function defined"))))
-
-(defun rt-liber-viewer-answer-this ()
-  "Answer the ticket using the current context."
-  (interactive)
-  (cond ((featurep 'rt-liberation-gnus)
-	 (rt-liber-gnus-compose-reply-to-requestor-to-this))
-	(t (error "no function defined"))))
-
-(defun rt-liber-viewer-answer-verbatim-this ()
-  "Answer the ticket using the current context verbatim."
-  (interactive)
-  (cond ((featurep 'rt-liberation-gnus)
-	 (rt-liber-gnus-compose-reply-to-requestor-verbatim-this))
-	(t (error "no function defined"))))
-
-(defun rt-liber-viewer-answer-provisionally ()
-  "Provisionally answer the ticket."
-  (interactive)
-  (cond ((featurep 'rt-liberation-gnus)
-	 (rt-liber-gnus-compose-provisional))
-	(t (error "no function defined"))))
-
-(defun rt-liber-viewer-answer-provisionally-this ()
-  "Provisionally answer the ticket using the current context."
-  (interactive)
-  (cond ((featurep 'rt-liberation-gnus)
-	 (rt-liber-gnus-compose-provisional-to-this))
-	(t (error "no function defined"))))
-
-(defun rt-liber-viewer-comment ()
-  "Comment on the ticket."
-  (interactive)
-  (cond ((featurep 'rt-liberation-gnus)
-	 (rt-liber-gnus-compose-comment))
-	(t (error "no function defined"))))
-
-(defun rt-liber-viewer-comment-this ()
-  "Comment on the ticket using the current context."
-  (interactive)
-  (cond ((featurep 'rt-liberation-gnus)
-	 (rt-liber-gnus-compose-comment-this))
-	(t (error "no function defined"))))
-=======
 (defun rt-liber-get-field-string (field-symbol)
   (when (not field-symbol)
     (error "null field symbol"))
   (cdr (assoc field-symbol rt-liber-field-dictionary)))
->>>>>>> d964a929
 
 
 ;;; --------------------------------------------------------
