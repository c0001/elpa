--- conflicted
+++ resolved
@@ -218,29 +218,12 @@
 
 (defun bluetooth--cleanup ()
   "Clean up when mode buffer is killed."
-<<<<<<< HEAD
-  ;; This function is registered as a kill-buffer-hook, so we don't
-  ;; want any errors to get in the way of killing the buffer
-  (ignore-errors
-	(dbus-call-method bluetooth-bluez-bus bluetooth--service bluetooth--root
-					  (alist-get :agent-manager bluetooth--interfaces)
-					  "UnregisterAgent"
-					  :object-path bluetooth--own-path)
-	(mapc #'dbus-unregister-object bluetooth--method-objects)
-	(dbus-unregister-object bluetooth--adapter-signal)
-	(mapc #'bluetooth--device-remove
-		  (hash-table-keys bluetooth--device-info))
-	(setq bluetooth--device-info nil)
-	(cancel-timer bluetooth--update-timer)
-	(setq bluetooth--update-timer nil)))
-=======
   (when (dbus-unregister-object bluetooth--adapter-signal)
     (setq bluetooth--adapter-signal nil))
   (remove-hook 'dbus-event-error-functions #'bluetooth--show-error)
   (when bluetooth--update-timer
     (cancel-timer bluetooth--update-timer)
     (setq bluetooth--update-timer nil)))
->>>>>>> 79914cca
 
 (defun bluetooth--barf-if-uninitialized ()
   (unless bluetooth--initialized
@@ -644,13 +627,6 @@
 (define-derived-mode bluetooth-mode tabulated-list-mode
   bluetooth--mode-name
   "Major mode for managing Bluetooth devices."
-<<<<<<< HEAD
-  (setq tabulated-list-format bluetooth--list-format
-		tabulated-list-entries #'bluetooth--list-entries
-		tabulated-list-padding 0
-		tabulated-list-sort-key (cons "Alias" nil))
-  (add-hook 'tabulated-list-revert-hook #'bluetooth--update-all nil 'local)
-=======
   (setq tabulated-list-format
         (cl-map 'vector (lambda (x) (append x '(t))) bluetooth-list-format)
         tabulated-list-entries #'bluetooth--list-entries
@@ -658,7 +634,6 @@
         tabulated-list-sort-key (cons "Alias" nil))
   (add-hook 'tabulated-list-revert-hook 'bluetooth--update-with-callback
             nil 'local)
->>>>>>> 79914cca
   (tabulated-list-init-header)
   (tabulated-list-print)
   (hl-line-mode))
