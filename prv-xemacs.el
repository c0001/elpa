;;; prv-xemacs.el --- XEmacs support for preview-latex

;; Copyright (C) 2001-2006 Free Software Foundation, Inc.

;; Author: David Kastrup
;; Keywords: convenience, tex, wp

;; This file is free software; you can redistribute it and/or modify
;; it under the terms of the GNU General Public License as published by
;; the Free Software Foundation; either version 3, or (at your option)
;; any later version.

;; This file is distributed in the hope that it will be useful,
;; but WITHOUT ANY WARRANTY; without even the implied warranty of
;; MERCHANTABILITY or FITNESS FOR A PARTICULAR PURPOSE.  See the
;; GNU General Public License for more details.

;; You should have received a copy of the GNU General Public License
;; along with GNU Emacs; see the file COPYING.  If not, write to
;; the Free Software Foundation, Inc., 51 Franklin St, Fifth Floor,
;; Boston, MA 02110-1301, USA.

;;; Commentary:

;; 

;;; Code:

(require 'overlay)
(require 'tex-site)
(require 'tex)
(require 'latex)

;; Compatibility macros and functions.

(eval-when-compile
  (defvar preview-compatibility-macros nil
    "List of macros only present when compiling/loading uncompiled.")

  (defmacro preview-defmacro (name &rest rest)
    (when (featurep 'xemacs)
      (push
       (if (fboundp name)
<<<<<<< HEAD
           (cons name (symbol-function name))
         name)
=======
	   (cons name (symbol-function name))
	 name)
>>>>>>> 4733d111
       preview-compatibility-macros)
      `(eval-when-compile (defmacro ,name ,@rest))))
  (push 'preview-defmacro preview-compatibility-macros))

(preview-defmacro assoc-default (key alist test)
  `(cdr (assoc* ,key ,alist
                :test #'(lambda(a b) (funcall ,test b a)))))

(preview-defmacro display-mm-height () '(device-mm-height))
(preview-defmacro display-mm-width () '(device-mm-width))
(preview-defmacro display-pixel-height () '(device-pixel-height))
(preview-defmacro display-pixel-width () '(device-pixel-width))
(preview-defmacro line-beginning-position () '(point-at-bol))
(preview-defmacro line-end-position () '(point-at-eol))

;; This is not quite the case, but unless we're playing with duplicable extents,
;; the two are equivalent in XEmacs.
(preview-defmacro match-string-no-properties (&rest args)
  `(match-string ,@args))

(preview-defmacro face-attribute (face attr)
  (cond
    ((eq attr :height)
     `(round (/ (* ,(/ 720.0 25.4)
		   (face-height ,face)
		   (device-mm-height))
		(device-pixel-height))))
    ((eq attr :foreground)
     `(face-foreground-instance ,face))
    ((eq attr :background)
     `(face-background-instance ,face))
    (t
     (error 'unimplemented (format "Don't know how to fake %s" attr)))))

(preview-defmacro make-temp-file (prefix dir-flag)
  (if (not dir-flag)
      (error 'unimplemented "Can only fake make-temp-file for directories"))
  `(let (file)
     (while (condition-case ()
                (progn
                  (setq file
                        (make-temp-name ,prefix))
                  (make-directory file)
                  nil)
              (file-already-exists t))
       nil)
     file))

(preview-defmacro set-buffer-multibyte (multibyte)
  "Set the representation type of the current buffer.  If MULTIBYTE
is non-`nil', the buffer becomes multibyte.  If MULTIBYTE is
`nil', the buffer becomes unibyte.

Because XEmacs does not implement multibyte versus unibyte buffers
per se (they just have encodings which may be unibyte or multibyte),
this is only implemented for the `nil' case."
  (if (not multibyte)
      `(if (fboundp 'set-buffer-file-coding-system)
           (set-buffer-file-coding-system 'binary))
    (error 'unimplemented "`set-buffer-multibyte is only implemented for the binary case.")))

(preview-defmacro next-single-char-property-change (pos prop)
  "Return the position of next property change for a specific property.
This is like `next-single-property-change', except that if no
change is found before the end of the buffer, it returns
\(point-max) rather than `nil'."
  `(or (next-single-property-change ,pos ,prop)
       (point-max)))

(preview-defmacro previous-single-char-property-change (pos prop)
  "Return the position of previous property change for a specific property.
This is like `next-single-property-change', except that if no
change is found before the end of the buffer, it returns
\(point-min) rather than `nil'."
  `(or (previous-single-property-change ,pos ,prop)
       (point-min)))

(preview-defmacro with-temp-message (message &rest body)
  "Display MESSAGE temporarily if non-nil while BODY is evaluated.
The original message is restored to the echo area after BODY has finished.
The value returned is the value of the last form in BODY.
MESSAGE is written to the message log buffer if `message-log-max' is non-nil.
If MESSAGE is nil, the echo area and message log buffer are unchanged.
Use a MESSAGE of \"\" to temporarily clear the echo area.

The message is displayed with label `progress'; see `display-message'."
  (let ((current-message (make-symbol "current-message"))
        (temp-message (make-symbol "with-temp-message")))
    `(let ((,temp-message ,message)
           (,current-message))
       (unwind-protect
           (progn
             (when ,temp-message
               (setq ,current-message (current-message))
               (display-message 'progress ,temp-message))
             ,@body)
         (and ,temp-message
              (if ,current-message
                  (display-message 'progress ,current-message)
                (message nil)))))))

(defun preview-mark-active ()
  "Return t if the mark is active."
  (and (mark)
       t))

(defvar preview-transparent-border)

;; Images.

(defsubst preview-supports-image-type (imagetype)
  "Return whether IMAGETYPE is supported by XEmacs."
  (memq imagetype (image-instantiator-format-list)))

;; TODO: Generalize this so we can create the fixed icons using it.

;; Argh, dired breaks :file :(
;; This is a temporary kludge to get around that until a fixed dired
;; or a fixed XEmacs is released.

(defun preview-create-icon-1 (file type ascent)
  "Create an icon from FILE, image TYPE and ASCENT."
  (let ((glyph
	 (make-glyph
	  (vector type
		  :file file
		  :data (with-temp-buffer
			  (insert-file-contents-literally file)
			  (buffer-string))))))
    (set-glyph-baseline glyph ascent)
    glyph))

(defun preview-create-icon (file type ascent border)
  "Create an icon from FILE, image TYPE, ASCENT and BORDER."
  (list
   (preview-create-icon-1 file type ascent)
   file type ascent border))

(defvar preview-ascent-spec)

(put 'preview-filter-specs :type
     #'(lambda (keyword value &rest args)
	 (if (preview-supports-image-type value)
	     (let* (preview-ascent-spec
		    (glyph (make-glyph `[,value
					 ,@(preview-filter-specs-1 args)])))
	       (when preview-ascent-spec
		 (set-glyph-baseline glyph preview-ascent-spec))
	       glyph)
	   (throw 'preview-filter-specs nil))))

(put 'preview-filter-specs :ascent
     #'(lambda (keyword value &rest args)
	 (setq preview-ascent-spec value)
	 (preview-filter-specs-1 args)))

;; No defcustom here: does not seem to make sense.

(defvar preview-tb-icon-specs
  '((:type xpm :file "prvtex-cap-up.xpm" :ascent 75)
    (:type xbm :file "prvtex24.xbm" :ascent 75)))

(defvar preview-tb-icon nil)

;; Image frobbing.

(defun preview-add-urgentization (fun ov &rest rest)
  "Cause FUN (function call form) to be called when redisplayed.
FUN must be a form with OV as first argument,
REST as the remainder, returning T.  An alternative is to give
what `preview-remove-urgentization' returns, this will reinstate
the previous state."
  (set-extent-initial-redisplay-function
   ov
   (if (null rest)
       fun
     `(lambda (ov) (,fun ,ov ,@rest)))))

(defun preview-remove-urgentization (ov)
  "Undo urgentization of OV by `preview-add-urgentization'.
Returns the old arguments to `preview-add-urgentization'
if there was any urgentization."
  (prog1 (list (extent-property ov 'initial-redisplay-function) ov)
    (set-extent-initial-redisplay-function ov nil)))

(defsubst preview-icon-copy (icon)
  "Prepare for a later call of `preview-replace-active-icon'."
  icon)

(defsubst preview-replace-active-icon (ov replacement)
  "Replace the active Icon in OV by REPLACEMENT, another icon."
  (set-extent-property ov 'preview-image replacement)
  (add-text-properties 0 1 (list 'end-glyph (car replacement))
		       (car (extent-property ov 'strings)))
  (if (eq (extent-property ov 'preview-state) 'active)
      (set-extent-end-glyph ov (car replacement))))

(defvar preview-button-1 'button2)
(defvar preview-button-2 'button3)

;; The `x' and invisible junk is because XEmacs doesn't bother to insert
;; the extents of a zero-length string. Bah.
;; When this is fixed, we'll autodetect this case and use zero-length
;; strings where possible.
(defmacro preview-make-clickable (&optional map glyph helpstring click1 click2)
  "Generate a clickable string or keymap.
If MAP is non-nil, it specifies a keymap to add to, otherwise
a new one is created.  If GLYPH is given, the result is made
to display it wrapped in a string.  In that case,
HELPSTRING is a format string with one or two %s specifiers
for preview's clicks, displayed as a help-echo.  CLICK1 and CLICK2
are functions to call on preview's clicks."
  `(let (,@(and glyph '((res (copy-sequence "x"))))
           (resmap ,(or map '(make-sparse-keymap))))
     ,@(if click1
           `((define-key resmap preview-button-1 ,click1)))
     ,@(if click2
           `((define-key resmap preview-button-2 ,click2)))
     ,@(if glyph
	   `((add-text-properties
              0 1
              (list 'end-glyph ,glyph
		    'mouse-face 'highlight
              'preview-balloon-help
	      ,(if (stringp helpstring)
		   (format helpstring preview-button-1 preview-button-2)
		 `(format ,helpstring preview-button-1 preview-button-2))
              'preview-keymap resmap)
              res)
             res)
	 '(resmap))))

(defun preview-click-reroute (ov event)
  "If OV received a click EVENT on a glyph, reroute to special map."
  (let ((oldmap (extent-keymap ov)))
    (unwind-protect
	(progn
	  (set-extent-keymap ov
			     (and (event-over-glyph-p event)
				  (extent-property ov 'preview-keymap)))
	  (dispatch-event event))
      (set-extent-keymap ov oldmap))))

(defun preview-reroute-map (ov)
  "Get rerouting keymap for OV for catching glyph clicks only."
  (let ((map (make-sparse-keymap))
	(fun `(lambda (event)
		(interactive "e")
		(preview-click-reroute ,ov event))))
    (define-key map preview-button-1 fun)
    (define-key map preview-button-2 fun)
    map))

(defun preview-balloon-reroute (ov)
  "Give balloon help only if over glyph of OV."
  (and (eq ov (event-glyph-extent (mouse-position-as-motion-event)))
       (extent-property ov 'preview-balloon-help)))

;; Most of the changes to this are junking the use of overlays;
;; a bit of it is different, and there's a little extra paranoia.

;; We also have to move the image from the begin to the end-glyph
;; whenever the extent is invisible because of a bug in XEmacs-21.4's
;; redisplay engine.
(defun preview-toggle (ov &optional arg event)
  "Toggle visibility of preview overlay OV.
ARG can be one of the following: t displays the overlay,
nil displays the underlying text, and 'toggle toggles.
If EVENT is given, it indicates the window where the event
occured, either by being a mouse event or by directly being
the window in question.  This may be used for cursor restoration
purposes."
  (if (not (bufferp (extent-object ov)))
      (error 'wrong-type-argument ov))
  (let ((old-urgent (preview-remove-urgentization ov))
        (preview-state
         (if (if (eq arg 'toggle)
                 (not (eq (extent-property ov 'preview-state) 'active))
               arg)
             'active
           'inactive))
        (strings (extent-property ov 'strings)))
    (unless (eq (extent-property ov 'preview-state) 'disabled)
      (set-extent-property ov 'preview-state preview-state)
      (if (eq preview-state 'active)
          (progn
	    (unless (extent-keymap ov)
	      (set-extent-keymap ov (preview-reroute-map ov))
	      (set-extent-property ov 'balloon-help #'preview-balloon-reroute))
	    (set-extent-begin-glyph ov nil)
	    (set-extent-end-glyph-layout ov 'text)
	    (set-extent-end-glyph ov (get-text-property
				      0 'end-glyph (car strings)))
            (set-extent-properties ov '(invisible t
					isearch-open-invisible ignore
					isearch-invisible t
                                        face nil))
	    (dolist (prop '(preview-keymap
			    mouse-face preview-balloon-help))
              (set-extent-property ov prop
                                   (get-text-property 0 prop (car strings)))))
	(unless (cdr strings)
	  (setcdr strings (preview-inactive-string ov)))
	(set-extent-end-glyph ov nil)
	(set-extent-begin-glyph-layout ov 'text)
	(set-extent-begin-glyph ov (get-text-property
				    0 'end-glyph (cdr strings)))
        (set-extent-properties ov `(face preview-face
				    mouse-face nil
				    invisible nil
				    isearch-invisible nil
				    preview-keymap
				    ,(get-text-property
				     0 'preview-keymap (cdr strings))
				    preview-balloon-help
				    ,(get-text-property
				     0 'preview-balloon-help (cdr strings)))))
      (if old-urgent
          (apply 'preview-add-urgentization old-urgent))))
  (if event
      (preview-restore-position
       ov
       (if (windowp event)
	   event
	 (event-window event)))))

; Does FALLBACKS need to be implemented? Likely not.
(defmacro preview-inherited-face-attribute (face attribute &optional
                                              fallbacks)
  "Fetch face attribute while adhering to inheritance.
This searches FACE and all its ancestors for an ATTRIBUTE.
FALLBACKS is unused."
  `(face-attribute ,face ,attribute))

(defun preview-get-colors ()
  "Return colors from the current display.
Fetches the current screen colors and makes a vector
of colors as numbers in the range 0..65535.
Pure borderless black-on-white will return quadruple NIL."
  (let
      ((bg (color-instance-rgb-components (preview-inherited-face-attribute
             'preview-reference-face :background 'default)))
       (fg (color-instance-rgb-components (preview-inherited-face-attribute
                                           'preview-reference-face :foreground 'default))))
    (if (equal '(65535 65535 65535) bg)
        (setq bg nil))
    (if (equal '(0 0 0) fg)
        (setq fg nil))
    (vector bg fg nil nil)))

(defcustom preview-use-balloon-help nil
  "*Is balloon help enabled in preview-latex?"
  :group 'preview-appearance
  :type 'boolean)

(defcustom preview-buffer-recoding-alist
  (if (and (= emacs-major-version 21)
	   (< emacs-minor-version 5))
      '((utf-8-unix . raw-text-unix)
	(utf-8-dos . raw-text-dos)
	(utf-8-mac . raw-text-mac)
	(utf-8 . raw-text)))
  "Translate buffer encodings into process encodings.
TeX is sometimes bad dealing with 8bit encodings and rather bad
dealing with multibyte encodings.  So the process encoding output
might need to get temporarily reprocessed into the original byte
stream before the buffer characters can be identified.  XEmacs
21.4 is rather bad at preserving incomplete multibyte characters
in that process.  This variable makes it possible to use a
reconstructable coding system in the run buffer instead.  Specify
an alist of base coding system names here, which you can get
using

  \(coding-system-name (coding-system-base buffer-file-coding-system))

in properly detected buffers."
  :group 'preview-latex
  :type '(repeat (cons symbol symbol)))

(defun preview-buffer-recode-system (base)
  "This is supposed to translate unrepresentable base encodings
 into something that can be used safely for byte streams in the
 run buffer.  XEmacs mule-ucs is so broken that this may be
 needed."
  (or (cdr (assq (coding-system-name base)
		 preview-buffer-recoding-alist))
      base))

(defun preview-mode-setup ()
  "Setup proper buffer hooks and behavior for previews."
  (set (make-local-variable 'desktop-save-buffer)
       #'desktop-buffer-preview-misc-data)
  (mapc #'make-local-hook
        '(pre-command-hook post-command-hook
	  before-change-functions after-change-functions))
  (add-hook 'pre-command-hook #'preview-mark-point nil t)
  (add-hook 'post-command-hook #'preview-move-point nil t)
  (and preview-use-balloon-help
       (not (and (boundp 'balloon-help-mode)
		 balloon-help-mode))
       (balloon-help-minor-mode 1))
  (add-hook 'before-change-functions #'preview-handle-before-change nil t)
  (add-hook 'after-change-functions #'preview-handle-after-change nil t)
  (easy-menu-add preview-menu)
  (unless preview-tb-icon
    (setq preview-tb-icon (preview-filter-specs
				       preview-tb-icon-specs))
    (when preview-tb-icon
      (setq preview-tb-icon
	    (vector
	     (list preview-tb-icon)
	     #'preview-at-point
	     t
	     "Preview on/off at point"))))
;;; [Courtesy Stephen J. Turnbull, with some modifications
;;;  Message-ID: <87el9fglsj.fsf@tleepslib.sk.tsukuba.ac.jp>
;;;  I could not have figured this out for the world]
;;; Hm, there really ought to be a way to get the spec that would be
;;; instantiated in a given domain
  (when preview-tb-icon
    (let ((tb (cdadar (or (specifier-spec-list default-toolbar (current-buffer))
			  (specifier-spec-list default-toolbar 'global)))))
      (unless (member preview-tb-icon tb)
	(set-specifier default-toolbar
		       (append tb (list preview-tb-icon))
		       (current-buffer)))))
  (when buffer-file-name
    (let* ((filename (expand-file-name buffer-file-name))
	   format-cons)
      (when (string-match (concat "\\." TeX-default-extension "\\'")
			  filename)
	(setq filename (substring filename 0 (match-beginning 0))))
      (setq format-cons (assoc filename preview-dumped-alist))
      (when (consp (cdr format-cons))
	(preview-unwatch-preamble format-cons)
	(preview-watch-preamble (current-buffer)
				(cadr format-cons)
				format-cons)))))

(defvar preview-marker (make-marker)
  "Marker for fake intangibility.")

(defvar preview-temporary-opened nil)

(defvar preview-last-location nil
  "Restored cursor position marker for reopened previews.")
(make-variable-buffer-local 'preview-last-location)

(defun preview-mark-point ()
  "Mark position for fake intangibility."
  (when (eq (get-char-property (point) 'preview-state) 'active)
    (unless preview-last-location
      (setq preview-last-location (make-marker)))
    (set-marker preview-last-location (point))
    (set-marker preview-marker (point))
    (preview-move-point))
  (set-marker preview-marker (point)))

(defun preview-restore-position (ov window)
  "Tweak position after opening/closing preview.
The treated overlay OV has been triggered in WINDOW.  This function
records the original buffer position for reopening, or restores it
after reopening.  Note that by using the mouse, you can open/close
overlays not in the active window."
  (when (eq (extent-object ov) (window-buffer window))
    (with-current-buffer (extent-object ov)
      (if (eq (extent-property ov 'preview-state) 'active)
	  (setq preview-last-location
		(set-marker (or preview-last-location (make-marker))
			    (window-point window)))
	(when (and
	       (markerp preview-last-location)
	       (eq (extent-object ov) (marker-buffer preview-last-location))
	       (< (extent-start-position ov) preview-last-location)
	       (> (extent-end-position ov) preview-last-location))
	  (set-window-point window preview-last-location))))))

(defun preview-move-point ()
  "Move point out of fake-intangible areas."
  (preview-check-changes)
  (let (newlist (pt (point)) distance)
    (setq preview-temporary-opened
	  (dolist (ov preview-temporary-opened newlist)
	    (and (extent-object ov)
		 (not (extent-detached-p ov))
		 (eq (extent-property ov 'preview-state) 'inactive)
		 (if (and (eq (extent-object ov) (current-buffer))
			  (or (<= pt (extent-start-position ov))
			      (>= pt (extent-end-position ov))))
		     (preview-toggle ov t)
		   (push ov newlist)))))
    (if	(preview-auto-reveal-p
	 preview-auto-reveal
	 (setq distance
	       (and (eq (marker-buffer preview-marker)
			(current-buffer))
		    (- pt (marker-position preview-marker)))))
	(map-extents #'preview-open-overlay nil
		     pt pt nil nil 'preview-state 'active)
      (let (newpt)
	(while (setq newpt
		     (map-extents #'preview-skip-overlay nil
				  pt pt (and distance (< distance 0)) nil
				  'preview-state 'active))
	  (setq pt newpt))
	(goto-char pt)))))

(defun preview-skip-overlay (ovr backward)
  "Skip point over OVR, BACKWARD is set if backwards.
Returns new position or NIL."
  (if backward
      (and (> (extent-start-position ovr) (point-min))
	   (1- (extent-start-position ovr)))
    (and (<= (extent-end-position ovr) (point-max))
	 (> (extent-end-position ovr) (extent-start-position ovr))
	 (extent-end-position ovr))))

(defun preview-open-overlay (ovr ignored)
  "Open the active preview OVR, IGNORED gets ignored.
NIL is returned: this is for `map-extents'."
  (preview-toggle ovr)
  (push ovr preview-temporary-opened)
  nil)

(defadvice isearch-highlight (before preview protect disable)
  "Make isearch open preview text that's a search hit.
Also make `query-replace' open preview text about to be replaced."
  (map-extents #'preview-open-overlay nil
	       (ad-get-arg 0) (ad-get-arg 1)
	       nil nil 'preview-state 'active))

(defcustom preview-query-replace-reveal t
  "*Make `isearch' and `query-replace' autoreveal previews."
  :group 'preview-appearance
  :type 'boolean
  :require 'preview
  :set (lambda (symbol value)
	 (set-default symbol value)
	 (if value
	     (ad-enable-advice 'isearch-highlight 'before 'preview)
	   (ad-disable-advice 'isearch-highlight 'before 'preview))
	 (ad-activate 'isearch-highlight))
  :initialize #'custom-initialize-reset)

;; Here is the beef: for best intuitiveness, we want to have
;; insertions be carried out as expected before iconized text
;; passages, but we want to insert *into* the overlay when not
;; iconized.  A preview that has become empty can not get content
;; again: we remove it.  A disabled preview needs no insert-in-front
;; handler.

(defvar preview-change-list nil
  "List of tentatively changed overlays.")

(defcustom preview-dump-threshold
  "^ *\\\\begin *{document}[ %]*$"
  "*Regexp denoting end of preamble.
This is the location up to which preamble changes are considered
to require redumping of a format."
  :group 'preview-latex
  :type 'string)

(defvar preview-preamble-format-cons nil
  "Where our preamble is supposed to end.")
(make-variable-buffer-local 'preview-preamble-format-cons)

(defun preview-preamble-check-change (beg end)
  "Hook function for change hooks on preamble.
Reacts to changes between BEG and END."
  (when (and (consp (cdr preview-preamble-format-cons))
	     (cddr preview-preamble-format-cons)
	     (< beg (cddr preview-preamble-format-cons)))
    (preview-unwatch-preamble preview-preamble-format-cons)
    (preview-format-kill preview-preamble-format-cons)
    (setcdr preview-preamble-format-cons t)))

(defun preview-watch-preamble (file command format-cons)
  "Set up a watch on master file FILE.
FILE can be an associated buffer instead of a filename.
COMMAND is the command that generated the format.
FORMAT-CONS contains the format info for the main
format dump handler."
  (let ((buffer (if (bufferp file)
		    file
		  (find-buffer-visiting file))) ov)
    (setq preview-preamble-format-cons nil)
    (setcdr
     format-cons
     (cons command
	   (when buffer
	     (with-current-buffer buffer
	       (save-excursion
		 (save-restriction
		   (widen)
		   (goto-char (point-min))
		   (unless (re-search-forward preview-dump-threshold nil t)
		     (error "Can't find preamble of `%s'" file))
		   (setq preview-preamble-format-cons format-cons)
		   (point)))))))))

(defun preview-unwatch-preamble (format-cons)
  "Stop watching a format on FORMAT-CONS.
The watch has been set up by `preview-watch-preamble'."
  (when (consp (cdr format-cons))
    (setcdr (cdr format-cons) nil)))

(defun preview-register-change (ov map-arg)
  "Register not yet changed OV for verification.
This stores the old contents of the overlay in the
`preview-prechange' property and puts the overlay into
`preview-change-list' where `preview-check-changes' will
find it at some later point of time.  MAP-ARG is ignored;
it is usually generated by `map-extents'."
  (unless (extent-property ov 'preview-prechange)
    (if (eq (extent-property ov 'preview-state) 'disabled)
	(set-extent-property ov 'preview-prechange t)
      (set-extent-property ov
			   'preview-prechange
			   (save-restriction
			     (widen)
			     (buffer-substring-no-properties
			      (extent-start-position ov)
			      (extent-end-position ov)))))
    (push ov preview-change-list))
  nil)

(defun preview-check-changes ()
  "Check whether the contents under the overlay have changed.
Disable it if that is the case.  Ignores text properties."
  (dolist (ov preview-change-list)
    (condition-case nil
	(with-current-buffer (extent-object ov)
	  (let ((text (save-restriction
			(widen)
			(buffer-substring-no-properties
			 (extent-start-position ov)
			 (extent-end-position ov)))))
	    (if (or (zerop (length text))
		    (extent-detached-p ov))
		(preview-delete ov)
	      (unless
		  (or (eq (extent-property ov 'preview-state) 'disabled)
		      (preview-relaxed-string=
		       text (extent-property ov 'preview-prechange)))
		(preview-disable ov)))))
      (error nil))
    (set-extent-property ov 'preview-prechange nil))
  (setq preview-change-list nil))

(defun preview-handle-before-change (beg end)
  "Hook function for `before-change-functions'.
Receives BEG and END, the affected region."
  (map-extents #'preview-register-change nil beg end
	       nil nil 'preview-state)
  (preview-preamble-check-change beg end))

(defun preview-handle-after-change (beg end length)
  "Hook function for `after-change-functions'.
Receives BEG and END, the affected region, and LENGTH
of an insertion."
  (when (and preview-change-list
	     (zerop length)
	     (not (eq this-command 'undo)))
    (map-extents (lambda (ov maparg)
		   (set-extent-endpoints
		    ov maparg (extent-end-position ov))) nil
		    beg beg end 'start-in-region 'preview-state 'active)
    (map-extents (lambda (ov maparg)
		   (set-extent-endpoints
		    ov (extent-start-position ov) maparg)) nil
		    end end beg 'end-in-region 'preview-state 'active)))

(defun preview-import-image (image)
  "Convert the printable IMAGE rendition back to an image."
  (cond ((stringp image)
	 (setq image (copy-sequence image))
	 (add-text-properties 0 (length image)
			      '(face preview-face)
			      image)
	 image)
	((eq (car image) 'image)
	 (let ((plist (cdr image)))
	   (preview-create-icon-1
	    (plist-get plist :file)
	    (plist-get plist :type)
	    (plist-get plist :ascent))))
	(t
	 (preview-create-icon-1 (nth 0 image)
				(nth 1 image)
				(nth 2 image)))))

(provide 'prv-xemacs)

;;; Local variables:
;;; eval: (put 'preview-defmacro 'lisp-indent-function 'defun)
;;; end:

;;; prv-xemacs.el ends here<|MERGE_RESOLUTION|>--- conflicted
+++ resolved
@@ -41,13 +41,8 @@
     (when (featurep 'xemacs)
       (push
        (if (fboundp name)
-<<<<<<< HEAD
-           (cons name (symbol-function name))
-         name)
-=======
 	   (cons name (symbol-function name))
 	 name)
->>>>>>> 4733d111
        preview-compatibility-macros)
       `(eval-when-compile (defmacro ,name ,@rest))))
   (push 'preview-defmacro preview-compatibility-macros))
