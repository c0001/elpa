--- conflicted
+++ resolved
@@ -1215,12 +1215,7 @@
     (while stack
       (setq node (pop stack))
       (funcall --undo-tree-mapc-function-- node)
-<<<<<<< HEAD
       (setq stack (append (undo-tree-node-next node) stack)))))
-=======
-      (dolist (n (undo-tree-node-next node))
-        (push n stack)))))
->>>>>>> 6ab787bd
 
 
 (defmacro undo-tree-num-branches ()
