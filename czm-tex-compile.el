--- conflicted
+++ resolved
@@ -45,11 +45,7 @@
 (require 'esh-mode)
 
 (defcustom czm-tex-compile-command
-<<<<<<< HEAD
   "latexmk -shell-escape -pvc -pdf -view=none -e '$pdflatex=q/pdflatex %O -synctex=1 -interaction=nonstopmode %S/'"
-=======
-  "latexmk -shell-escape -pvc -pdf -view=none -synctex=1 -e '$pdflatex=q/pdflatex %O -interaction=nonstopmode %S/'"
->>>>>>> d052e767
   "Command to compile LaTeX documents."
   :type 'string
   :group 'czm-tex-compile)
@@ -109,17 +105,6 @@
   "Helper function to navigate warnings in the log file.
 DIRECTION should be either \='next or \='previous."
   (let* ((tex-file (buffer-file-name))
-<<<<<<< HEAD
-	        (log-file (concat (file-name-sans-extension tex-file)
-                           ".log"))
-	        (already-open (find-buffer-visiting log-file))
-	        (buf (or already-open (find-file-noselect log-file)))
-	        (file-modification-time (nth 5 (file-attributes log-file)))
-	        (last-navigation-time (car czm-tex-compile--log-state))
-	        (log-pos (cdr czm-tex-compile--log-state))
-	        line description)
-    (with-current-buffer buf
-=======
 	 (log-file (concat (file-name-sans-extension tex-file) ".log"))
 	 (file-modification-time (nth 5 (file-attributes log-file)))
 	 (last-navigation-time (car czm-tex-compile--log-state))
@@ -127,7 +112,6 @@
 	 line description)
     (with-temp-buffer
       (insert-file-contents log-file)
->>>>>>> d052e767
       (save-excursion)
       (if (or (null last-navigation-time)
 	             (time-less-p last-navigation-time file-modification-time))
@@ -140,7 +124,6 @@
                  #'re-search-backward #'re-search-forward)))
         (when (eq direction 'next)
           (forward-line 2))
-<<<<<<< HEAD
 	       (when (funcall search-fn
 		                     (concat "^"
 			                            (regexp-opt
@@ -174,45 +157,6 @@
 	           (setq log-pos (point))))))
     (unless already-open
       (kill-buffer buf))
-=======
-        (setq log-pos
-	      (cond
-               ((funcall search-fn
-		         (concat "^"
-			         (regexp-opt
-				  '("! "
-				    "LaTeX Warning: "))
-			         "[^ ]")
-		         nil t)
-	        (goto-char (match-beginning 0))
-	        (let ((error-p (looking-at "! ")))
-	          (setq last-navigation-time (current-time))
-	          (setq description
-		        (if error-p
-		            (buffer-substring-no-properties
-		             (point) (line-end-position))
-		          (czm-tex-compile--paragraph-as-line)))
-	          (if error-p
-		      (progn
-		        (save-excursion
-		          (re-search-forward "^l\\.\\([0-9]+\\) " nil t)
-		          (let ((line-number (string-to-number (match-string 1)))
-			        (line-prefix (buffer-substring-no-properties
-					      (point) (line-end-position))))
-		            (setq line (cons line-number line-prefix)))))
-	            (when (string-match "input line \\([0-9]+\\)" description)
-		      (setq line (string-to-number (match-string 1 description)))))
-                  (forward-line -1)
-	          ;; (forward-line (if (eq direction 'previous) -1 1))
-	          
-	          (point)))
-               ((eq direction 'next)
-                (point-max))
-               ((eq direction 'previous)
-                (point-min))
-               (t
-                (error "Unknown direction: %s" direction))))))
->>>>>>> d052e767
     (setq-local czm-tex-compile--log-state (cons last-navigation-time log-pos))
     (when line
       (let ((pos
