;;; hyrolo-menu.el --- Pulldown and popup menus of HyRolo commands
;;
;; Author:       Bob Weiner
;;
;; Orig-Date:    28-Oct-94 at 10:59:44
;;
<<<<<<< HEAD
;; Copyright (C) 1994-2017  Free Software Foundation, Inc.
=======
;; Copyright (C) 1994-2019  Free Software Foundation, Inc.
>>>>>>> 332ef336
;; See the "HY-COPY" file for license information.
;;
;; This file is part of GNU Hyperbole.

;;; Commentary:

;;; Code:
;;; ************************************************************************
;;; Other required Elisp libraries
;;; ************************************************************************

(require 'easymenu)
(require 'hyrolo)

;;; ************************************************************************
;;; Public variables
;;; ************************************************************************

(defconst infodock-hyrolo-menu
  '("Rolo"
    ["Manual"            (id-info "(hyperbole)HyRolo") t]
    "----"
     ;; Delete Rolo menu from all menubars.
    ["Remove-This-Menu"  (hui-menu-remove Rolo hyrolo-mode-map) t]
    "----"
    ["Add-Entry"         (id-tool-invoke 'hyrolo-add) t]
    ["Delete-Entry"      (id-tool-invoke 'hyrolo-kill) t]
    ["Display-Prior-Matches" (id-tool-invoke 'hyrolo-display-matches) t]
    ["Edit-Entry"        (id-tool-invoke 'hyrolo-edit) t]
    ["Edit-Rolo"         (id-tool-invoke
			  '(lambda ()
			     (require 'hyrolo)
			     (find-file (car hyrolo-file-list))
			     (setq buffer-read-only nil)))
     t]
    ["Insert-Entry-at-Point" (id-tool-invoke 'hyrolo-yank) t]
    ["Mail-to-Address"   (id-tool-invoke 'hyrolo-mail-to) t]
    ["Search-for-Regexp" (id-tool-invoke 'hyrolo-grep)  t]
    ["Search-for-String" (id-tool-invoke 'hyrolo-fgrep) t]
    ["Search-for-Word"   (id-tool-invoke 'hyrolo-word)  t]
    ["Sort-Entries"      (id-tool-invoke 'hyrolo-sort)  t]
    ))

(defconst hyrolo-menu-common-body
  '(
    ("Move"
     ["Scroll-Backward"     scroll-down             t]
     ["Scroll-Forward"      scroll-up               t]
     ["To-Beginning"        beginning-of-buffer     t]
     ["To-End"              end-of-buffer           t]
     "----"
     ["To-Next-Entry"          outline-next-visible-heading     t]
     ["To-Next-Same-Level"     outline-forward-same-level       t]
     ["To-Previous-Entry"      outline-previous-visible-heading t]
     ["To-Previous-Same-Level" outline-backward-same-level      t]
     ["Up-a-Level"             outline-up-heading               t]
     )
    ("Outline"
     ["Hide (Collapse)"        outline-hide-subtree             t]
     ["Show (Expand)"          outline-show-subtree             t]
     ["Show-All"               outline-show-all                 t]
     ["Show-Only-First-Line"   outline-hide-body                t]
     ))
  "The middle menu entries common to all HyRolo menus.")

;;; This definition is used by InfoDock only.
(defconst id-menubar-hyrolo
  (append
   '(("Rolo"
      ["Help"                describe-mode                  t]
      ["Manual"              (id-info "(hyperbole)Rolo Keys") t]
      "----"
      ["Toggle-Read-Only"    read-only-mode                 t]
      ["Write (Save as)"     write-file                     t]
      "----"
      ["Quit"                (id-tool-quit '(kill-buffer nil))  t]
      ))
   '(["Edit-Entry-at-Point"  hyrolo-edit-entry         t]
     ["Mail-to-Address"      (id-tool-invoke 'hyrolo-mail-to) t])
   `,@hyrolo-menu-common-body
   '(["Next-Match"          hyrolo-next-match         t]
     ["Previous-Match"      hyrolo-previous-match     t])
   (list infodock-hyrolo-menu)
   ))

;;; This definition is used by InfoDock and XEmacs.
(defconst id-popup-hyrolo-menu
  (append
   '("Rolo"
     ["Help"                describe-mode           t]
     ["Manual"              (id-info "(hyperbole)Rolo Keys") t]
     "----"
     ["Edit-Entry-at-Point" hyrolo-edit-entry         t]
     "----"
     ["Locate-Entry-Isearch" hyrolo-locate        t]
     ["Next-Match"          hyrolo-next-match         t]
     ["Previous-Match"      hyrolo-previous-match     t]
     "----")
   `,@hyrolo-menu-common-body
   (list infodock-hyrolo-menu)
   '("----"
     ["Quit"                (id-tool-quit '(hyrolo-quit)) t])
   ))

;;; ************************************************************************
;;; Public functions
;;; ************************************************************************

;;; This definition is used only by Emacs.
(defun hyrolo-menubar-menu ()
  "Add a HyRolo menu to the rolo match buffer menubar."
  (cond ((fboundp 'popup-mode-menu)
	 (setq mode-popup-menu id-popup-hyrolo-menu))
<<<<<<< HEAD
	((featurep 'xemacs)
	 (define-key hyrolo-mode-map 'button3 'hyrolo-popup-menu))
	(t ;; (not (featurep 'xemacs))
	 (define-key hyrolo-mode-map [C-down-mouse-3] 'hyrolo-popup-menu)
	 (define-key hyrolo-mode-map [C-mouse-3] nil)))
  (unless (cond ((not (featurep 'xemacs))
		 (global-key-binding [menu-bar Rolo]))
		((boundp 'current-menubar)
		 (car (find-menu-item current-menubar '("Rolo")))))
    (if (featurep 'xemacs) (set-buffer-menubar (copy-sequence current-menubar)))
=======
	(t
	 (define-key hyrolo-mode-map [C-down-mouse-3] 'hyrolo-popup-menu)
	 (define-key hyrolo-mode-map [C-mouse-3] nil)))
  (unless (global-key-binding [menu-bar Rolo])
>>>>>>> 332ef336
    (easy-menu-define nil hyrolo-mode-map "Rolo Menubar Menu" id-popup-hyrolo-menu)
    ;; Force a menu-bar update.
    (force-mode-line-update)))

;;; This definition is used only by XEmacs and Emacs.
(defun hyrolo-popup-menu (event)
  "Popup the Hyperbole Rolo match buffer menu."
  (interactive "@e")
  (mouse-set-point event)
  (popup-menu id-popup-hyrolo-menu))

(cond ((featurep 'infodock)
       ;; InfoDock under a window system
       (require 'id-menubars)
       (id-menubar-set 'hyrolo-mode 'id-menubar-hyrolo))
      (t
       ;; Emacs or XEmacs under a window system
       (add-hook 'hyrolo-mode-hook #'hyrolo-menubar-menu)))

(provide 'hyrolo-menu)

;;; hyrolo-menu.el ends here<|MERGE_RESOLUTION|>--- conflicted
+++ resolved
@@ -4,11 +4,7 @@
 ;;
 ;; Orig-Date:    28-Oct-94 at 10:59:44
 ;;
-<<<<<<< HEAD
-;; Copyright (C) 1994-2017  Free Software Foundation, Inc.
-=======
 ;; Copyright (C) 1994-2019  Free Software Foundation, Inc.
->>>>>>> 332ef336
 ;; See the "HY-COPY" file for license information.
 ;;
 ;; This file is part of GNU Hyperbole.
@@ -122,23 +118,10 @@
   "Add a HyRolo menu to the rolo match buffer menubar."
   (cond ((fboundp 'popup-mode-menu)
 	 (setq mode-popup-menu id-popup-hyrolo-menu))
-<<<<<<< HEAD
-	((featurep 'xemacs)
-	 (define-key hyrolo-mode-map 'button3 'hyrolo-popup-menu))
-	(t ;; (not (featurep 'xemacs))
-	 (define-key hyrolo-mode-map [C-down-mouse-3] 'hyrolo-popup-menu)
-	 (define-key hyrolo-mode-map [C-mouse-3] nil)))
-  (unless (cond ((not (featurep 'xemacs))
-		 (global-key-binding [menu-bar Rolo]))
-		((boundp 'current-menubar)
-		 (car (find-menu-item current-menubar '("Rolo")))))
-    (if (featurep 'xemacs) (set-buffer-menubar (copy-sequence current-menubar)))
-=======
 	(t
 	 (define-key hyrolo-mode-map [C-down-mouse-3] 'hyrolo-popup-menu)
 	 (define-key hyrolo-mode-map [C-mouse-3] nil)))
   (unless (global-key-binding [menu-bar Rolo])
->>>>>>> 332ef336
     (easy-menu-define nil hyrolo-mode-map "Rolo Menubar Menu" id-popup-hyrolo-menu)
     ;; Force a menu-bar update.
     (force-mode-line-update)))
