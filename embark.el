;;; embark.el --- Conveniently act on minibuffer completions   -*- lexical-binding: t; -*-

;; Copyright (C) 2020, 2021  Omar Antolín Camarena

;; Author: Omar Antolín Camarena <omar@matem.unam.mx>
;; Keywords: convenience
;; Version: 0.12
;; Homepage: https://github.com/oantolin/embark
;; Package-Requires: ((emacs "26.1"))

;; This program is free software; you can redistribute it and/or modify
;; it under the terms of the GNU General Public License as published by
;; the Free Software Foundation, either version 3 of the License, or
;; (at your option) any later version.

;; This program is distributed in the hope that it will be useful,
;; but WITHOUT ANY WARRANTY; without even the implied warranty of
;; MERCHANTABILITY or FITNESS FOR A PARTICULAR PURPOSE.  See the
;; GNU General Public License for more details.

;; You should have received a copy of the GNU General Public License
;; along with this program.  If not, see <https://www.gnu.org/licenses/>.

;;; Commentary:

;; This package provides a sort of right-click contextual menu for
;; Emacs, accessed through the `embark-act' command (which you should
;; bind to a convenient key), offering you relevant actions to use on
;; a target determined by the context:

;; - In the minibuffer, the target is the current best completion
;;  candidate.
;; - In the `*Completions*' buffer the target is the completion at point.
;; - In a regular buffer, the target is the region if active, or else the
;;  file, symbol or url at point.

;; The type of actions offered depend on the type of the target:

;; - For files you get offered actions like deleting, copying,
;;  renaming, visiting in another window, running a shell command on the
;;  file, etc.
;; - For buffers the actions include switching to or killing the buffer.
;; - For package names the actions include installing, removing or
;;  visiting the homepage.

;; Everything is easily configurable: determining the current target,
;; classifying it, and deciding with actions are offered for each type
;; in the classification.  The above introduction just mentions part of
;; the default configuration.

;; Configuring which actions are offered for a type is particularly
;; easy and requires no programming: the `embark-keymap-alist'
;; variable associates target types with variable containing keymaps,
;; and those keymaps containing binds for the actions.  For example,
;; in the default configuration the type `file' is associated with the
;; symbol `embark-file-keymap'.  That symbol names a keymap with
;; single-letter key bindings for common Emacs file commands, for
;; instance `c' is bound to `copy-file'.  This means that if while you
;; are in the minibuffer after running a command that prompts for a
;; file, such as `find-file' or `rename-file', you can copy a file by
;; running `embark-act' and then pressing `c'.

;; These action keymaps are very convenient but not strictly necessary
;; when using `embark-act': you can use any command that reads from the
;; minibuffer as an action and the target of the action will be inserted
;; at the first minibuffer prompt.  After running `embark-act' all of your
;; key bindings and even `execute-extended-command' can be used to run a
;; command.  The action keymaps are normal Emacs keymaps and you should
;; feel free to bind in them whatever commands you find useful as actions.

;; The actions in `embark-general-map' are available no matter what
;; type of completion you are in the middle of.  By default this
;; includes bindings to save the current candidate in the kill ring
;; and to insert the current candidate in the previously selected
;; buffer (the buffer that was current when you executed a command
;; that opened up the minibuffer).

;; You can read about the Embark GitHub project wiki:
;; https://github.com/oantolin/embark/wiki/Default-Actions

;; Besides acting individually on targets, Embark lets you work
;; collectively on a set of target candidates.  For example, while
;; you are in the minibuffer the candidates are simply the possible
;; completions of your input.  Embark provides three commands to work
;; on candidate sets:

;; - The `embark-collect-snapshot' command produces a buffer listing
;;   all candidates, for you to peruse and run actions on at your
;;   leisure.  The candidates can be viewed in a grid or as a list
;;   showing additional annotations.  The `embark-collect-live'
;;   variant produces "live" Embark Collect buffers, meaning they
;;   autoupdate as the set of candidates changes.

;; - The `embark-export' command tries to open a buffer in an
;;   appropriate major mode for the set of candidates.  If the
;;   candidates are files export produces a Dired buffer; if they are
;;   buffers, you get an Ibuffer buffer; and if they are packages you
;;   get a buffer in package menu mode.

;; These are always available as "actions" (although they do not act
;; on just the current target but on all candidates) for embark-act and
;; are bound to S, L and E, respectively, in embark-general-map.  This
;; means that you do not have to bind your own key bindings for these
;; (although you can, of course), just a key binding for `embark-act'.

;;; Code:

(eval-when-compile (require 'subr-x))

(require 'ffap) ; used it to recognize file and url targets

;;; User facing options

(defgroup embark nil
  "Emacs Mini-Buffer Actions Rooted in Keymaps."
  :group 'minibuffer)

(defcustom embark-keymap-alist
  '((file . embark-file-map)
    (environment-variables . embark-file-map) ; they come up in file completion
    (url . embark-url-map)
    (buffer . embark-buffer-map)
    (expression . embark-expression-map)
    (identifier . embark-identifier-map)
    (defun . embark-defun-map)
    (symbol . embark-symbol-map)
    (face . embark-face-map)
    (command . embark-command-map)
    (variable . embark-variable-map)
    (function . embark-function-map)
    (minor-mode . embark-command-map)
    (unicode-name . embark-unicode-name-map)
    (package . embark-package-map)
    (bookmark . embark-bookmark-map)
    (region . embark-region-map)
    (t . embark-general-map))
  "Alist of action types and corresponding keymaps.
For any type not listed here, `embark-act' will use
`embark-general-map'."
  :type '(alist :key-type symbol :value-type variable))

(defcustom embark-target-finders
  '(embark-target-top-minibuffer-completion
    embark-target-active-region
    embark-target-collect-candidate
    embark-target-completion-at-point
    embark-target-bug-reference-at-point
    embark-target-url-at-point
    embark-target-file-at-point
    embark-target-custom-variable-at-point
    embark-target-identifier-at-point
    embark-target-library-at-point
    embark-target-expression-at-point
    embark-target-defun-at-point)
  "List of functions to determine the target in current context.
Each function should take no arguments and return either nil to
indicate that no target has been found, a cons (type . target)
where type is a symbol and target is a string, or a triple of the
form (type target . bounds), where bounds is the (beg . end)
bounds pair of the target at point for highlighting."
  :type 'hook)

(defcustom embark-transformer-alist
  '((minor-mode . embark--lookup-lighter-minor-mode)
    (symbol . embark--refine-symbol-type)
    (embark-keybinding . embark--keybinding-command)
    (project-file . embark--project-file-full-path))
  "Alist associating type to functions for transforming targets.
Each function should take a type and a target string and return a
pair of the form a `cons' of the new type and the new target."
  :type '(alist :key-type symbol :value-type function))

(defcustom embark-become-keymaps
  '(embark-become-help-map
    embark-become-file+buffer-map
    embark-become-shell-command-map
    embark-become-match-map)
  "List of keymaps for `embark-become'.
Each keymap groups a set of related commands that can
conveniently become one another."
  :type '(repeat variable))

(defcustom embark-prompter 'embark-keymap-prompter
  "Function used to prompt the user for actions.
This should be set to a function that prompts the use for an
action and returns the symbol naming the action command.  The
default value, `embark-keymap-prompter' activates the type
specific action keymap given in `embark-keymap-alist'.
There is also `embark-completing-read-prompter' which
prompts for an action with completion."
  :type '(choice (const :tag "Use action keymaps" embark-keymap-prompter)
                 (const :tag "Read action with completion"
                        embark-completing-read-prompter)
                 (function :tag "Other")))

(defcustom embark-keymap-prompter-key "@"
  "Key to switch to the keymap prompter from `embark-completing-read-prompter'.

The key must be either a string or a vector.
This is the key representation accepted by `define-key'."
  :type '(choice key-sequence (const :tag "None" nil)))

(defcustom embark-cycle-key nil
  "Key used for `embark-cycle'.

If the key is set to nil it defaults to the global binding of
`embark-act'.  The key must be either a string or a vector.  This
is the key representation accepted by `define-key'."
  :type '(choice key-sequence (const :tag "None" nil)))

(defface embark-keybinding '((t :inherit success))
  "Face used to display key bindings.
Used by `embark-completing-read-prompter' and `embark-keymap-help'.")

(defface embark-target '((t :inherit highlight))
  "Face used to highlight the target at point during `embark-act'.")

(defcustom embark-indicator #'embark-mixed-indicator
  "Indicator function to use when acting or becoming.
The indicator function is called from both `embark-act' and from
`embark-become' and should display information about this to the
user, such as: which of those two commands is running; a
description of the key bindings that are available for actions or
commands to become; and, in the case of `embark-act', the type
and value of the targets, and whether other targets are available
via `embark-cycle'.  The indicator function is free to display as
much or as little of this information as desired and can use any
Emacs interface elements to do so.

Embark comes with three such indicators:

- `embark-minimal-indicator', which does not display any
  information about keybindings, but does display types and
  values of acton targets,

- `embark-verbose-indicator', which pops up a buffer containing
  detailed information including key bindings and the first line
  of the docstring of the commands they run, and

- `embark-mixed-indicator', which combines the minimal and the
  verbose indicator: the minimal indicator is shown first and the
  verbose popup is shown after `embark-mixed-indicator-delay'
  seconds.

The calling convention for indicator functions is as follows:

When called from `embark-act', the indicator function is called
without arguments. The indicator function should then return a
closure, which captures the indicator state. The returned closure
must accept up to three optional arguments, the action keymap,
the target (in the form of a cons of the type and value) and a
list of other shadowed targets (each of which is also a cons).
The keymap, targets and prefix keys may be updated when cycling
targets at point. When called from `embark-become', the indicator
closure will be called with the keymap of commands to become,
with a fake target of type `embark-become' and whose value is the
minibuffer input. Note, in particular, that if an indicator
function wishes to distinguish between `embark-act' and
`embark-become' it should check whether the `car' of its target
argument is `embark-become'.

After the action has been performed the indicator closure is
called without arguments, such that the indicator can perform the
necessary cleanup work. For example, if the indicator adds
overlays, it should remove these overlays.

NOTE: Experience shows that the indicator calling convention may
change again in order to support more action features. The
calling convention should currently be considered unstable.
Please keep this in mind when writing a custom indicator
function, or when using the `which-key' indicator function from
the wiki."
  :type '(choice
          (const :tag "Verbose indicator" embark-verbose-indicator)
          (const :tag "Minimal indicator" embark-minimal-indicator)
          (const :tag "Mixed indicator" embark-mixed-indicator)
          (function :tag "Other")))

(defcustom embark-setup-hooks
  '((async-shell-command embark--shell-prep)
    (shell-command embark--shell-prep)
    (pp-eval-expression embark--eval-prep)
    (package-delete minibuffer-force-complete))
  "Alist associating commands with post-injection setup hooks.
For commands appearing as keys in this alist, run the
corresponding value as a setup hook after injecting the target
into in the minibuffer and before acting on it.  The default setup
hook is specified by the entry with the key t."
  :type '(alist :key-type command :value-type hook))

(defcustom embark-quit-after-action t
  "Should `embark-act' quit the minibuffer?
This controls whether calling `embark-act' without a prefix
argument quits the minibuffer or not.  You can always get the
opposite behavior to that indicated by this variable by calling
`embark-act' with \\[universal-argument].

Note that `embark-act' can also be called from outside the
minibuffer and this variable is irrelevant in that case."
  :type 'boolean)

(defcustom embark-default-action-overrides nil
  "Alist associating target types with overriding default actions.
When the source of a target is minibuffer completion, the default
action for it is usually the command that opened the minibuffer
in the first place but this can be overridden for a given type by
an entry in this list.

For example, if you run `delete-file' the default action for its
completion candidates is `delete-file' itself.  You may prefer to
make `find-file' the default action for all files, even if they
wre obtained from a `delete-file' prompt.  In that case you can
configure that by adding an entry to this variable pairing `file'
with `find-file'."
  :type '(alist :key-type symbol :value-type command))

(defcustom embark-allow-edit-default nil
  "Is the user allowed to edit the target before acting on it?
This variable sets the default policy, and can be overidden.
When this variable is nil, it is overridden by
`embark-allow-edit-commands'; when it is t, it is overidden by
`embark-skip-edit-commands'."
  :type 'boolean)

(defcustom embark-allow-edit-commands
  '(delete-file
    delete-directory
    kill-buffer
    shell-command
    async-shell-command
    embark-kill-buffer-and-window
    pp-eval-expression)
  "Allowing editing of target prior to acting for these commands.
This list is used only when `embark-allow-edit-default' is nil."
  :type '(repeat symbol))

(defcustom embark-skip-edit-commands nil
  "Skip editing of target prior to acting for these commands.
This list is used only when `embark-allow-edit-default' is t."
  :type '(repeat symbol))

(defcustom embark-pre-action-hook nil
  "Hook run right before an action is embarked upon."
  :type 'hook)

(defcustom embark-post-action-hook nil
  "Hook run after an embarked upon action concludes."
  :type 'hook)

;;; Stashing information for actions in buffer local variables

(defvar-local embark--type nil
  "Cache for the completion type, meant to be set buffer-locally.")

(defvar-local embark--target-buffer nil
  "Cache for the previous buffer, meant to be set buffer-locally.")

(defvar-local embark--target-window nil
  "Cache for the previous window, meant to be set buffer-locally.
Since windows can be reused to display different buffers, this
window should only be used if it displays the buffer stored in
the variable `embark--target-buffer'.")

(defvar-local embark--command nil
  "Command that started the completion session.")

(defvar-local embark--target-bounds nil
  "Bounds of the current target.")

(defun embark--minibuffer-point ()
  "Return length of minibuffer contents."
  (max 0 (- (point) (minibuffer-prompt-end))))

(defun embark--default-directory ()
  "Guess a reasonable default directory for the current candidates."
  (if (and (minibufferp) minibuffer-completing-file-name)
      (let ((end (minibuffer-prompt-end))
            (contents (minibuffer-contents)))
        (expand-file-name
         (substitute-in-file-name
          (buffer-substring
           end
           (+ end
              (or (cdr
                   (last
                    (completion-all-completions
                     contents
                     minibuffer-completion-table
                     minibuffer-completion-predicate
                     (embark--minibuffer-point))))
                  (cl-position ?/ contents :from-end t)
                  0))))))
    default-directory))

(defun embark--target-buffer ()
  "Return buffer that should be targeted by Embark actions."
  (cond
   ((and (minibufferp) (minibuffer-selected-window))
    (window-buffer (minibuffer-selected-window)))
   ((and embark--target-buffer (buffer-live-p embark--target-buffer))
    embark--target-buffer)
   (t (current-buffer))))

(defun embark--target-window (&optional display)
  "Return window which should be selected when Embark actions run.
If DISPLAY is non-nil, call `display-buffer' to produce the
window if necessary."
  (cond
   ((and (minibufferp) (minibuffer-selected-window))
    (minibuffer-selected-window))
   ((and embark--target-window
         (window-live-p embark--target-window)
         (or (not (buffer-live-p embark--target-buffer))
             (eq (window-buffer embark--target-window) embark--target-buffer)))
    embark--target-window)
   ((and embark--target-buffer (buffer-live-p embark--target-buffer))
    (or (get-buffer-window embark--target-buffer)
        (when display (display-buffer embark--target-buffer))))
   (display (selected-window))))

(defun embark--cache-info (buffer)
  "Cache information needed for actions in variables local to BUFFER.
BUFFER defaults to the current buffer."
  (let ((cmd embark--command)
        (dir (embark--default-directory))
        (target-buffer (embark--target-buffer))
        (target-window (embark--target-window)))
    (with-current-buffer buffer
      (setq embark--command cmd
            default-directory dir
            embark--target-buffer target-buffer
            embark--target-window target-window))))

(defun embark--cache-info--completion-list ()
  "Cache information needed for actions in a *Completions* buffer.
Meant to be be added to `completion-setup-hook'."
  ;; when completion-setup-hook hook runs, the *Completions* buffer is
  ;; available in the variable standard-output
  (embark--cache-info standard-output)
  (when (minibufferp completion-reference-buffer)
    (setf (buffer-local-value 'embark--type standard-output)
          (completion-metadata-get (embark--metadata) 'category))))

;; We have to add this *after* completion-setup-function because that's
;; when the buffer is put in completion-list-mode and turning the mode
;; on kills all local variables! So we use a depth of 5.
(add-hook 'completion-setup-hook #'embark--cache-info--completion-list 5)

;;;###autoload
(progn
  (defun embark--record-this-command ()
    "Record command which opened the minibuffer.
We record this because it will be the default action.
This function is meant to be added to `minibuffer-setup-hook'."
    (setq-local embark--command this-command))
  (add-hook 'minibuffer-setup-hook #'embark--record-this-command))

;;; Internal variables

(defvar embark--prompter-history nil
  "History used by the `embark-completing-read-prompter'.")

(defvar-local embark-collect--kind nil
  "Kind of current collect buffer.

There are three kinds:
- :snapshot, which does not auto-update
- :live, which does
- :completions, which also auto-updates, but is ephemeral.")

(defvar-local embark-collect-candidates nil
  "List of candidates in current collect buffer.")

(defvar-local embark-collect-view 'list
  "Type of view in collect buffer: `list' or `grid'.")

(defvar-local embark-collect-from nil
  "The buffer `embark-collect' was called from.")

(defvar-local embark-collect-linked-buffer nil
  "Buffer local variable indicating which Embark Buffer to update.")

(defvar-local embark-collect-annotator nil
  "Annotation function of minibuffer session for this collect.")

(defvar-local embark--collect-live--timer nil
  "Timer scheduled to update Embark Collect Live buffer.")

;;; Core functionality

(defun embark--metadata ()
  "Return current minibuffer completion metadata."
  (completion-metadata
   (buffer-substring-no-properties
    (minibuffer-prompt-end)
    (max (minibuffer-prompt-end) (point)))
   minibuffer-completion-table
   minibuffer-completion-predicate))

(defun embark-target-active-region ()
  "Target the region if active."
  ;; TODO consider returning a string
  (when (use-region-p) '(region . <region>)))

(autoload 'dired-get-filename "dired")

(defun embark-target-file-at-point ()
  "Target file at point.
This function mostly relies on `ffap-file-at-point', with one exception:
In `dired-mode', it uses `dired-get-filename' instead."
  (if-let (file (and (derived-mode-p 'dired-mode)
                     (dired-get-filename t 'no-error-if-not-filep)))
      (save-excursion
        (end-of-line)
        `(file ,(abbreviate-file-name file)
               ,(save-excursion
                  (re-search-backward " " (line-beginning-position) 'noerror)
                  (1+ (point)))
               . ,(point)))
    (when-let (file (ffap-file-at-point))
      (unless (or (string-match-p "^/https?:/" file)
                  (ffap-el-mode (thing-at-point 'filename)))
        `(file ,(abbreviate-file-name file)
               ;; TODO the boundaries may be wrong, this should be generalized.
               ;; Unfortunately ffap does not make the bounds available.
               . ,(bounds-of-thing-at-point 'filename))))))

(defun embark-target-library-at-point ()
  "Target the Emacs Lisp library name at point."
  (when-let ((filename (thing-at-point 'filename))
             (library (ffap-el-mode filename)))
    `(file ,library . ,(bounds-of-thing-at-point 'filename))))

(defun embark-target-bug-reference-at-point ()
  "Target a bug reference at point."
  (when-let ((ov (seq-find (lambda (ov) (overlay-get ov 'bug-reference-url))
                           (overlays-at (point)))))
    `(url ,(overlay-get ov 'bug-reference-url)
          ,(overlay-start ov) . ,(overlay-end ov))))

(defun embark-target-url-at-point ()
  "Target the URL at point."
  (when-let ((url (ffap-url-at-point)))
    `(url ,url
          ;; TODO the boundaries may be wrong, this should be generalized.
          ;; Unfortunately ffap does not make the bounds available.
          . ,(bounds-of-thing-at-point 'url))))

(declare-function widget-at "wid-edit")
(defun embark-target-custom-variable-at-point ()
  "Target the variable corresponding to the customize widget at point."
  (when (derived-mode-p 'Custom-mode)
    (save-excursion
      (beginning-of-line)
      (when-let* ((widget (widget-at (point)))
                  (var (and (eq (car widget) 'custom-visibility)
                            (plist-get (cdr widget) :parent)))
                  (sym (and (eq (car var) 'custom-variable)
                            (plist-get (cdr var) :value))))
        `(variable
          ,(symbol-name sym)
          ,(point)
          . ,(progn
               (re-search-forward ":" (line-end-position) 'noerror)
               (point)))))))

;; NOTE: There is also (thing-at-point 'list), however it does
;; not work on strings and requires the point to be inside the
;; parentheses. This version here is slightly more general.
(defun embark-target-expression-at-point ()
  "Target expression at point."
  (when-let*
      ((pt (point))
       (bounds
        (save-excursion
          (catch 'found
            (while
                ;; Looking at opening parenthesis or find last one
                (or (memq (syntax-class (syntax-after pt)) '(4 6 7))
                    (re-search-backward "\\(\\s(\\|\\s/\\|\\s\"\\)"
                                        nil 'noerror))
              (when-let (bounds (bounds-of-thing-at-point 'sexp))
                ;; Point must be located within the sexp at point.
                ;; Otherwise continue the search for the next larger
                ;; outer sexp.
                (when (<= (car bounds) pt (cdr bounds))
                  (throw 'found bounds))))))))
    (unless (eq (car bounds) (car (bounds-of-thing-at-point 'defun)))
      `(expression
        ,(buffer-substring (car bounds) (cdr bounds))
        . ,bounds))))

(defun embark-target-defun-at-point ()
  "Target defun at point."
  (when-let (bounds (bounds-of-thing-at-point 'defun))
    `(defun ,(buffer-substring (car bounds) (cdr bounds)) . ,bounds)))

(defun embark-target-identifier-at-point ()
  "Target identifier at point.

In Emacs Lisp buffers the identifier is promoted to a symbol, for
which more actions are available.  Identifiers are also promoted
to symbols if they are interned Emacs Lisp symbols and found in a
buffer whose major mode does not inherit from `prog-mode'.

As a convenience, in Org Mode an initial ' or surrounding == or
~~ are removed."
  (when-let (bounds (bounds-of-thing-at-point 'symbol))
    (let ((name (buffer-substring (car bounds) (cdr bounds))))
      (when (derived-mode-p 'org-mode)
        (cond ((string-prefix-p "'" name)
               (setq name (substring name 1))
               (cl-incf (car bounds)))
              ((string-match-p "^\\([=~]\\).*\\1$" name)
               (setq name (substring name 1 -1))
               (cl-incf (car bounds))
               (cl-decf (cdr bounds)))))
      `(,(if (or (derived-mode-p 'emacs-lisp-mode)
                 (and (intern-soft name)
                      (not (derived-mode-p 'prog-mode))))
             'symbol
           'identifier)
        ,name
        . ,bounds))))

(defun embark-target-top-minibuffer-completion ()
  "Target the top completion candidate in the minibuffer.
Return the category metadatum as the type of the target."
  (when (minibufferp)
    (pcase-let* ((`(,category . ,candidates) (embark-minibuffer-candidates))
                 (contents (minibuffer-contents))
                 (top (if (test-completion contents
                                           minibuffer-completion-table
                                           minibuffer-completion-predicate)
                          contents
                        (let ((completions (completion-all-sorted-completions)))
                          (if (null completions)
                              contents
                            (concat
                             (substring contents
                                        0 (or (cdr (last completions)) 0))
                             (car completions)))))))
      (cons category (or (car (member top candidates)) top)))))

(defun embark-target-collect-candidate ()
  "Target the collect candidate at point."
  (when (derived-mode-p 'embark-collect-mode)
    ;; do not use button-label since it strips text properties
    (when-let (button (button-at (point)))
      (let* ((beg (button-start button))
             (end (button-end button))
             (label (buffer-substring beg end)))
        `(,embark--type
          ,(if (eq embark--type 'file)
               (abbreviate-file-name (expand-file-name label))
             label)
          ,beg . ,end)))))

(defun embark-target-completion-at-point (&optional relative)
  "Return the completion candidate at point in a completions buffer.
If the completions are file names and RELATIVE is non-nil, return
relative path."
  (when (derived-mode-p 'completion-list-mode)
    (if (not (get-text-property (point) 'mouse-face))
        (user-error "No completion here")
      ;; this fairly delicate logic is taken from `choose-completion'
      (let (beg end)
        (cond
         ((and (not (eobp)) (get-text-property (point) 'mouse-face))
          (setq end (point) beg (1+ (point))))
         ((and (not (bobp))
               (get-text-property (1- (point)) 'mouse-face))
          (setq end (1- (point)) beg (point)))
         (t (user-error "No completion here")))
        (setq beg (previous-single-property-change beg 'mouse-face))
        (setq end (or (next-single-property-change end 'mouse-face)
                      (point-max)))
        (let ((raw (buffer-substring beg end)))
          `(,embark--type
            ,(if (and (eq embark--type 'file) (not relative))
                 (abbreviate-file-name (expand-file-name raw))
               raw)
            ,beg . ,end))))))

(defun embark--cycle-key ()
  "Return the key to use for `embark-cycle'."
  (or embark-cycle-key (car (where-is-internal #'embark-act))))

(defun embark--action-keymap (type cycle)
  "Return action keymap for targets of given TYPE.
If CYCLE is non-nil bind `embark-cycle'."
  (make-composed-keymap
   (let ((map (make-sparse-keymap)))
     (define-key map [13] (embark--default-action type))
     (when cycle
       (define-key map (embark--cycle-key) #'embark-cycle))
     map)
   (symbol-value (or (alist-get type embark-keymap-alist)
                     (alist-get t embark-keymap-alist)))))

(defun embark--truncate-target (target)
  "Truncate TARGET string."
  (unless (stringp target)
    (setq target (format "%s" target)))
  (if-let (pos (string-match-p "\n" target))
      (concat (substring target 0 pos) "…")
    target))

(defun embark-minimal-indicator ()
  "Minimal action indicator, which displays a message in the minibuffer prompt or echo area."
  (let ((indicator-overlay))
    (lambda (&optional keymap targets _prefix)
      (if (not keymap)
          (when indicator-overlay
            (delete-overlay indicator-overlay))
        (let* ((act (propertize "Act" 'face 'highlight))
               (target (car targets))
               (shadowed-targets (cdr targets))
               (indicator (cond
                           ((eq (car target) 'embark-become)
                            (propertize "Become" 'face 'highlight))
                           ((and (minibufferp)
                                 (not (eq 'embark-keybinding
                                          (completion-metadata-get
                                           (embark--metadata)
                                           'category))))
                            ;; we are in a minibuffer but not from the
                            ;; completing-read prompter, use just "Act"
                            act)
                           (t (format
                               "%s on%s%s '%s'"
                               act
                               (if (car target) (format " %s" (car target)) "")
                               (if shadowed-targets
                                   (format (propertize "(%s)" 'face 'shadow)
                                           (string-join
                                            (mapcar (lambda (x)
                                                      (symbol-name (car x)))
                                                    shadowed-targets)
                                            ", "))
                                 "")
                               (embark--truncate-target (cdr target)))))))
          (if (not (minibufferp))
              (message "%s" indicator)
            (unless indicator-overlay
              (setq indicator-overlay (make-overlay (point-min) (point-min) (current-buffer) t t)))
            (overlay-put indicator-overlay
                         'before-string (concat indicator
                                                (if (<= (length indicator)
                                                        (* 0.4 (frame-width)))
                                                    " "
                                                  "\n")))))))))

(defun embark--read-key-sequence (update)
  "Read key sequence, call UPDATE function with prefix keys."
  (let (timer prefix)
    (unwind-protect
        (progn
          (when (functionp update)
            (setq timer (run-at-time
                         0.05 0.05
                         (lambda ()
                           (let ((new-prefix (this-single-command-keys)))
                             (unless (equal prefix new-prefix)
                               (setq prefix new-prefix)
                               (when (/= (length prefix) 0)
                                 (funcall update prefix))))))))
          (read-key-sequence nil nil nil t 'cmd-loop))
      (when timer
        (cancel-timer timer)))))

(defvar embark--verbose-indicator-buffer " *Embark Actions*"
  "Buffer used by `embark-verbose-indicator' to display actions and keybidings.")

(defun embark-keymap-prompter (keymap update)
  "Let the user choose an action using the bindings in KEYMAP.
Besides the bindings in KEYMAP, the user is free to use all their
key bindings and even \\[execute-extended-command] to select a command.
UPDATE is the indicator update function."
  (let* ((key (let ((overriding-terminal-local-map keymap))
                (embark--read-key-sequence update)))
         (cmd (let ((overriding-terminal-local-map keymap))
                (key-binding key))))
    (pcase cmd
      ((or 'minibuffer-keyboard-quit 'abort-recursive-edit)
       nil)
      ('self-insert-command
       (minibuffer-message "Not an action")
       (embark-keymap-prompter keymap update))
      ((or 'universal-argument 'negative-argument 'digit-argument
           'scroll-other-window 'scroll-other-window-down)
       (let ((last-command-event (aref key 0))
             (minibuffer-scroll-window
<<<<<<< HEAD
              ;; NOTE: Here we special case the verbose indicator!
              (or (get-buffer-window embark--verbose-indicator-buffer 'visible)
=======
              (or (get-buffer-window " *Embark Actions*" 'visible)
>>>>>>> 4d701782
                  minibuffer-scroll-window)))
         (ignore-errors (command-execute cmd)))
       (embark-keymap-prompter keymap update))
      ((or 'scroll-bar-toolkit-scroll 'mwheel-scroll)
       (funcall cmd (aref key (1- (length key))))
       (embark-keymap-prompter keymap update))
      ('execute-extended-command
       (intern-soft (read-extended-command)))
      ('embark-keymap-help
       (embark-completing-read-prompter keymap nil))
      (_ cmd))))

(defun embark--command-name (cmd)
  "Return an appropriate name for CMD.
If CMD is a symbol, use its symbol name; for lambdas, use the
first line of the documentation string; otherwise use the word
'unnamed'."
  (concat ; fresh copy, so we can freely add text properties
   (cond
    ((stringp (car-safe cmd)) (car cmd))
    ((symbolp cmd) (symbol-name cmd))
    ((keymapp cmd) "<keymap>")
    ((when-let (doc (and (functionp cmd) (documentation cmd)))
       (save-match-data
         (when (string-match "^\\(.*\\)$" doc)
           (match-string 1 doc)))))
    (t "<unnamed>"))))

(defun embark--formatted-bindings (keymap &optional nested)
  "Return the formatted keybinding of KEYMAP.
The keybindings are returned in their order of appearance.
If NESTED is non-nil subkeymaps are not flattened."
  (let* ((commands
          (cl-loop for (key . cmd) in (embark--all-bindings keymap nested)
                   for name = (embark--command-name cmd)
                   unless (or
                           ;; skip which-key pseudo keys and other invalid pairs
                           (and (not (keymapp cmd))
                                (consp cmd)
                                (not (stringp (car cmd))))
                           (eq cmd #'embark-keymap-help))
                   collect (list name
                                 (cond
                                  ((keymapp cmd) 'keymap)
                                  ((and (consp cmd) (stringp (car cmd)))
                                   (cdr cmd))
                                  (t cmd))
                                 key
                                 (concat (key-description key)))))
         (width (cl-loop for (_name _cmd _key desc) in commands
                         maximize (length desc)))
         (def)
         (candidates
          (cl-loop for item in commands
                   for (name cmd key desc) = item
                   for formatted =
                   (propertize
                    (concat (propertize desc 'face 'embark-keybinding)
                            (make-string (- width (length desc) -1) ? )
                            name)
                    'embark-command cmd)
                   when (equal key [13])
                   do (setq def formatted)
                   collect (cons formatted item))))
    (cons candidates def)))

(defun embark-completing-read-prompter (keymap _update &optional no-default)
  "Prompt via completion for a command bound in KEYMAP.
If NO-DEFAULT is t, no default value is passed to `completing-read'."
  (let* ((candidates+def (embark--formatted-bindings keymap))
         (candidates (car candidates+def))
         (def (and (not no-default) (cdr candidates+def)))
         (choice
          (catch 'choice
            (minibuffer-with-setup-hook
                (lambda ()
                  (when embark-keymap-prompter-key
                    (use-local-map
                     (make-composed-keymap
                      (let ((map (make-sparse-keymap))
                            (cycle (embark--cycle-key)))
                        ;; Rebind `embark-cycle' in order allow cycling
                        ;; from the `completing-read' prompter. Additionally
                        ;; `embark-cycle' can be selected via
                        ;; `completing-read'. The downside is that this breaks
                        ;; recursively acting on the candidates of type
                        ;; embark-keybinding in the `completing-read' prompter.
                        (define-key map cycle
                          (cond
                           ((lookup-key keymap cycle)
                              (lambda ()
                                (interactive)
                                (throw 'choice 'embark-cycle)))
                           ((null embark-cycle-key)
                            (lambda ()
                              (interactive)
                              (minibuffer-message
                               "Single target; can't cycle. Press `%s' again to act."
                               (key-description cycle))
                              (define-key map cycle #'embark-act)))))
                        (define-key map embark-keymap-prompter-key
                          (lambda ()
                            (interactive)
                            (let*
                                ((desc
                                  (let ((overriding-terminal-local-map keymap))
                                    (key-description
                                     (read-key-sequence "Key:"))))
                                 (cmd
                                  (cl-loop
                                   for (_s _n cmd _k desc1) in candidates
                                   when (equal desc desc1) return cmd)))
                              (if (null cmd)
                                  (user-error "Unknown key")
                                (throw 'choice cmd)))))
                        map)
                      (current-local-map)))))
              (completing-read
               "Command: "
               (lambda (string predicate action)
                 (if (eq action 'metadata)
                     `(metadata (category . embark-keybinding)
                                (display-sort-function . identity)
                                (cycle-sort-function . identity))
                   (complete-with-action action candidates string predicate)))
               nil nil nil 'embark--prompter-history def)))))
    (pcase (assoc choice candidates)
      (`(,_formatted ,_name ,cmd ,key ,_desc)
       (setq last-command-event (seq-elt key (1- (length key))))
       cmd)
      ('nil (intern-soft choice)))))

;;; Verbose action indicator

(defface embark-verbose-indicator-documentation
  '((t :inherit completions-annotations))
  "Face used by the verbose action indicator to display binding descriptions.
Used by `embark-verbose-indicator'.")

(defface embark-verbose-indicator-title '((t :height 1.1 :weight bold))
  "Face used by the verbose action indicator for the title.
Used by `embark-verbose-indicator'.")

(defface embark-verbose-indicator-shadowed '((t :inherit shadow))
  "Face used by the verbose action indicator for the shadowed targets.
Used by `embark-verbose-indicator'.")

(defcustom embark-verbose-indicator-display-action
  '(display-buffer-reuse-window)
  "Parameters added to `display-buffer-alist' to show the actions buffer.
See the docstring of `display-buffer' for information on what
display actions and parameters are available."
  :type `(choice
          (const :tag "Reuse some window"
                 (display-buffer-reuse-window))
          (const :tag "Below target buffer"
                 (display-buffer-below-selected
                  (window-height . fit-window-to-buffer)))
          (const :tag "Bottom of frame (fixed-size)"
                 (display-buffer-at-bottom))
          (const :tag "Bottom of frame (resizes during cycling)"
                 (display-buffer-at-bottom
                  (window-height . fit-window-to-buffer)))
          (const :tag "Side window on the right"
                 (display-buffer-in-side-window (side . right)))
          (const :tag "Side window on the left"
                 (display-buffer-in-side-window (side . left)))
          (sexp :tag "Other")))

(defcustom embark-verbose-indicator-excluded-commands nil
  "Commands not displayed by `embark-verbose-indicator'."
  :type '(choice
          (const :tag "Exclude nothing" nil)
          (const :tag "Exclude Embark general actions"
                 ("\\`embark-collect-" embark-cycle embark-export
                  embark-keymap-help embark-become embark-isearch))
          (repeat :tag "Other" (choice regexp symbol))))

(defcustom embark-verbose-indicator-buffer-sections
  `(target "\n" shadowed-targets " " cycle "\n" bindings)
  "List of sections to display in the verbose indicator buffer, in order.
You can use either a symbol designating a concrete section, a string literal
or a function that will take the list of targets, bindings and the cycle key
and should return a string or list of strings to insert."
  :type '(repeat
          (choice (const :tag "Current target name" target)
                  (const :tag "List of other shadowed targets" shadowed-targets)
                  (const :tag "Key bindings" bindings)
                  (const :tag "Cycle indicator" cycle)
                  (string :tag "Literal string")
                  (function :tag "Custom function"))))

(defcustom embark-verbose-indicator-nested t
  "Whether the verbose indicator should use nested keymap navigation."
  :type 'boolean)

(defun embark--verbose-indicator-excluded-p (cmd)
  "Return non-nil if CMD is excluded from the verbose indicator."
  (seq-find (lambda (x)
              (if (symbolp x)
                  (eq cmd x)
                (string-match-p x (symbol-name cmd))))
            embark-verbose-indicator-excluded-commands))

(cl-defun embark--verbose-indicator-section-target
    (&key target &allow-other-keys)
  "Format the TARGET section for the indicator buffer."
  (let* ((kind (car target))
         (result (if (eq kind 'embark-become)
                     (concat (propertize "Become" 'face 'highlight))
                   (format "%s on%s '%s'"
                           (propertize "Act" 'face 'highlight)
                           (if kind (format " %s" kind) "")
                           (embark--truncate-target (cdr target))))))
    (add-face-text-property 0 (length result)
                            'embark-verbose-indicator-title
                            'append
                            result)
    result))

(cl-defun embark--verbose-indicator-section-cycle (&key cycle shadowed-targets &allow-other-keys)
  "Format the CYCLE key section for the indicator buffer.
SHADOWED-TARGETS is the list of other targets."
  (concat
   (and cycle(propertize (format "(%s to cycle)" cycle)
                         'face 'embark-verbose-indicator-shadowed))
   (and shadowed-targets "\n")))

(cl-defun embark--verbose-indicator-section-shadowed-targets
    (&key shadowed-targets &allow-other-keys)
  "Format the SHADOWED-TARGETS section for the indicator buffer."
  (when shadowed-targets
    (propertize (format "Shadowed targets at point: %s"
                        (string-join shadowed-targets ", "))
                'face 'embark-verbose-indicator-shadowed)))

(cl-defun embark--verbose-indicator-section-bindings
    (&key bindings &allow-other-keys)
  "Format the BINDINGS section for the indicator buffer."
  (let* ((max-width (apply #'max (cons 0 (mapcar (lambda (x)
                                                  (string-width (car x)))
                                                bindings))))
         (fmt (format "%%-%ds" (1+ max-width)))
         (result nil))
    (dolist (binding bindings (string-join (nreverse result)))
      (let ((cmd (caddr binding)))
        (unless (embark--verbose-indicator-excluded-p cmd)
          (let ((keys (format fmt (car binding)))
                (doc (ignore-errors
                       (propertize
                        (car (split-string (documentation cmd) "\n"))
                        'face 'embark-verbose-indicator-documentation))))
            (push (format "%s%s\n" keys (or doc "")) result)))))))

(defun embark--verbose-indicator-update (keymap targets)
  "Update verbose indicator buffer.
<<<<<<< HEAD
The arguments are the new KEYMAP and TARGETS."
  (with-current-buffer (get-buffer-create embark--verbose-indicator-buffer)
=======
The arguments are the new KEYMAP, TARGET and SHADOWED-TARGETS."
  (with-current-buffer (get-buffer-create " *Embark Actions*")
>>>>>>> 4d701782
    (let* ((inhibit-read-only t)
           (bindings
            (embark--formatted-bindings keymap embark-verbose-indicator-nested))
           (bindings (car bindings))
           (target (car targets))
           (shadowed-targets
            (and (cdr targets)
                 (mapcar (lambda (x) (symbol-name (car x))) (cdr targets))))
           (cycle (let ((ck (where-is-internal #'embark-cycle keymap)))
                    (and ck (key-description (car ck))))))
      (setq-local cursor-type nil)
      (setq-local truncate-lines t)
      (setq-local buffer-read-only t)
      (erase-buffer)
      (dolist (section embark-verbose-indicator-buffer-sections)
        (insert
         (if (stringp section)
             section
           (or (funcall
                (let ((prefixed
                       (intern
                        (format "embark--verbose-indicator-section-%s" section))))
                  (cond
                   ((fboundp prefixed) prefixed)
                   ((fboundp section) section)
                   (t (error "Undefined verbose indicator section `%s'" section))))
                :target target :shadowed-targets shadowed-targets
                :bindings bindings :cycle cycle)
               ""))))
      (goto-char (point-min)))))

<<<<<<< HEAD
(defun embark-verbose-indicator ()
  "Indicator that displays a list of available key bindings."
  (let ((indicator-window))
    (lambda (&optional keymap targets prefix)
      (if (not keymap)
          (when-let ((win (get-buffer-window embark--verbose-indicator-buffer
                                             'visible)))
            (quit-window 'kill-buffer win))
        (embark--verbose-indicator-update
         (if (and prefix embark-verbose-indicator-nested)
             (lookup-key keymap prefix)
           keymap)
         targets)
        (unless indicator-window
          (setq indicator-window
                (let ((display-buffer-alist
                       `(,@display-buffer-alist
                         (,(regexp-quote embark--verbose-indicator-buffer)
                          ,@embark-verbose-indicator-display-action))))
                  (display-buffer embark--verbose-indicator-buffer))))))))
=======
(defun embark-verbose-indicator (keymap targets)
  "Indicator that displays a list of available key bindings.
KEYMAP is the action (or become) keymap.
TARGETS is the list of targets."
  (let ((target (car targets))
        (shadowed-targets
         (and (cdr targets)
              (mapcar (lambda (x) (symbol-name (car x))) (cdr targets)))))
    (embark--verbose-indicator-update keymap target shadowed-targets)
    (let ((display-buffer-alist
           `(,@display-buffer-alist
             (,(regexp-quote " *Embark Actions*")
              ,@embark-verbose-indicator-display-action))))
      (display-buffer " *Embark Actions*"))
    (lambda (prefix)
      (if prefix
          (when embark-verbose-indicator-nested
            (embark--verbose-indicator-update (lookup-key keymap prefix)
                                              target shadowed-targets))
        (when-let ((indicator-window
                    (get-buffer-window " *Embark Actions*" 'visible)))
          (quit-window 'kill-buffer indicator-window))))))
>>>>>>> 4d701782

(defcustom embark-mixed-indicator-delay 0.5
  "Time in seconds after which the verbose indicator is shown.
The mixed indicator starts by showing the minimal indicator and
after this delay shows the verbose indicator."
  :type '(choice (const :tag "No delay" 0)
                 (number :tag "Delay in seconds")))

(defun embark-mixed-indicator ()
  "Mixed indicator showing keymap and targets.
The indicator shows the `embark-minimal-indicator' by default.
After `embark-mixed-indicator-delay' seconds, the
`embark-verbose-indicator' is shown.  This which-key-like approach
ensures that Embark stays out of the way for quick actions.  The
helpful keybinding reminder still pops up automatically without
further user intervention."
  (let ((vtimer) (vindicator) (mindicator))
    (lambda (&optional keymap targets prefix)
      ;; Always cancel the timer.
      ;; 1. When updating, cancel timer, since the user has pressed
      ;;    a key before the timer elapsed.
      ;; 2. For cleanup, the timer must also be cancelled.
      (when vtimer
        (cancel-timer vtimer)
        (setq vtimer nil))
      (if (not keymap)
          (progn
            (when (functionp vindicator)
              (funcall vindicator))
            (when (functionp mindicator)
              (funcall mindicator)))
        (unless vindicator
          (if (<= embark-mixed-indicator-delay 0)
              (setq vindicator (embark-verbose-indicator))
            (setq vtimer
                  (run-at-time
                   embark-mixed-indicator-delay nil
                   (lambda ()
                     (setq vindicator (embark-verbose-indicator))
                     (funcall vindicator keymap targets prefix))))))
        (when vindicator
          (funcall vindicator keymap targets prefix))
        (unless mindicator
          (setq mindicator (embark-minimal-indicator)))
        (funcall mindicator keymap targets prefix)))))

;;;###autoload
(defun embark-prefix-help-command ()
  "Prompt for and run a command bound in the prefix used to reach this command.
The prefix described consists of all but the last event of the
key sequence that ran this command.  This function is intended to
be used as a value for `prefix-help-command'.

In addition to using completion to select a command, you can also
type @ and the key binding (without the prefix)."
  (interactive)
  (let ((keys (this-command-keys-vector)))
    (embark-bindings (seq-take keys (1- (length keys))))))

;;;###autoload
(defun embark-bindings (&optional prefix)
  "Explore all current command key bindings with `completing-read'.
The selected command will be executed.  The set of key bindings can
be restricted by passing a PREFIX key."
  (interactive)
  (let ((keymap (if prefix
                    (key-binding prefix)
                  (make-composed-keymap (current-active-maps t)))))
    (unless (keymapp keymap)
      (user-error "No key bindings found"))
    (when-let (command (embark-completing-read-prompter keymap nil 'no-default))
      (call-interactively command))))

(defun embark--prompt (indicator keymap targets)
  "Call the prompter with KEYMAP and INDICATOR.
The TARGETS are displayed for actions outside the minibuffer."
  (condition-case nil
      (minibuffer-with-setup-hook
          (lambda ()
            ;; if the prompter opens its own minibuffer, show
            ;; the indicator there too
            (let ((inner-indicator
                   (funcall (funcall embark-indicator) keymap targets)))
              (when (functionp inner-indicator)
                (add-hook 'minibuffer-exit-hook
                          (lambda () (funcall inner-indicator))
                          nil 'local))))
        (let ((enable-recursive-minibuffers t))
          (funcall embark-prompter keymap
                   (lambda (prefix)
                     (funcall indicator keymap targets prefix)))))
    (quit nil)))

(defun embark--quit-and-run (fn &rest args)
  "Quit the minibuffer and then call FN with ARGS."
  (run-at-time 0 nil #'set 'ring-bell-function ring-bell-function)
  (apply #'run-at-time 0 nil fn args)
  (setq ring-bell-function #'ignore)
  (abort-recursive-edit))

(defvar embark--setup-hook nil
  "Temporary variable used as setup hook.")

(defun embark--act (action target bounds &optional quit)
  "Perform ACTION injecting the TARGET.
If called from a minibuffer with non-nil QUIT, quit the
minibuffer before executing the action.  BOUNDS are the bounds of
the target at point."
  (if (memq action '(embark-become        ; these actions should not
                     embark-collect-live  ; run in the target window
                     embark-collect-snapshot
                     embark-export))
      (command-execute action)
    (let* ((command embark--command)
           (prefix prefix-arg)
           (action-window (embark--target-window t))
           (setup-hook (or (alist-get action embark-setup-hooks)
                           (alist-get t embark-setup-hooks)))
           (allow-edit (if embark-allow-edit-default
                           (not (memq action embark-skip-edit-commands))
                         (memq action embark-allow-edit-commands)))
           (inject
            ;; TODO consider using strings for regions,
            ;; remove special casing?
            (if (not (stringp target))  ; for region actions
                #'ignore
              (lambda ()
                (delete-minibuffer-contents)
                (insert (substring-no-properties target))
                (let ((embark--setup-hook setup-hook))
                  (run-hooks 'embark--setup-hook))
                (unless allow-edit
                  (if (memq 'ivy--queue-exhibit post-command-hook)
                      ;; Ivy has special needs: (1) for file names
                      ;; ivy-immediate-done is not equivalent to
                      ;; exit-minibuffer, (2) it needs a chance to run
                      ;; its post command hook first, so use depth 10
                      (add-hook 'post-command-hook 'ivy-immediate-done 10 t)
                    (add-hook 'post-command-hook #'exit-minibuffer nil t))))))
           (dedicate (and (derived-mode-p 'embark-collect-mode)
                          (not (window-dedicated-p))
                          (selected-window)))
           (run-action
            (if (commandp action)
                (lambda ()
                  (minibuffer-with-setup-hook inject
                    (let (final-window)
                      (when dedicate (set-window-dedicated-p dedicate t))
                      (unwind-protect
                          (with-selected-window action-window
                            (run-hooks 'embark-pre-action-hook)
                            (let ((enable-recursive-minibuffers t)
                                  (embark--command command)
                                  (embark--target-bounds bounds)
                                  (this-command action)
                                  ;; the next two avoid mouse dialogs
                                  (use-dialog-box nil)
                                  (last-nonmenu-event 13))
                              (setq prefix-arg prefix)
                              (command-execute action))
                            (setq final-window (selected-window)))
                        (run-hooks 'embark-post-action-hook)
                        (when dedicate (set-window-dedicated-p dedicate nil)))
                      (unless (eq final-window action-window)
                        (select-window final-window)))))
              (lambda ()
                (with-selected-window action-window
                  (run-hooks 'embark-pre-action-hook)
                  (unwind-protect (funcall action target)
                    (run-hooks 'embark-post-action-hook)))))))
      (if (not (and quit (minibufferp)))
          (funcall run-action)
        (embark--quit-and-run run-action)))))

(defun embark--refine-symbol-type (_type target)
  "Refine symbol TARGET to command or variable if possible."
  (cons (or (when-let ((symbol (intern-soft target)))
              (cond
               ((keywordp symbol) 'symbol) ; keywords are bound to themselves!
               ((commandp symbol) 'command)
               ((boundp symbol) 'variable)
               ;; Prefer variables over functions for backward compatibility.
               ;; Command > variable > function > symbol seems like a
               ;; reasonable order with decreasing usefulness of the actions.
               ((fboundp symbol) 'function)
               ((facep symbol) 'face)))
            'symbol)
        target))

(defun embark--keybinding-command (_type target)
  "Treat an `embark-keybinding' TARGET as a command."
  (when-let ((cmd (get-text-property 0 'embark-command target)))
    (cons 'command cmd)))

(defun embark--lookup-lighter-minor-mode (_type target)
  "If TARGET is a lighter, look up its minor mode.

The `describe-minor-mode' command has as completion candidates
both minor-modes and their lighters.  This function replaces the
lighters by their minor modes, so actions expecting a function
work on them."
  (cons 'minor-mode
        (let ((symbol (intern-soft target)))
          (if (and symbol (boundp symbol))
              target
            (symbol-name (lookup-minor-mode-from-indicator target))))))

(declare-function project-current "project")
(declare-function project-roots "project")
(declare-function project-root "project")

(defun embark--project-file-full-path (_type target)
  "Get full path of project file TARGET."
  ;; TODO project-find-file can be called from outside all projects in
  ;; which case it prompts for a project first; we don't support that
  ;; case yet, since there is no current project.
  (cons 'file
        (if-let ((project (project-current))
                 (root (if (fboundp 'project-root)
                           (project-root project)
                         (with-no-warnings
                           (car (project-roots project))))))
            (expand-file-name target root)
          target)))

(defun embark--targets ()
  "Retrieve current target.

An initial guess at the current target and its type is determined
by running the functions in `embark-target-finders'.  Each
function should either return nil, a pair of a type symbol and
target string or a triple of a type symbol, target string and
target bounds.

In the minibuffer only the first target finder returning non-nil
is taken into account.  When finding targets at point in other
buffers, each target finder function is executed.

For each target, the type is then looked up as a key in the
variable `embark-transformer-alist'.  If there is a transformer
for the type, it is called with the type and target, and must
return a `cons' of the transformed type and transformed target.

The return value of `embark--targets' is a list.  Each list
element has the form (target original-target . bounds), where
target and original-target are (type . string) pairs and bounds
is the optional bounds of the target at point for highlighting."
  (let ((targets))
    (run-hook-wrapped
     'embark-target-finders
     (lambda (fun)
       (when-let (found (funcall fun))
         (let* ((type (car found))
                (target+bounds (cdr found))
                (target (if (consp target+bounds)
                            (car target+bounds)
                          target+bounds))
                (bounds (and (consp target+bounds) (cdr target+bounds)))
                (orig (cons type target)))
           (push (if-let (transformer (alist-get type embark-transformer-alist))
                     `(,(funcall transformer type target) ,orig . ,bounds)
                   `(,orig ,orig . ,bounds))
                 targets)
           (minibufferp)))))
    (nreverse targets)))

(defun embark--default-action (type)
  "Return default action for the given TYPE of target.
The most common case is that the target comes from minibuffer
completion, in which case the default action is the command that
opened the minibuffer in the first place.  This can be overridden
by `embark-default-action-overrides'.

For targets that do not come from minibuffer completion
\(typically some thing at point in a regular buffer) and whose
type is not listed in `embark-default-action-overrides', the
default action is given by whatever binding RET has in the action
keymap for the given type."
  (or (alist-get type embark-default-action-overrides)
      (alist-get t embark-default-action-overrides)
      embark--command
      (lookup-key (symbol-value (or (alist-get type embark-keymap-alist)
                                    (alist-get t embark-keymap-alist)))
                  (kbd "RET"))))

;;;###autoload
(defun embark-act (&optional arg)
  "Prompt the user for an action and perform it.
The targets of the action are chosen by `embark-target-finders'.
By default, if called from a minibuffer the target is the top
completion candidate. When called from a non-minibuffer buffer
there can multiple targets and you can cycle among them by using
`embark-cycle' (which is bound by default to the same key
binding `embark-act' is, but see `embark-cycle-key').

This command uses `embark-prompter' to ask the user to specify an
action, and calls it injecting the target at the first minibuffer
prompt.

If you call this from the minibuffer, it can optionally quit the
minibuffer.  The variable `embark-quit-after-action' controls
whether calling `embark-act' with nil ARG quits the minibuffer,
and if ARG is non-nil it will do the opposite.  Interactively,
ARG is the prefix argument.

If instead you call this from outside the minibuffer, the first
ARG targets are skipped over (if ARG is negative the skipping is
done by cycling backwards) and cycling starts from the following
target."
  (interactive "P")
  (let* ((targets (or (embark--targets) (user-error "No target found")))
         (n (length targets))
         (skip 1)
         (indicator))
    (unwind-protect
        (cl-flet ((rotate (k)
                          (setq k (mod k n)
                                targets (append (seq-drop targets k)
                                                (seq-take targets k)))))
          (when (and arg (not (minibufferp)))
            (rotate (prefix-numeric-value arg)))
          (while
              (pcase-let* ((`((,type . ,target)
                              (,_otype . ,otarget)
                              . ,bounds)
                            (car targets))
                           (keymap (embark--action-keymap type (cdr targets)))
                           (targets-car (mapcar #'car targets))
                           (action
                            (progn
                              (setq indicator (or indicator (funcall embark-indicator)))
                              (funcall indicator keymap targets-car)
                              (or (embark--highlight-target
                                   bounds
                                   #'embark--prompt
                                   indicator
                                   keymap targets-car)
                                  (user-error "Canceled"))))
                           (default-action (embark--default-action type)))
                (if (eq action #'embark-cycle)
                    (setq skip (prefix-numeric-value prefix-arg))
                  (setq skip nil)
                  (when (functionp indicator)
                    (funcall indicator)
                    (setq indicator nil))
                  (embark--act action
                               (if (and (eq action default-action)
                                        (eq action embark--command))
                                   otarget
                                 target)
                               bounds
                               (if embark-quit-after-action (not arg) arg))))
            (rotate skip)))
      (when (functionp indicator)
        (funcall indicator)))))

(defun embark--highlight-target (bounds &rest fun)
  "Highlight target at BOUNDS and call FUN."
  (if bounds
      (let ((ov (make-overlay (car bounds) (cdr bounds) nil)))
        (overlay-put ov 'face 'embark-target)
        (overlay-put ov 'window (selected-window))
        (overlay-put ov 'priority 100) ;; override bug reference
        (unwind-protect
            (apply fun)
          (delete-overlay ov)))
    (apply fun)))

(defun embark-cycle (_arg)
  "Cycle over the next ARG targets at point.
If ARG is negative, cycle backwards."
  (interactive "p")
  (user-error "Not meant to be called directly"))

;;;###autoload
(defun embark-dwim (&optional arg)
  "Run the default action on the current target.
The target of the action is chosen by `embark-target-finders'.

If the target comes from minibuffer completion, then the default
action is the command that opened the minibuffer in the first
place, unless overidden by `embark-default-action-overrides'.

For targets that do not come from minibuffer completion
\(typically some thing at point in a regular buffer) and whose
type is not listed in `embark-default-action-overrides', the
default action is given by whatever binding RET has in the action
keymap for the target's type.

See `embark-act' for the meaning of the prefix ARG."
  (interactive "P")
  (if-let ((targets (embark--targets)))
      (pcase-let* ((`((,type . ,target)
                      (,_otype . ,otarget)
                      . ,bounds)
                    (or (nth
                         (if (or (null arg) (minibufferp))
                             0
                           (mod (prefix-numeric-value arg) (length targets)))
                         targets)))
                   (default-action (embark--default-action type)))
        (embark--act default-action
                     (if (eq default-action embark--command)
                         otarget
                       target)
                     bounds
                     (if embark-quit-after-action (not arg) arg)))
    (user-error "No target found")))

(define-obsolete-function-alias
  'embark-default-action
  'embark-dwim
  "0.11")

(defun embark--become-keymap ()
  "Return keymap of commands to become for current command."
  (make-composed-keymap
   (cl-loop for keymap-name in embark-become-keymaps
            for keymap = (symbol-value keymap-name)
            when (where-is-internal embark--command (list keymap))
            collect keymap)))

;;;###autoload
(defun embark-become (&optional full)
  "Make current command become a different command.
Take the current minibuffer input as initial input for new
command.  The new command can be run normally using key bindings or
\\[execute-extended-command], but if the current command is found in a keymap in
`embark-become-keymaps', that keymap is activated to provide
convenient access to the other commands in it.

If FULL is non-nil (interactively, if called with a prefix
argument), the entire minibuffer contents are used as the initial
input of the new command.  By default only the part of the
minibuffer contents between the current completion boundaries is
taken.  What this means is fairly technical, but (1) usually
there is no difference: the completion boundaries include the
entire minibuffer contents, and (2) the most common case where
these notions differ is file completion, in which case the
completion boundaries single out the path component containing
point."
  (interactive "P")
  (when (minibufferp)
    (let* ((target (if full
                       (minibuffer-contents)
                     (pcase-let ((`(,beg . ,end) (embark--boundaries)))
                       (substring (minibuffer-contents) beg
                                  (+ end (embark--minibuffer-point))))))
           (keymap (embark--become-keymap))
           (targets `((embark-become . ,target)))
           (indicator (funcall (funcall embark-indicator) keymap targets))
           (become (unwind-protect
                       (embark--prompt indicator keymap targets)
                     (when (functionp indicator)
                       (funcall indicator)))))
      (if (null become)
          (user-error "Canceled")
        (embark--quit-and-run
         (lambda ()
           (minibuffer-with-setup-hook
               (lambda ()
                 (delete-minibuffer-contents)
                 (insert target))
             (let ((use-dialog-box nil)
                   (this-command become))
               (command-execute become)))))))))

(defmacro embark-define-keymap (name doc &rest bindings)
  "Define keymap variable NAME.
DOC is the documentation string.

BINDINGS specifies the key bindings as (string command) pairs;
the strings are passed to `kbd' to determine which key sequence
to bind.

Before the actual list of binding pairs you can include the
keyword `:parent' followed by a keymap, to specify a parent for
the defined keymap.  If the `:parent' keymap is absent,
`embark-general-map' is used by default."
  (declare (indent 1))
  (let* ((map (make-symbol "map"))
         (parent (if (eq :parent (car bindings))
                     (cadr bindings)
                   'embark-general-map))
         (bindings (if (eq :parent (car bindings)) (cddr bindings) bindings)))
    `(defvar ,name
       (let ((,map (make-sparse-keymap)))
         ,@(mapcar (pcase-lambda (`(,key ,fn))
                     (when (stringp key) (setq key (kbd key)))
                     `(define-key ,map ,key ,(if (symbolp fn) `#',fn fn)))
                   bindings)
         ,(if parent `(make-composed-keymap ,map ,parent) map))
       ,doc)))

;;; Embark collect

(defgroup embark-collect nil
  "Buffers for acting on collected Embark targets."
  :group 'embark)

(defcustom embark-candidate-collectors
  '(embark-minibuffer-candidates
    embark-completions-buffer-candidates
    embark-dired-candidates
    embark-ibuffer-candidates
    embark-embark-collect-candidates)
  "List of functions that collect all candidates in a given context.
These are used to fill an Embark Collect buffer.  Each function
should return either nil (to indicate it found no candidates) or
a list whose first element is a symbol indicating the type of
candidates and whose `cdr' is the list of candidates, each of
which should be a string."
  :type 'hook)

(defcustom embark-collect-initial-view-alist
  '((file . grid)
    (buffer . grid)
    (symbol . list)
    (t . list))
  "Initial views for Embark Collect buffers by type.
This is an alist associating completion types to either `list',
`grid' or `zebra' (which means list view the Embark Collect Zebra
minor mode activated).  Additionally you can associate t to a
default initial view for types not mentioned separately."
  :type '(alist
          :key-type symbol
          :value-type (choice (const :tag "List view" list)
                              (const :tag "Grid view" grid)
                              (const :tag "List with Zebra stripes" zebra))))

(defcustom embark-exporters-alist
  '((buffer . embark-export-ibuffer)
    (file . embark-export-dired)
    (package . embark-export-list-packages)
    (bookmark . embark-export-bookmarks)
    (variable . embark-export-customize-variable)
    (face . embark-export-customize-face)
    (t . embark-collect-snapshot))
  "Alist associating completion types to export functions.
Each function should take a list of strings which are candidates
for actions and make a buffer appropriate to manage them.  For
example, the default is to make a dired buffer for files, and an
ibuffer for buffers.

The key t is also allowed in the alist, and the corresponding
value indicates the default function to use for other types.  The
default is `embark-collect-snapshot'."
  :type '(alist :key-type symbol :value-type function))

(defcustom embark-after-export-hook nil
  "Hook run after `embark-export' in the newly created buffer."
  :type 'hook)

(defcustom embark-collect-live-update-delay 0.15
  "Wait this long for more input before updating Embark Collect Live buffer."
  :type 'number)

(defcustom embark-collect-live-initial-delay 0.3
  "Wait this long for input before popping up Embark Collect Live buffer."
  :type 'number)

(defface embark-collect-candidate '((t :inherit default))
  "Face for candidates in Embark Collect.")

(defface embark-collect-zebra-highlight
  '((default :extend t)
    (((class color) (min-colors 88) (background light))
     :background "#efefef")
    (((class color) (min-colors 88) (background dark))
     :background "#242424"))
  "Face to highlight alternate rows in `embark-collect-zebra-minor-mode'.")

(defface embark-collect-annotation '((t :inherit completions-annotations))
  "Face for annotations in Embark Collect.
This is only used for annotation that are not already fontified.")

(defcustom embark-collect-post-revert-hook nil
  "Hook run after an Embark Collect buffer is updated."
  :type 'hook)

(defun embark-collect--post-revert (&rest _)
  "Run `embark-collect-post-revert-hook'.
This function is used as :after advice for `tabulated-list-revert'."
  (when (derived-mode-p 'embark-collect-mode)
    (run-hooks 'embark-collect-post-revert-hook)))

(advice-add 'tabulated-list-revert :after #'embark-collect--post-revert)

(autoload 'package-delete "package")
(autoload 'package--from-builtin "package")
(autoload 'package-desc-extras "package")
(defvar package--builtins)
(defvar package-alist)
(defvar package-archive-contents)

(defun embark--package-desc (pkg)
  "Return the description structure for package PKG."
  (or ; found this in `describe-package-1'
   (car (alist-get pkg package-alist))
   (if-let ((built-in (assq pkg package--builtins)))
           (package--from-builtin built-in)
           (car (alist-get pkg package-archive-contents)))))

(defun embark-minibuffer-candidates ()
  "Return all current completion candidates from the minibuffer."
  (when (minibufferp)
    (let* ((all (completion-all-completions
                 (minibuffer-contents)
                 minibuffer-completion-table
                 minibuffer-completion-predicate
                 (embark--minibuffer-point)))
           (last (last all)))
      (when last (setcdr last nil))
      (cons
       (completion-metadata-get (embark--metadata) 'category)
       all))))

(defun embark-sorted-minibuffer-candidates ()
  "Return a sorted list of current minibuffer completion candidates.
This using the same sort order that `icomplete' and
`minibuffer-force-complete' use.  The intended usage is that you
replace `embark-minibuffer-candidates' with this function in the
list `embark-candidate-collectors'."
  (when (minibufferp)
    (cons
     (completion-metadata-get (embark--metadata) 'category)
     (nconc (cl-copy-list (completion-all-sorted-completions)) nil))))

(defun embark-dired-candidates ()
  "Return all files shown in dired buffer."
  (when (derived-mode-p 'dired-mode)
    (save-excursion
      (goto-char (point-min))
      (let (files)
        (while (not (eobp))
          (when-let ((file (dired-get-filename t 'no-error-if-not-filep)))
            (push file files))
          (forward-line))
        (cons 'file (nreverse files))))))

(autoload 'ibuffer-map-lines-nomodify "ibuffer")

(defun embark-ibuffer-candidates ()
  "Return names of buffers listed in ibuffer buffer."
  (when (derived-mode-p 'ibuffer-mode)
    (let (buffers)
      (ibuffer-map-lines-nomodify
       (lambda (buffer _mark)
         (push (buffer-name buffer) buffers)))
      (cons 'buffer (nreverse buffers)))))

(defun embark-embark-collect-candidates ()
  "Return candidates in Embark Collect buffer.
This makes `embark-export' work in Embark Collect buffers."
  (when (derived-mode-p 'embark-collect-mode)
    (cons embark--type embark-collect-candidates)))

(defun embark-completions-buffer-candidates ()
  "Return all candidates in a completions buffer."
  (when (derived-mode-p 'completion-list-mode)
    (cons
     embark--type
     (save-excursion
       (goto-char (point-min))
       (next-completion 1)
       (let (all)
         (while (not (eobp))
           ;; TODO next line looks a little funny now
           (push (cdr (embark-target-completion-at-point 'relative-path)) all)
           (next-completion 1))
         (nreverse all))))))

(defun embark--action-command (action)
  "Turn an ACTION into a command to perform the action.
Returns the name of the command."
  (let ((name (intern (format "embark-action--%s"
                              (embark--command-name action)))))
    (fset name (lambda ()
                 (interactive)
                 (pcase (car (embark--targets))
                   (`((,_type . ,target) (,_otype . ,_otarget) . ,bounds)
                    (embark--act action target bounds)))))
    (put name 'function-documentation (documentation action))
    name))

(defun embark--all-bindings (keymap &optional nested)
  "Return an alist of all bindings in KEYMAP.
If NESTED is non-nil subkeymaps are not flattened."
  (let (bindings)
    (map-keymap
     (lambda (key def)
       (cond
        ((and (not nested) (keymapp def))
         (dolist (bind (embark--all-bindings def))
           (push (cons (vconcat (vector key) (car bind))
                       (cdr bind))
                 bindings)))
        (def (push (cons (vector key) def) bindings))))
     (keymap-canonicalize keymap))
    (nreverse bindings)))

(defvar embark-collect-direct-action-minor-mode-map (make-sparse-keymap)
  "Keymap for direct bindings to embark actions.")

(define-minor-mode embark-collect-direct-action-minor-mode
  "Bind type-specific actions directly (without need for `embark-act')."
  :init-value nil
  :lighter " Act"
  :keymap embark-collect-direct-action-minor-mode-map
  (when embark-collect-direct-action-minor-mode
    ;; must mutate keymap, not make new one
    (let ((map embark-collect-direct-action-minor-mode-map))
      (setcdr map nil)
      (cl-loop for (key . cmd) in (embark--all-bindings
                                   (embark--action-keymap embark--type nil))
               unless (eq cmd 'embark-keymap-help)
               do (define-key map key (embark--action-command cmd))))))

(define-button-type 'embark-collect-entry
  'face 'embark-collect-candidate
  'action 'embark-collect-choose)

(defun embark--boundaries ()
  "Get current minibuffer completion boundaries."
  (let ((contents (minibuffer-contents))
        (pt (embark--minibuffer-point)))
    (completion-boundaries
     (substring contents 0 pt)
     minibuffer-completion-table
     minibuffer-completion-predicate
     (substring contents pt))))

(defun embark-collect-choose (entry)
  "Select a completion or run default action on Embark Collect ENTRY.

If the current buffer is an Embark Collect Completions buffer,
complete the minibuffer input to ENTRY and, unless this leads to
new completion candidates (for example, when entering a directory
in `find-file') or the command was called with a prefix argument,
exit the minibuffer.

For other Embark Collect buffers, run the default action on ENTRY."
  (let* ((start (button-start entry))
         (end (button-end entry))
         (text (buffer-substring start end)) ; keep properties
         (bounds (cons start end)))
    (when (eq embark--type 'file)
      (setq text (abbreviate-file-name (expand-file-name text))))
    (if (and (eq embark-collect--kind :completions))
        (progn
          (select-window (active-minibuffer-window))
          (pcase-let ((origin (minibuffer-prompt-end))
                      (`(,beg . ,end) (embark--boundaries)))
            (delete-region (+ origin beg) (+ (point) end))
            (goto-char (+ origin beg))
            (insert text))
          ;; If the boundaries changed after insertion there are new
          ;; completion candidates (like when entering a directory in
          ;; find-file). If so, don't exit.
          (unless (or current-prefix-arg
                      (= (car (embark--boundaries))
                         (embark--minibuffer-point)))
            (exit-minibuffer)))
      (embark--act (embark--default-action embark--type) text bounds))))

(embark-define-keymap embark-collect-mode-map
  "Keymap for Embark collect mode."
  :parent tabulated-list-mode-map
  ("a" embark-act)
  ("A" embark-collect-direct-action-minor-mode)
  ("z" embark-collect-zebra-minor-mode)
  ("M-q" embark-collect-toggle-view)
  ("v" embark-collect-toggle-view)
  ("e" embark-export)
  ("s" isearch-forward)
  ("f" forward-button)
  ("b" backward-button)
  ("<right>" forward-button)
  ("<left>" backward-button))

(define-derived-mode embark-collect-mode tabulated-list-mode "Embark Collect"
  "List of candidates to be acted on.
The command `embark-act' is bound `embark-collect-mode-map', but
you might prefer to change the key binding to match your other
key binding for it.  Or alternatively you might want to enable
`embark-collect-direct-action-minor-mode' in
`embark-collect-mode-hook'.")

(defmacro embark--static-if (cond then &rest else)
  "If COND yields non-nil at compile time, do THEN, else do ELSE."
  (declare (indent 2))
  (if (eval cond) then (macroexp-progn else)))

(defun embark--display-width (string)
  "Return width of STRING taking display and invisible properties into account."
  (let ((len (length string)) (pos 0) (width 0))
    (while (/= pos len)
      (let ((dis (next-single-property-change pos 'display string len))
            (display (get-text-property pos 'display string)))
        (if (stringp display)
            (setq width (+ width (string-width display)) pos dis)
          (while (/= pos dis)
            (let ((inv (next-single-property-change pos 'invisible string dis)))
              (unless (get-text-property pos 'invisible string)
                (setq width
                      (+ width
                         ;; bug#47712: Emacs 28 can compute `string-width'
                         ;; of substrings
                         (embark--static-if (= (cdr (func-arity #'string-width))
                                               3)
                             (string-width string pos inv)
                           (string-width
                            ;; Avoid allocation for the full string.
                            (if (and (= pos 0) (= inv len))
                                string
                              (substring-no-properties string pos inv)))))))
              (setq pos inv))))))
    width))

(defun embark-collect--max-width ()
  "Maximum width of any Embark Collect candidate."
  (or (cl-loop for cand in embark-collect-candidates
               maximize (embark--display-width cand))
      0))

(defun embark-collect--list-view ()
  "List view of candidates and annotations for Embark Collect buffer."
  (setq tabulated-list-format
        (if embark-collect-annotator
            (let ((width (embark-collect--max-width)))
              `[("Candidate" ,width t) ("Annotation" 0 t)])
          [("Candidate" 0 t)]))
  (if tabulated-list-use-header-line
      (tabulated-list-init-header)
    (setq header-line-format nil tabulated-list--header-string nil))
  (setq tabulated-list-entries
        (if embark-collect-annotator
            (let ((dir default-directory) ; smuggle to the target window
                  (annotator embark-collect-annotator)
                  (candidates embark-collect-candidates))
              (with-current-buffer (embark--target-buffer)
                (let ((default-directory dir)) ; for marginalia's file annotator
                  (mapcar
                   (lambda (cand)
                     (let* ((annotation (or (funcall annotator cand) ""))
                            (length (length annotation))
                            (facesp (text-property-not-all
                                     0 length 'face nil annotation)))
                       (when facesp (add-face-text-property
                                     0 length 'default t annotation))
                       `(,cand [(,cand type embark-collect-entry)
                                (,annotation
                                 ,@(unless facesp
                                     '(face embark-collect-annotation)))])))
                   candidates))))
          (mapcar
           (lambda (cand)
             `(,cand [(,cand type embark-collect-entry)]))
           embark-collect-candidates))))

(defun embark-collect--remove-zebra-stripes ()
  "Remove highlighting of alternate rows."
  (remove-overlays nil nil 'face 'embark-collect-zebra-highlight))

(defun embark-collect--add-zebra-stripes ()
  "Highlight alternate rows with the `embark-collect-zebra-highlight' face."
  (embark-collect--remove-zebra-stripes)
  (save-excursion
    (goto-char (point-min))
    (when (overlays-at (point)) (forward-line))
    (let ((columns (length tabulated-list-format)))
      (while (not (eobp))
        (condition-case nil
            (forward-button columns)
          (user-error (goto-char (point-max))))
        (unless (eobp)
          (let ((pt (point)))
            (condition-case nil
                (forward-button columns)
              (user-error (goto-char (point-max))))
            (overlay-put (make-overlay pt (point))
                         'face 'embark-collect-zebra-highlight)))))))

(define-minor-mode embark-collect-zebra-minor-mode
  "Minor mode to highlight alternate rows in an Embark Collect buffer.
This is specially useful to tell where multi-line entries begin and end."
  :init-value nil
  :lighter " Zebra"
  (if embark-collect-zebra-minor-mode
      (progn
        (add-hook 'embark-collect-post-revert-hook
                  #'embark-collect--add-zebra-stripes nil t)
        (embark-collect--add-zebra-stripes))
    (remove-hook 'embark-collect-post-revert-hook
                 #'embark-collect--add-zebra-stripes t)
    (embark-collect--remove-zebra-stripes)))

(defun embark-collect--grid-view ()
  "Grid view of candidates for Embark Collect buffer."
  (let* ((width (min (1+ (embark-collect--max-width))
                     (1- (floor (window-width) 2))))
         (columns (/ (window-width) (1+ width))))
    (setq tabulated-list-format
          (make-vector columns `("Candidate" ,width nil)))
    (if tabulated-list-use-header-line
        (tabulated-list-init-header)
      (setq header-line-format nil tabulated-list--header-string nil))
    (setq tabulated-list-entries
          (cl-loop with cands = (copy-tree embark-collect-candidates)
                   while cands
                   collect
                   (list nil
                         (apply #'vector
                                (cl-loop repeat columns
                                         collect
                                         `(,(or (pop cands) "")
                                           type embark-collect-entry))))))))

(defun embark-collect--annotator (type)
  "Get annotator for current buffer's candidates.
For non-minibuffers, assume candidates are of given TYPE."
  (if (minibufferp)
      (or
       (completion-metadata-get (embark--metadata) 'annotation-function)
       (plist-get completion-extra-properties :annotation-function))
    ;; otherwise fake some metadata for Marginalia users's benefit
    (completion-metadata-get `((category . ,type)) 'annotation-function)))

(defun embark-collect--revert ()
  "Recalculate Embark Collect candidates if possible."
  (when (buffer-live-p embark-collect-from)
    (pcase-let ((`(,type . ,candidates)
                 (with-current-buffer embark-collect-from
                   (run-hook-with-args-until-success
                    'embark-candidate-collectors))))
      (setq embark--type type
            embark-collect-candidates candidates
            default-directory (with-current-buffer embark-collect-from
                                (embark--default-directory))
            embark-collect-annotator (or
                                      ;; new annotator? (marginalia-cycle)
                                      (with-current-buffer embark-collect-from
                                        (embark-collect--annotator type))
                                      embark-collect-annotator))))
  (if (eq embark-collect-view 'list)
      (embark-collect--list-view)
    (embark-collect--grid-view)))

(defun embark-collect--update-linked (&rest _)
  "Update linked Embark Collect buffer."
  (when-let ((collect-buffer embark-collect-linked-buffer))
    (when embark--collect-live--timer
      (cancel-timer embark--collect-live--timer))
    (setq embark--collect-live--timer
          (run-with-idle-timer
           embark-collect-live-update-delay nil
           (lambda ()
             (let ((non-essential t))
               (while-no-input
                 (when (buffer-live-p collect-buffer) ; might be killed by now
                   (with-current-buffer collect-buffer
                     (revert-buffer))))))))))

(defun embark-collect--toggle (variable this that)
  "Toggle Embark Collect buffer's local VARIABLE between THIS and THAT.
Refresh the buffer afterwards."
  (when-let ((buffer (if (derived-mode-p 'embark-collect-mode)
                         (current-buffer)
                       embark-collect-linked-buffer)))
    (with-current-buffer buffer
      (set variable
           (if (eq (buffer-local-value variable buffer) this) that this))
      (revert-buffer))))

(defun embark-collect-toggle-view ()
  "Toggle between list and grid views of Embark Collect buffer.
This command can be called either from the Embark Collect buffer
itself, or, from any buffer (particularly a minibuffer) that has
a linked Embark Collect Live buffer."
  (interactive)
  (embark-collect--toggle 'embark-collect-view 'list 'grid))

(defun embark-collect-toggle-header ()
  "Toggle the visibility of the header line of Embark Collect buffer.
This command can be called either from the Embark Collect buffer
itself, or, from any buffer (particularly a minibuffer) that has
a linked Embark Collect Live buffer."
  (interactive)
  (embark-collect--toggle 'tabulated-list-use-header-line t nil))

(defun embark-collect--initial-view-arg ()
  "Translate current prefix arg to intial Embark Collect view.
\\[universal-argument] means grid view, a prefix argument of 1
means list view, anything else means proceed according to
`embark-collect-initial-view-alist'."
  (list (pcase current-prefix-arg
          ('(4) 'grid)
          (1 'list))))

(defun embark--reuse-collect-completions-window (buffer alist)
  "Reuse an Embark Collect Completions window to display BUFFER.
ALIST comes from the action argument of `display-buffer'."
  (cl-loop for window in (window-list-1 nil 'no-minibuffer)
           when (and (window-live-p window)
                     (eq (buffer-local-value 'embark-collect--kind
                                             (window-buffer window))
                         :completions))
           return (window--display-buffer buffer window 'reuse alist)))

(defun embark--collect (name initial-view kind)
  "Create and display an Embark collect buffer of given KIND.
The buffer is put in INITIAL-VIEW and given the specified NAME.
The KIND can be :completions, :live or :snapshot.
Both :completions and :live buffer auto-update.  Additonally,
:completions buffers will be displayed in a dedicated window
at the bottom of the frame and are automatically killed when
the minibuffer is exited."
  (pcase-let*
      ((from (current-buffer))
       (buffer (generate-new-buffer name))
       (`(,type . ,candidates)
        (run-hook-with-args-until-success 'embark-candidate-collectors))
       (annotator (embark-collect--annotator type)))
    (if (and (null candidates) (eq kind :snapshot))
        (user-error "No candidates to collect")
      (setq embark-collect-linked-buffer buffer)
      (with-current-buffer buffer
        ;; we'll run the mode hooks once the buffer is displayed, so
        ;; the hooks can make use of the window
        (delay-mode-hooks (embark-collect-mode))

        (setq embark-collect--kind kind)

        (setq tabulated-list-use-header-line nil) ; default to no header

        (unless (eq kind :snapshot)
          ;; setup live updating
          (with-current-buffer from
            (add-hook 'after-change-functions
                      #'embark-collect--update-linked nil t)))

        (unless (and (minibufferp from) (eq kind :snapshot))
          ;; for a snapshot of a minibuffer, don't link back to minibuffer:
          ;; they can get recycled and if so revert would do the wrong thing
          (setq embark-collect-from from))

        (setq embark--type type
              embark-collect-candidates candidates
              embark-collect-annotator annotator)

        (add-hook 'tabulated-list-revert-hook #'embark-collect--revert nil t)

        (setq embark-collect-view
              (or initial-view
                  (alist-get type embark-collect-initial-view-alist)
                  (alist-get t embark-collect-initial-view-alist)
                  'list))
        (when (eq embark-collect-view 'zebra)
          (setq embark-collect-view 'list)
          (embark-collect-zebra-minor-mode))

        (with-current-buffer from (embark--cache-info buffer)))

      (let ((window (display-buffer
                     buffer
                     (when (eq kind :completions)
                       '((embark--reuse-collect-completions-window
                          display-buffer-at-bottom))))))

        (with-selected-window window
          (run-mode-hooks)
          (revert-buffer))

        (set-window-dedicated-p window t)

        (when (minibufferp from)
          ;; A function added to `minibuffer-exit-hook' locally isn't called if
          ;; we `abort-recursive-edit' from outside the minibuffer, that is why
          ;; we use `change-major-mode-hook', which is also run on minibuffer
          ;; exit.
          (add-hook
           'change-major-mode-hook
           (pcase kind
             (:completions
              (lambda ()
                ;; Killing a buffer shown in a selected dedicated window will
                ;; set-buffer to a random buffer for some reason, so preserve it
                (save-current-buffer
                  (kill-buffer buffer))))
             (:live
              (lambda ()
                (when (buffer-live-p buffer)
                  (setf (buffer-local-value 'embark-collect-from buffer) nil)
                  (with-current-buffer buffer
                    (save-match-data
                      (rename-buffer
                       (replace-regexp-in-string " Live" "" (buffer-name))
                       t)))
                  (run-at-time 0 nil #'pop-to-buffer buffer))))
             (:snapshot
              (lambda ()
                (when (buffer-live-p buffer)
                  (run-at-time 0 nil #'pop-to-buffer buffer)))))
           nil t)
          (setq minibuffer-scroll-window window))

        window))))

;;;###autoload
(defun embark-collect-live (&optional initial-view)
  "Create a live-updating Embark Collect buffer.
Optionally start in INITIAL-VIEW (either `list' or `grid')
instead of what `embark-collect-initial-view-alist' specifies.
Interactively, \\[universal-argument] means grid view, a prefix
argument of 1 means list view.

To control the display, add an entry to `display-buffer-alist'
with key \"Embark Collect Live\"."
  (interactive (embark-collect--initial-view-arg))
  (embark--collect "*Embark Collect Live*" initial-view :live))

;;;###autoload
(defun embark-collect-snapshot (&optional initial-view)
  "Create an Embark Collect buffer.
Optionally start in INITIAL-VIEW (either `list' or `grid')
instead of what `embark-collect-initial-view-alist' specifies.
Interactively, \\[universal-argument] means grid view, a prefix
argument of 1 means list view.

To control the display, add an entry to `display-buffer-alist'
with key \"Embark Collect\"."
  (interactive (embark-collect--initial-view-arg))
  (embark--collect "*Embark Collect*" initial-view :snapshot)
  (when (minibufferp) (embark--quit-and-run #'message nil)))

;;;###autoload
(defun embark-collect-completions ()
  "Create an ephemeral live-updating Embark Collect buffer."
  (interactive)
  (embark--collect "*Embark Collect Completions*" nil :completions))

;;;###autoload
(defun embark-collect-completions-after-delay ()
  "Start `embark-collect-live' after `embark-collect-live-initial-delay'.
Add this function to `minibuffer-setup-hook' to have an Embark
Live Collect buffer popup every time you use the minibuffer."
  (when minibuffer-completion-table
    (run-with-idle-timer
     embark-collect-live-initial-delay nil
     (lambda () (when (minibufferp) (embark-collect-completions))))))

(defun embark--wait-for-input (_beg _end _len)
  "After input in the minibuffer, wait briefly and run `embark-collect-live'.
This is meant to be added to `after-change-functions' in the
minibuffer by the function `embark-collect-live-after-input', you
probably shouldn't use this function directly."
  (remove-hook 'after-change-functions 'embark--wait-for-input t)
  (embark-collect-completions-after-delay))

;;;###autoload
(defun embark-collect-completions-after-input ()
  "Start `embark-collect-completions' after some minibuffer input.
Add this function to `minibuffer-setup-hook' to have an Embark
Live Collect buffer popup soon after you type something in the
minibuffer; the length of the delay after typing is given by
`embark-collect-live-initial-delay'."
  (when minibuffer-completion-table
   (add-hook 'after-change-functions #'embark--wait-for-input nil t)))

;;;###autoload
(defun embark-switch-to-collect-completions ()
  "Switch to the Embark Collect Completions buffer, creating it if necessary."
  (interactive)
  (switch-to-buffer
   (if (and embark-collect-linked-buffer
            (eq (buffer-local-value 'embark-collect--kind
                                    embark-collect-linked-buffer)
                :completions))
       embark-collect-linked-buffer
     (or (get-buffer "*Embark Collect Completions*")
         (progn (embark-collect-completions) embark-collect-linked-buffer)))))

;;;###autoload
(defun embark-export ()
  "Create a type-specific buffer to manage current candidates.
The variable `embark-exporters-alist' controls how to make the
buffer for each type of completion."
  (interactive)
  (pcase-let ((`(,type . ,candidates)
               (run-hook-with-args-until-success 'embark-candidate-collectors)))
    (if (null candidates)
        (user-error "No candidates for export")
      (let ((exporter (or (alist-get type embark-exporters-alist)
                          (alist-get t embark-exporters-alist)))
            (transformer (alist-get type embark-transformer-alist)))

        ;; check to see if all candidates transform to same type
        (when transformer
          (pcase-let* ((`(,new-type . ,first-cand)
                        (funcall transformer type (car candidates))))
            (unless (eq type new-type)
              (when-let ((new-exporter
                          (alist-get new-type embark-exporters-alist))
                         (new-candidates (list first-cand)))
                (when (cl-every
                       (lambda (cand)
                         (pcase-let ((`(,t-type . ,t-cand)
                                      (funcall transformer type cand)))
                           (when (eq t-type new-type)
                             (push t-cand new-candidates)
                             t)))
                       (cdr candidates))
                  (setq type new-type
                        exporter new-exporter
                        candidates (nreverse new-candidates)))))))

        (if (eq exporter 'embark-collect-snapshot)
            (embark-collect-snapshot)
          (let ((dir (embark--default-directory))
                (after embark-after-export-hook))
            (embark--quit-and-run
             (lambda ()
               (let ((default-directory dir) ; dired needs this info
                     (embark-after-export-hook after))
                 (funcall exporter candidates)
                 (run-hooks 'embark-after-export-hook))))))))))

(defun embark--export-customize (items title type pred)
  "Create a customization buffer listing ITEMS.
TYPE is the items type.
TITLE is the buffer title.
PRED is a predicate function used to filter the items."
  (custom-buffer-create
   (cl-loop for item in items
            for sym = (intern-soft item)
            when (and sym (funcall pred sym)) collect `(,sym ,type))
   (format "*Embark Export %s*" title)))

(defun embark-export-customize-face (faces)
  "Create a customization buffer listing FACES."
  (embark--export-customize faces "Faces" 'custom-face #'facep))

(defun embark-export-customize-variable (variables)
  "Create a customization buffer listing VARIABLES."
  (embark--export-customize variables "Variables" 'custom-variable #'boundp))

(defun embark-export-ibuffer (buffers)
  "Create an ibuffer buffer listing BUFFERS."
  (ibuffer t "*Embark Export Ibuffer*"
           `((predicate . (member (buffer-name) ',buffers)))))

(autoload 'dired-check-switches "dired")

(defun embark-export-dired (files)
  "Create a dired buffer listing FILES."
  (setq files (mapcar #'directory-file-name
                      (cl-remove-if-not #'file-exists-p files)))
  (when (dired-check-switches dired-listing-switches "A" "almost-all")
    (setq files (cl-remove-if
                 (lambda (path)
                   (let ((file (file-name-nondirectory path)))
                     (or (string= file ".") (string= file ".."))))
                 files)))
  (let ((buf
         (dired-noselect
          (cons
           ;; TODO: is it worth finding the deepest common containing directory?
           (if (cl-every #'file-name-absolute-p files) "/" default-directory)
           files))))
    (with-current-buffer buf
      (rename-buffer (format "*Embark Export Dired %s*" default-directory)))
    (pop-to-buffer buf)))

(autoload 'package-menu-mode "package")
(autoload 'package-menu--generate "package")

(defun embark-export-list-packages (packages)
  "Create a package menu mode buffer listing PACKAGES."
  (let ((buf (generate-new-buffer "*Embark Export Packages*")))
    (with-current-buffer buf
      (package-menu-mode)
      (package-menu--generate nil (mapcar #'intern packages)))
    (pop-to-buffer buf)))

(defvar bookmark-alist)

(defun embark-export-bookmarks (bookmarks)
  "Create a `bookmark-bmenu-mode' buffer listing BOOKMARKS."
  (let ((bookmark-alist
         (cl-remove-if-not
          (lambda (bmark)
            (member (car bmark) bookmarks))
          bookmark-alist))
        (saved-buffer
         (embark-rename-buffer "*Bookmark List*" "*Saved Bookmark List*" t)))
    (bookmark-bmenu-list)
    (pop-to-buffer
     (embark-rename-buffer "*Bookmark List*" "*Embark Export Bookmarks*" t))
    (when saved-buffer
      (embark-rename-buffer saved-buffer "*Bookmark List*"))))

;;; Integration with external completion UIs

;; vertico

(declare-function vertico--candidate "ext:vertico")
(defvar vertico--input)
(defvar vertico--candidates)

(defun embark--vertico-selected ()
  "Target the currently selected item in Vertico.
Return the category metadatum as the type of the target."
  (when vertico--input
    (cons (completion-metadata-get (embark--metadata) 'category)
          (vertico--candidate))))

(defun embark--vertico-candidates ()
  "Collect the current Vertico candidates.
Return the category metadatum as the type of the candidates."
  (when vertico--input
    (cons (completion-metadata-get (embark--metadata) 'category)
          vertico--candidates)))

(with-eval-after-load 'vertico
  (add-hook 'embark-target-finders #'embark--vertico-selected)
  (add-hook 'embark-candidate-collectors #'embark--vertico-candidates))

;; selectrum

(declare-function selectrum--get-meta "ext:selectrum")
(declare-function selectrum-get-current-candidate "ext:selectrum")
(declare-function selectrum-get-current-candidates "ext:selectrum")
(defvar selectrum-is-active)

(defun embark--selectrum-selected ()
  "Target the currently selected item in Selectrum.
Return the category metadatum as the type of the target."
  (when selectrum-is-active
    (cons (selectrum--get-meta 'category)
	  (selectrum-get-current-candidate))))

(defun embark--selectrum-candidates ()
  "Collect the current Selectrum candidates.
Return the category metadatum as the type of the candidates."
  (when selectrum-is-active
    (cons (selectrum--get-meta 'category)
	  (selectrum-get-current-candidates
	   ;; Pass relative file names for dired.
	   minibuffer-completing-file-name))))

(with-eval-after-load 'selectrum
  (add-hook 'embark-target-finders #'embark--selectrum-selected)
  (add-hook 'embark-candidate-collectors #'embark--selectrum-candidates))

;; ivy

(declare-function ivy--expand-file-name "ext:ivy")
(declare-function ivy-state-current "ext:ivy")
(defvar ivy-text)
(defvar ivy-last)
(defvar ivy--old-cands) ; this stores the current candidates :)
(defvar ivy--length)

(defun embark--ivy-selected ()
  "Target the currently selected item in Ivy.
Return the category metadatum as the type of the target."
  ;; my favorite way of detecting Ivy
  (when (memq 'ivy--queue-exhibit post-command-hook)
    (cons
     (completion-metadata-get (embark--metadata) 'category)
     (ivy--expand-file-name
      (if (and (> ivy--length 0)
               (stringp (ivy-state-current ivy-last)))
          (ivy-state-current ivy-last)
        ivy-text)))))

(defun embark--ivy-candidates ()
  "Return all current Ivy candidates."
  ;; my favorite way of detecting Ivy
  (when (memq 'ivy--queue-exhibit post-command-hook)
    (cons
     ;; swiper-isearch uses swiper-isearch-function as a completion
     ;; table, but it doesn't understand metadata queries
     (ignore-errors
       (completion-metadata-get (embark--metadata) 'category))
     ivy--old-cands)))

(with-eval-after-load 'ivy
  (add-hook 'embark-target-finders #'embark--ivy-selected)
  (add-hook 'embark-candidate-collectors #'embark--ivy-candidates))

;;; Custom actions

(defun embark-keymap-help ()
  "Prompt for an action to perform or command to become and run it."
  (interactive)
  (user-error "Not meant to be called directly"))

(defalias 'embark-execute-command
  ;; this one is kind of embarrassing: embark-keymap-prompter gives
  ;; execute-extended-command special treatment, so we need a command
  ;; just like it... but with a different name!
  #'execute-extended-command)

(defun embark-insert (string)
  "Insert STRING at point."
  (interactive "sInsert: ")
  (if buffer-read-only
      (with-selected-window (other-window-for-scrolling)
        (insert string))
    (insert string)))

(define-obsolete-function-alias
  'embark-save
  'kill-new
  "0.11")

(defun embark-eshell (file)
  "Run eshell in directory of FILE."
  (interactive "GDirectory: ")
  (let ((default-directory
          (file-name-directory
           (expand-file-name
            (substitute-in-file-name file)))))
    (eshell '(4))))

;; For Emacs 28 dired-jump will be moved to dired.el, but it seems
;; that since it already has an autoload in Emacs 28, this next
;; autoload is ignored.
(autoload 'dired-jump "dired-x")

(defun embark-dired-jump (file &optional other-window)
  "Open dired buffer in directory containg FILE and move to its line.
When called with a prefix argument OTHER-WINDOW, open dired in other window."
  (interactive "fJump to Dired file: \nP")
  (dired-jump other-window file))

(autoload 'xref-push-marker-stack "xref")

(defun embark-find-definition (symbol)
  "Find definition of SYMBOL."
  (interactive "SSymbol: ")
  (xref-push-marker-stack)
  (cond
   ((fboundp symbol) (find-function symbol))
   ((boundp symbol) (find-variable symbol))))

(defun embark-info-lookup-symbol (symbol)
  "Display the definition of SYMBOL, from the Elisp manual."
  (interactive "SSymbol: ")
  (info-lookup-symbol symbol 'emacs-lisp-mode))

(defun embark-rename-buffer (buffer newname &optional unique)
  "Rename BUFFER to NEWNAME, optionally making it UNIQUE.
Interactively, you can set UNIQUE with a prefix argument.
Returns the new name actually used."
  (interactive "bBuffer: \nBRename %s to: \nP")
  (when-let ((buf (get-buffer buffer)))
    (with-current-buffer buf
      (rename-buffer newname unique))))

(defun embark-browse-package-url (pkg)
  "Open homepage for package PKG with `browse-url'."
  (interactive "SPackage: ")
  (if-let ((desc (embark--package-desc pkg))
           (url (alist-get :url (package-desc-extras desc))))
      (browse-url url)
    (user-error "No homepage found for `%s'" pkg)))

(defun embark-insert-relative-path (file)
  "Insert relative path to FILE.
The insert path is relative to `default-directory'."
  (interactive "FFile: ")
  (insert (file-relative-name (substitute-in-file-name file))))

(defun embark-save-relative-path (file)
  "Save the relative path to FILE in the kill ring.
The insert path is relative to `default-directory'."
  (interactive "FFile: ")
  (kill-new (file-relative-name (substitute-in-file-name file))))

(defun embark-shell-command-on-buffer (buffer command &optional replace)
  "Run shell COMMAND on contents of BUFFER.
Called with \\[universal-argument], replace contents of buffer
with command output.  For replacement behaviour see
`shell-command-dont-erase-buffer' setting."
  (interactive
   (list
    (read-buffer "Buffer: " nil t)
    (read-shell-command "Shell command: ")
    current-prefix-arg))
  (with-current-buffer buffer
    (shell-command-on-region (point-min) (point-max)
                             command
                             (and replace (current-buffer)))))

(defun embark-bury-buffer (buf)
  "Bury buffer BUF."
  (interactive "bBuffer: ")
  (if-let (win (get-buffer-window buf))
      (with-selected-window win
        (bury-buffer))
    (bury-buffer)))

(defun embark-kill-buffer-and-window (buf)
  "Kill buffer BUF and delete its window."
  (interactive "bBuffer: ")
  (when-let (buf (get-buffer buf))
    (if-let (win (get-buffer-window buf))
        (with-selected-window win
          (kill-buffer-and-window))
      (kill-buffer buf))))

(defun embark-save-unicode-character (char)
  "Save unicode character CHAR to kill ring."
  (interactive
   (list (read-char-by-name "Insert character  (Unicode name or hex): ")))
  (kill-new (format "%c" char)))

(defun embark-isearch ()
  "Prompt for string in the minibuffer and start isearch.
Unlike isearch, this command reads the string from the
minibuffer, which means it can be used as an Embark action."
  (interactive)
  (isearch-mode t)
  (isearch-edit-string))

(defun embark-act-on-region-contents ()
  "Act on the contents of the region."
  (interactive)
  (let* ((contents (buffer-substring (region-beginning) (region-end)))
         (embark-target-finders
          (lambda ()
            (cons
             (if (string-match-p "\\`\\_<.*?\\_>\\'" contents)
                 (if (or (derived-mode-p 'emacs-lisp-mode)
                         (and (not (derived-mode-p 'prog-mode))
                              (intern-soft contents)))
                     'symbol
                   'identifier)
               'general)
             contents))))
    (deactivate-mark)
    (embark-act)))

(defun embark-toggle-highlight ()
  "Toggle symbol highlighting using `highlight-symbol-at-point'."
  (interactive)
  (let ((regexp (find-tag-default-as-symbol-regexp))
        (highlighted (cl-find-if #'boundp
                                 '(hi-lock-interactive-lighters
                                   hi-lock-interactive-patterns))))
    (if (and highlighted (assoc regexp (symbol-value highlighted)))
        (unhighlight-regexp regexp)
      (highlight-symbol-at-point))))

(defmacro embark--sexp-command (cmd)
  "Derive from CMD a command acting on the sexp before or after point.
Given a CMD that acts on the sexp starting at point, this macro
defines a command called embark-CMD which works with point either
before or after the sexp (those are the two locations at which
`embark-target-expression-at-point' detects a sexp)."
  `(defun ,(intern (format "embark-%s" cmd)) ()
     ,(format "Run `%s' on the sexp at or before point." cmd)
     (interactive)
     (goto-char (car embark--target-bounds))
     (,cmd)))

(embark--sexp-command indent-pp-sexp)
(embark--sexp-command kill-sexp)
(embark--sexp-command raise-sexp)
(embark--sexp-command mark-sexp)

;;; Setup hooks for actions

(defun embark--shell-prep ()
  "Prepare target for use as argument for a shell command.
This quotes the spaces, inserts an extra space at the beginning
and leaves the point to the left of it."
  (let ((contents (minibuffer-contents)))
    (delete-minibuffer-contents)
    (insert " " (shell-quote-wildcard-pattern contents))
    (goto-char (minibuffer-prompt-end))))

(defun embark--eval-prep ()
  "If target is: a variable, skip edit; a function, wrap in parens."
  (if (not (fboundp (intern (minibuffer-contents))))
      (add-hook 'post-command-hook #'exit-minibuffer nil t)
    (goto-char (minibuffer-prompt-end))
    (insert "(")
    (goto-char (point-max))
    (insert ")")
    (backward-char)))

;;; keymaps

(embark-define-keymap embark-meta-map
  "Keymap for non-action Embark functions."
  :parent nil
  ("C-h" embark-keymap-help))

(embark-define-keymap embark-general-map
  "Keymap for Embark general actions."
  :parent embark-meta-map
  ("i" embark-insert)
  ("w" kill-new)
  ("E" embark-export)
  ("S" embark-collect-snapshot)
  ("L" embark-collect-live)
  ("B" embark-become)
  ("C-s" embark-isearch))

(autoload 'org-table-convert-region "org-table")

(embark-define-keymap embark-region-map
  "Keymap for Embark actions on the active region."
  ("RET" embark-act-on-region-contents)
  ("u" upcase-region)
  ("l" downcase-region)
  ("c" capitalize-region)
  ("|" shell-command-on-region)
  ("e" eval-region)
  ("a" align)
  ("A" align-regexp)
  ("i" indent-rigidly)
  ("TAB" indent-region)
  ("f" fill-region)
  ("p" fill-region-as-paragraph)
  ("r" rot13-region)
  ("=" count-words-region)
  ("s" whitespace-cleanup-region)
  ("t" transpose-regions)
  ("o" org-table-convert-region)
  (";" comment-or-uncomment-region)
  ("w" write-region)
  ("W" append-to-file)
  ("m" apply-macro-to-region-lines)
  ("n" narrow-to-region))

(embark-define-keymap embark-file-map
  "Keymap for Embark file actions."
  ("RET" find-file)
  ("f" find-file)
  ("o" find-file-other-window)
  ("d" delete-file)
  ("D" delete-directory)
  ("r" rename-file)
  ("c" copy-file)
  ("j" embark-dired-jump)
  ("!" shell-command)
  ("&" async-shell-command)
  ("m" chmod)
  ("=" ediff-files)
  ("e" embark-eshell)
  ("+" make-directory)
  ("I" embark-insert-relative-path)
  ("W" embark-save-relative-path)
  ("l" load-file)
  ("b" byte-compile-file)
  ("R" byte-recompile-directory))

(embark-define-keymap embark-url-map
  "Keymap for Embark url actions."
  ("RET" browse-url)
  ("b" browse-url)
  ("e" eww))

(embark-define-keymap embark-buffer-map
  "Keymap for Embark buffer actions."
  ("RET" switch-to-buffer)
  ("k" kill-buffer)
  ("I" insert-buffer)
  ("b" switch-to-buffer)
  ("o" switch-to-buffer-other-window)
  ("z" embark-bury-buffer)
  ("q" embark-kill-buffer-and-window)
  ("r" embark-rename-buffer)
  ("=" ediff-buffers)
  ("|" embark-shell-command-on-buffer))

(embark-define-keymap embark-identifier-map
  "Keymap for Embark identifier actions."
  ("RET" xref-find-definitions)
  ("h" display-local-help)
  ("H" embark-toggle-highlight)
  ("d" xref-find-definitions)
  ("r" xref-find-references)
  ("a" xref-find-apropos))

(embark-define-keymap embark-expression-map
  "Keymap for Embark expression actions."
  ("RET" pp-eval-expression)
  ("e" pp-eval-expression)
  ("m" pp-macroexpand-expression)
  ("TAB" embark-indent-pp-sexp)
  ("r" embark-raise-sexp)
  ("k" embark-kill-sexp)
  ("SPC" embark-mark-sexp))

(embark-define-keymap embark-defun-map
  "Keymap for Embark defun actions."
  :parent embark-expression-map
  ("RET" eval-defun)
  ("e" eval-defun)
  ("c" compile-defun)
  ("l" elint-defun)
  ("d" edebug-defun)
  ("o" checkdoc-defun)
  ("n" narrow-to-defun)
  ("SPC" mark-defun))

(embark-define-keymap embark-symbol-map
  "Keymap for Embark symbol actions."
  ("RET" embark-find-definition)
  ("h" describe-symbol)
  ("H" embark-toggle-highlight)
  ("s" embark-info-lookup-symbol)
  ("d" embark-find-definition)
  ("r" xref-find-references)
  ("b" where-is)
  ("e" pp-eval-expression)
  ("a" apropos))

(embark-define-keymap embark-command-map
  "Keymap for Embark command actions."
  :parent embark-symbol-map
  ("x" embark-execute-command)
  ("I" Info-goto-emacs-command-node)
  ("g" global-set-key)
  ("l" local-set-key))

(embark-define-keymap embark-face-map
  "Keymap for Embark face actions."
  :parent embark-symbol-map
  ("c" customize-face)
  ("b" make-face-bold)
  ("B" make-face-unbold)
  ("i" make-face-italic)
  ("I" make-face-unitalic)
  ("!" invert-face)
  ("gf" set-face-foreground)
  ("gb" set-face-background))

(embark-define-keymap embark-variable-map
  "Keymap for Embark variable actions."
  :parent embark-symbol-map
  ("=" set-variable)
  ("c" customize-set-variable)
  ("u" customize-variable))

(declare-function untrace-function "trace")

(embark-define-keymap embark-function-map
  "Keymap for Embark function actions."
  :parent embark-symbol-map
  ("t" trace-function)
  ("T" untrace-function))

(embark-define-keymap embark-package-map
  "Keymap for Embark package actions."
  ("h" describe-package)
  ("i" package-install)
  ("I" embark-insert)
  ("d" package-delete)
  ("r" package-reinstall)
  ("u" embark-browse-package-url)
  ("a" package-autoremove)
  ("g" package-refresh-contents))

(embark-define-keymap embark-bookmark-map
  "Keymap for Embark bookmark actions."
  ("RET" bookmark-jump)
  ("s" bookmark-set)
  ("d" bookmark-delete)
  ("r" bookmark-rename)
  ("R" bookmark-relocate)
  ("l" bookmark-locate)
  ("i" bookmark-insert)
  ("I" embark-insert)
  ("j" bookmark-jump)
  ("o" bookmark-jump-other-window)
  ("f" bookmark-jump-other-frame))

(embark-define-keymap embark-unicode-name-map
  "Keymap for Embark unicode name actions."
  ("RET" insert-char)
  ("I" insert-char)
  ("W" embark-save-unicode-character))

(embark-define-keymap embark-become-help-map
  "Keymap for Embark help actions."
  :parent embark-meta-map
  ("V" apropos-variable)
  ("U" apropos-user-option)
  ("C" apropos-command)
  ("v" describe-variable)
  ("f" describe-function)
  ("s" describe-symbol)
  ("F" describe-face)
  ("p" describe-package)
  ("i" describe-input-method))

(autoload 'recentf-open-files "recentf")

(embark-define-keymap embark-become-file+buffer-map
  "Embark become keymap for files and buffers."
  :parent embark-meta-map
  ("f" find-file)
  ("." find-file-at-point)
  ("p" project-find-file)
  ("r" recentf-open-files)
  ("b" switch-to-buffer)
  ("l" locate)
  ("L" find-library))

(embark-define-keymap embark-become-shell-command-map
  "Embark become keymap for shell commands."
  :parent embark-meta-map
  ("!" shell-command)
  ("&" async-shell-command)
  ("c" comint-run)
  ("t" term))

(embark-define-keymap embark-become-match-map
  "Embark become keymap for search."
  :parent embark-meta-map
  ("o" occur)
  ("k" keep-lines)
  ("f" flush-lines)
  ("c" count-matches))

(provide 'embark)
;;; embark.el ends here<|MERGE_RESOLUTION|>--- conflicted
+++ resolved
@@ -791,12 +791,8 @@
            'scroll-other-window 'scroll-other-window-down)
        (let ((last-command-event (aref key 0))
              (minibuffer-scroll-window
-<<<<<<< HEAD
               ;; NOTE: Here we special case the verbose indicator!
-              (or (get-buffer-window embark--verbose-indicator-buffer 'visible)
-=======
               (or (get-buffer-window " *Embark Actions*" 'visible)
->>>>>>> 4d701782
                   minibuffer-scroll-window)))
          (ignore-errors (command-execute cmd)))
        (embark-keymap-prompter keymap update))
@@ -1053,13 +1049,8 @@
 
 (defun embark--verbose-indicator-update (keymap targets)
   "Update verbose indicator buffer.
-<<<<<<< HEAD
 The arguments are the new KEYMAP and TARGETS."
-  (with-current-buffer (get-buffer-create embark--verbose-indicator-buffer)
-=======
-The arguments are the new KEYMAP, TARGET and SHADOWED-TARGETS."
   (with-current-buffer (get-buffer-create " *Embark Actions*")
->>>>>>> 4d701782
     (let* ((inhibit-read-only t)
            (bindings
             (embark--formatted-bindings keymap embark-verbose-indicator-nested))
@@ -1091,7 +1082,6 @@
                ""))))
       (goto-char (point-min)))))
 
-<<<<<<< HEAD
 (defun embark-verbose-indicator ()
   "Indicator that displays a list of available key bindings."
   (let ((indicator-window))
@@ -1109,33 +1099,9 @@
           (setq indicator-window
                 (let ((display-buffer-alist
                        `(,@display-buffer-alist
-                         (,(regexp-quote embark--verbose-indicator-buffer)
+                         (,(regexp-quote " *Embark Actions*")
                           ,@embark-verbose-indicator-display-action))))
-                  (display-buffer embark--verbose-indicator-buffer))))))))
-=======
-(defun embark-verbose-indicator (keymap targets)
-  "Indicator that displays a list of available key bindings.
-KEYMAP is the action (or become) keymap.
-TARGETS is the list of targets."
-  (let ((target (car targets))
-        (shadowed-targets
-         (and (cdr targets)
-              (mapcar (lambda (x) (symbol-name (car x))) (cdr targets)))))
-    (embark--verbose-indicator-update keymap target shadowed-targets)
-    (let ((display-buffer-alist
-           `(,@display-buffer-alist
-             (,(regexp-quote " *Embark Actions*")
-              ,@embark-verbose-indicator-display-action))))
-      (display-buffer " *Embark Actions*"))
-    (lambda (prefix)
-      (if prefix
-          (when embark-verbose-indicator-nested
-            (embark--verbose-indicator-update (lookup-key keymap prefix)
-                                              target shadowed-targets))
-        (when-let ((indicator-window
-                    (get-buffer-window " *Embark Actions*" 'visible)))
-          (quit-window 'kill-buffer indicator-window))))))
->>>>>>> 4d701782
+                  (display-buffer " *Embark Actions*"))))))))
 
 (defcustom embark-mixed-indicator-delay 0.5
   "Time in seconds after which the verbose indicator is shown.
