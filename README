<<<<<<< HEAD
Emacs wisi package 4.0.0
=======
Emacs wisi package 4.2.0
>>>>>>> 9ddff6cd

The wisi package provides utilities for using generalized
error-correcting LR parsers (in external processes) to do indentation,
fontification, and navigation; and integration with Emacs package.el.
See ada-mode for an example of its use.

It also provides wisitoken-parse_table-mode, for navigating the
diagnostic parse tables output by wisitoken-bnf-generate.

The generated code is in Ada; it can be built via Alire
(https://alire.ada.dev/). Normally this is done by a package that uses
wisi, such as ada-mode.<|MERGE_RESOLUTION|>--- conflicted
+++ resolved
@@ -1,8 +1,4 @@
-<<<<<<< HEAD
-Emacs wisi package 4.0.0
-=======
 Emacs wisi package 4.2.0
->>>>>>> 9ddff6cd
 
 The wisi package provides utilities for using generalized
 error-correcting LR parsers (in external processes) to do indentation,
