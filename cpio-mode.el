;;; cpio-mode.el --- Handle cpio archives in the style of dired. -*- coding: utf-8 -*-

;; Author: Douglas Lewan <d.lewan2000@gmail.com>
;; Maintainer: Douglas Lewan <d.lewan2000@gmail.com>
<<<<<<< HEAD
;; Version: 0.16
=======
;; Version: 0.17
>>>>>>> f321338a
;; Long description: cpio-mode provides a dired-like interface for working with cpio archives. You can view, edit and save entries. You can also change permissions, UID, etc.
;; Package-Requires: ((emacs "24.5"))
;; Created: 2015 Jan 03
;; Package-Type: multi
;; Keywords: files

;; Copyright © 2019-2020 Free Software Foundation, Inc.
;; All rights reserved.
;;
;; This program is free software: you can redistribute it and/or modify
;; it under the terms of the GNU General Public License as published by
;; the Free Software Foundation, either version 3 of the License, or
;; (at your option) any later version.
;;
;; This program is distributed in the hope that it will be useful,
;; but WITHOUT ANY WARRANTY; without even the implied warranty of
;; MERCHANTABILITY or FITNESS FOR A PARTICULAR PURPOSE.	 See the
;; GNU General Public License for more details.
;;
;; You should have received a copy of the GNU General Public License
;; along with this program.  If not, see <http://www.gnu.org/licenses/>.


;;; Commentary:

;; This package implements cpio-mode,
;; a mode for working with cpio archives
;; through a dired-like interface.


;;; Documentation:

;;
;; NAME: cpio-mode
;;
;; USAGE:
<<<<<<< HEAD
;;     There are several ways to invoke cpio-mode:
;; 
;;     • M-x cpio-mode
;; 
;;     • If you want to put a cpio-archive into cpio-mode automatically,
;;       then add the following to your .emacs:
;;         (add-hook 'find-file-hook #'cpio-mode-find-file-hook)
;;
;;     • Another way to do this would be to modify magic-mode-alist
;;         (add-to-list 'magic-mode-alist
;;                      (cons #'cpio-discern-archive-type #'cpio-mode))
;;
;;     • If you only care about archives that end .cpio,
;;       then the following would also work:
;;         (add-to-list 'auto-mode-alist (cons "\\.cpio\\'" #'cpio-mode))
;; 
=======
;;     (load-library 'cpio-mode) OR
;;     (require 'cpio-mode)
;;
;;     Once loaded, there are several ways to invoke cpio-mode:
;;
;;     • M-x cpio-mode
;;
;;     • If you want to put a cpio-archive into cpio-mode autmatically,
;;	 then add the following to your .emacs:
;;	   (add-hook 'find-file-hook 'cpio-mode-find-file-hook)
;;
;;     • Another way to do this would be to modify magic-mode-alist
;;	   (setq magic-mode-alist
;;		(add-to-list 'magic-mode-alist
;;			     (cons 'cpio-discern-archive-type 'cpio-mode))).
;;
;;     • If you only care about archives that end .cpio,
;;	 then the following would also work:
;;	   (setq auto-mode-alist
;;		 (add-to-list 'auto-mode-alist (cons "\\.cpio\\'" 'cpio-mode))).
;;
>>>>>>> f321338a
;; DESCRIPTION:
;;     cpio-mode presents a cpio archive as if it were a directory
;;     in a manner like dired-mode.
;;     tar-mode already does such a thing for tar archives,
;;     and some ideas (and likely code) have been adapted from tar-mode.
;;
;;     To automatically invoke cpio-mode when finding a file
;;     add the following to your find-file-hook.
;;
;;     You can use toggle-cpio-mode to switch between cpio-mode
;;     and fundamental mode.
;;
;; KEYMAP:
;;     This should be conceptually as close to dired as I can make it.
;;
;; OPTIONS:
;;
;; ENVIRONMENT:
;;     Early development was done under emacs 24.2
;;     on the Fedora 18 distribution of 64 bit GNU/Linux.
;;
;;     Later development happened under emacs 24.5
;;     on GNU/Linux Mint, Linux kernel 4.4.0.
;;
;;     Current development is happening on emacs 24.5
;;     on GNU/Linux Trisquel, Linux Kernel 4.4.0.
;;
;; RETURN CODE:
;;
;; NOTES:
;;     Binary formats are not yet implemented.
;;
;; CAVEATS:
;;     Only regular files can be edited.
;;     I'm not sure what to do with symbolic links yet.
;;
;; SECURITY ISSUES:
;;     There are no ownership/group-ship tests on anything.
;;     You could create an archive with bad behavior
;;     (for example, a set-uid executable)
;;     when unpacked by root.
;;

;;
;; cpio-mode.el is the entry point to all of cpio-mode code.
;; It defines the archive management variables and functions
;; that define cpio-mode.
;; That said, there are other components.
;; 1. There's some generically useful code
;;    defined in
;;    • cpio-generic.el, truly generic code,
;;    • cpio-modes.el, file-mode related information,
;; 2. Every archive format has its own file:
;;    cpio-bin for the cpio binary format,
;;    cpio-crc for the cpio CRC format,
;;    etc.
;; 3. cpio-mode.el, this file, defining the cpio logic
;;    reflected in the catalog,
;;    a list of the information of all the headers
;;    in the current archive.
;; 4. The package cpio-dired, defining the user interface.
;;
;; The following figure shows the relationships
;; among those components.
;;
;; +----------------------+   +-------------+	+-------------+
;; | Format specific code |   |		    |	|	      |
;; | +---------------+	  |   |		    |	|	      |
;; | | cpio-bin	     |	  |   |		    |	|	      |
;; | | +--------------+	  |   |	   CPIO	    |	| dired-like  |
;; | +-|cpio-crc      |	  |<->|	   Logic    |<->|     UI      |
;; |   | +-------------+  |   |		    |	|	      |
;; |   +-| hpbin       |  |   |		    |	|	      |
;; |	 | +------------+ |   |		    |	|	      |
;; |	 +-| ···	| |   |		    |	|	      |
;; |	   +------------+ |   |		    |	|	      |
;; +----------------------+   +-------------+	+-------------+
;;	       Λ		     Λ		       Λ
;;	       |		     |		       |
;;	       V		     V		       V
;; +----------------------------------------------------------+
;; | generic code					      |
;; |	      +------------+ +--------------+ +-----+	      |
;; |	      | cpio-modes | | cpio-generic | | ··· |	      |
;; |	      +------------+ +--------------+ +-----+	      |
;; +----------------------------------------------------------+
;;
;; The basic idea is that the format-spedific code parses and makes headers
;; while all the cpio logic uses those parsed headers to edit
;; and calls format-specific parsing and making functions.
;;
;; The main data structures are the following.
;;
;; 0. Parsed headers, an inode-like array structure.
;;
;; 1. Entries, an array containing a parsed header,
;;    the header start and the contents start.
;;
;; 2. The catalog, a list of the entries in the cpio archive,
;;    including the trailer.
;;
;; 3. The buffer holding the archive.
;;    This buffer is put into cpio-mode.
;;    It holds all the "global" data,
;;    like the catalog described above.
;;
;; 4. The buffer holding the dired-like UI.
;;    cpio-mode creates this buffer and
;;    puts this buffer into cpio-dired-mode.
;;
;; 5. Buffers visiting entries.
;;    cpio-dired-mode uses the archive buffer
;;    to get entry contents and them in the visiting buffer.
;;    cpio-dired-mode puts that buffer in cpio-entry-contents-mode,
;;    a minor mode that handles editing and saving
;;    an entry's contents.

;;; Naming conventions.

;;
;; All files that define cpio-mode begin with "cpio."
;;
;; Global variables all begin '*cpio-...'.
;; Functions are named 'cpio-...'.
;;
;; The corresponding archive format specific names for format FMT
;; begin '*cpio-FMT-...' and 'cpio-FMT-...'.
;; The format-specific variables names are calculated
;; in (cpio-set-local-vars).
;; That function drops directly into corresponding format-specific functions
;;
;; The format-specific function names are calculated
;; in (cpio-set-local-funcs).
;; Here is the process:
;;     cpio-do-good-stuff-func
;;     --> "cpio-do-good-stuff-func"
;;     --> "cpio" "do" "good" "stuff"
;;     --> "cpio-fmt-do-good-stuff"
;;     --> cpio-fmt-do-good-stuff
;;
;; The index of FIELD within a parsed header is named 'cpio-FIELD-parsed-idx'.
;;
;; Each archive format FMT has a regular expression
;; that identifies that format unambiguously called '*cpio-FMT-header-re*'.
;;
;; The functions (cpio-get-FIELD) operate directly on the header
;; to extract FIELD.
;; It's not clear that these need to be defined here.
;;
;; The functions (cpio-FIELD) operate on a parsed header
;; to extract FIELD.
;;
;; Depending on the context the expression "entry attributes",
;; often abbreviated "attrs", and the phrase "parsed header"
;; are used to reference the structure
;; that stores inode-like information (mode, size, user, etc.).
;; Truly, the expressions are semantically equivalent.
;; However, "parsed header" is used where the topic at hand is
;; the archive, and
;; "entry attributes" is used where the topic at hand is
;; the internal processing within cpio-mode.
;;
;; An "entry" is, somewhat ambiguously, either an entry in the archive
;; or a member of the catalog.
;; The context should make it clear which is intended.
;; Yes, in principle they're isomorphic.
;; (And, yes, I hate specifications that depend on context.)
;;

;;; Code:

;;
;; Dependencies
;;


(require 'dired)

(require 'cpio-generic)
(require 'cpio-modes)

(require 'cpio-affiliated-buffers)

(require 'cpio-bin)
;; While I like things to be alphabetical, newc /must/ precede crc.
(require 'cpio-newc)
(require 'cpio-crc)
(require 'cpio-hpbin)
(require 'cpio-hpodc)
(require 'cpio-odc)
(require 'cpio-dired)
;; (require 'cpio-entry-contents-mode) ;;FIXME: missing file?

;; Formats not supported:
;;   (require 'cpio-tar)
;;   (require 'cpio-ustar)

;;;;;;;;;;;;;;;;
;; Things to make the byte compiler happy.
(defvar *cpio-catalog-entry-attrs-idx*)
(defvar *cpio-catalog-entry-contents-start-idx*)
(defvar *cpio-catalog-entry-header-start-idx*)
(defvar *cpio-catalog-entry-length*)
(defvar *cpio-catalog-entry-modified-flag-idx*)
(defvar *cpio-chksum-parsed-idx*)
(defvar *cpio-crc-header-re*)
(defvar *cpio-crc-padding-char*)
(defvar *cpio-crc-padding-modulus*)
(defvar *cpio-crc-padding-str*)
(defvar *cpio-dev-maj-parsed-idx*)
(defvar *cpio-dev-min-parsed-idx*)
(defvar *cpio-entry-size-parsed-idx*)
(defvar *cpio-gid-parsed-idx*)
(defvar *cpio-ino-parsed-idx*)
(defvar *cpio-mode-parsed-idx*)
(defvar *cpio-mtime-parsed-idx*)
(defvar *cpio-name-parsed-idx*)
(defvar *cpio-namesize-parsed-idx*)
(defvar *cpio-newc-header-re*)
(defvar *cpio-newc-padding-char*)
(defvar *cpio-newc-padding-modulus*)
(defvar *cpio-newc-padding-str*)
(defvar *cpio-nlink-parsed-idx*)
(defvar *cpio-odc-header-re*)
(defvar *cpio-odc-padding-char*)
(defvar *cpio-odc-padding-modulus*)
(defvar *cpio-odc-padding-str*)
(defvar *cpio-parsed-header-length*)
(defvar *cpio-rdev-maj-parsed-idx*)
(defvar *cpio-rdev-min-parsed-idx*)
(defvar *cpio-uid-parsed-idx*)
(defvar cpio-entry-name)
(defvar cpio-try-names)
;;;; (declare-function cpio-contents-buffer-name "cpio-dired.el")
(declare-function cpio-dired-buffer-name "cpio-dired.el")
(declare-function cpio-dired-move-to-first-entry "cpio-dired.el")
(declare-function cpio-dired-next-line "cpio-dired.el")
(declare-function cpio-entry-contents-mode "cpio-entry-contents-mode.el") ;FIXME: Unused!
(declare-function cpio-present-ala-dired "cpio-dired.el")
;; EO things for the byte compiler.
;;;;;;;;;;;;;;;;


;;
;; Vars
;;
(defvar *cpio-format* ()
  "The format of the cpio archive in the current-buffer.
Takes the values 'bin, 'newc, 'odc etc.")
(setq *cpio-format* ())

(make-variable-buffer-local '*cpio-format*)

;; N.B. The format REs go here since they are what we use
;; to discern the type of the archive.

(defvar *cpio-tar-header-re* "not yet set"
  "RE to match tar format cpio archives.")
(setq *cpio-tar-header-re* "not yet set")


(defvar *cpio-ustar-header-re* "not yet set"
  "RE to match ustar format cpio archives.")
(setq *cpio-ustar-header-re* "not yet set")


(defvar *cpio-hpbin-header-re* "not yet set"
  "RE to match hpbin format cpio archives.")
(setq *cpio-hpbin-header-re* "not yet set")


(defvar *cpio-hpodc-header-re* "not yet set"
  "RE to match hpodc format cpio archives.")
(setq *cpio-hpodc-header-re* "not yet set")


;; MAINTENTANCE Order matters; hpodc must precede odc.
(defvar *cpio-re-type-alist* (list
			      (cons *cpio-bin-header-re*   'bin)
			      (cons *cpio-crc-header-re*   'crc)
			      (cons *cpio-hpbin-header-re* 'hpbin)
			      (cons *cpio-hpodc-header-re* 'hpodc)
			      (cons *cpio-newc-header-re*  'newc)
			      (cons *cpio-odc-header-re*   'odc)
			      (cons *cpio-tar-header-re*   'tar)
			      (cons *cpio-ustar-header-re* 'ustar))
  "Association list matching REs defining cpio entry header types
with their corresponding archive types.
The archive types are symbols: 'bin, 'newc, 'odc, etc.
See `cpio-discern-archive-type' for the full list.")
(setq *cpio-re-type-alist* (list
			    (cons *cpio-bin-header-re*	 'bin)
			    (cons *cpio-crc-header-re*	 'crc)
			    (cons *cpio-hpbin-header-re* 'hpbin)
			    (cons *cpio-hpodc-header-re* 'hpodc)
			    (cons *cpio-newc-header-re*	 'newc)
			    (cons *cpio-odc-header-re*	 'odc)
			    (cons *cpio-tar-header-re*	 'tar)
			    (cons *cpio-ustar-header-re* 'ustar)))

(defvar cpio-build-catalog-func ()
  "The function for building the catalog of a specific archive format.")
(setq cpio-build-catalog-func ())


(defvar cpio-parse-header-func ()
  "")
(setq cpio-parse-header-func ())

(defvar cpio-header-at-point-func ()
  "")
(setq cpio-header-at-point-func ())

(defvar OBS-cpio-get-magic-func ()
  "")
(setq OBS-cpio-get-magic-func ())

(defvar OBS-cpio-get-ino-func ()
  "")
(setq OBS-cpio-get-ino-func ())

(defvar OBS-cpio-get-mode-func ()
  "")
(setq OBS-cpio-get-mode-func ())

(defvar OBS-cpio-get-uid-func ()
  "")
(setq OBS-cpio-get-uid-func ())

(defvar OBS-cpio-get-gid-func ()
  "")
(setq OBS-cpio-get-gid-func ())

(defvar OBS-cpio-get-nlink-func ()
  "")
(setq OBS-cpio-get-nlink-func ())

(defvar OBS-cpio-get-mtime-min-func ()
  "")
(setq OBS-cpio-get-mtime-min-func ())

(defvar OBS-cpio-get-filesize-func ()
  "")
(setq OBS-cpio-get-filesize-func ())

(defvar OBS-cpio-get-dev-maj-func ()
  "")
(setq OBS-cpio-get-dev-maj-func ())

(defvar OBS-cpio-get-dev-min-func ()
  "")
(setq OBS-cpio-get-dev-min-func ())

(defvar OBS-cpio-get-rdev-maj-func ()
  "")
(setq OBS-cpio-get-rdev-maj-func ())

(defvar OBS-cpio-get-rdev-min-func ()
  "")
(setq OBS-cpio-get-rdev-min-func ())

(defvar OBS-cpio-get-namesize-func ()
  "")
(setq OBS-cpio-get-namesize-func ())

(defvar OBS-cpio-get-chksum-func ()
  "")
(setq OBS-cpio-get-chksum-func ())

(defvar OBS-cpio-get-name-func ()
  "")
(setq OBS-cpio-get-name-func ())

(defvar OBS-cpio-get-contents-func ()
  "")
(setq OBS-cpio-get-contents-func ())

(defvar cpio-make-header-string-func ()
  "")
(setq cpio-make-header-string-func ())

(defvar cpio-adjust-trailer-func ()
  "")

(defvar cpio-insert-trailer-func ()
  "")

(defvar cpio-delete-trailer-func ()
  "")

(defvar cpio-make-chksum-for-file-func ()
  "")

(defvar *cpio-local-funcs* ()
  "A list of variables peculiar to the different headers and their fields.
The design here is that package-wide variables have the prefix `cpio-'
and the corresponding functions for a specific format FMT have the form `cpio-FMT-'.
All of this can then be calculated via (symbol-name), etc.")
(setq *cpio-local-funcs* (list
			  ;; Catalog management
			  'cpio-build-catalog-func
			  'cpio-make-chksum-for-file-func
			  ;; Header parsing functions
			  'cpio-end-of-archive-func
			  'cpio-start-of-trailer-func
			  ;; Header making functions
			  'cpio-make-chksum-func
			  'cpio-make-header-string-func
			  ;; Archive manipulation functions
			  'cpio-adjust-trailer-func
			  'cpio-insert-trailer-func
			  'cpio-delete-trailer-func))
;; (make-variable-buffer-local '*cpio-local-funcs*)

(defvar *cpio-catalog* ()
  "The variable that holds the catalog of entries in cpio-mode.
Each entry has the following form:
    name
    [parsed-header
     header-start
     content-start
     modified-flag].
• name is the name of the entry
• parsed-header has the description below.
• header-start and content-start are markers,
  so they should be automatically updated
  with modifications to the buffer.
• Don't use (aref) to get at these; use an accessor function.
The last entry should is always be the TRAILER entry.

A parsed header is a vector of the following form:
    [inode
     mode
     uid
     gid

     nlink
     mtime
     filesize
     dev-maj

     dev-min
     rdev-maj
     rdev-min
     name-size

     chksum
     name].")
(make-variable-buffer-local '*cpio-catalog*)
(setq *cpio-catalog* ())

(let ((i 0))
  ;; (defvar *cpio-catalog-entry-name-idx* i)
  ;; (setq i (1+ i))
  (defvar *cpio-catalog-entry-attrs-idx* i)
  (setq *cpio-catalog-entry-attrs-idx* i)

  (setq i (1+ i))
  (defvar *cpio-catalog-entry-header-start-idx* i)
  (setq *cpio-catalog-entry-header-start-idx* i)

  (setq i (1+ i))
  (defvar *cpio-catalog-entry-contents-start-idx* i)
  (setq *cpio-catalog-entry-contents-start-idx* i)

  (setq i (1+ i))
  (defvar *cpio-catalog-entry-modified-flag-idx* i)
  (setq *cpio-catalog-entry-modified-flag-idx* i)

  (setq i (1+ i))
  (defvar *cpio-catalog-entry-length* i)
  (setq *cpio-catalog-entry-length* i))

(defvar *cpio-archive-name* ()
  "The name of the cpio archive being processed.")
(setq *cpio-archive-name* ())
(make-variable-buffer-local '*cpio-archive-names*)

;; Indexes for the fields in a parsed header.
(let ((i 0))
  (defvar *cpio-ino-parsed-idx* i)
  (setq *cpio-ino-parsed-idx* i)

  (setq i (1+ i))
  (defvar *cpio-mode-parsed-idx* i)
  (setq *cpio-mode-parsed-idx* i)

  (setq i (1+ i))
  (defvar *cpio-uid-parsed-idx* i)
  (setq *cpio-uid-parsed-idx* i)

  (setq i (1+ i))
  (defvar *cpio-gid-parsed-idx* i)
  (setq *cpio-gid-parsed-idx* i)

  (setq i (1+ i))
  (defvar *cpio-nlink-parsed-idx* i)
  (setq *cpio-nlink-parsed-idx* i)

  (setq i (1+ i))
  (defvar *cpio-mtime-parsed-idx* i)
  (setq *cpio-mtime-parsed-idx* i)

  (setq i (1+ i))
  (defvar *cpio-entry-size-parsed-idx* i)
  (setq *cpio-entry-size-parsed-idx* i)

  (setq i (1+ i))
  (defvar *cpio-dev-maj-parsed-idx* i)
  (setq *cpio-dev-maj-parsed-idx* i)

  (setq i (1+ i))
  (defvar *cpio-dev-min-parsed-idx* i)
  (setq *cpio-dev-min-parsed-idx* i)

  (setq i (1+ i))
  (defvar *cpio-rdev-maj-parsed-idx* i)
  (setq *cpio-rdev-maj-parsed-idx* i)

  (setq i (1+ i))
  (defvar *cpio-rdev-min-parsed-idx* i)
  (setq *cpio-rdev-min-parsed-idx* i)

  (setq i (1+ i))
  (defvar *cpio-namesize-parsed-idx* i)
  (setq *cpio-namesize-parsed-idx* i)

  (setq i (1+ i))
  (defvar *cpio-chksum-parsed-idx* i)
  (setq *cpio-chksum-parsed-idx* i)

  (setq i (1+ i))
  (defvar *cpio-name-parsed-idx* i)
  (setq *cpio-name-parsed-idx* i)

  (setq i (1+ i))
  (defvar *cpio-parsed-header-length* i
    "The length of a parsed header (attribute vector).")
  (setq *cpio-parsed-header-length* i))

(defvar *cpio-padding-modulus* ()
  "The modulus to be used for building padded strings.")
(setq *cpio-padding-modulus* ())

(defvar *cpio-padding-char* ()
  "The character to be used for building padded strings.")
(setq *cpio-padding-char* ())

(defvar *cpio-padding-str* ()
  "A single character string of the character to be used for building padded strings.")
(setq *cpio-padding-str* ())


(defvar *cpio-archive-syntax-table* ()
  "Every character in a cpio archive has word syntax.")
(setq *cpio-archive-syntax-table* ())


(defvar *cpio-header-length* ()
  "A buffer-local variable to hold the length of the header
for a cpio archive of the current format.")
(setq *cpio-header-length* ())



;;
;; Customizations
;;
(defgroup cpio ()
  "Customizations for cpio-mode."
  :group 'data)

(defcustom cpio-default-format "newc"
  "The default cpio format to use for a new or empty archive."
  :type 'string
  :group 'cpio)


;;
;; Library
;;

;;;###autoload
(defun cpio-mode-find-file-hook ()
  "find-file hook to detect if a file is likely a cpio archive.
If it is, then put it under cpio-mode."
  (let ((fname "cpio-mode-find-file-hook"))
    (if (cpio-discern-archive-type)
	(cpio-mode))))

;;;###autoload
(defun cpio-discern-archive-type ()
  "Return a symbol reflecting the type of the cpio archive in the current buffer.
Values are `bin', `newc', `odc', `crc', `tar', `ustar', `hpbin', `hpodc',
or nil if the current buffer does not begin with a cpio entry header."
  ;; Using a RE may not be the right way to go.
  ;; Maybe each format needs a function.
  (let ((fname "cpio-discern-archive-type")
	(this-archive-type ()))
    (unless *cpio-archive-syntax-table*
      (setq *cpio-archive-syntax-table* (make-syntax-table))
      (let ((i 0))
	(while (< i #x100)
	  (modify-syntax-entry i "w" *cpio-archive-syntax-table*)
	  (setq i (1+ i)))))
    (with-syntax-table *cpio-archive-syntax-table*
      (save-excursion
	(widen)
	(goto-char (point-min))
	(catch 'found-it
	  (mapc (lambda (archive-spec)
		  (cond ((looking-at-p (car archive-spec))
			 (setq this-archive-type (cdr archive-spec))
			 (throw 'found-it t))
			(t t)))
		*cpio-re-type-alist*))))
    this-archive-type))

;;;;;;;;;;;;;;;;;;;;;;;;;;;;;;;;
;; Header handling

;; HEREHERE I think all these (funcall)s need to be wrapped with *s.
(defun cpio-parse-header (header-str)
  "Return the internal entry header structure encoded in HEADER-STR."
  (let ((fname "cpio-parse-header"))
    (funcall cpio-parse-header-func header-str)))

(defun OBS-cpio-header-at-point (&optional where)
  "Return the header string at or following point WHERE.
If WHERE is not given, then use point.
CAVEAT: This searches for the magic number at the begining of the header;
if WHERE is inside the magic number, then the search will fail."
  (unless where (setq where (point)))
  (let ((fname "cpio-header-at-point"))
    (funcall cpio-header-at-point-func where)))

(defun cpio-ino (parsed-header)
  "Return the inode in PARSED-HEADER.
CAVEAT: See `cpio-magic'."
  (let ((fname "cpio-ino"))
    (aref parsed-header *cpio-ino-parsed-idx*)))

(defun cpio-mode-value (parsed-header)
  "Return the mode (as an integer) in PARSED-HEADER.
CAVEAT: See `cpio-magic'."
  (let ((fname "cpio-mode"))
    (aref parsed-header *cpio-mode-parsed-idx*)))

(defun cpio-uid (parsed-header)
  "Return the UID (as an integer) in PARSED-HEADER.
CAVEAT: See `cpio-magic'."
  (let ((fname "cpio-uid"))
    (aref parsed-header *cpio-uid-parsed-idx*)))

(defun cpio-gid (parsed-header)
  "Return the GID (as an integer) in PARSED-HEADER.
CAVEAT: See `cpio-magic'."
  (let ((fname "cpio-gid"))
    (aref parsed-header *cpio-gid-parsed-idx*)))

(defun cpio-nlink (parsed-header)
  "Return the number of links in PARSED-HEADER.
CAVEAT: See `cpio-magic'."
  (let ((fname "cpio-nlink"))
    (aref parsed-header *cpio-nlink-parsed-idx*)))

(defun cpio-mtime (parsed-header)
  "Return the mod time (emacs time structure) in PARSED-HEADER.
CAVEAT: See `cpio-magic'."
  (let ((fname "cpio-mtime"))
    (aref parsed-header *cpio-mtime-parsed-idx*)))

(defun cpio-entry-size (parsed-header)
  "Return the size of the contents in PARSED-HEADER.
CAVEAT: See `cpio-magic'."
  (let ((fname "cpio-entry-size"))
    (aref parsed-header *cpio-entry-size-parsed-idx*)))

(defun cpio-dev-maj (parsed-header)
  "Return the dev maj in PARSED-HEADER.
CAVEAT: See `cpio-magic'."
  (let ((fname "cpio-dev"))
    (aref parsed-header *cpio-dev-maj-parsed-idx*)))

(defun cpio-dev-min (parsed-header)
  "Return the dev in PARSED-HEADER.
CAVEAT: See `cpio-magic'."
  (let ((fname "cpio-dev-min"))
    (aref parsed-header *cpio-dev-min-parsed-idx*)))

(defun cpio-rdev-maj (parsed-header)
  "Return the rdev maj in PARSED-HEADER.
CAVEAT: See `cpio-magic'."
  (let ((fname "cpio-rdev-maj"))
    (aref parsed-header *cpio-rdev-maj-parsed-idx*)))

(defun cpio-rdev-min (parsed-header)
  "Return the rdev in PARSED-HEADER.
CAVEAT: See `cpio-magic'."
  (let ((fname "cpio-rdev-min"))
    (aref parsed-header *cpio-rdev-min-parsed-idx*)))

(defun cpio-namesize (parsed-header)
  "Return the size of the name	in PARSED-HEADER.
CAVEAT: See `cpio-magic'."
  (let ((fname "cpio-namesize"))
    (aref parsed-header *cpio-namesize-parsed-idx*)))

(defun cpio-entry-name (parsed-header)
  "Return the name in PARSED-HEADER.
CAVEAT: See `cpio-magic'."
  (let ((fname "cpio-name"))
    (aref parsed-header *cpio-name-parsed-idx*)))

(defun cpio-chksum (parsed-header)
  "Return the checksum in PARSE-HEADER."
  (let ((fname "cpio-chksum"))
    (aref *cpio-chksum-parsed-idx* parsed-header)))

(defun cpio-contents-start (entry-name)
  "Return the contents start for ENTRY-NAME."
  (let ((fname "cpio-contents-start")
	(catalog-entry (cpio-entry entry-name)))
    (aref catalog-entry *cpio-catalog-entry-contents-start-idx*)))

(defun cpio-entry-attrs (entry-name)
  "Retrieve the entry attributes for ENTRY-NAME."
  (let ((fname "cpio-entry-attrs"))
    (if *cab-parent*
	(with-current-buffer *cab-parent*
	  (cpio-entry-attrs entry-name))
      (aref (cpio-entry entry-name) *cpio-catalog-entry-attrs-idx*))))

(defun cpio-entry-header-start (entry)
  "Return the start of the entry specified in ENTRY."
  (let ((fname "cpio-entry-header-start"))
    (aref entry *cpio-catalog-entry-header-start-idx*)))

;; HEREHERE This isn't right yet.
;; It's being introduced to fix the acrobatics in (cpio-internal-do-deletion).
(defun cpio-entry-header-end (entry)
  "Return the end of the unpadded header specified in ENTRY."
  (let ((fname "cpio-entry-header-end")
	(attrs (aref entry *cpio-catalog-entry-attrs-idx*)))
    (+ (cpio-entry-header-start entry) *cpio-header-length* (cpio-namesize attrs))
    ))

(defun cpio-entry-contents-start (entry)
  "Return the start of the contents of the entry specified in ENTRY."
  (let ((fname "cpio-entry-contents-start"))
    (aref entry *cpio-catalog-entry-contents-start-idx*)))

(defun cpio-entry-contents-end (entry)
  "Return the end of the contents of the entry specified in ENTRY."
  (let* ((fname "cpio-entry-contents-end")
	 (attrs (aref entry *cpio-catalog-entry-attrs-idx*))
	 (entry-name (cpio-entry-name attrs)))
    (+ (cpio-entry-contents-start entry)
       (cpio-entry-size attrs))))

(defun cpio-set-header-start (entry where)
  "Set the header start marker in ENTRY to the location WHERE."
  (let ((fname "cpio-set-header-start")
	(where-marker (cond ((integerp where)
			     (set-marker (make-marker) where))
			    ((markerp where)
			     where)
			    (t
			     (signal 'wrong-type-error (list where))))))
    (aset entry *cpio-catalog-entry-header-start-idx* where-marker)))

(defun cpio-set-contents-start (entry where)
  "Set the contents start marker in ENTRY to the location WHERE.
WHERE can be an integer or marker."
  (let ((fname "cpio-set-contents-start")
	(where-marker (cond ((integerp where)
			     (set-marker (make-marker) where))
			    ((markerp where)
			     where)
			    (t
			     (signal 'wrong-type-error (list where))))))
    (aset entry *cpio-catalog-entry-contents-start-idx* where-marker)))

(defun cpio-contents (entry-name &optional archive-buffer)
  "Return a string that is the contents of the named entry."
  (let ((fname "cpio-contents"))
    (cond (archive-buffer
	   (with-current-buffer archive-buffer
	     (cpio-contents entry-name)))
	  (*cab-parent*
	   (with-current-buffer *cab-parent*
	     (cpio-contents entry-name)))
	  ((eq major-mode 'cpio-mode)
	   (let* ((entry-attrs	  (cpio-entry-attrs    entry-name))
		  (contents-start (cpio-contents-start entry-name))
		  (contents-size  (cpio-entry-size entry-attrs))
		  (contents-end (+ contents-start contents-size))
		  (result))
	     (if (null entry-attrs)
		 (error "%s(): Could not get entry attributes for [[%s]]." fname entry-name))
	     (goto-char contents-start)
	     (forward-char contents-size)
	     (setq result (buffer-substring-no-properties contents-start contents-end))))
	  (t
	   (error "%s(): Could not find the archive buffer." fname)))))

(defun cpio-catalog ()
  "Return the catalog relevant to the current buffer."
  (let ((fname "cpio-catalog"))
    (unless (or (eq major-mode 'cpio-dired-mode)
		(eq major-mode 'cpio-mode))
      (error "%s(): only makes sense in a cpio buffer." fname))
    (if *cab-parent*
	(with-current-buffer *cab-parent*
	  *cpio-catalog*)
      *cpio-catalog*)))

(defun cpio-make-header-string (parsed-header &optional contents)
  "Build a padded cpio header string based on the given PARSED-HEADER."
  (let ((fname "cpio-make-header-string"))
    (funcall cpio-make-header-string-func parsed-header contents)))

(defun cpio-set-entry-size (parsed-header size)
  "Set the entry-size element of PARSED-HEADER to SIZE."
  (let ((fname "cpio-set-entry-size"))
    (aset parsed-header *cpio-entry-size-parsed-idx* size)))

(defun cpio-set-entry-name (parsed-header entry-name)
  "Set the entry-name element of the PARSED-HEADER to ENTRY-NAME.
To be consistent, this also sets the name's size element."
  (let ((fname "cpio-set-entry-name"))
    (aset parsed-header *cpio-name-parsed-idx* entry-name)
    ;; The namesize in the header includes the terminating NULL at the end of the name.
    ;; See, for example, (cpio-newc-header-size).
    (aset parsed-header *cpio-namesize-parsed-idx* (1+ (length entry-name)))))

(defun cpio-set-uid (parsed-header uid)
  "Set the uid field in the PARSED-HEADER to UID.
UID can be either a string (representing a number)
or an integer."
  (let ((fname "cpio-set-uid"))
    (unless (integerp uid)
      (setq uid (string-to-number uid)))
    (aset parsed-header *cpio-uid-parsed-idx* uid)))

(defun cpio-set-gid (parsed-header gid)
  "Set the gid field in the PARSED-HEADER to GID.
GID can be either a string (representing a number)
or an integer."
  (let ((fname "cpio-set-gid"))
    (unless (integerp gid)
      (setq gid (string-to-number gid)))
    (aset parsed-header *cpio-gid-parsed-idx* gid)))

(defun cpio-set-mode (parsed-header mode)
  "Set the mode field in the PARSED-HEADER to MODE.
MODE is either an integer or a string representing an integer."
  (let ((fname "cpio-set-mode")
	(integer-mode (cond ((integerp mode)
			     mode)
			    ((stringp mode)
			     (string-to-number mode))
			    (t
			     (signal 'wrong-type-error (list mode))))))
    (unless (cpio-valid-numeric-mode integer-mode)
      (error "%s(): Invalid mode [[%s]]." fname mode))
    (aset parsed-header *cpio-mode-parsed-idx* integer-mode)))

(defun cpio-set-mtime (parsed-header mtime)
  "Set the modification time in the PARSED-HEADER to MTIME.
MTIME is an emacs time."
  (let ((fname "cpio-set-mtime"))
    (aset parsed-header *cpio-mtime-parsed-idx* mtime)))

(defun cpio-extract-all ()
  "Extract all entries from the cpio archive related to the current buffer."
  (let ((fname "cpio-extract-all"))
    (if *cab-parent*
	(with-current-buffer *cab-parent*
	  (cpio-extract-all))
      (mapc (lambda (e)
	      (let ((entry-name (car e)))
		(cpio-extract-entry entry-name)))
	    *cpio-catalog*))))

(defun cpio-ask-user-about-supersession-threat (entry-name)
  "Ask a user who is trying to save ENTRY-NAME what to do
if a file named ENTRY-NAME already exists
or if there is a modified buffer containing that entry's contents."
  (let* ((fname "cpio-ask-user-about-supersession-threat")
	 (intermediate-buffer-name (cpio-contents-buffer-name entry-name))
	 (intermediate-buffer (get-buffer intermediate-buffer-name))
	 (archive-mod-time (cpio-get-archive-mod-time)) ;HEREHERE Do I want this?
	 (entry-mod-time (cpio-mtime (cpio-entry-attrs entry-name))))
    (cond ((and (buffer-live-p intermediate-buffer)
		(buffer-modified-p intermediate-buffer)
		(yes-or-no-p (format "A buffer for entry %s exists and is modified. Save? " entry-name)))
	   t)
	  ((and (file-exists-p entry-name)
		(yes-or-no-p (format "File %s already exists. Overwrite? " entry-name)))
	   t)
	  (t t))))

(defun cpio-get-archive-mod-time ()
  "Return the modification time of the cpio archive affiliated with the current buffer."
  (let ((fname "cpio-get-archive-mod-time")
	(archive-buffer (if *cab-parent*
			    *cab-parent*
			  (current-buffer))))
    (with-current-buffer archive-buffer
      (message "%s(): is not implemented." fname))))

(defun cpio-extract-entry (entry-name &optional force)
  "Extract the archive entry ENTRY-NAME.
If that file already exists (and this is called interactively),
then prompt the user about overwriting it.
If a buffer is already visiting that entry,
then leave that buffer in place;
otherwise kill the intermediate buffer.

The optional argument FORCE indicates
if this was called from a lisp program.
If it is, then the extraction occurs no matter what.

CAVEAT: Extracting the same ENTRY-NAME from different archives
will create a conflict.

CONTRACT: This can only be invoked in a cpio archive under cpio-mode
or a buffer affiliated with such a buffer.

NOTE: FORCE is not currently used anywhere in cpio-mode.
It is present so that any applications that are built on cpio-mode
can have predictable results."
  (interactive "sName: \nP")
  (let ((fname "cpio-extract-entry")
	(attrs (cpio-entry-attrs entry-name))
	;; HEREHERE Would this be noticably more efficient
	;; with (cpio-numeric-entry-type)?
	(entry-type (cpio-entry-type entry-name)))
    (cond ((string-equal entry-type *cpio-modes-link*)
	   (warn "%s(): Symlink extraction is not yet implemented." fname))
	  ((string-equal entry-type *cpio-modes-reg*)
	   (cpio-extract-regular-file entry-name))
	  ((string-equal entry-type *cpio-modes-dir*)
	    (cpio-extract-directory entry-name))
	   ((string-equal entry-type *cpio-modes-char*)
	    (warn "%s(): Character special files cannot be extracted with cpio-mode." fname))
	   ((string-equal entry-type *cpio-modes-block*)
	    (warn "%s(): Block special files cannot be extracted with cpio-mode." fname))
	   ((string-equal entry-type *cpio-modes-fifo*)
	    (warn "%s(): FIFOs (pipes) cannot be extracted with cpio-mode." fname))
	   ((string-equal entry-type *cpio-modes-sock*)
	    (warn "%s(): Sockets cannot be extracted with cpio-mode." fname))
	   ((string-equal entry-type *cpio-modes-unknown*)
	    (warn "%s(): Unknown entry type -- not extracting." fname))
	   (t (error "%s(): Impossible condition." fname)))))

(defun cpio-extract-regular-file (entry-name &optional from-lisp)
  "Extract the regular file entry ENTRY-NAME.
CONTRACT: ENTRY-NAME is in fact an entry of a regular file."
  (let* ((fname "cpio-extract-regular-file")
	 (do-it (if from-lisp
		    t
		  (cpio-ask-user-about-supersession-threat entry-name)))
	 (buffer-name (cpio-contents-buffer-name entry-name))
	 (temp-buffer (get-buffer buffer-name))
	 (restore (buffer-live-p temp-buffer))
	 (contents)
	 (archive-buffer (if *cab-parent*
			     *cab-parent*
			   (current-buffer))))
    (if do-it
	(cond (temp-buffer
	       (setq contents (cpio-contents entry-name archive-buffer))
	       (cab-register temp-buffer archive-buffer)
	       (with-current-buffer temp-buffer
		 (insert contents)
		 (write-file entry-name))
	       (unless restore (kill-buffer temp-buffer)))
	      (t
	       (with-temp-buffer
		 (insert (cpio-contents entry-name archive-buffer))
		 (write-file entry-name)
		 (unless restore (kill-buffer temp-buffer)))
	       (cpio-set-file-attrs entry-name))))))

(defun cpio-extract-directory (entry-name)
  "Extract the directory entry ENTRY-NAME.
CONTRACT: ENTRY-NAME really is a directory entry."
  (let ((fname "cpio-extract-directory")
	(attrs (cpio-entry-attrs entry-name)))
    (make-directory entry-name t)
    (cpio-set-file-attrs entry-name)))

(defun cpio-entry-type (entry-name)
  "Return the type of the entry with the given ENTRY-NAME.
The type is the single character that would be displayed
in the initial mode slot of 'ls -l'.
That is, 'l' is a link, '-' is a regular file, etc.
See (cpio-int-mode-to-file-type) in cpio-modes.el for more detail.
If ENTRY-NAME is not in the current archive, then return NIL."
  (let ((fname "cpio-entry-type")
	(entry-attrs)
	(entry-mode))
    (cond ((and entry-name
		(setq entry-attrs (cpio-entry-attrs entry-name))
		(setq entry-mode (cpio-mode-value entry-attrs)))
	   (cpio-int-mode-to-file-type entry-mode))
	  (t nil))))

(defun cpio-numeric-entry-type (numeric-mode)
  "Return the numeric entry type of the given NUMERIC MODE."
  (let ((fname "cpio-numeric-entry-type"))
    (cond ((= #o170000 (logand s-ifmt	numeric-mode))
	   s-ifmt)
	  ((= #o140000 (logand s-ifsock numeric-mode))
	   s-ifsock)
	  ((= #o120000 (logand s-iflnk	numeric-mode))
	   s-iflnk)
	  ((/= 0       (logand s-ifreg	numeric-mode))
	   s-ifreg)
	  ((/= 0       (logand s-ifdir	numeric-mode))
	   s-ifdir)
	  ((/= s-ifblk (logand s-ifblk	numeric-mode))
	   s-ifblk)
	  ((/= 0       (logand s-ifchr	numeric-mode))
	   s-ifchr)
	  ((/= 0       (logand s-ififo	numeric-mode))
	   s-ififo)
	  (t
	   s-ifunk))))

(defun cpio-set-file-attrs (file-name)
  "Set the attributes on FILE-NAME
based on its attributes in the catalog."
  (let* ((fname "cpio-set-file-attrs")
	 (attrs (cpio-entry-attrs file-name))
	 (mode-value (cpio-mode-value attrs))
	 (modtime (cpio-mtime attrs))
	 (uid (cpio-uid attrs))
	 (gid (cpio-gid-to-gid-string (cpio-gid attrs))))
    (cpio-set-file-owner   file-name uid)
    (cpio-set-file-group   file-name gid)
    (cpio-set-file-mode	   file-name mode-value)
    (cpio-set-file-modtime file-name modtime)))

(defun cpio-set-file-owner (file-name user) ;HEREHERE Generic?
  "Change the owner of [the file] FILE-NAME to USER.
USER is an either a numeric uid or a user's name.
If USER is a string, but that user doesn't exist,
then fail and return NIL.
Otherwise return non-NIL."
  (let ((fname "cpio-set-file-owner")
	(uid (cond ((integerp user)
		     user)
		   ((stringp user)
		    (cpio-uid-string-to-uid user))
		   (t
		    nil))))
    (unless (file-exists-p file-name)
      (error "%s(): requires the name of an existing file." fname))
    (call-process "chown"
		  nil
		  nil
		  nil
		  uid
		  file-name)))

(defun cpio-set-file-group (file-name group) ;HEREHERE Generic?
  "Change the group of [the file] FILE-NAME to group
USER is an either a numeric gid or a group's name.
If USER is a string, but that user doesn't exist,
then fail and return NIL.
Otherwise return non-NIL."
  (let ((fname "cpio-set-file-group")
	(gid (cond ((integerp group)
		    group)
		   ((stringp group)
		    (cpio-gid-string-to-gid group))
		   (t
		    nil))))
    (unless (file-exists-p file-name)
      (error "%s(): requires the name of an existing file." fname))
    (call-process "chgrp"
		  nil
		  nil
		  nil
		  gid
		  file-name)))

(defun cpio-set-file-mode (file-name mode) ;HEREHERE Generic?
  "Set the mode of the [the file] FILE-NAME to MODE.
MODE may be a complete symbolic mode or an appropriate integer.
If FILE-NAME doesn't exist, then fail and return NIL.
If MODE is not a valid mode value (either symbolic or numeric),
then fail and return NIL."
  (let ((fname "cpio-set-file-mode")
	(mode-num (cond ((stringp mode)
			 (cpio-mode-string-to-int-mode mode))
			((integerp mode)
			 mode)
			(t
			 nil))))
    (unless (cpio-valid-numeric-mode mode-num)
      (if (integerp mode)
	  (error "%s(): [[%d]] is not a valid mode." fname mode-num)
	(error "%s(): [[%s]] is not a valid mode." fname mode-num)))
    (chmod file-name mode)))

(defun cpio-set-file-modtime (file-name mod-time) ;HEREHERE Generic?
  "Set the modtime of [the file] FILE-NAME to MOD-TIME.
MOD-TIME is an emacs time."
  (let ((fname "cpio-set-file-modtime")
	(modtime-string (cpio-mtime-to-touch-string mod-time)))
    (call-process "touch"
		  nil
		  nil
		  nil
		  "-t"
		  modtime-string
		  file-name)))

(defun cpio-mtime-to-touch-string (mtime) ;HEREHERE Generic?
  "Convert the given MTIME to a time that touch(1) understands.
MTIME is an emacs time.
Touch understands times of the form YYYYMMDDhhmm.ss."
  (let ((fname "cpio-mtime-to-touch-string"))
    (format-time-string "%Y%m%d%M%H.%S" mtime)))

(defun cpio-adjust-trailer ()
  "Replace the trailer in the current buffer
with one with the correct size fot its contents."
  (let ((fname "cpio-adjust-trailer"))
    (if *cab-parent*
	(with-current-buffer *cab-parent*
	  (funcall cpio-adjust-trailer-func))
      (funcall cpio-adjust-trailer-func))))

(defun cpio-insert-trailer ()
  "Insert a trailer in a cpio archive."
  (let ((fname "cpio-insert-trailer"))
    (if *cab-parent*
	(with-current-buffer *cab-parent*
	  (funcall cpio-insert-trailer-func))
      (funcall cpio-insert-trailer-func))))

(defun cpio-delete-trailer ()
  "Delete the trailer in the cpio archive buffer affiliated with the current buffer."
  (let ((fname "cpio-delete-trailer"))
    (if *cab-parent*
	(with-current-buffer *cab-parent*
	  (funcall cpio-delete-trailer-func))
      (funcall cpio-delete-trailer-func))))

(defun cpio-delete-archive-entry (entry)
  "Delete the entry in the cpio archive specified by ENTRY.
ENTRY is a catalog entry."
  (let ((fname "cpio-delete-archive-entry"))
    (if *cab-parent*
	(with-current-buffer *cab-parent*
	  (cpio-delete-archive-entry entry))
      (let* ((attrs (aref entry 0))
	     (size (cpio-entry-size attrs))
	     (entry-start (cpio-entry-header-start entry))
	     (contents-start (cpio-contents-start (cpio-entry-name attrs)))
	     (entry-end (1+ (cg-round-up (+ (1- contents-start)
					    (cpio-entry-size attrs))
					 *cpio-padding-modulus*))))
	(with-writable-buffer
	 (delete-region entry-start entry-end))))))

(defun cpio-insert-padded-header (header-string)
  "Insert an appropriately padded version of HEADER-STRING.
CONTRACT: You're at the point of insertion."
  (let ((fname "cpio-insert-padded-header")
	(padding))
    (if *cab-parent*
	(with-current-buffer *cab-parent*
	  (cpio-insert-padded-header header-string))
      (with-writable-buffer
       (insert (cpio-pad header-string *cpio-padding-modulus* *cpio-padding-char*))))))

(defun cpio-insert-padded-contents (contents) ;HEREHERE Generic
  "Insert an appropriately padded version of CONTENTS into the archive buffer.
CONTRACT: Point is at the point of insertion."
  (let ((fname "cpio-insert-padded-contents"))
    (if *cab-parent*
	(with-current-buffer *cab-parent*
	  (cpio-insert-padded-contents contents))
      (with-writable-buffer
       ;; (cpio-set-contents-start (point))
       (insert (cpio-pad contents *cpio-padding-modulus* *cpio-padding-char*))))))

(defun cpio-sort-catalog ()
  "Return a copy of the catalog sorted by entry name (car cpio-catalog-entry)."
  (let ((fname "cpio-sort-catalog"))
    (sort *cpio-catalog* 'cpio-entry-less-p)))

(defun cpio-entry-less-p (l r)
  "Return non-nil if [the car of] entry L precedes [the car of] entry L.
CONTRACT: L and R should be entries:
	(entry-name [inode mode uid ...] entry-start entry-end)."
  (let ((fname "cpio-entry-less-p"))
    (string-lessp (car l) (car r))))

(defun cpio-uid-to-uid-string (uid) ;; HEREHERE Generic?
  "Convert the given UID, an integer, to a string,
either a user name or a string representing UID."
  (let ((fname "cpio-uid-to-uid-string"))
    (if cpio-try-names
	(or (user-login-name uid)
	    (number-to-string uid))
      (number-to-string uid))))

(defun cpio-uid-string-to-uid (user) ;; HEREHERE Generic?
  "Return the system UID, an integer, for the string USER."
  (let ((fname "cpio-uid-string-to-uid")
	)
    ;; (error "%s() is not yet implemented" fname)
    (unless (stringp user)
      (signal 'wrong-type-error (list user)))
    (with-temp-buffer
      ;; HEREHERE This clearly doesn't work on Windows.
      ;; Also note that it won't work on very old versions of UNIX.
      ;; What about MacOS?
      ;; What would be the right thing on other operating systems?
      (insert-file-contents "/etc/passwd")
      (if (re-search-forward (concat "^" user ":[^:]*:\\([0-9]+\\):" (point-max) t))
	  (string-to-number (match-string 1))
	nil))))

(defun cpio-gid-to-gid-string (gid) ;; HEREHERE Generic?
  "Convert the given GID, an integer, to a string."
  (let ((fname "cpio-gid-to-gid-string"))
    (if cpio-try-names
	(or (user-login-name gid)
	    (number-to-string gid))
      (number-to-string gid))))

(defun cpio-gid-string-to-gid (group) ;; HEREHERE Generic?
  "Return the system gid, an integer, for the given GROUP."
  (let ((fname "cpio-gid-string-to-gid"))
    (unless (stringp group)
      (signal 'wrong-type-error (list group)))
    (with-temp-buffer
      ;; HEREHERE This clearly doesn't work on Windows.
      ;; See (cpio-uid-string-to-uid).
      (insert-file-contents "/etc/group")
      (if (re-search-forward (concat "^" group ":[^:]*:\\([0-9]+\\):" (point-max) t))
	  (string-to-number (match-string 1))
	nil))))

(defun cpio-nlink-to-nlink-string (nlink)
  "Convert the given NLINK, an integer, to a string."
  (let ((fname "cpio-nlink-to-nlink-string"))
    (number-to-string nlink)))

(defun cpio-mtime-to-mtime-string (mtime &optional long)
  "Convert the given MTIME, an emacs internal time, to a string.
CAUTION: This depends on your emacs being able to handle
a UNIX/GNU/Linux time as an integer."
  (let ((fname "cpio-mtime-to-mtime-string")
	(six-months (* 6 30 24 60 60))
	(now (time-to-seconds (current-time)))
	(tmp-time (time-to-seconds mtime)))
    (cond (long
	   (format-time-string "%F %T" mtime))
	  ((< (- now tmp-time) six-months)
	   (format-time-string "%b %d %H:%M" mtime))
	  (t
	   (format-time-string "%b %d %Y " mtime)))))

(defun cpio-filesize-to-filesize-string (filesize)
  "Convert the given FILESIZE, an integer, to a string."
  (let ((fname "cpio-filesize-to-filesize-string"))
    (number-to-string filesize)))

(defun cpio-dev-maj-to-dev-maj-string (dev-maj)
  "Do Convert the given DEV-MAJ, an integer, to a string."
  (let ((fname "cpio-dev-maj-to-dev-maj-string"))
    (number-to-string dev-maj)))

(defun cpio-dev-min-to-dev-min-string (dev-min)
  "Do Convert the given DEV-MIN, an integer, to a string."
  (let ((fname "cpio-dev-min-to-dev-min-string"))
    (number-to-string dev-min)))

(defun cpio-entry-name-to-entry-name-string (name)
  "DConvert the given NAME, an integer, to a string."
  (let ((fname "cpio-entry-name-to-entry-name-string"))
    name))

(defun cpio-find-entry (entry-name)
  "Find the given ENTRY-NAME and return the buffer holding its contents."
  (let ((fname "cpio-find-entry")
	(target-buffer (get-file-buffer entry-name))
	(just-created nil)
	(local-parent *cab-parent*))
    (unless target-buffer
      (setq just-created t)
      (with-current-buffer (setq target-buffer (get-buffer-create entry-name))
	(cab-register target-buffer local-parent)
	(setq buffer-file-name entry-name)
	(setq buffer-file-truename (abbreviate-file-name
				    (concat (cpio-archive-name) "/"
					    buffer-file-name)))
	(set (make-local-variable 'cpio-entry-name) entry-name)))
    (with-current-buffer target-buffer
      (cond ((and just-created
		  (= 0 (buffer-size)))
	     ;; I can't seem to get coding right.
	     ;; (cpio-set-auto-coding (setq contents (cpio-contents entry-name)))
	     (with-writable-buffer
	      (insert (cpio-contents entry-name)))
	     (goto-char (point-min)))
	    (t t))
      (set-buffer-modified-p nil))
    target-buffer))

(defun cpio-archive-name ()
  "Return [the full path to] the cpio archive associated with the current buffer."
  (let ((fname "cpio-archive-name"))
    (unless (or *cab-parent*
		(eq major-mode 'cpio-mode))
      (error "%s(): You're not in a cpio-archive affiliated buffer." fname))
    (if *cab-parent*
	(buffer-file-name *cab-parent*)
      (buffer-file-name))))

(defun cpio-contents-buffer-name (name)
  "Return the name of the buffer that would/does hold the contents of entry NAME.
CAVEAT: Yes, there's a possibility of a collision here.
However, that would mean that you're editing
more than one archive, each containing entries of the same name
more than one of whose contents you are currently editing.
Run more than one instance of emacs to avoid such collisions."
  (let ((fname "cpio-contents-buffer-name"))
    ;; (format "%s (in cpio archive %s)" name (file-name-nondirectory (buffer-file-name *cab-parent*)))))
    name))
;;    (expand-file-name
;;	(concat name "!"))))

(defun cpio-create-entry-attrs (filename)
  "Create an entry attribute structure based on the given FILENAME."
  (let* ((fname "cpio-create-entry-attrs")
	 (attrs (file-attributes filename))

	 (ino (nth 10 attrs))
	 (mode (cpio-mode-string-to-int-mode (nth 8 attrs)))
	 (uid (nth 2 attrs))
	 (gid (nth 3 attrs))

	 (nlink 1)
	 (mtime (time-to-seconds (nth 5 attrs)))
	 (entry-size (nth 7 attrs))
	 (dev-maj (nth 11 attrs))

	 (dev-min 1)
	 (rdev-maj 0)
	 (rdev-min 0)
	 (namesize (length filename))

	 (chksum (cpio-make-chksum-for-file filename))

	 (result (make-vector 14 nil)))
    (aset result *cpio-ino-parsed-idx*	      ino)
    (aset result *cpio-mode-parsed-idx*	      mode)
    (aset result *cpio-uid-parsed-idx*	      uid)
    (aset result *cpio-gid-parsed-idx*	      gid)

    (aset result *cpio-nlink-parsed-idx*      nlink)
    (aset result *cpio-mtime-parsed-idx*      (seconds-to-time mtime))
    (aset result *cpio-entry-size-parsed-idx* entry-size)
    (aset result *cpio-dev-maj-parsed-idx*    dev-maj)

    (aset result *cpio-dev-min-parsed-idx*    dev-min)
    (aset result *cpio-rdev-maj-parsed-idx*   rdev-maj)
    (aset result *cpio-rdev-min-parsed-idx*   rdev-min)
    (aset result *cpio-namesize-parsed-idx*   namesize)

    (aset result *cpio-chksum-parsed-idx*     chksum)
    (aset result *cpio-name-parsed-idx*	      filename)

    result))

(defun cpio-make-chksum-for-file (filename)
  "Return the checksum for FILENAME."
  (let ((fname "cpio-make-chksum-for-file"))
    (funcall cpio-make-chksum-for-file-func filename)))

(defun cpio-create-faux-directory-attrs (name)
  "Create attributes appropriate for adding a directory entry to a cpio-archive.
CAVEAT: While many attributes are derived from a best guess of reality,
many are simply invented."
  (let* ((fname "cpio-create-faux-directory-attrs")
	 (local-attrs (file-attributes "."))
	 (ino 1)
	 ;; HEREHERE think about basing the mode on umask or local-attrs.
	 (mode (logior s-ifdir
		       s-irwxu
		       s-irusr
		       s-ixusr))
	 (uid (user-uid))
	 (gid (group-gid))

	 (nlink 1)
	 (now (current-time))
	 (mtime (list (nth 0 now) (nth 1 now)))

	 (entry-size 0)
	 (dev-maj 1)
	 (dev-min 1)
	 (rdev-maj 0)
	 (rdev-min 0)
	 (namesize (1+ (length name)))
	 (chksum 0)			;Checksum for a direcory is always 0.
	 (result (make-vector 14 nil)))
    (aset result *cpio-ino-parsed-idx*	      ino)
    (aset result *cpio-mode-parsed-idx*	      mode)
    (aset result *cpio-uid-parsed-idx*	      uid)
    (aset result *cpio-gid-parsed-idx*	      gid)

    (aset result *cpio-nlink-parsed-idx*      nlink)
    (aset result *cpio-mtime-parsed-idx*      mtime)
    (aset result *cpio-entry-size-parsed-idx* entry-size)
    (aset result *cpio-dev-maj-parsed-idx*    dev-maj)

    (aset result *cpio-dev-min-parsed-idx*    dev-min)
    (aset result *cpio-rdev-maj-parsed-idx*   rdev-maj)
    (aset result *cpio-rdev-min-parsed-idx*   rdev-min)
    (aset result *cpio-namesize-parsed-idx*   namesize)

    (aset result *cpio-chksum-parsed-idx*     chksum)
    (aset result *cpio-name-parsed-idx*	      name)

    result))

(defun cpio-entry-exists-p (name)
  "Return non-nil if there's already an entry called NAME
in the current archive."
  (let ((fname "cpio-entry-exists-p"))
    (unless (or (eq major-mode 'cpio-mode)
		(eq major-mode 'cpio-dired-mode))
      (error "%s(): You're not in a cpio-dired buffer." fname))
    (if *cab-parent*
	(with-current-buffer *cab-parent*
	    (cpio-entry-exists-p name))
      (assoc name (cpio-catalog)))))

(defun cpio-move-to-entry (entry-name)
  "Move the point to ENTRY-NAME."
  (let ((fname "cpio-move-to-entry")
	(where nil))
    (unless (eq major-mode 'cpio-dired-mode)
      (error "%s(): You're not in a cpio-dired buffer." fname))
    (save-excursion
      (cpio-dired-move-to-first-entry)
      (while (not (looking-at-p (concat entry-name "$")))
	(cpio-dired-next-line 1))
      (if (looking-at-p (concat entry-name "$"))
	  (setq where (point))))
    (if where
	(goto-char where))))

;;
;; Functions about the modified state of a catalog entry.
;;
(defun cpio-set-entry-unmodified (catalog-entry)
  "Mark the given CATALOG-ENTRY as not modified."
  (let ((fname "cpio-set-entry-unmodified"))
    (cpio-validate-catalog-entry catalog-entry)
    (aset catalog-entry *cpio-catalog-entry-modified-flag-idx* 'cpio-mode-entry-unmodified)))

(defun cpio-set-entry-modified (catalog-entry)
  "Mark the given CATALOG-ENTRY as modified."
  (let ((fname "cpio-set-entry-modified"))
    (cpio-validate-catalog-entry catalog-entry)
    (aset catalog-entry *cpio-catalog-entry-modified-flag-idx* 'cpio-mode-entry-modified)))

(defun cpio-entry-modified-p (catalog-entry)
  "Return non-NIL if CATALOG-ENTRY is marked as modified."
  (let ((fname "cpio-entry-modified-p")
	(modified-flag))
    (cpio-validate-catalog-entry catalog-entry)
    (cond ((eq 'cpio-mode-modified
	       (setq modified-flag (aref catalog-entry *cpio-catalog-entry-modified-flag-idx*)))
	   t)
	  ((eq 'cpio-mode-unmodified catalog-entry)
	   nil)
	  (t
	   (error "%s(): Invalid modified flag value [[%s]]." fname modified-flag)))))

(defun cpio-validate-catalog-entry (catalog-entry)
  "Verify that the given CATALOG-ENTRY is (could be) a valid catalog entry.
Signal an error if it isn't."
  (let ((fname "validate-catalog-entry")
	(modified-flag))
    (unless (vectorp catalog-entry)
      (signal 'wrong-type-error (list catalog-entry)))
    (unless (= *cpio-catalog-entry-length* (length catalog-entry))
      (error "%(): The catalog entry [[%d]] is not the right length." fname *cpio-catalog-entry-length*))
    (unless (vectorp (aref catalog-entry *cpio-catalog-entry-attrs-idx*))
      (signal 'wrong-type-error (list catalog-entry)))
    (unless (= *cpio-parsed-header-length* (length (aref catalog-entry *cpio-catalog-entry-attrs-idx*)))
      (error "%s(): The parsed header in [[%s]] is not the right length." fname (aref catalog-entry *cpio-catalog-entry-attrs-idx*))
      (sit-for 1)
      (error "%s(): Found [[%d]], expected [[%d]]." fname (length (aref catalog-entry *cpio-catalog-entry-attrs-idx*)) *cpio-parsed-header-length*))
    (unless (and (markerp (aref catalog-entry *cpio-catalog-entry-header-start-idx*))
		 (markerp (aref catalog-entry *cpio-catalog-entry-contents-start-idx*)))
      (error "%s(): The marker fields in [[%s]] are not markers." fname catalog-entry))
    ;; The modified flag may not be set yet, so ignore it.
    ))

;; A few functions for a failed attempt at supporting different encodings.

;; Modified from (set-auto-coding) ∈ mule.el.
(defun cpio-set-auto-coding (contents)
  "Return coding system for the current buffer.
See `cpio-find-auto-coding' for how the coding system is found.
Return nil if an invalid coding system is found.

The variable `set-auto-coding-function' (which see) is set to this
function by default."
  (let ((found (cpio-find-auto-coding cpio-entry-name contents)))
    (if (and found (coding-system-p (car found)))
	(car found))))

;; Modified from (find-auto-coding) ∈ mule.el.
(defun cpio-find-auto-coding (entry-name contents)
  "Find a coding system for an archive entry ENTRY-NAME.

The function checks ENTRY-NAME against the variable `auto-coding-alist'.
If ENTRY-NAME doesn't match any entries in the variable, it checks the
contents of the current buffer following point against
`auto-coding-regexp-alist'.  If no match is found, it checks for a
`coding:' tag in the first one or two lines following point.  If no
`coding:' tag is found, it checks any local variables list in the last
3K bytes out of the SIZE bytes.	 Finally, if none of these methods
succeed, it checks to see if any function in `auto-coding-functions'
gives a match.

If a coding system is specified, the return value is a cons
\(CODING . SOURCE), where CODING is the specified coding system and
SOURCE is a symbol `auto-coding-alist', `auto-coding-regexp-alist',
`:coding', or `auto-coding-functions' indicating by what CODING is
specified.  Note that the validity of CODING is not checked;
it's the caller's responsibility to check it.

If nothing is specified, the return value is nil."
  (error "%s() is not yet implemented" "cpio-find-auto-coding")
  (or (let ((coding-system (auto-coding-alist-lookup entry-name)))
	(if coding-system
	    (cons coding-system 'auto-coding-alist)))
      ;; Try using `auto-coding-regexp-alist'.
      (let ((coding-system (cpio-auto-coding-regexp-alist-lookup contents)))
	(if coding-system
	    (cons coding-system 'auto-coding-regexp-alist)))
      (let* ((case-fold-search t)
	     (size (length contents))
	     (head-start 0)
	     (head-end (+ head-start (min size 1024)))
	     (head (substring contents head-start head-end))
	     coding-system head-found tail-found char-trans)
	;; Try a short cut by searching for the string "coding:"
	;; and for "unibyte:".
	(setq head-found (or (string-match "coding:" contents)
			     (string-match "unibyte:" contents)
			     (string-match "enable-character-translation:" contents)))

	;; At first check the head.
	(when head-found
	  ;; (goto-char head-start)
	  ;; (setq head-end (set-auto-mode-1))
	  ;; (setq head-start (point))
	  (when (and head-end (< head-found head-end))
	    (goto-char head-start)
	    (when (and set-auto-coding-for-load
		       (string-match
			"\\(.*;\\)?[ \t]*unibyte:[ \t]*\\([^ ;]+\\)"
			contents))
	      (display-warning 'mule
			       (format "\"unibyte: t\" (in %s) is obsolete; \
use \"coding: 'raw-text\" instead."
				       (file-relative-name entry-name))
			       :warning)
	      (setq coding-system 'raw-text))
	    (when (and (not coding-system)
		       (string-match
			"\\(.*;\\)?[ \t]*coding:[ \t]*\\([^ ;]+\\)"
			contents)
	      (setq coding-system (intern (match-string 2 contents))))
	    (when (string-match
		   "\\(.*;\\)?[ \t]*enable-character-translation:[ \t]*\\([^ ;]+\\)"
		   contents)
	      (setq char-trans (match-string 2 contents)))))

	(if coding-system
	    ;; If the coding-system name ends with "!", remove it and
	    ;; set char-trans to "nil".
	    (let ((name (symbol-name coding-system)))
	      (if (= (aref name (1- (length name))) ?!)
		  (setq coding-system (intern (substring name 0 -1))
			char-trans "nil"))))
	(when (and char-trans
		   (not (setq char-trans (intern char-trans))))
	  (make-local-variable 'enable-character-translation)
	  (setq enable-character-translation nil))
	(if coding-system
	    (cons coding-system :coding)))
	;; Finally, try all the `auto-coding-functions'.
	(let ((funcs auto-coding-functions)
	      (coding-system nil))
	  (while (and funcs (not coding-system))
	    (setq coding-system (ignore-errors
				  (save-excursion
				    (goto-char (point-min))
				    (funcall (pop funcs) size))))))
	(if coding-system
	    (cons coding-system 'auto-coding-functions)))))

(defun cpio-auto-coding-regexp-alist-lookup (contents)
  "Lookup `auto-coding-regexp-alist' for CONTENTS.
The value is a coding system is specified for the CONTENTS
or nil."
  (let ((fname "cpio-auto-coding-regexp-alist-lookup")
	(alist auto-coding-regexp-alist)
	(coding-system))
    (error "%s() is not yet implemented" fname)
    (while (and alist (not coding-system))
      (let ((regexp (car (car alist))))
	(if enable-multibyte-characters
	    (setq regexp (string-to-multibyte regexp)))
	(if (string-match regexp contents)
	    (setq coding-system (cdr (car alist)))
	  (setq alist (cdr alist)))))
    coding-system))

(defun cpio-set-coding-system (entry-name)
  "Set the coding system for the current buffer based on the contents of the entry-ENTRY-NAME."
  (let ((fname "cpio-set-coding-system"))
    (error "%s() is not yet implemented" fname)
    (if *cab-parent*
	(with-current-buffer *cab-parent*
	  (cpio-set-coding-system entry-name))
      ;; (setq last-coding-system-used
      ;;       (car (find-coding-systems-region (cpio-contents-start entry-name)
      ;;					(cpio-contents-end   entry-name))))
      (set-buffer-file-coding-system last-coding-system-used 'force 'nomodify))))

(defun cpio-not-modified ()
  "Mark the current cpio-dired-style and archive buffersfas unmodified."
  (let ((fname "cpio-not-modified"))
    (cond (*cab-parent*
	   (not-modified)
	   (with-current-buffer *cab-parent* (not-modified)))
	  (t
	   (not-modified)
	   (mapc (lambda (b)
		   (if (buffer-live-p b)
		       (with-current-buffer b
			 (not-modified))))
		 *cab-subordinates*)))))

;;
;; Commands
;;

(defun cpio-view-dired-style-buffer ()
  "Switch to the dired style buffer corresponding to this archive buffer."
  ;; (cpio-dired-buffer-name) is in cpio-mode.el because
  ;; it is invoked in the archive's directory.
  (interactive)
  (let ((fname "cpio-view-dired-style-buffer")
	(archive-file-name (buffer-file-name)))
    (unless (eq major-mode 'cpio-mode)
      (error "%s(): You're not in a cpio archive buffer under cpio-mode." fname))
    (bury-buffer)
    (switch-to-buffer (cpio-dired-buffer-name archive-file-name))))


;;
;; Mode definition
;;

;; HEREHERE I'm hoping dired-mode gives me decent stuff for free.
;; dired-mode -- Nope the hooks for dired-mode want a nicer environment.
;; I'll have to see how tar-mode does it.

;;;###autoload
(define-derived-mode cpio-mode fundamental-mode "cpio-mode"
  "Treat cpio archives like file systems with a dired UI."
  (if (null (setq *cpio-format* (cpio-discern-archive-type)))
      (error "You're not in a supported CPIO buffer. It begins [[%s]]." (buffer-substring-no-properties 1 8)))

  ;;
  ;; HEREHERE Get rid of this once things look clean.
  ;;
  (cpio-backup-during-development)
  ;;
  ;; EO temporary code for development
  ;;
  
  (let ((archive-buffer (current-buffer))
	(cpio-dired-buffer))
    ;; You really only need this for the binary archive formats,
    ;; but, hey it's cheap to set it.
    (set-syntax-table *cpio-archive-syntax-table*)
    (setq buffer-read-only t)
    (cpio-set-locals *cpio-format*)
    (setq *cpio-archive-name* (buffer-file-name))
    (cpio-build-catalog)
    (with-current-buffer (setq cpio-dired-buffer
			       (cpio-present-ala-dired (current-buffer)))
      (make-local-variable '*cpio-archive-name*)
      (cpio-dired-set-unmodified))
    (cpio-create-keymap)
    (bury-buffer)
    ;; cpio-mode is the top level function here,
    ;; so this should control what we see at this point.
    (switch-to-buffer cpio-dired-buffer)))

;;
;; HEREHERE Get rid of this once things look clean.
;;
(defun cpio-backup-during-development ()
  "Create a time-stamped backup of the file in the current-buffer.
There's an implied CONTRACT there:
The buffer must contain a file."
  (let* ((fname "cpio-backup-during-development")
	 (filename (buffer-file-name))
	 (backup-file (format "%s-%s"
			      filename
			      (format-time-string "%Y%m%d%H%H%M%S.%3N"))))
    (copy-file filename backup-file nil 'keep-time 'preserve-uid-gid 'preserve-permissions)))

;;
;; EO temporary code for development
;;


(defvar *cpio-dired-modified* nil
  "A flag to record if any archive-modifying events have occured
since either the beginning or the last save.")
(setq *cpio-dired-modified* nil)

(make-variable-buffer-local '*cpio-dired-modified*)

(defun cpio-dired-modified-p ()
  "Return non-NIL if the catalog has been modified
and, thus, the archive can be saved."
  (let ((fname "cpio-dired-modified-p"))
    (unless (or (eq major-mode 'cpio-dired-mode)
		(eq major-mode 'cpio-mode))
      (error "%s(): only makes sense in a cpio-dired buffer." fname))
    (if *cab-parent*
	(with-current-buffer *cab-parent*
	  (cpio-dired-modified-p))
      *cpio-dired-modified*)))

(defun cpio-dired-set-modified ()
  "Flag the catalog as modified."
  (let ((fname "cpio-dired-set-modified"))
    (unless (or (eq major-mode 'cpio-dired-mode)
		(eq major-mode 'cpio-mode))
      (error "%s(): only makes sense in a cpio-dired buffer." fname))
    (if *cab-parent*
	(with-current-buffer *cab-parent*
	  (cpio-dired-set-modified))
      (setq *cpio-dired-modified* t))))

(defun cpio-dired-set-unmodified ()
  "Flag the catalog as not modified."
  (let ((fname "cpio-dired-set-unmodified"))
    ;; HEREHERE There's probably more to this than just the following.
    ;; For example, should it look for entry-contents buffers and
    ;; offer to save them if they're modified?
    ;; What about upon killing the archive buffer?
    (unless (or (eq major-mode 'cpio-dired-mode)
		(eq major-mode 'cpio-mode))
      (error "%s(): only makes sense in a cpio-dired buffer." fname))
    (cond (*cab-parent*
	   (with-current-buffer *cab-parent*
	     (cpio-dired-set-unmodified)))
	  (t
	   (setq *cpio-dired-modified* nil)
	   (set-buffer-modified-p nil)
	   (with-current-buffer (cpio-dired-buffer-name (buffer-name))
	     (set-buffer-modified-p nil))))))

(defvar *cpio-have-made-keymap* nil
  "Flag to indicate that the cpio-mode-map has already been built.")
(setq *cpio-have-made-keymap* nil)

(defun cpio-create-keymap ()
  (let ((fname "cpio-create-keymap")
	(keymap (make-keymap)))
    (setq cpio-mode-map keymap)
    (unless *cpio-have-made-keymap*
      (define-key cpio-mode-map "\C-c\C-c" 'cpio-view-dired-style-buffer)
      (define-key cpio-mode-map	       "q" 'cpio-quit))))

(defun cpio-quit ()
  "Quit cpio mode and kill all the affiliated buffers."
  (interactive)
  (let ((fname "cpio-quit"))
    (if *cab-parent*
	(with-current-buffer *cab-parent*
	  (cpio-quit)
	  (unless (kill-buffer)
	    (warn "%s(): Could not kill [[%s]]." fname (current-buffer)))))))

(defun cpio-entry (entry-name)
  "Return the entry in the catalog for the entry with ENTRY-NAME."
  (let ((fname "cpio-entry"))
    (if *cab-parent*
	(cdr (assoc entry-name (with-current-buffer *cab-parent*
				 *cpio-catalog*)))
      (cdr (assoc entry-name *cpio-catalog*)))))

(defun cpio-entry-attrs-from-catalog-entry (catalog-entry)
  "Do that."
  (let ((fname "cpio-entry c-attrs-from-catalog"))
    (aref catalog-entry *cpio-catalog-entry-attrs-idx*)))

(defun cpio-build-catalog ()
  "Build the catalog that tracks the entries in this cpio-mode buffer.
cpio-mode maintains the catalog in the *cpio-catalog* variable."
  (let ((fname "cpio-build-catalog"))
    (goto-char (point-min))
    (setq *cpio-catalog* (funcall cpio-build-catalog-func))))

(defun cpio-set-locals (archive-type)
  "Establish certain variables as local to the current buffer and give them good values.
ARCHIVE-TYPE is a symbol."
  (let ((fname "cpio-set-locals"))
    (if *cab-parent*
	(with-current-buffer *cab-parent*
	  (cpio-set-local-vars archive-type))
      (cpio-set-local-vars archive-type)
      (cpio-set-local-funcs archive-type))))

(defun cpio-set-local-funcs (archive-type)
  "Establish the functions for the given archive type.
The functions are assigned to the elements of *cpio-local-funcs*,
a string of symbols.
Thus, to use them as functions
you need to (funcall) them or to (apply) them.
CAVEAT: No checking is done.
This function doesn't care /why/ you are asking for functions
that are appropriate for ARCHIVE-TYPE.
That's the caller's business.

See *cpio-local-funcs* for more information."
  (let ((fname "cpio-set-local-funcs")
	(archive-type-name (symbol-name archive-type)))
    (mapc 'make-local-variable
	  *cpio-local-funcs*)
    ;; Here is the process:
    ;; cpio-do-good-stuff-func
    ;; --> "cpio-do-good-stuff-func"
    ;; --> "cpio" "do" "good" "stuff"
    ;; --> "cpio-fmt-do-good-stuff"
    ;; --> cpio-fmt-do-good-stuff
    ;; (setq cpio-do-good-stuff-func cpio-hdr-do-good-stuff)
    ;; Here's an example of the desired result for newc headers.
    ;; (setq cpio-parse-header-func 'cpio-newc-parse-header)
    (mapc (lambda (local-func-var)
	    (let* ((name-parts (split-string (symbol-name local-func-var) "-"))
		   (target-name (concat (car name-parts) "-" ;HEREHERE Should this be (pop)?
					(symbol-name archive-type))))
	      (setq name-parts (cdr (remove "func" name-parts)))
	      (mapc (lambda (part)
		      (setq target-name (concat target-name "-" part)))
		    name-parts)
	      ;; 1. (set) not (setq) because
	      ;; 2. local-func-var holds a symbol)
	      (set local-func-var (read target-name))
	      target-name))
	  *cpio-local-funcs*)))

(defun cpio-set-local-vars (archive-type)
  "Set all the necessary local variables for the CPIO archive type given."
  (let ((fname "cpio-set-local-vars"))
    ;; Some variables are not format-specific.
    (make-local-variable '*cpio-catalog*)
    (setq *cpio-catalog* ())
    (setq *cpio-archive-name* (buffer-file-name))
    ;; Now for the format-specific variables.
    (cond ((eq archive-type 'bin)
	   (cpio-set-local-bin-vars))
	  ((eq archive-type 'newc)
	   (cpio-set-local-newc-vars))
	  ((eq archive-type 'odc)
	   (cpio-set-local-odc-vars))
	  ((eq archive-type 'crc)
	   (cpio-set-local-crc-vars))
	  ((eq archive-type 'tar)
	   (cpio-set-local-tar-vars))
	  ((eq archive-type 'ustar)
	   (cpio-set-local-ustar-vars))
	  ((eq archive-type 'hpbin)
	   (cpio-set-local-hpbin-vars))
	  ((eq archive-type 'hpodc)
	   (cpio-set-local-hpodc-vars))
	  (t (error "%s(): Unknown archive type [[%s]]" fname archive-type)))))

(defun cpio-set-local-bin-vars ()
  "Set buffer local variables appropriate for a BIN format CPIO archive."
  (let ((fname "cpio-set-local-bin-vars"))
    (make-local-variable '*cpio-padding-modulus*)
    (setq *cpio-padding-modulus* *cpio-bin-padding-modulus*)
    (make-local-variable '*cpio-padding-char*)
    (setq *cpio-padding-char* *cpio-bin-padding-char*)
    (make-local-variable '*cpio-padding-str*)
    (setq *cpio-padding-str* *cpio-bin-padding-str*)
    (make-local-variable '*cpio-header-length*)
    (setq *cpio-header-length* *cpio-bin-header-length*)))

(defun cpio-set-local-newc-vars ()
  "Set buffer local variables appropriate for a NEWC format CPIO archive."
  (let ((fname "cpio-set-local-newc-vars"))
    (make-local-variable '*cpio-padding-modulus*)
    (setq *cpio-padding-modulus* *cpio-newc-padding-modulus*)
    (make-local-variable '*cpio-padding-char*)
    (setq *cpio-padding-char* *cpio-newc-padding-char*)
    (make-local-variable '*cpio-padding-str*)
    (setq *cpio-padding-str* *cpio-newc-padding-str*)
    (make-local-variable '*cpio-header-length*)
    (setq *cpio-header-length* *cpio-newc-header-length*)))

(defun cpio-set-local-odc-vars ()
  "Set buffer local variables appropriate for a ODC format CPIO archive."
  (let ((fname "cpio-set-local-odc-vars"))
    (make-local-variable '*cpio-padding-modulus*)
    (setq *cpio-padding-modulus* *cpio-odc-padding-modulus*)
    (make-local-variable '*cpio-padding-char*)
    (setq *cpio-padding-char* *cpio-odc-padding-char*)
    (make-local-variable '*cpio-padding-str*)
    (setq *cpio-padding-str* *cpio-odc-padding-str*)
    (make-local-variable '*cpio-header-length*)
    (setq *cpio-header-length* *cpio-odc-header-length*)))

(defun cpio-set-local-crc-vars ()
  "Set buffer local variables appropriate for a CRC format CPIO archive."
  (let ((fname "cpio-set-local-crc-vars"))
    (make-local-variable '*cpio-padding-modulus*)
    (setq *cpio-padding-modulus* *cpio-crc-padding-modulus*)
    (make-local-variable '*cpio-padding-char*)
    (setq *cpio-padding-char* *cpio-crc-padding-char*)
    (make-local-variable '*cpio-padding-str*)
    (setq *cpio-padding-str* *cpio-crc-padding-str*)
    (make-local-variable '*cpio-header-length*)
    (setq *cpio-header-length* *cpio-crc-header-length*)))

(defun cpio-set-local-tar-vars ()
  "Set buffer local variables appropriate for a TAR format CPIO archive."
  (let ((fname "cpio-set-local-tar-vars"))
    (error "%s() is not yet implemented" fname)))

(defun cpio-set-local-ustar-vars ()
  "Set buffer local variables appropriate for a USTAR format CPIO archive."
  (let ((fname "cpio-set-local-ustar-vars"))
x    (error "%s() is not yet implemented" fname)))

(defun cpio-set-local-hpbin-vars ()
  "Set buffer local variables appropriate for a HPBIN format CPIO archive."
  (let ((fname "cpio-set-local-hpbin-vars"))
    (error "%s() is not yet implemented" fname)))

(defun cpio-set-local-hpodc-vars ()
  "Set buffer local variables appropriate for a HPODC format CPIO archive."
  (let ((fname "cpio-set-local-hpodc-vars"))
    (error "%s() is not yet implemented" fname)))


(provide 'cpio-mode)
;;; cpio-mode.el ends here<|MERGE_RESOLUTION|>--- conflicted
+++ resolved
@@ -2,11 +2,7 @@
 
 ;; Author: Douglas Lewan <d.lewan2000@gmail.com>
 ;; Maintainer: Douglas Lewan <d.lewan2000@gmail.com>
-<<<<<<< HEAD
-;; Version: 0.16
-=======
 ;; Version: 0.17
->>>>>>> f321338a
 ;; Long description: cpio-mode provides a dired-like interface for working with cpio archives. You can view, edit and save entries. You can also change permissions, UID, etc.
 ;; Package-Requires: ((emacs "24.5"))
 ;; Created: 2015 Jan 03
@@ -43,46 +39,22 @@
 ;; NAME: cpio-mode
 ;;
 ;; USAGE:
-<<<<<<< HEAD
 ;;     There are several ways to invoke cpio-mode:
-;; 
+;;
 ;;     • M-x cpio-mode
-;; 
+;;
 ;;     • If you want to put a cpio-archive into cpio-mode automatically,
-;;       then add the following to your .emacs:
+;;	 then add the following to your .emacs:
 ;;         (add-hook 'find-file-hook #'cpio-mode-find-file-hook)
 ;;
 ;;     • Another way to do this would be to modify magic-mode-alist
-;;         (add-to-list 'magic-mode-alist
+;;		(add-to-list 'magic-mode-alist
 ;;                      (cons #'cpio-discern-archive-type #'cpio-mode))
-;;
-;;     • If you only care about archives that end .cpio,
-;;       then the following would also work:
-;;         (add-to-list 'auto-mode-alist (cons "\\.cpio\\'" #'cpio-mode))
-;; 
-=======
-;;     (load-library 'cpio-mode) OR
-;;     (require 'cpio-mode)
-;;
-;;     Once loaded, there are several ways to invoke cpio-mode:
-;;
-;;     • M-x cpio-mode
-;;
-;;     • If you want to put a cpio-archive into cpio-mode autmatically,
-;;	 then add the following to your .emacs:
-;;	   (add-hook 'find-file-hook 'cpio-mode-find-file-hook)
-;;
-;;     • Another way to do this would be to modify magic-mode-alist
-;;	   (setq magic-mode-alist
-;;		(add-to-list 'magic-mode-alist
-;;			     (cons 'cpio-discern-archive-type 'cpio-mode))).
 ;;
 ;;     • If you only care about archives that end .cpio,
 ;;	 then the following would also work:
-;;	   (setq auto-mode-alist
-;;		 (add-to-list 'auto-mode-alist (cons "\\.cpio\\'" 'cpio-mode))).
-;;
->>>>>>> f321338a
+;;         (add-to-list 'auto-mode-alist (cons "\\.cpio\\'" #'cpio-mode))
+;;
 ;; DESCRIPTION:
 ;;     cpio-mode presents a cpio archive as if it were a directory
 ;;     in a manner like dired-mode.
