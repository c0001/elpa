<<<<<<< HEAD
Development
  - fix: Text cut off in notes if the highlight spans across two lines #56
    Thanks to GitHub user @sati-bodhi for reporting and suggesting a fix
    (code implemented by nobiot)

=======
Version 1.1.0-rc -- Current development version

  Features:

  - feat: notes-and-source sync
          Previously, Org-remark was designed to create/update/delete
          highlights from the source buffer to its marginal notes
          buffer; this was always one-way from the source to the notes.

          Now we have implemented the updating process in the other
          direction from the notes to source.

          Functionally, we currently have echo-text/tooltip containing
          an excerpt from the body of notes from the notes buffer
          (thanks to @mooseyboots).

          Other than this additional feature, there should be no visible
          change for end users.  The update should all happen
          transparently behind the scenes with no to little change for
          end users of Org-remark.

  - feat: echo-text update from the marginal notes to the source buffer
          This is a code contribution by marty hiatt (@mooseyboots).  He
          has done FSF copyright assignment in July, 2022.

          Now the source buffer can Display annotation text as help-echo
          or tooltip. Thank you, @mooseyboots.

          This has opened up an avenue to implement "notes sync" feature
          which updates select elements of marginal notes buffer back
          into the source buffer for highlight overlays.

  - feat: Extend support for non-file-visiting buffer
          We now have an approach to extend Org-remark to support
          non-file-visiting buffers of various modes.  Currently it is
          assumed that the support is to be implemented per mode
          basis. We have support for EWW with 'org-remark-eww-mode' and
          its dedicated file and feature 'org-remark-eww'. Refer to its
          implementation as a reference as to how this approach is
          currently practiced.

  - feat: Global minor mode org-remark-eww-mode
          Support taking annotations in eww buffers for websites A new
          feature contributed by Vedang Manerikar (@vedang).  He has
          completed FSF paperwork in May, 2022 and received a PDF
          regarding the same from the FSF.

          This has opened up a big new avenue to support highlights in
          non-file visiting buffers. Thank you @vedang.

          EWW support is modularized in a separate file
          'org-remark-eww.el'.

          org-remark-link: prop for EWW
          Now 'org-remark-link' property in the marginal notes buffer
          contains the URL that you can follow for the source website.

  - add: org-remark-open-hook #40
         Hook run when a note buffer is opened/visited. The current
         buffer is the note buffer.

  Fixes:

  - refactor: change the default colors of yellow pen #52
         This is to cater to users who have dark theme that may render
         the highlighted text illegible due to the default background
         color of yellow.

  - fix: Text cut off in notes if the highlight spans across two lines #56
         Thanks to GitHub user @sati-bodhi for reporting and suggesting a fix
         (code implemented by nobiot). Thank you @sati-bodhi.

  - fix: issue #44 change CATEGORY
         Now CATEGORY property from the highlight can be properly
         deleted if a new pen does not have CATEGORY.

  - fix: case for highlight-get-text empty notes at the bottom of buffer

  - fix: text-property org-remark-label to be symbol
         Fixes the error when you do 'describe-text-properties' on the
         highlight overlay

  - fix: move org-remark-source-find-file-name to tracking
         After EWW support, 'org-remark-source-get-file-name' is now
         moved to 'org-remark-global-tracking.el' file

  - fix: source-file-name incorrect issue #39
         PR #38 by Nan Jun Jie (@nanjj).  Thank you @nanjj.

>>>>>>> f603ad67
Version 1.0.5
  - fix #28 toggle causes error on saving highlights
  - fix #39 source-file-name incorrect issue

Version 1.0.4
  - fix: "Wrong type argument: stringp, nil" on highlightintg in scratch

Version 1.0.3
  - fix #23: "Wrong type argument: stringp, nil" on org export
  - fix #22: highlights not found when marginalia does not show all

Version 1.0.2
  - Update README, user manual, and doc strings in source

Version 1.0.1
  - Update user manual

Version 1.0.0
  - chg: align with GNU convention: path -> file name

         Regarding user option `org-remark-notes-file-path`, the GNU convention
         is to call this a "file name" rather than a "path"; "path" is only used
         for lists of directories as in `load-path` (pointed out by Stefan
         Monnier; thank you).

         To align with the GNU convention, the following changes are done.
         Users should not have to change their existing customization as the old
         names are aliased to the new ones.

         User option:
         - org-remark-notes-file-path -> org-remark-notes-file-name
         - org-remark-source-path-function -> 'org-remark-source-file-name

         Function:
         - org-remark-notes-file-path-function -> org-remark-notes-file-name-function

         Private Function:
         - org-remark-notes-get-file-path -> org-remark-notes-get-file-name

         `org-remark-notes-file-path`, `org-remark-source-path-function`, and
         `org-remark-notes-file-path-function` are used by existing
         customization, thus both explicitly made obsolete and aliased to the
         new file-name equivalents.

  - fix: Relative file name of the source file in the notes file

         The relative file name of the source was not relative from the marginal notes
         file but from the source file itself -- this should be relative from the
         marginal notes.

  - chg: `org-remark-global-tracking-mode' has been simplified.

         This is not expected to break the user's workflow or configuration
         -- simply removing a superfluous feature.

         .org-remark-tracking file is no longer necessary and can be safely
         deleted from the user's Emacs configuraiton directory if present.
         Automatic activation of `org-remark-mode' is done by looking the
         presence of a marginal notes file for current buffer open.

         `org-remark-global-tracking-mode' itself is still relevant and
         recommended to be setup as was previously in the user manual.

  - add: Option to use relative links from the marginal notes back to the source

         Adding user option org-remark-source-path-function.  The default is
         file-relative-name.

  - add: Adding a new option to org-remark-notes-file-path to use a function

         Its default function is org-remark-notes-file-path-function.  It
         returns a file name like this: "FILE-notes.org" by adding
         "-notes.org" as a suffix to the file name without the extension.

[Older changes before v1.0.0 are in CHANGELOG file]<|MERGE_RESOLUTION|>--- conflicted
+++ resolved
@@ -1,10 +1,3 @@
-<<<<<<< HEAD
-Development
-  - fix: Text cut off in notes if the highlight spans across two lines #56
-    Thanks to GitHub user @sati-bodhi for reporting and suggesting a fix
-    (code implemented by nobiot)
-
-=======
 Version 1.1.0-rc -- Current development version
 
   Features:
@@ -94,7 +87,6 @@
   - fix: source-file-name incorrect issue #39
          PR #38 by Nan Jun Jie (@nanjj).  Thank you @nanjj.
 
->>>>>>> f603ad67
 Version 1.0.5
   - fix #28 toggle causes error on saving highlights
   - fix #39 source-file-name incorrect issue
