--- conflicted
+++ resolved
@@ -3,13 +3,9 @@
 #+language: en
 
 * Development
-<<<<<<< HEAD
-- Remove tail command, favor using =attach= or =view= instead. To tail a session doesn't work as well as attaching to it. For non-attachable-commands it will open in log mode, and there is a keybinding for manually refresh the log output.
-=======
 - Detached now relies on the tool =tail= in order to attach to degraded sessions. That means that =dtach= and =tail= are required to properly use the package.
 - Rename non-attachable sessions to degraded sessions.
 - Remove tail command, favor using =attach= or =view=.
->>>>>>> 28e3eb5b
 - Improve support for Emacsen. The PID of all detached Emacsen are registered, this is done to be able to promote one Emacs to primary, which has the responsibility to update the database.
 - Add command to open a session's log file in =dired=.
 - Remove the need for =detached-shell-history-file=, the advice is updated to figure out the history file based on the shell program.
