--- conflicted
+++ resolved
@@ -38,13 +38,8 @@
 
 ;;;###autoload
 (defvar hyperb:mouse-buttons
-<<<<<<< HEAD
-  (if (or (and hyperb:microcruft-os-p (not (memq window-system '(w32 w64 x))))
-	  (and (not (featurep 'xemacs)) (memq window-system '(ns dps))))
-=======
   (if (or (and hyperb:microsoft-os-p (not (memq window-system '(w32 w64 x))))
 	  (memq window-system '(ns dps)))
->>>>>>> 332ef336
       2 3)
   "Number of live buttons available on the mouse.
 Override this if the system-computed default is incorrect for your specific mouse.")
@@ -138,11 +133,7 @@
 			  ;; then there is a window system to support.
 			  (display-mouse-p))
 		      ;; X11, macOS, NEXTSTEP (DPS), or OS/2 Presentation Manager (PM)
-<<<<<<< HEAD
-		      (if (featurep 'xemacs) "xemacs" "emacs"))
-=======
 		      "emacs")
->>>>>>> 332ef336
 		     ((or (featurep 'eterm-fns)
 			  (equal (getenv "TERM") "NeXT")
 			  (equal (getenv "TERM") "eterm"))
