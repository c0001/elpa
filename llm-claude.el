;;; llm-claude.el --- llm module for integrating with Claude -*- lexical-binding: t; package-lint-main-file: "llm.el"; -*-

;; Copyright (c) 2024  Free Software Foundation, Inc.

;; Author: Andrew Hyatt <ahyatt@gmail.com>
;; Homepage: https://github.com/ahyatt/llm
;; SPDX-License-Identifier: GPL-3.0-or-later
;;
;; This program is free software; you can redistribute it and/or
;; modify it under the terms of the GNU General Public License as
;; published by the Free Software Foundation; either version 3 of the
;; License, or (at your option) any later version.
;;
;; This program is distributed in the hope that it will be useful, but
;; WITHOUT ANY WARRANTY; without even the implied warranty of
;; MERCHANTABILITY or FITNESS FOR A PARTICULAR PURPOSE.  See the GNU
;; General Public License for more details.
;;
;; You should have received a copy of the GNU General Public License
;; along with GNU Emacs.  If not, see <http://www.gnu.org/licenses/>.

;;; Commentary:
;; This file implements the llm functionality defined in llm.el, for Claude's
;; API.

;;; Code:

(require 'llm)
(require 'llm-request)
(require 'llm-provider-utils)
(require 'rx)

;; Models defined at https://docs.anthropic.com/claude/docs/models-overview
(cl-defstruct (llm-claude (:include llm-standard-chat-provider))
  (key nil :read-only t)
  (chat-model "claude-3-opus-20240229" :read-only t))

(cl-defmethod llm-nonfree-message-info ((_ llm-claude))
  "https://www.anthropic.com/legal/consumer-terms")

(cl-defmethod llm-provider-prelude ((provider llm-claude))
  "Check if the API key is valid, error if not."
  (unless (llm-claude-key provider)
    (error "No API key provided for Claude")))

(cl-defmethod llm-provider-chat-request ((provider llm-claude) prompt stream)
  (let ((request `(("model" . ,(llm-claude-chat-model provider))
                   ("stream" . ,(if stream t :json-false))
                   ;; Claude requires max_tokens
                   ("max_tokens" . ,(or (llm-chat-prompt-max-tokens prompt) 4096))
                   ("messages" .
                    ,(mapcar (lambda (interaction)
                               `(("role" . ,(llm-chat-prompt-interaction-role interaction))
                                 ("content" . ,(llm-chat-prompt-interaction-content interaction))))
                             (llm-chat-prompt-interactions prompt)))))
        (system (llm-provider-utils-get-system-prompt prompt)))
    (when (> (length system) 0)
      (push `("system" . ,system) request))
    (when (llm-chat-prompt-temperature prompt)
      (push `("temperature" . ,(llm-chat-prompt-temperature prompt)) request))
    request))

(cl-defmethod llm-provider-chat-extract-result ((_ llm-claude) response)
  (let ((content (aref (assoc-default 'content response) 0)))
    (if (equal (assoc-default 'type content) "text")
        (assoc-default 'text content)
      (format "Unsupported non-text response: %s" content))))

<<<<<<< HEAD
(cl-defmethod llm-chat ((provider llm-claude) prompt)
  (llm-claude-check-key provider)
  (let ((content (llm-claude-get-response
                  (llm-request-plz-sync "https://api.anthropic.com/v1/messages"
                                        :headers `(("x-api-key" . ,(llm-claude-key provider))
                                                   ("anthropic-version" . "2023-06-01"))
                                        :data (llm-claude-request provider prompt nil)))))
    (llm-provider-utils-append-to-prompt prompt content)
    content))

(cl-defmethod llm-chat-async ((provider llm-claude) prompt response-callback error-callback)
  (llm-claude-check-key provider)
  (let ((buf (current-buffer)))
    (llm-request-plz-async
     "https://api.anthropic.com/v1/messages"
     :headers `(("x-api-key" . ,(llm-claude-key provider))
                ("anthropic-version" . "2023-06-01"))
     :data (llm-claude-request provider prompt nil)
     :on-success
     (lambda (response)
       (let ((content (llm-claude-get-response response)))
         (llm-provider-utils-append-to-prompt prompt content)
         (llm-request-plz-callback-in-buffer
          buf
          response-callback
          content)))
     :on-error
     (lambda (_ msg)
       (message "Error: %s" msg)
       (let ((error (assoc-default 'error msg)))
         (llm-request-plz-callback-in-buffer
          buf error-callback
          'error
          (format "%s: %s" (assoc-default 'type error)
                  (assoc-default 'message error))))))))

;; see https://docs.anthropic.com/claude/reference/messages-streaming
(cl-defmethod llm-chat-streaming ((provider llm-claude) prompt partial-callback
                                  response-callback error-callback)
  (llm-claude-check-key provider)
  (let ((buf (current-buffer))
        (in-flight-message ""))
    (llm-request-plz-event-stream
     "https://api.anthropic.com/v1/messages"
     :headers `(("x-api-key" . ,(llm-claude-key provider))
                ("anthropic-version" . "2023-06-01"))
     :data (llm-claude-request provider prompt t)
     :event-stream-handlers
     ;; We ignore many types of messages; these might become important if Claude
     ;; sends a few different alternate contents, but for now they don't do
     ;; that.
     `((message_start . ,(lambda (_)))
       (content_block_start . ,(lambda (_)))
       (ping . ,(lambda (_)))
       (message_stop . ,(lambda (_)))
       (content_block_stop . ,(lambda (_)))
       (content_block_delta .
        ,(lambda (data)
           (setq in-flight-message
                 (concat in-flight-message
                         (let* ((json (json-parse-string data :object-type 'alist))
                                (delta (assoc-default 'delta json))
                                (type (assoc-default 'type delta)))
                           (when (eql type 'text_delta)
                             (assoc-default 'text delta)))))
           (llm-request-plz-callback-in-buffer
            buf
            partial-callback
            in-flight-message))))
     :on-success
     (lambda (_)
       (llm-provider-utils-append-to-prompt prompt in-flight-message)
       (llm-request-plz-callback-in-buffer
        buf
        response-callback
        in-flight-message))
     :on-error
     (lambda (_ msg)
       (message "Error: %s" msg)
       (let ((error (assoc-default 'error msg)))
         (llm-request-plz-callback-in-buffer
          buf error-callback
          'error
          (format "%s: %s" (assoc-default 'type error)
                  (assoc-default 'message error))))))))
=======
;; see https://docs.anthropic.com/claude/reference/messages-streaming
(cl-defmethod llm-provider-extract-partial-response ((_ llm-claude) response)
  "Return the partial response from text RESPONSE."
  (let ((regex (rx (seq "\"text\":" (0+ whitespace)
                        (group-n 1 ?\" (0+ anychar) ?\") (0+ whitespace) ?} (0+ whitespace) ?}))))
    (with-temp-buffer
      (insert response)
      ;; We use the quick and dirty solution of just looking for any line that
      ;; has a "text" field.
      (let ((matched-lines))
        (goto-char (point-min))
        (while (re-search-forward "\"text\":" nil t)
          (push (buffer-substring-no-properties
                 (line-beginning-position)
                 (line-end-position))
                matched-lines))
        (mapconcat (lambda (line)
                     (if (string-match regex line)
                         (read (match-string 1 line))
                       (warn "Could not parse streaming response: %s" line)))
                   (nreverse matched-lines) "")))))

(cl-defmethod llm-provider-headers ((provider llm-claude))
  `(("x-api-key" . ,(llm-claude-key provider))
    ("anthropic-version" . "2023-06-01")))

(cl-defmethod llm-provider-extact-error ((_ llm-claude) response)
  (assoc-default 'error response))

(cl-defmethod llm-provider-chat-url ((_ llm-claude))
  "https://api.anthropic.com/v1/messages")
>>>>>>> a090d3bd

;; See https://docs.anthropic.com/claude/docs/models-overview
(cl-defmethod llm-chat-token-limit ((provider llm-claude))
  (pcase (llm-claude-chat-model provider)
    ("claude-2.0" 100000)
    ("claude-instant-1.2" 100000)
    (_ 200000)))

(cl-defmethod llm-name ((_ llm-claude))
  "Claude")

(cl-defmethod llm-capabilities ((_ llm-claude))
  (list 'streaming))

(provide 'llm-claude)

;;; llm-claude.el ends here<|MERGE_RESOLUTION|>--- conflicted
+++ resolved
@@ -66,114 +66,23 @@
         (assoc-default 'text content)
       (format "Unsupported non-text response: %s" content))))
 
-<<<<<<< HEAD
-(cl-defmethod llm-chat ((provider llm-claude) prompt)
-  (llm-claude-check-key provider)
-  (let ((content (llm-claude-get-response
-                  (llm-request-plz-sync "https://api.anthropic.com/v1/messages"
-                                        :headers `(("x-api-key" . ,(llm-claude-key provider))
-                                                   ("anthropic-version" . "2023-06-01"))
-                                        :data (llm-claude-request provider prompt nil)))))
-    (llm-provider-utils-append-to-prompt prompt content)
-    content))
-
-(cl-defmethod llm-chat-async ((provider llm-claude) prompt response-callback error-callback)
-  (llm-claude-check-key provider)
-  (let ((buf (current-buffer)))
-    (llm-request-plz-async
-     "https://api.anthropic.com/v1/messages"
-     :headers `(("x-api-key" . ,(llm-claude-key provider))
-                ("anthropic-version" . "2023-06-01"))
-     :data (llm-claude-request provider prompt nil)
-     :on-success
-     (lambda (response)
-       (let ((content (llm-claude-get-response response)))
-         (llm-provider-utils-append-to-prompt prompt content)
-         (llm-request-plz-callback-in-buffer
-          buf
-          response-callback
-          content)))
-     :on-error
-     (lambda (_ msg)
-       (message "Error: %s" msg)
-       (let ((error (assoc-default 'error msg)))
-         (llm-request-plz-callback-in-buffer
-          buf error-callback
-          'error
-          (format "%s: %s" (assoc-default 'type error)
-                  (assoc-default 'message error))))))))
-
-;; see https://docs.anthropic.com/claude/reference/messages-streaming
-(cl-defmethod llm-chat-streaming ((provider llm-claude) prompt partial-callback
-                                  response-callback error-callback)
-  (llm-claude-check-key provider)
-  (let ((buf (current-buffer))
-        (in-flight-message ""))
-    (llm-request-plz-event-stream
-     "https://api.anthropic.com/v1/messages"
-     :headers `(("x-api-key" . ,(llm-claude-key provider))
-                ("anthropic-version" . "2023-06-01"))
-     :data (llm-claude-request provider prompt t)
-     :event-stream-handlers
-     ;; We ignore many types of messages; these might become important if Claude
-     ;; sends a few different alternate contents, but for now they don't do
-     ;; that.
-     `((message_start . ,(lambda (_)))
-       (content_block_start . ,(lambda (_)))
-       (ping . ,(lambda (_)))
-       (message_stop . ,(lambda (_)))
-       (content_block_stop . ,(lambda (_)))
-       (content_block_delta .
-        ,(lambda (data)
-           (setq in-flight-message
-                 (concat in-flight-message
-                         (let* ((json (json-parse-string data :object-type 'alist))
-                                (delta (assoc-default 'delta json))
-                                (type (assoc-default 'type delta)))
-                           (when (eql type 'text_delta)
-                             (assoc-default 'text delta)))))
-           (llm-request-plz-callback-in-buffer
-            buf
-            partial-callback
-            in-flight-message))))
-     :on-success
-     (lambda (_)
-       (llm-provider-utils-append-to-prompt prompt in-flight-message)
-       (llm-request-plz-callback-in-buffer
-        buf
-        response-callback
-        in-flight-message))
-     :on-error
-     (lambda (_ msg)
-       (message "Error: %s" msg)
-       (let ((error (assoc-default 'error msg)))
-         (llm-request-plz-callback-in-buffer
-          buf error-callback
-          'error
-          (format "%s: %s" (assoc-default 'type error)
-                  (assoc-default 'message error))))))))
-=======
-;; see https://docs.anthropic.com/claude/reference/messages-streaming
-(cl-defmethod llm-provider-extract-partial-response ((_ llm-claude) response)
-  "Return the partial response from text RESPONSE."
-  (let ((regex (rx (seq "\"text\":" (0+ whitespace)
-                        (group-n 1 ?\" (0+ anychar) ?\") (0+ whitespace) ?} (0+ whitespace) ?}))))
-    (with-temp-buffer
-      (insert response)
-      ;; We use the quick and dirty solution of just looking for any line that
-      ;; has a "text" field.
-      (let ((matched-lines))
-        (goto-char (point-min))
-        (while (re-search-forward "\"text\":" nil t)
-          (push (buffer-substring-no-properties
-                 (line-beginning-position)
-                 (line-end-position))
-                matched-lines))
-        (mapconcat (lambda (line)
-                     (if (string-match regex line)
-                         (read (match-string 1 line))
-                       (warn "Could not parse streaming response: %s" line)))
-                   (nreverse matched-lines) "")))))
+(cl-defmethod llm-provider-streaming-media-handler ((_ llm-claude) msg-receiver _)
+  (cons 'text/event-stream
+	(plz-event-source:text/event-stream
+        :events `((message_start . ignore)
+                  (content_block_start . ignore)
+                  (ping . ignore)
+                  (message_stop . ignore)
+                  (content_block_stop . ignore)
+                  (content_block_delta
+                   .
+                   ,(lambda (_ event)
+                      (let* ((data (plz-event-source-event-data event))
+			     (json (json-parse-string data :object-type 'alist))
+                             (delta (assoc-default 'delta json))
+                             (type (assoc-default 'type delta)))
+                        (when (equal type "text_delta")
+                          (funcall msg-receiver (assoc-default 'text delta))))))))))
 
 (cl-defmethod llm-provider-headers ((provider llm-claude))
   `(("x-api-key" . ,(llm-claude-key provider))
@@ -184,7 +93,6 @@
 
 (cl-defmethod llm-provider-chat-url ((_ llm-claude))
   "https://api.anthropic.com/v1/messages")
->>>>>>> a090d3bd
 
 ;; See https://docs.anthropic.com/claude/docs/models-overview
 (cl-defmethod llm-chat-token-limit ((provider llm-claude))
