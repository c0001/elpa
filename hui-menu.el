--- conflicted
+++ resolved
@@ -417,11 +417,7 @@
 		   )
 		 '("Koutliner"
 		   ["Manual" (id-info "(hyperbole)Koutliner") t]
-<<<<<<< HEAD
-		   ["Example"   kotl-mode:example                 t]
-=======
 		   ["Example"   kotl-mode:example t]
->>>>>>> 751121f5
 		   "----"
 		   ["Create-File"    kfile:find t]
 		   ["View-File"      kfile:view t]
