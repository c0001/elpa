;;; hui-menu.el --- Menubar menu of GNU Hyperbole commands
;;
;; Author:       Bob Weiner
;;
;; Orig-Date:    28-Oct-94 at 10:59:44
;;
;; Copyright (C) 1994-2019  Free Software Foundation, Inc.
;; See the "HY-COPY" file for license information.
;;
;; This file is part of GNU Hyperbole.

;;; Commentary:

;;; Code:
;;; ************************************************************************
;;; Other required Elisp libraries
;;; ************************************************************************

(eval-and-compile (mapc #'require '(hpath hui-jmenu hyrolo-menu browse-url easymenu)))


;;; ************************************************************************
;;; Private functions
;;; ************************************************************************

(defmacro hui-menu-browser (title browser-option)
  `(list
    (list ,title
	  ["Chrome (Google)"
	   (setq ,browser-option #'browse-url-chrome)
	   :style radio
	   :selected (eq ,browser-option #'browse-url-chrome)]
	  ["Chromium"
	   (setq ,browser-option #'browse-url-chromium)
	   :style radio
	   :selected (eq ,browser-option #'browse-url-chromium)]
	  ["Default (System wide)"
	   (setq ,browser-option #'browse-url-default-browser)
	   :style radio
	   :selected (eq ,browser-option #'browse-url-default-browser)]
	  ["EWW (Emacs)"
	   (setq ,browser-option #'eww-browse-url)
	   :style radio
	   :selected (eq ,browser-option #'eww-browse-url)]
	  ;; Whatever browse-url-text-browser is set to, default is Lynx
	  ["Emacs Text Browser"
	   (setq ,browser-option #'browse-url-text-emacs)
	   :style radio
	   :selected (eq ,browser-option #'browse-url-text-emacs)]
	  ["Firefox"
	   (setq ,browser-option #'browse-url-firefox)
	   :style radio
	   :selected (eq ,browser-option #'browse-url-firefox)]
	  ["KDE"
	   (setq ,browser-option #'browse-url-kde)
	   :style radio
	   :selected (eq ,browser-option #'browse-url-kde)]
	  ["XTerm Text Browser"
	   (setq ,browser-option #'browse-url-text-xterm)
	   :style radio
	   :selected (eq ,browser-option #'browse-text-xterm)]
	  "----"
	  ["Toggle-URLs-in-New-Window"
	   (setq browse-url-new-window-flag (not browse-url-new-window-flag))
	   :style toggle
	   :selected browse-url-new-window-flag]
	  )))

;; List explicit buttons in the current buffer for menu activation.
(defun hui-menu-explicit-buttons (rest-of-menu)
  (delq nil
	(append
	 '(["Manual"   (id-info "(hyperbole)Explicit Buttons") t]
	   "----")
	 (let ((labels (ebut:list))
	       (cutoff))
	   (if labels
	       (progn
		 ;; Cutoff list if too long.
		 (if (setq cutoff (nthcdr (1- hui-menu-max-list-length) labels))
		     (setcdr cutoff nil))
		 (delq nil
		       (append
			'("----"
			  ["Alphabetize-List"
			   (setq hui-menu-order-explicit-buttons 
				 (not hui-menu-order-explicit-buttons))
			   :style toggle :selected hui-menu-order-explicit-buttons]
			  "Activate:")
			(mapcar (lambda (label) (vector label `(ebut:act ,label) t))
				(if hui-menu-order-explicit-buttons
				    (sort labels 'string-lessp)
				  labels))
			(if cutoff '(". . ."))
			'("----" "----"))))))
	 rest-of-menu)))

(defun hui-menu-cutoff-list (lst)
  "If list LST is longer than, `hui-menu-max-list-length', then cut it off there.
Return t if cutoff, else nil."
  (let ((cutoff))
    (if (setq cutoff (nthcdr (1- hui-menu-max-list-length) lst))
	(setcdr cutoff nil))
    (if cutoff t)))

;; List existing global buttons for menu activation.
(defun hui-menu-global-buttons (rest-of-menu)
  (delq nil
	(append
	 '(["Manual" (id-info "(hyperbole)Global Buttons") t]
	   "----")
	 (let ((labels (gbut:label-list))
	       (cutoff))
	   (when labels
	     ;; Cutoff list if too long.
	     (setq cutoff (hui-menu-cutoff-list labels))
	     (delq nil (append
			'("----" "Activate:")
			(mapcar (lambda (label) (vector label `(gbut:act ,label) t))
				(sort labels 'string-lessp))
			(if cutoff '(". . ."))
			'("----" "----")))))
	 rest-of-menu)))

(defun hui-menu-key-binding-item (item-name command)
  "Return a key binding menu item string built from ITEM-NAME and COMMAND."
  (concat item-name (when (where-is-internal command nil t)
		      (format "(%s)" (key-description (where-is-internal command nil t))))))

(defun hui-menu-key-bindings (rest-of-menu)
  (nconc
   (list
    (vector (hui-menu-key-binding-item "Action-Key          \t\t\t" 'hkey-either)                        '(hui:bind-key #'hkey-either) t)                    ;; {M-RET}
    (vector (hui-menu-key-binding-item "Button-Rename-Key   \t"     'hui:ebut-rename)                    '(hui:bind-key #'hui:ebut-rename) t)                ;; {C-c C-r}
    (vector (hui-menu-key-binding-item "Drag-Emulation-Key  \t\t"   'hkey-operate)                       '(hui:bind-key #'hkey-operate) t)                   ;; {M-o}
    (vector (hui-menu-key-binding-item "Find-Web-Key        \t\t"   'hui-search-web)                     '(hui:bind-key #'hui-search-web) t)                 ;; {C-c /}
    (vector (hui-menu-key-binding-item "Grid-of-Windows-Key \t"     'hycontrol-windows-grid)             '(hui:bind-key #'hycontrol-windows-grid) t)         ;; {C-c @}
    (vector (hui-menu-key-binding-item "Hyperbole-Menu-Key  \t"     'hyperbole)                          '(hui:bind-key #'hyperbole) t)                      ;; {C-h h}
    (vector (hui-menu-key-binding-item "Jump-Thing-Key      \t\t"   'hui-select-goto-matching-delimiter) '(hui:bind-key #'hui-select-thing) t)               ;; {C-c .}
    (vector (hui-menu-key-binding-item "Mark-Thing-Key      \t\t"   'hui-select-thing)                   '(hui:bind-key #'hui-select-thing) t)               ;; {C-c C-m}
    (vector (hui-menu-key-binding-item "Smart-Help-Key      \t\t"   'hkey-help)                          '(hui:bind-key #'hkey-help) t)                      ;; {C-h A}
    (vector (hui-menu-key-binding-item "Windows-Control-Key\t"      'hycontrol-enable-windows-mode)      '(hui:bind-key #'hycontrol-enable-windows-mode) t)) ;; {C-C \}
   rest-of-menu))

;; Dynamically compute submenus for Screen menu
(defun hui-menu-screen (_ignored)
  (list
   ["Manual" (id-info "(hyperbole)HyControl") t]
   "----"
   ["Control-Frames"  hycontrol-enable-frames-mode t]
   ["Control-Windows" hycontrol-enable-windows-mode t]
   "----"
   (hui-menu-of-buffers)
   (hui-menu-of-frames)
   (hui-menu-of-windows)))

(defun hui-menu-web-search ()
  ;; Pulldown menu
  (mapcar (lambda (service)
	    (vector service
		    (list #'hyperbole-web-search service nil)
		    t))
	  (mapcar 'car hyperbole-web-search-alist)))

;;; ************************************************************************
;;; Public variables
;;; ************************************************************************

(defconst hui-menu-about
  (vector (concat "About-Hyperbole-"
		  (if (= (aref hyperb:version 0) ?0)
		      (substring hyperb:version 1)
		    hyperb:version))
	  #'(hypb:display-file-with-logo
	     (expand-file-name "HY-ABOUT" hyperb:dir))
	  t))

(defconst hui-menu-options
  (append '(["All-Hyperbole-Options" (customize-browse 'hyperbole) t]
	     "----"
	    ["Hyperbole-on-Menubar"
	     (cond ((and (boundp 'menubar-configuration)
			 (not (memq 'Hyperbole menubar-configuration)))
		    ;; Hyperbole may be included as part of the menubar but
		    ;; may be invisible due to a menubar configuration
		    ;; setting.  Invoking this item should then make it
		    ;; visible.
		    (hyperb:init-menubar))
<<<<<<< HEAD
		   ((cond ((not (featurep 'xemacs))
			   (global-key-binding [menu-bar Hyperbole]))
			  ((boundp 'current-menubar)
			   (car (find-menu-item current-menubar '("Hyperbole")))))
=======
		   ((global-key-binding [menu-bar Hyperbole])
>>>>>>> 131295ec
		    ;; Already on the menubar, remove it.
		    (hui-menu-remove Hyperbole))
		   (t;; Add it.
		    (hyperb:init-menubar)))
	     :style toggle
	     :selected
	      (cond ((boundp 'menubar-configuration)
		     (memq 'Hyperbole menubar-configuration))
<<<<<<< HEAD
		    ((not (featurep 'xemacs))
		     (and (global-key-binding [menu-bar Hyperbole]) t))
		    ((boundp 'current-menubar)
		     (car (find-menu-item current-menubar '("Hyperbole")))))]
=======
		    (t
		     (and (global-key-binding [menu-bar Hyperbole]) t)))]
>>>>>>> 131295ec
	    "----"
	    ["Find-File-Accepts-URLs"
	     hpath:find-file-urls-mode
	     :style toggle
	     :selected hpath:find-file-urls-mode]
	    "----")
	  '(("Change-Key-Bindings" :filter hui-menu-key-bindings))
	  '("----")
	  (list (cons "Display-Referents-in"
		      (mapcar (lambda (sym)
				(vector
				 (capitalize (symbol-name sym))
				 `(setq hpath:display-where ',sym)
				 :style 'radio
				 :selected `(eq hpath:display-where ',sym)))
			      (mapcar 'car hpath:display-where-alist))))
	  '("----")
	  (hui-menu-browser "Display-URLs-in" browse-url-browser-function)
	  '("----")
	  (hui-menu-browser "Display-Web-Searches-in" hyperbole-web-search-browser-function)
	  '("----")
	  '(("Smart-Key-Press-at-Eol"
	     "----"
	     "----"
	     ;; This menu may be loaded by InfoDock before hsettings.el has
	     ;; defined `smart-scroll-proportional'.  Handle that case
	     ;; with a conditional.
	     ["Scrolls-a-Windowful"
	      (setq smart-scroll-proportional nil)
	      :style radio :selected (if (boundp 'smart-scroll-proportional)
					 (null smart-scroll-proportional))]
	     ["Scrolls-Proportionally"
	      (setq smart-scroll-proportional t)
	      :style radio :selected (if (boundp 'smart-scroll-proportional)
					 smart-scroll-proportional)]
	     ))
	  '("----"
	    ["Toggle-Isearch-Invisible-Text" hypb:toggle-isearch-invisible
	     :visible (boundp 'isearch-invisible)
	     :style toggle :selected (and (boundp 'isearch-invisible)
					  isearch-invisible)]
	    ["Toggle-Messaging-Explicit-Buttons" hyperbole-toggle-messaging
	     :style toggle :selected (not inhibit-hyperbole-messaging)]
	    ["Toggle-Override-Local-Keys" hkey-toggle-override-local-bindings
	     :style toggle :selected hkey-init-override-local-keys]
	    ["Toggle-Rolo-Dates" hyrolo-toggle-datestamps
	     :style toggle :selected (and (boundp 'hyrolo-add-hook)
					  (listp hyrolo-add-hook)
					  (memq 'hyrolo-set-date hyrolo-add-hook))]
	    ["Toggle-Smart-Key-Debug (HyDebug)" hkey-toggle-debug
	     :style toggle :selected hkey-debug]
	    ))
  "Untitled menu of Hyperbole options.")

(defvar infodock-hyperbole-menu nil)

;;; ************************************************************************
;;; Public functions
;;; ************************************************************************

;; Add Hyperbole menu to menubar.
(defun hyperbole-menubar-menu ()
  "Add to or update the Hyperbole menu on the global menubar."
  (cond ((boundp 'menubar-configuration)
	 (unless (memq 'Hyperbole menubar-configuration)
	   ;; Hyperbole may be included as part of the menubar but
	   ;; may be invisible due to a menubar configuration
	   ;; setting.  Make it visible here.
	   (if (fboundp 'customize-set-variable)
	       (customize-set-variable 'menubar-configuration
				       (cons 'Hyperbole menubar-configuration))
	     (setq menubar-configuration
		   (cons 'Hyperbole menubar-configuration))))
	 (set-menubar-dirty-flag))
	(t (let ((add-before (cond ((and (boundp 'infodock-menubar-type)
					 (eq infodock-menubar-type 'menubar-infodock))
				    "Key")
				   ((global-key-binding [menu-bar Koutline])
				    "Koutline")
				   ((global-key-binding [menu-bar OO-Browser])
				    "OO-Browser"))))
	     (add-submenu nil (infodock-hyperbole-menu t) add-before))))
  ;; Force a menu-bar update.
  (force-mode-line-update))

(defun hyperbole-popup-menu (&optional rebuild-flag)
  "Popup the Hyperbole menubar menu."
  (interactive "P")
  (popup-menu (infodock-hyperbole-menu rebuild-flag)))

;;; Don't change this name; doing so will break the way InfoDock
;;; initializes the Hyperbole menu.
(defun infodock-hyperbole-menu (&optional rebuild-flag)
  "Return the Hyperbole menu for the global InfoDock menubar.
Uses any non-nil existing value of the menu unless optional
REBUILD-FLAG is non-nil, in which case the menu is rebuilt."
  (when (or rebuild-flag (null infodock-hyperbole-menu))
    (setq infodock-hyperbole-menu
	  (delq nil
		(list
		 "Hyperbole"
		 :config 'Hyperbole
		 hui-menu-about
		 ["Demonstration"  (hypb:display-file-with-logo
				    (expand-file-name "DEMO" hyperb:dir)) t]
		 ;; Comment InfoDock manual reference out until
		 ;; InfoDock is modernized for Emacs 25.
		 ;; (if (and (boundp 'infodock-version) infodock-version)
		 ;;     ["Manual"      (id-info "(infodock)Hyperbole Menu") t]
		 ;;   ["Manual"      (id-info "(hyperbole)Top") t])
		 ["Manual"         (id-info "(hyperbole)Top") t]
		 ["What-is-New?"   (hypb:display-file-with-logo
				    (expand-file-name "HY-NEWS" hyperb:dir)) t]
		 ["Why-Use?"       (find-file
				    (expand-file-name "HY-WHY.kotl" hyperb:dir)) t]
		 "----"
		 ["Remove-This-Menu"
		  (progn
		    ;; Delete Hyperbole menu from all menubars.
		    (hui-menu-remove Hyperbole)
		    ;;
		    ;; Remove Hyperbole button comment from future
		    ;; outgoing mail.
		    (if (boundp 'smail:comment) (setq smail:comment nil)))
		  t]
		 "----"
		 ["Activate-Button-at-Point" hui:hbut-current-act
		  (hbut:is-p (hbut:at-p))]
		 ["Back-to-Prior-Location" (hhist:remove current-prefix-arg)
		  (and (boundp '*hhist*) *hhist*)]
		 '("Button-File"
		   ["Manual"  (id-info "(hyperbole)Button Files") t]
		   "----"
		   ["Edit-Per-Directory-File" (find-file hbmap:filename) t]
		   ["Edit-Personal-File" (find-file
					  (expand-file-name
					   hbmap:filename hbmap:dir-user)) t]
		   )
		 (cons "Customize" hui-menu-options)
		 '("Documentation"
		   ["Manual"      (id-info "(hyperbole)Top") t]
		   "----"
		   ["Demonstration"  (hypb:display-file-with-logo
				      (expand-file-name "DEMO" hyperb:dir)) t]
		   ["Glossary"    (id-info "(hyperbole)Glossary") t]
		   ["Manifest"    (hypb:display-file-with-logo
				   (expand-file-name "MANIFEST" hyperb:dir)) t]
		   ["Smart-Key-Summary" (id-browse-file (hypb:hkey-help-file)) t]
		   ("Types"
		    ["Action-Types-Manual"
		     (id-info "(hyperbole)Action Types") t]
		    ["Implicit-Button-Types-Manual"
		     (id-info "(hyperbole)Implicit Buttons") t]
		    "----"
		    ["Show-Action-Types"
		     (hui:htype-help-current-window 'actypes) t]
		    ["Show-Implicit-Button-Types"
		     (hui:htype-help-current-window 'ibtypes 'no-sort) t]
		    ))
		 '("Explicit-Button"
		   :filter hui-menu-explicit-buttons
		   ["Activate" hui:hbut-act t]
		   ["Create" hui:ebut-create t]
		   ["Delete" hui:ebut-delete t]
		   ["Edit"   hui:ebut-modify t]
		   ("Help"  
		    ["Manual"   (id-info "(hyperbole)Location") t]
		    "----"
		    ["Buffer-Buttons"   (hui:hbut-report -1) t]
		    ["Current-Button"   (hui:hbut-report)    t]
		    ["Ordered-Buttons"  (hui:hbut-report 1)  t]
		    )
		   ["Modify" hui:ebut-modify t]
		   ["Rename" hui:ebut-rename t]
		   ["Search" hui:ebut-search t]
		   ["Types"
		    (hui:htype-help-current-window 'actypes) t]
		   )
		 (append
		  '("Find"
		    ["Manual"   (id-info-item "menu, Find") t]
		    "----"
		    ;; Show numbered line matches in all specified files.
		    ["Grep-Files"           hypb:rgrep t]
		    ;; Show numbered line matches for regexp in all file-based buffers.
		    ["Locate-Files"         locate t]
		    ;; Show numbered line matches for regexp in all file-based buffers.
		    ["Match-File-Buffers"   moccur t]
		    ;; Show numbered line matches for regexp from this buffer.
		    ["Occur-Here"           occur  t]
		    ;; Following point, remove all lines that match regexp.
		    ["Remove-Lines-Here"    hypb:remove-lines t]
		    ;; Following point, keep only lines that match regexp.
		    ["Save-Lines-Here"      hypb:save-lines t]
		    "----"
		    "Web-Search:")
		  (hui-menu-web-search)
		  )
		 '("Global-Button"
		   :filter hui-menu-global-buttons
		   ["Create" hui:gbut-create t]
		   ["Edit"   hui:gbut-modify t]
		   ["Help"   gbut:help t]
		   ["Modify" hui:gbut-modify t]
		   )
		 '("Implicit-Button"
		   ["Manual"   (id-info "(hyperbole)Implicit Buttons") t]
		   "----"
		   ["Activate-at-Point"    hui:hbut-current-act t]
		   ["Delete-Type"         (hui:htype-delete 'ibtypes) t]
		   ["Help"   hui:hbut-help t]
		   ["Types"  (hui:htype-help 'ibtypes 'no-sort) t]
		   )
		 '("Koutliner"
		   ["Manual" (id-info "(hyperbole)Koutliner") t]
		   ["Example"   kotl-mode:example t]
		   "----"
		   ["Create-File"    kfile:find t]
		   ["View-File"      kfile:view t]
		   "----"
		   ["Collapse-Tree" (progn (kotl-mode:is-p)
					   (kotl-mode:hide-tree
					    (kcell-view:label)))
		    (eq major-mode 'kotl-mode)]
		   ["Create-Link" klink:create
		    (eq major-mode 'kotl-mode)]
		   ["Expand-All-Trees" kotl-mode:show-all
		    (eq major-mode 'kotl-mode)]
		   ["Expand-Tree" (progn (kotl-mode:is-p)
					 (kotl-mode:show-tree
					  (kcell-view:label)))
		    (eq major-mode 'kotl-mode)]
		   ["Show-Top-Level-Only" kotl-mode:hide-body
		    (eq major-mode 'kotl-mode)]
		   )
		 '("Mail-Lists"
		   ["Manual" (id-info "(hyperbole)Suggestion or Bug Reporting")
		    t]
		   "----"
		   ["Mail-to-Hyperbole-Users-List"
		    (hmail:compose "hyperbole-users@gnu.org" '(hact 'hyp-config)) t]
		   ["Mail-to-Hyperbole-Bug-Report-List"
		    (hmail:compose "bug-hyperbole@gnu.org" '(hact 'hyp-config)) t]
		   "----"
		   ["Join-Hyperbole-Users-List"
		    (hmail:compose "hyperbole-users-join@gnu.org" nil
				   "Just send the message; subject and body are ignored.") t]
		   ["Join-Hyperbole-Bug-Report-List"
		    (hmail:compose "bug-hyperbole-join@gnu.org" nil
				   "Just send the message; subject and body are ignored.") t]
		   "----"
		   ["Leave-Hyperbole-Users-List"
		    (hmail:compose "hyperbole-users-leave@gnu.org" nil
				   "Just send the message; subject and body are ignored.") t]
		   ["Leave-Hyperbole-Bug-Report-List"
		    (hmail:compose "bug-hyperbole-leave@gnu.org" nil
				   "Just send the message; subject and body are ignored.") t]
		   )
		 infodock-hyrolo-menu
		 '("Screen (HyControl)" :filter hui-menu-screen)
		 hui-menu-hywconfig)))))

;;; ************************************************************************
;;; Private variables
;;; ************************************************************************

(defvar hui-menu-max-list-length 24
  "Positive integer that caps the length of a Hyperbole dynamic menu lists.")

(defvar hui-menu-order-explicit-buttons t
  "When non-nil (default), explicit button menu list is lexicographically ordered.
Otherwise, explicit buttons are listed in their order of appearance within
the current buffer.")

(provide 'hui-menu)

;;; hui-menu.el ends here<|MERGE_RESOLUTION|>--- conflicted
+++ resolved
@@ -186,14 +186,7 @@
 		    ;; setting.  Invoking this item should then make it
 		    ;; visible.
 		    (hyperb:init-menubar))
-<<<<<<< HEAD
-		   ((cond ((not (featurep 'xemacs))
-			   (global-key-binding [menu-bar Hyperbole]))
-			  ((boundp 'current-menubar)
-			   (car (find-menu-item current-menubar '("Hyperbole")))))
-=======
 		   ((global-key-binding [menu-bar Hyperbole])
->>>>>>> 131295ec
 		    ;; Already on the menubar, remove it.
 		    (hui-menu-remove Hyperbole))
 		   (t;; Add it.
@@ -202,15 +195,8 @@
 	     :selected
 	      (cond ((boundp 'menubar-configuration)
 		     (memq 'Hyperbole menubar-configuration))
-<<<<<<< HEAD
-		    ((not (featurep 'xemacs))
-		     (and (global-key-binding [menu-bar Hyperbole]) t))
-		    ((boundp 'current-menubar)
-		     (car (find-menu-item current-menubar '("Hyperbole")))))]
-=======
 		    (t
 		     (and (global-key-binding [menu-bar Hyperbole]) t)))]
->>>>>>> 131295ec
 	    "----"
 	    ["Find-File-Accepts-URLs"
 	     hpath:find-file-urls-mode
