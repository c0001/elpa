;;; realgud-trepan-ni.el --- Realgud front-end to trepan-ni -*- lexical-binding: t -*-

;; Author: Rocky Bernstein <rocky@gnu.org>
;; Version: 1.0.0
;; Package-Type: multi
<<<<<<< HEAD
;; Package-Requires: ((load-relative "1.2") (realgud "1.4.8") (cl-lib "0.5") (emacs "25"))
=======
;; Package-Requires: ((load-relative "1.2") (realgud "1.4.5") (emacs "25"))
>>>>>>> 7483892d
;; URL: http://github.com/realgud/realgud-trepan-ni
;; Compatibility: GNU Emacs 25.x

;; Copyright (C) 2015, 2016, 2019 Free Software Foundation, Inc

;; Author: Rocky Bernstein <rocky@gnu.org>

;; This program is free software; you can redistribute it and/or modify
;; it under the terms of the GNU General Public License as published by
;; the Free Software Foundation, either version 3 of the License, or
;; (at your option) any later version.

;; This program is distributed in the hope that it will be useful,
;; but WITHOUT ANY WARRANTY; without even the implied warranty of
;; MERCHANTABILITY or FITNESS FOR A PARTICULAR PURPOSE.  See the
;; GNU General Public License for more details.

;; You should have received a copy of the GNU General Public License
;; along with this program.  If not, see <http://www.gnu.org/licenses/>.

;;; Commentary:

;; realgud support for the "node inspect" with V8 inspector support using a
;; gdb-style "trepan" debugger.
;; See https://nodejs.org/api/debugger.html and https://www.npmjs.com/package/trepan-ni
;;
;;; Code:

;; Press C-x C-e at the end of the next line configure the program in
;; for building via "make" to get set up.
;; (compile (format "EMACSLOADPATH=:%s:%s:%s:%s ./autogen.sh" (file-name-directory (locate-library "test-simple.elc")) (file-name-directory (locate-library "realgud.elc")) (file-name-directory (locate-library "load-relative.elc")) (file-name-directory (locate-library "loc-changes.elc"))))

(require 'load-relative)

(defgroup realgud-trepan-ni  nil
  "Realgud interface to the 'trepan-ni' debugger"
  :group 'realgud
  :version "25.1")

(require-relative-list '( "./trepan-ni/trepan-ni" ) "realgud-")
(load-relative "./trepan-ni/trepan-ni.el")
(load-relative "./trepan-ni/track-mode.el")

(provide-me)

;;; realgud-trepan-ni.el ends here<|MERGE_RESOLUTION|>--- conflicted
+++ resolved
@@ -3,11 +3,7 @@
 ;; Author: Rocky Bernstein <rocky@gnu.org>
 ;; Version: 1.0.0
 ;; Package-Type: multi
-<<<<<<< HEAD
 ;; Package-Requires: ((load-relative "1.2") (realgud "1.4.8") (cl-lib "0.5") (emacs "25"))
-=======
-;; Package-Requires: ((load-relative "1.2") (realgud "1.4.5") (emacs "25"))
->>>>>>> 7483892d
 ;; URL: http://github.com/realgud/realgud-trepan-ni
 ;; Compatibility: GNU Emacs 25.x
 
