--- conflicted
+++ resolved
@@ -897,15 +897,11 @@
   (define-key term-raw-map (kbd "M-$") '(split-window-right split-window-vertically))
 
   :version 5.7.5
-<<<<<<< HEAD
   (global-set-key (kbd "M-0") 'delete-window)
   (global-set-key (kbd "M-)") 'delete-window)
   :version 5.7.5
   (define-key term-raw-map (kbd "M-0") 'delete-window)
   )
-=======
-  (global-set-key (kbd "M-0") 'delete-window))
->>>>>>> 57bbe7d2
 
 (ergoemacs-component execute ()
   "Execute Commands"
@@ -974,7 +970,6 @@
   (global-set-key (kbd "M-8") '(er/expand-region ergoemacs-extend-selection))
   (global-set-key (kbd "M-*") '(er/mark-inside-quotes ergoemacs-select-text-in-quote))
   (global-set-key (kbd "M-6") 'ergoemacs-select-current-block)
-<<<<<<< HEAD
   (global-set-key (kbd "M-^") 'ergoemacs-select-current-block)
   (global-set-key (kbd "M-7") 'ergoemacs-select-current-line)
   (global-set-key (kbd "M-&") 'ergoemacs-select-current-line)
@@ -986,9 +981,6 @@
   (define-key term-raw-map (kbd "M-6") 'ergoemacs-select-current-block)
   (define-key term-raw-map (kbd "M-7") 'ergoemacs-select-current-line)
   )
-=======
-  (global-set-key (kbd "M-7") 'ergoemacs-select-current-line))
->>>>>>> 57bbe7d2
 
 (ergoemacs-component quit ()
   "Escape exits"
