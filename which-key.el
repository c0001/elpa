--- conflicted
+++ resolved
@@ -114,12 +114,6 @@
           (setq old-face (get-text-property (match-beginning 0) 'face))
           (replace-match (propertize (cdr rep) 'face old-face) nil t))))))
 
-<<<<<<< HEAD
-(defun which-key/get-vertical-buffer-width (max-len-key max-len-desc)
-  (min which-key-vertical-buffer-width (+ 3 max-len-desc max-len-key)))
-
-(defun which-key/insert-keys (formatted-strings vertical-buffer-width)
-=======
 (defun which-key/buffer-width (max-len-key max-len-desc sel-window-width)
   (cond ((and (eq which-key-buffer-display-function 'display-buffer-in-side-window)
               (member which-key-buffer-position '(left right)))
@@ -133,7 +127,6 @@
 (defsubst which-key/buffer-height (line-breaks) (+ 2 line-breaks))
 
 (defun which-key/insert-keys (formatted-strings buffer-width)
->>>>>>> 5614be0e
   "Insert strings into buffer breaking after `which-key-buffer-width'."
   (let ((char-count 0)
         (line-breaks 0)
@@ -154,46 +147,6 @@
   "Fill which-key--buffer with key descriptions and reformat.
 Finally, show the buffer."
   (let ((key (this-single-command-keys)))
-<<<<<<< HEAD
-    (when (> (length key) 0)
-      (let ((buf (current-buffer))
-            (key-str-qt (regexp-quote (key-description key)))
-            (bottom-or-top (member which-key-buffer-position '(top bottom)))
-            (max-len-key 0) (max-len-desc 0) key-match desc-match
-            unformatted formatted buffer-height buffer-width vertical-buffer-width)
-        ;; get keybindings
-        (with-temp-buffer
-          (describe-buffer-bindings buf key)
-          (goto-char (point-max))
-          (while (re-search-backward
-                  (format "^%s \\([^ \t]+\\)[ \t]+\\(\\(?:[^ \t\n]+ ?\\)+\\)$" key-str-qt)
-                  nil t)
-            (setq key-match (s-replace-all which-key-key-replacement-alist (match-string 1))
-                  desc-match (match-string 2)
-                  max-len-key (max max-len-key (length key-match))
-                  max-len-desc (max max-len-desc (length desc-match)))
-            (cl-pushnew (cons key-match desc-match) unformatted
-                        :test (lambda (x y) (string-equal (car x) (car y)))))
-          (setq max-len-desc (if (> max-len-desc which-key-max-description-length)
-                                 (+ 2 which-key-max-description-length) ; for the ..
-                               max-len-desc))
-          (setq formatted (mapcar (lambda (str)
-                                    (which-key/format-matches str max-len-key max-len-desc))
-                                  unformatted)))
-        (with-current-buffer (get-buffer which-key--buffer)
-          (erase-buffer)
-          (setq vertical-buffer-width
-                (which-key/get-vertical-buffer-width max-len-desc max-len-key)
-                buffer-line-breaks
-                (which-key/insert-keys formatted (unless bottom-or-top vertical-buffer-width)))
-          (goto-char (point-min))
-          (which-key/replace-strings-from-alist which-key-general-replacement-alist)
-          (if bottom-or-top
-              (setq buffer-height (+ 2 buffer-line-breaks))
-            (setq buffer-width vertical-buffer-width)))
-        (which-key/show-buffer buffer-height buffer-width)
-        (run-at-time which-key-close-buffer-idle-delay nil 'which-key/hide-buffer)))))
-=======
     (if (> (length key) 0)
         (progn
           (when which-key--close-timer (cancel-timer which-key--close-timer))
@@ -241,7 +194,6 @@
                                           nil 'which-key/hide-buffer))))
       ;; close the window
       (when (window-live-p which-key--window) (which-key/hide-buffer)))))
->>>>>>> 5614be0e
 
 (defun which-key/setup ()
   "Create buffer for which-key."
