--- conflicted
+++ resolved
@@ -4,25 +4,14 @@
 ;;
 ;; Copyright (C) 1992-2023  Free Software Foundation, Inc.
 
-<<<<<<< HEAD
 ;; Author:       Bob Weiner
 ;; Maintainer:   Bob Weiner <rsw@gnu.org>, Mats Lidell <matsl@gnu.org>
 ;; Created:      06-Oct-92 at 11:52:51
-;; Last-Mod:      1-Jul-23 at 23:42:43 by Mats Lidell
+;; Last-Mod:      8-Jul-23 at 16:00:21 by Bob Weiner
 ;; Released:     03-Dec-22
 ;; Version:      8.0.1pre
 ;; Keywords:     comm, convenience, files, frames, hypermedia, languages, mail, matching, mouse, multimedia, outlines, tools, wp
 ;; Package:      hyperbole
-=======
-;; Author:           Bob Weiner
-;; Maintainer:       Bob Weiner <rsw@gnu.org>, Mats Lidell <matsl@gnu.org>
-;; Created:          06-Oct-92 at 11:52:51
-;; Last-mod:      5-Jul-23 at 00:27:56 by Bob Weiner
-;; Released:         03-Dec-22
-;; Version:          8.0.1pre
-;; Keywords:         comm, convenience, files, frames, hypermedia, languages, mail, matching, mouse, multimedia, outlines, tools, wp
-;; Package:          hyperbole
->>>>>>> 5999198b
 ;; Package-Requires: ((emacs "27.0"))
 ;; URL:          http://www.gnu.org/software/hyperbole
 
