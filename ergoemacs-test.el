--- conflicted
+++ resolved
@@ -35,12 +35,6 @@
 (declare-function ergoemacs-translate--keymap "ergoemacs-translate")
 (declare-function ergoemacs-mode-reset "ergoemacs-mode")
 
-<<<<<<< HEAD
-(declare-function icy-mode "icy-mode")
-
-(defvar ergoemacs-translate--parent-map)
-=======
->>>>>>> edc154f0
 (defvar ergoemacs-map--)
 (defvar ergoemacs-layout-us)
 (defvar ergoemacs-keyboard-layout)
@@ -210,74 +204,7 @@
 
 (ert-deftest ergoemacs-test-function-unbind-commands-active ()
   "Make sure the unbound keys work"
-<<<<<<< HEAD
-  (should (eq 'ergoemacs-map-undefined (key-binding (read-kbd-macro "C-x C-s")))))
-
-(ert-deftest ergoemacs-test-function-M-e-only-one-char-issue-306 ()
-  "Tests Issue #306."
-  :tags '(:calc)
-  (let ((ergoemacs-test-fn t)
-        (ergoemacs-read-input-keys nil))
-    (ergoemacs-test-layout
-     :layout "us"
-     :theme "lvl2"
-     :macro "M-e"
-     (save-excursion
-       (switch-to-buffer (get-buffer-create "*ergoemacs-test*"))
-       (delete-region (point-min) (point-max))
-       (insert ergoemacs-test-lorem-ipsum)
-       (fundamental-mode)
-       (should (or (eq (key-binding (kbd "M-e")) 'backward-kill-word)
-                   (eq (key-binding (kbd "M-e"))
-		       (command-remapping 'backward-kill-word (point)))))
-       (setq ergoemacs-test-fn nil)
-       (goto-char (point-max))
-       (execute-kbd-macro macro)
-       (should (string= "Lorem ipsum dolor sit amet, consectetur adipisicing elit, sed
-do eiusmod tempor incididunt ut labore et dolore magna aliqua. Ut
-enim ad minim veniam, quis nostrud exercitation ullamco laboris
-nisi ut aliquip ex ea commodo consequat. Duis aute irure dolor in
-reprehenderit in voluptate velit esse cillum dolore eu fugiat
-nulla pariatur. Excepteur sint occaecat cupidatat non proident,
-sunt in culpa qui officia deserunt mollit anim id est " (buffer-string)))
-       (kill-buffer (current-buffer))))))
-
-
-(ert-deftest ergoemacs-test-function-issue-305-variables-set-to-nil ()
-  "Test Issue #305.
-When calling `ergoemacs-refresh' variable values should be preserved."
-  (ergoemacs-mode-reset)
-  (should (eq t shift-select-mode)))
-
-;;; Grep
-
-
-(ert-deftest ergoemacs-test-grep-issue-293 ()
-  "Test Issue #293.
-Unable to use M-ijkl in a grep buffer."
-  (ergoemacs-test-layout
-   :layout "colemak"
-   :macro "M-e M-e M-e M-i"
-   (save-excursion
-     (switch-to-buffer (get-buffer-create "*ergoemacs-test*"))
-     (delete-region (point-min) (point-max))
-     (insert "-*- mode: grep; default-directory: \"~src/ergoemacs-mode/\" -*-
-Grep started at Fri Aug 22 08:30:37
-grep -nH -e ergoemacs-mode ergoemacs-mode.el
-ergoemacs-mode.el:1:;;; ergoemacs-mode.el --- Emacs mode based on common modern interface and ergonomics. -*- lexical-binding: t -*-
-ergoemacs-mode.el:949:;;; ergoemacs-mode.el ends here
-Grep finished (matches found) at Fri Aug 22 08:30:37
-")
-     (grep-mode)
-     ;; (ergoemacs-map--modify-active)
-     (goto-char (point-min))
-     (execute-kbd-macro macro)
-     (should (string= (buffer-substring (point) (+ 16 (point)))
-                      "rgoemacs-mode.el"))
-     (kill-buffer (current-buffer)))))
-=======
   (should (eq 'undefined (key-binding (read-kbd-macro "C-x C-s")))))
->>>>>>> edc154f0
 
 ;;; Org-mode
 
@@ -365,88 +292,6 @@
   (should (equal (ergoemacs-test-global-key-set-before 'after "C-c b") t)))
 
 (defvar ergoemacs-component-hash)
-<<<<<<< HEAD
-(ergoemacs-package icicles
-    :ensure t)
-
-(ert-deftest ergoemacs-test-397-test-4 ()
-  "Test M-s is switch pane."
-  :tags '(:slow :icicles :interactive)
-  (if (not (locate-library "icicles")) (should t)
-    (let* ((emacs-exe (ergoemacs-emacs-exe))
-           (w-file (expand-file-name "global-test" ergoemacs-dir))
-           (temp-file (make-temp-file "ergoemacs-test" nil ".el")))
-      (with-temp-file temp-file
-	(insert "(add-to-list 'load-path \"" (expand-file-name (file-name-directory (locate-library "ergoemacs-mode"))) "\")"
-		"(add-to-list 'load-path \"" (expand-file-name (file-name-directory (locate-library "icicles"))) "\")"
-		"(eval-when-compile (require 'ergoemacs-macros) (require 'cl))"
-		(or (and (boundp 'wait-for-me)
-			 "(setq debug-on-error t debug-on-quit t)") "")
-		"(setq ergoemacs-theme nil)"
-		"(setq ergoemacs-keyboard-layout \"us\")"
-		"(require 'icicles)\n"
-		"(require 'ergoemacs-mode)\n"
-		"(ergoemacs-mode 1)\n"
-		"(setq icicle-search-key-prefix (kbd \"C-f\"))\n"
-		"(icy-mode 1)\n"
-		"(when (eq (key-binding (kbd \"M-s\")) 'ergoemacs-move-cursor-next-pane)\n"
-		"(with-temp-file \"" w-file "\")\n"
-		"   (message \"Passed\")"
-		"  (insert \"Found\"))\n"
-		(or (and (boundp 'wait-for-me) "")
-                    "(kill-emacs)")))
-      (byte-compile-file temp-file)
-      (message "%s"
-               (shell-command-to-string
-		(format "%s %s -Q -l %s"
-			emacs-exe (if (boundp 'wait-for-me) "-debug-init" "--batch")                      
-			temp-file)))
-      (should (file-exists-p w-file))
-      (when  (file-exists-p temp-file)
-	(delete-file temp-file))
-      (when  (file-exists-p (concat temp-file "c"))
-	(delete-file (concat temp-file "c")))
-      (when (file-exists-p w-file)
-	(delete-file w-file)))))
-
-(ert-deftest ergoemacs-test-397-test-2 ()
-  "Test that defining C-SPC after ergoemacs-mode loads will give `set-mark-command'."
-  :tags '(:slow)
-  (let* ((emacs-exe (ergoemacs-emacs-exe))
-         (w-file (expand-file-name "global-test" ergoemacs-dir))
-         (temp-file (make-temp-file "ergoemacs-test" nil ".el")))
-    (with-temp-file temp-file
-      (insert "(eval-when-compile (require 'ergoemacs-macros) (require 'cl))"
-              (or (and (boundp 'wait-for-me)
-                       "(setq debug-on-error t debug-on-quit t)") "")
-	      "(setq ergoemacs-theme nil)"
-	      "(setq ergoemacs-keyboard-layout \"us\")"
-              "(ergoemacs-mode 1)\n"
-	      "(global-set-key (kbd \"C-SPC\") 'set-mark-command)\n"
-              "(when (eq (key-binding (kbd \"C-SPC\")) 'set-mark-command)\n"
-              ;; "           (eq (key-binding (kbd \"M-s\")) 'ergoemacs-move-cursor-next-pane))\n"
-              "(with-temp-file \"" w-file "\")\n"
-              "   (message \"Passed\")"
-              "  (insert \"Found\"))\n"
-              (or (and (boundp 'wait-for-me) "")
-                  "(kill-emacs)")))
-    (byte-compile-file temp-file)
-    (message "%s"
-             (shell-command-to-string
-              (format "%s %s -Q -L %s -l %s -l %s"
-                      emacs-exe (if (boundp 'wait-for-me) "-debug-init" "--batch")
-                      (expand-file-name (file-name-directory (locate-library "ergoemacs-mode")))
-                      (expand-file-name (file-name-sans-extension (locate-library "ergoemacs-mode")))
-                      temp-file)))
-    (should (file-exists-p w-file))
-    (when  (file-exists-p temp-file)
-      (delete-file temp-file))
-    (when  (file-exists-p (concat temp-file "c"))
-      (delete-file (concat temp-file "c")))
-    (when (file-exists-p w-file)
-      (delete-file w-file))))
-=======
->>>>>>> edc154f0
 
 (ert-deftest ergoemacs-test-global-key-set-apps-220-before ()
   "Test global C-c b"
@@ -612,7 +457,6 @@
   :tags '(:translate)
   (should (equal ergoemacs-layout-us (ergoemacs-translate--quail-to-ergoemacs (ergoemacs-translate-layout 'us :quail)))))
 
-<<<<<<< HEAD
 (ert-deftest ergoemacs-test-translations ()
   "Test ergoemacs-mode translations"
   :tags '(:translate)
@@ -690,18 +534,6 @@
      (set-input-method nil)
      (kill-buffer (current-buffer)))))
 
-(ert-deftest ergoemacs-test-translate-bound ()
-  "Make sure that bound keys are put in the `ergoemacs-map--'
-hash appropriaetly."
-  :tags '(:translate)
-  (ergoemacs-test-layout
-   :layout "colemak"
-   :theme "reduction"
-   (should (equal (ergoemacs-gethash (read-kbd-macro "M-r" t) ergoemacs-map--)
-                  (ergoemacs-gethash (ergoemacs-translate--meta-to-escape (read-kbd-macro "M-r" t)) ergoemacs-map--)))))
-
-=======
->>>>>>> edc154f0
 (ert-deftest ergoemacs-test-table-insert ()
   "Tests that table can insert without hanging emacs."
   :tags '(:table)
@@ -747,105 +579,6 @@
   (should (equal 'arg3 (ergoemacs-command-loop--mouse-command-drop-first '(&optional arg1 arg2 &rest arg3) :rest)))
   (should (equal '(arg2) (ergoemacs-command-loop--mouse-command-drop-first '(&optional arg1 arg2 &rest arg3) :drop-rest))))
 
-<<<<<<< HEAD
-
-(ert-deftest ergoemacs-test-map-keymap-prefix ()
-  "Tests mapping multiple keymaps defining a prefix."
-  :tags '(:map-keymap)
-  (let ((parent (make-sparse-keymap))
-        (map (make-sparse-keymap))
-        list)
-    (define-key parent [27 ?a] 'ignore)
-    (define-key map [27 ?b] 'ignore)
-    (set-keymap-parent map parent)
-    (ergoemacs-map-keymap
-     (lambda(key item)
-       (unless (or (eq item 'ergoemacs-prefix)
-                   (consp key)
-                   (equal key [ergoemacs-labeled]))
-         (push key list)))
-     map)
-    (should (member [27 ?a] list))
-    (should (member [27 ?b] list))
-    list))
-
-(ert-deftest ergoemacs-test-issue-379 ()
-  "Test infinite recursive event-modifiers."
-  :tags '(:translate)
-  (should (equal (ignore-errors (ergoemacs-specials (ergoemacs-translate--event-modifiers 134217755))) '(control meta))))
-
-(ert-deftest ergoemacs-test-temp-map-issue ()
-  "Test temporary map issue."
-  (if (version-list-< (version-to-list "24.4") (version-to-list emacs-version))
-      (ergoemacs-test-layout
-       :layout "colemak"
-       :theme "reduction"
-       :macro "M-8 M-SPC M-SPC M-i"
-       (save-excursion
-	 (switch-to-buffer (get-buffer-create "*ergoemacs-test*"))
-	 (delete-region (point-min) (point-max))
-	 (insert ergoemacs-test-lorem-ipsum)
-	 (goto-char (point-max))
-	 (beginning-of-line)
-	 (execute-kbd-macro macro)
-	 (should (eq (key-binding (kbd "8")) 'self-insert-command))
-	 (kill-buffer (current-buffer)))))
-  (should t))
-
-(ert-deftest ergoemacs-test--swap-translation-386 ()
-  "Test thes swapping of the translations."
-  :tags '(:translate :interactive)
-  (should (eq (lookup-key (ergoemacs ergoemacs-translate--parent-map) (or (and (eq system-type 'windows-nt) [apps]) [menu])) 'ergoemacs-command-loop--swap-translation)))
-
-(ert-deftest ergoemacs-test-407 ()
-  "Test M-s is switch pane."
-  :tags '(:require-input :interactive)
-  (if (not (locate-library "icicles")) (should t)
-    (let* ((emacs-exe (ergoemacs-emacs-exe))
-           (w-file (expand-file-name "global-test" ergoemacs-dir))
-           (temp-file (make-temp-file "ergoemacs-test" nil ".el")))
-      (with-temp-file temp-file
-	(insert "(add-to-list 'load-path \"" (expand-file-name (file-name-directory (locate-library "ergoemacs-mode"))) "\")"
-		"(add-to-list 'load-path \"" (expand-file-name (file-name-directory (locate-library "icicles"))) "\")"
-		"(eval-when-compile (require 'ergoemacs-macros) (require 'cl))"
-		(or (and (boundp 'wait-for-me)
-			 "(setq debug-on-error t debug-on-quit t)") "")
-		"(setq ergoemacs-theme nil)"
-		"(setq ergoemacs-keyboard-layout \"us\")"
-		"(require 'ergoemacs-mode)\n"
-		"(ergoemacs-mode 1)\n"
-		"(require 'icicles)\n"
-		"(icy-mode 1)\n"
-		"(ergoemacs-theme-component reclaim-C-f ()\n"
-		"  \"We need to give at least one sequence to reclaim C-f from isearch and get the new icicle-search-key-prefix picked up.\"\n"
-		"(global-set-key (kbd \"C-f .\") 'isearch-forward-symbol-at-point))"
-		"(ergoemacs-require 'reclaim-C-f)"
-		"(setq icicle-search-key-prefix (kbd \"C-f\"))"
-		"(ergoemacs-package smart-mode-line :ensure t (sml/setup))"
-		"(ergoemacs-package srefactor :ensure t)"
-		"(ergoemacs-package virtualenvwrapper :ensure t)"
-		"(defun test-freeze ()\n"
-		"(interactive)\n"
-		"(yes-or-no-p \"Are you sure you want to remove this file? \"))"
-		"(global-set-key (kbd \"C-1\") 'test-freeze)"
-		"(insert \"Try C-1 to see if emacs freezes.\\nThen try M-a test-freeze.\\nM-a calc, do something and then exit with q it should exit\nMake sure M-o goes forward word in icy ergoemacs-mode.\")"
-		;; (or (and (boundp 'wait-for-me) "")
-		;;     "(kill-emacs)")
-		))
-      (byte-compile-file temp-file)
-      (message "%s"
-               (shell-command-to-string
-		(format "%s %s -Q -l %s"
-			emacs-exe "-debug-init"                      
-			temp-file)))
-      
-      (when  (file-exists-p temp-file)
-	(delete-file temp-file))
-      (when  (file-exists-p (concat temp-file "c"))
-	(delete-file (concat temp-file "c"))))))
-
-=======
->>>>>>> edc154f0
 ;;; minibuffer tests...
 ;;; Related to: http://emacs.stackexchange.com/questions/10393/how-can-i-answer-a-minibuffer-prompt-from-elisp
 
