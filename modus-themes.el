;;; modus-themes.el --- Highly accessible themes (WCAG AAA) -*- lexical-binding:t -*-

;; Copyright (C) 2019-2021  Free Software Foundation, Inc.

;; Author: Protesilaos Stavrou <info@protesilaos.com>
;; URL: https://gitlab.com/protesilaos/modus-themes
;; Version: 1.4.0
;; Last-Modified: <2021-05-25 12:25:39 +0300>
;; Package-Requires: ((emacs "26.1"))
;; Keywords: faces, theme, accessibility

;; This file is part of GNU Emacs.

;; This program is free software; you can redistribute it and/or modify
;; it under the terms of the GNU General Public License as published by
;; the Free Software Foundation, either version 3 of the License, or (at
;; your option) any later version.
;;
;; This program is distributed in the hope that it will be useful, but
;; WITHOUT ANY WARRANTY; without even the implied warranty of
;; MERCHANTABILITY or FITNESS FOR A PARTICULAR PURPOSE.  See the GNU
;; General Public License for more details.
;;
;; You should have received a copy of the GNU General Public License
;; along with this program.  If not, see <https://www.gnu.org/licenses/>.

;;; Commentary:
;;
;; The Modus themes conform with the highest standard for color-contrast
;; accessibility between background and foreground values (WCAG AAA).
;; This file contains all customization variables, helper functions,
;; interactive commands, and face specifications.  Please refer to the
;; official Info manual for further documentation (distributed with the
;; themes, or available at: <https://protesilaos.com/modus-themes>).
;;
;; The themes share the following customization variables, all of which
;; are disabled by default (nil):
;;
;;     modus-themes-slanted-constructs             (boolean)
;;     modus-themes-bold-constructs                (boolean)
;;     modus-themes-variable-pitch-headings        (boolean)
;;     modus-themes-variable-pitch-ui              (boolean)
;;     modus-themes-scale-headings                 (boolean)
;;     modus-themes-subtle-line-numbers            (boolean)
;;     modus-themes-success-deuteranopia           (boolean)
;;     modus-themes-no-mixed-fonts                 (boolean)
;;     modus-themes-headings                       (alist)
;;     modus-themes-fringes                        (choice)
;;     modus-themes-lang-checkers                  (choice)
;;     modus-themes-org-blocks                     (choice)
;;     modus-themes-org-habit                      (choice)
;;     modus-themes-prompts                        (choice)
;;     modus-themes-mode-line                      (choice)
;;     modus-themes-diffs                          (choice)
;;     modus-themes-syntax                         (choice)
;;     modus-themes-hl-line                        (choice)
;;     modus-themes-paren-match                    (choice)
;;     modus-themes-region                         (choice)
;;     modus-themes-links                          (choice)
;;     modus-themes-completions                    (choice)
;;     modus-themes-mail-citations                 (choice)
;;
;; The default scale for headings is as follows (it can be customized as
;; well---remember, no scaling takes place by default):
;;
;;     modus-themes-scale-1 1.05
;;     modus-themes-scale-2 1.1
;;     modus-themes-scale-3 1.15
;;     modus-themes-scale-4 1.2
;;     modus-themes-scale-5 1.3
;;
;; There also exist two unique customization variables for overriding
;; color palette values.  The specifics are documented in the manual.
;; The symbols are:
;;
;;     modus-themes-operandi-color-overrides       (alist)
;;     modus-themes-vivendi-color-overrides        (alist)
;;
;; Below is the list of explicitly supported packages or face groups
;; (there are implicitly supported packages as well, which inherit from
;; font-lock or some basic group).  You are encouraged to report any
;; missing package or change you would like to see.
;;
;;     ace-window
;;     ag
;;     alert
;;     all-the-icons
;;     annotate
;;     anzu
;;     apropos
;;     apt-sources-list
;;     artbollocks-mode
;;     auctex and TeX
;;     auto-dim-other-buffers
;;     avy
;;     awesome-tray
;;     bbdb
;;     binder
;;     bm
;;     bongo
;;     boon
;;     bookmark
;;     breakpoint (provided by built-in gdb-mi.el)
;;     buffer-expose
;;     calendar and diary
;;     calfw
;;     centaur-tabs
;;     cfrs
;;     change-log and log-view (`vc-print-log' and `vc-print-root-log')
;;     cider
;;     circe
;;     color-rg
;;     column-enforce-mode
;;     company-mode
;;     company-posframe
;;     compilation-mode
;;     completions
;;     consult
;;     corfu
;;     counsel
;;     counsel-css
;;     counsel-org-capture-string
;;     cov
;;     cperl-mode
;;     csv-mode
;;     ctrlf
;;     custom (M-x customize)
;;     dap-mode
;;     dashboard (emacs-dashboard)
;;     deadgrep
;;     debbugs
;;     define-word
;;     deft
;;     dictionary
;;     diff-hl
;;     diff-mode
;;     dim-autoload
;;     dir-treeview
;;     dired
;;     dired-async
;;     dired-git
;;     dired-git-info
;;     dired-narrow
;;     dired-subtree
;;     diredc
;;     diredfl
;;     diredp (dired+)
;;     disk-usage
;;     display-fill-column-indicator-mode
;;     doom-modeline
;;     dynamic-ruler
;;     easy-jekyll
;;     easy-kill
;;     ebdb
;;     ediff
;;     eglot
;;     el-search
;;     eldoc
;;     eldoc-box
;;     elfeed
;;     elfeed-score
;;     embark
;;     emms
;;     enh-ruby-mode (enhanced-ruby-mode)
;;     epa
;;     equake
;;     erc
;;     eros
;;     ert
;;     eshell
;;     eshell-fringe-status
;;     eshell-git-prompt
;;     eshell-prompt-extras (epe)
;;     eshell-syntax-highlighting
;;     evil (evil-mode)
;;     evil-goggles
;;     evil-snipe
;;     evil-visual-mark-mode
;;     eww
;;     exwm
;;     eyebrowse
;;     fancy-dabbrev
;;     flycheck
;;     flycheck-color-mode-line
;;     flycheck-indicator
;;     flycheck-posframe
;;     flymake
;;     flyspell
;;     flyspell-correct
;;     flx
;;     freeze-it
;;     frog-menu
;;     focus
;;     fold-this
;;     font-lock (generic syntax highlighting)
;;     forge
;;     fountain (fountain-mode)
;;     geiser
;;     git-commit
;;     git-gutter (and variants)
;;     git-lens
;;     git-rebase
;;     git-timemachine
;;     git-walktree
;;     gnus
;;     golden-ratio-scroll-screen
;;     helm
;;     helm-ls-git
;;     helm-switch-shell
;;     helm-xref
;;     helpful
;;     highlight-blocks
;;     highlight-defined
;;     highlight-escape-sequences (`hes-mode')
;;     highlight-indentation
;;     highlight-numbers
;;     highlight-symbol
;;     highlight-tail
;;     highlight-thing
;;     hl-defined
;;     hl-fill-column
;;     hl-line-mode
;;     hl-todo
;;     hydra
;;     hyperlist
;;     ibuffer
;;     icomplete
;;     ido-mode
;;     iedit
;;     iflipb
;;     imenu-list
;;     indium
;;     info
;;     info-colors
;;     interaction-log
;;     ioccur
;;     isearch, occur, etc.
;;     isl (isearch-light)
;;     ivy
;;     ivy-posframe
;;     jira (org-jira)
;;     journalctl-mode
;;     js2-mode
;;     julia
;;     jupyter
;;     kaocha-runner
;;     keycast
;;     line numbers (`display-line-numbers-mode' and global variant)
;;     lsp-mode
;;     lsp-ui
;;     macrostep
;;     magit
;;     magit-imerge
;;     make-mode
;;     man
;;     marginalia
;;     markdown-mode
;;     markup-faces (`adoc-mode')
;;     mentor
;;     messages
;;     minibuffer-line
;;     minimap
;;     mmm-mode
;;     mode-line
;;     mood-line
;;     mpdel
;;     mu4e
;;     mu4e-conversation
;;     multiple-cursors
;;     neotree
;;     no-emoji
;;     notmuch
;;     num3-mode
;;     nxml-mode
;;     objed
;;     orderless
;;     org
;;     org-journal
;;     org-noter
;;     org-pomodoro
;;     org-recur
;;     org-roam
;;     org-superstar
;;     org-table-sticky-header
;;     org-tree-slide
;;     org-treescope
;;     origami
;;     outline-mode
;;     outline-minor-faces
;;     package (M-x list-packages)
;;     page-break-lines
;;     pandoc-mode
;;     paradox
;;     paren-face
;;     parrot
;;     pass
;;     pdf-tools
;;     persp-mode
;;     perspective
;;     phi-grep
;;     phi-search
;;     pkgbuild-mode
;;     pomidor
;;     popup
;;     powerline
;;     powerline-evil
;;     prism (see "Note for prism.el" in the manual)
;;     proced
;;     prodigy
;;     quick-peek
;;     racket-mode
;;     rainbow-blocks
;;     rainbow-identifiers
;;     rainbow-delimiters
;;     rcirc
;;     recursion-indicator
;;     regexp-builder (also known as `re-builder')
;;     rg
;;     ripgrep
;;     rmail
;;     ruler-mode
;;     sallet
;;     selectrum
;;     selectrum-prescient
;;     semantic
;;     sesman
;;     shell-script-mode
;;     shortdoc
;;     show-paren-mode
;;     shr
;;     side-notes
;;     sieve-mode
;;     skewer-mode
;;     smart-mode-line
;;     smartparens
;;     smerge
;;     spaceline
;;     speedbar
;;     spell-fu
;;     spray
;;     stripes
;;     suggest
;;     switch-window
;;     swiper
;;     swoop
;;     sx
;;     symbol-overlay
;;     syslog-mode
;;     tab-bar-groups
;;     tab-bar-mode
;;     tab-line-mode
;;     table (built-in table.el)
;;     telega
;;     telephone-line
;;     terraform-mode
;;     term
;;     tomatinho
;;     transient (pop-up windows like Magit's)
;;     trashed
;;     treemacs
;;     tty-menu
;;     tuareg
;;     typescript
;;     undo-tree
;;     vc (vc-dir.el, vc-hooks.el)
;;     vc-annotate (C-x v g)
;;     vdiff
;;     vertico
;;     vimish-fold
;;     visible-mark
;;     visual-regexp
;;     volatile-highlights
;;     vterm
;;     wcheck-mode
;;     web-mode
;;     wgrep
;;     which-function-mode
;;     which-key
;;     whitespace-mode
;;     window-divider-mode
;;     winum
;;     writegood-mode
;;     woman
;;     xah-elisp-mode
;;     xref
;;     xterm-color (and ansi-colors)
;;     yaml-mode
;;     yasnippet
;;     ztree
;;
;; For a complete view of the project, also refer to the following files
;; (should be distributed in the same repository/directory as the
;; current item):
;;
;; - modus-operandi-theme.el    (Light theme)
;; - modus-vivendi-theme.el     (Dark theme)

;;; News:
;;
;; Users updating from older versions to >= 1.0.0, are advised to read
;; the announcement on the emacs-devel mailing list:
;; <https://lists.gnu.org/archive/html/emacs-devel/2021-03/msg00300.html>.
;;
;; The web page of the change log is also available:
;; <https://protesilaos.com/modus-themes-changelog/>.
;;
;; An Info manual should be distributed with the Modus themes.
;; Evaluate this form to access it directly:
;;
;;    (info "(modus-themes) Top")

;;; Code:



(eval-when-compile (require 'cl-lib))

(defgroup modus-themes ()
  "Options for `modus-operandi', `modus-vivendi'.
The Modus themes conform with the WCAG AAA standard for color
contrast between background and foreground combinations (a
minimum contrast of 7:1---the highest standard of its kind).  The
themes also strive to empower users with red-green color
deficiency: this is achieved through customization variables that
replace all relevant instances of green with blue, as well as the
overall design of the themes which relies mostly on colors that
cover the blue-cyan-magenta side of the spectrum."
  :group 'faces
  :link '(info-link "(modus-themes) Top")
  :prefix "modus-themes-"
  :tag "Modus Themes")

;;; Variables for each theme variant

;;;; Modus Operandi

(defconst modus-themes-operandi-colors
  '(;; base values
    (bg-main . "#ffffff") (fg-main . "#000000")
    (bg-dim . "#f8f8f8") (fg-dim . "#282828")
    (bg-alt . "#f0f0f0") (fg-alt . "#505050")
    ;; specifically for on/off states and must be combined with
    ;; themselves, though the backgrounds are also meant to be used with
    ;; other "active" values, defined further below; bg-active-accent
    ;; can work as a substitute for bg-active
    (bg-active . "#d7d7d7") (fg-active . "#0a0a0a")
    (bg-inactive . "#efefef") (fg-inactive . "#404148")
    (bg-active-accent . "#d0d6ff")
    ;; these special values are intended as alternatives to the base
    ;; values for cases where we need to avoid confusion between the
    ;; highlighted constructs; they must either be used as pairs based
    ;; on their name or each can be combined with {fg,bg}-{main,alt,dim}
    ;; always in accordance with their role as background or foreground
    (bg-special-cold . "#dde3f4") (fg-special-cold . "#093060")
    (bg-special-mild . "#c4ede0") (fg-special-mild . "#184034")
    (bg-special-warm . "#f0e0d4") (fg-special-warm . "#5d3026")
    (bg-special-calm . "#f8ddea") (fg-special-calm . "#61284f")
    ;; foregrounds that can be combined with bg-main, bg-dim, bg-alt
    (red . "#a60000")
    (red-alt . "#972500")
    (red-alt-other . "#a0132f")
    (red-faint . "#7f1010")
    (red-alt-faint . "#702f00")
    (red-alt-other-faint . "#7f002f")
    (green . "#005e00")
    (green-alt . "#315b00")
    (green-alt-other . "#145c33")
    (green-faint . "#104410")
    (green-alt-faint . "#30440f")
    (green-alt-other-faint . "#0f443f")
    (yellow . "#813e00")
    (yellow-alt . "#70480f")
    (yellow-alt-other . "#863927")
    (yellow-faint . "#5f4400")
    (yellow-alt-faint . "#5d5000")
    (yellow-alt-other-faint . "#5e3a20")
    (blue . "#0031a9")
    (blue-alt . "#2544bb")
    (blue-alt-other . "#0000c0")
    (blue-faint . "#003497")
    (blue-alt-faint . "#0f3d8c")
    (blue-alt-other-faint . "#001087")
    (magenta . "#721045")
    (magenta-alt . "#8f0075")
    (magenta-alt-other . "#5317ac")
    (magenta-faint . "#752f50")
    (magenta-alt-faint . "#7b206f")
    (magenta-alt-other-faint . "#55348e")
    (cyan . "#00538b")
    (cyan-alt . "#30517f")
    (cyan-alt-other . "#005a5f")
    (cyan-faint . "#005077")
    (cyan-alt-faint . "#354f6f")
    (cyan-alt-other-faint . "#125458")
    ;; these foreground values can only be combined with bg-main and are
    ;; thus not suitable for general purpose highlighting
    (red-intense . "#b60000")
    (orange-intense . "#904200")
    (green-intense . "#006800")
    (yellow-intense . "#605b00")
    (blue-intense . "#1f1fce")
    (magenta-intense . "#a8007f")
    (purple-intense . "#7f10d0")
    (cyan-intense . "#005f88")
    ;; those foregrounds are meant exclusively for bg-active, bg-inactive
    (red-active . "#8a0000")
    (green-active . "#004c2e")
    (yellow-active . "#702f00")
    (blue-active . "#0030b4")
    (magenta-active . "#5c2092")
    (cyan-active . "#003f8a")
    ;; the "subtle" values below be combined with fg-dim, while the
    ;; "intense" should be paired with fg-main
    (red-subtle-bg . "#f2b0a2")
    (red-intense-bg . "#ff9f9f")
    (green-subtle-bg . "#aecf90")
    (green-intense-bg . "#5ada88")
    (yellow-subtle-bg . "#e4c340")
    (yellow-intense-bg . "#f5df23")
    (blue-subtle-bg . "#b5d0ff")
    (blue-intense-bg . "#77baff")
    (magenta-subtle-bg . "#f0d3ff")
    (magenta-intense-bg . "#d5baff")
    (cyan-subtle-bg . "#c0efff")
    (cyan-intense-bg . "#42cbd4")
    ;; those background values must be combined with fg-main and should
    ;; only be used for indicators that are placed on the fringes
    (red-fringe-bg . "#f08290")
    (green-fringe-bg . "#62c86a")
    (yellow-fringe-bg . "#dbba3f")
    (blue-fringe-bg . "#82afff")
    (magenta-fringe-bg . "#e0a3ff")
    (cyan-fringe-bg . "#2fcddf")
    ;; those background values should only be used for graphs or similar
    ;; applications where colored blocks are expected to be positioned
    ;; next to each other
    (red-graph-0-bg . "#ef6f79")
    (red-graph-1-bg . "#ff9f9f")
    (green-graph-0-bg . "#49d239")
    (green-graph-1-bg . "#6dec6d")
    (yellow-graph-0-bg . "#efec08")
    (yellow-graph-1-bg . "#dbff4e")
    (blue-graph-0-bg . "#55a2f0")
    (blue-graph-1-bg . "#7fcfff")
    (magenta-graph-0-bg . "#ba86ef")
    (magenta-graph-1-bg . "#e7afff")
    (cyan-graph-0-bg . "#30d3f0")
    (cyan-graph-1-bg . "#6fefff")
    ;; the following are for cases where both the foreground and the
    ;; background need to have a similar hue and so must be combined
    ;; with themselves, even though the foregrounds can be paired with
    ;; any of the base backgrounds
    (red-refine-bg . "#ffcccc") (red-refine-fg . "#780000")
    (green-refine-bg . "#aceaac") (green-refine-fg . "#004c00")
    (yellow-refine-bg . "#fff29a") (yellow-refine-fg . "#604000")
    (blue-refine-bg . "#8fcfff") (blue-refine-fg . "#002f88")
    (magenta-refine-bg . "#ffccff") (magenta-refine-fg . "#770077")
    (cyan-refine-bg . "#8eecf4") (cyan-refine-fg . "#004850")
    ;; the "nuanced" backgrounds can be combined with all of the above
    ;; foregrounds, as well as those included here, while the "nuanced"
    ;; foregrounds can in turn also be combined with bg-main, bg-dim,
    ;; bg-alt
    (red-nuanced-bg . "#fff1f0") (red-nuanced-fg . "#5f0000")
    (green-nuanced-bg . "#ecf7ed") (green-nuanced-fg . "#004000")
    (yellow-nuanced-bg . "#fff3da") (yellow-nuanced-fg . "#3f3000")
    (blue-nuanced-bg . "#f3f3ff") (blue-nuanced-fg . "#201f55")
    (magenta-nuanced-bg . "#fdf0ff") (magenta-nuanced-fg . "#541f4f")
    (cyan-nuanced-bg . "#ebf6fa") (cyan-nuanced-fg . "#0f3360")
    ;; the following are reserved for specific cases
    ;;
    ;; bg-hl-line is between bg-dim and bg-alt, so it should
    ;; work with all accents that cover those two, plus bg-main
    ;;
    ;; bg-hl-alt and bg-hl-alt-intense should only be used when no
    ;; other grayscale or fairly neutral background is available to
    ;; properly draw attention to a given construct
    ;;
    ;; bg-header is between bg-active and bg-inactive, so it
    ;; can be combined with any of the "active" values, plus the
    ;; "special" and base foreground colors
    ;;
    ;; bg-paren-match, bg-paren-match-intense, bg-region,
    ;; bg-region-accent and bg-tab-active must be combined with fg-main,
    ;; while bg-tab-inactive should be combined with fg-dim, whereas
    ;; bg-tab-inactive-alt goes together with fg-main
    ;;
    ;; bg-tab-bar is only intended for the bar that holds the tabs and
    ;; can only be combined with fg-main
    ;;
    ;; fg-escape-char-construct and fg-escape-char-backslash can
    ;; be combined bg-main, bg-dim, bg-alt
    ;;
    ;; fg-lang-error, fg-lang-warning, fg-lang-note can be
    ;; combined with bg-main, bg-dim, bg-alt
    ;;
    ;; fg-mark-sel, fg-mark-del, fg-mark-alt can be combined
    ;; with bg-main, bg-dim, bg-alt, bg-hl-line
    ;;
    ;; fg-unfocused must be combined with bg-main
    ;;
    ;; fg-docstring, fg-comment-yellow can be combined with
    ;; bg-main, bg-dim, bg-alt
    ;;
    ;; the window divider colors apply to faces with just an fg value
    ;;
    ;; all pairs are combinable with themselves
    (bg-hl-line . "#f2eff3")
    (bg-hl-line-intense . "#e0e0e0")
    (bg-hl-line-intense-accent . "#b9e1ef")
    (bg-hl-alt . "#fbeee0")
    (bg-hl-alt-intense . "#e8dfd1")
    (bg-paren-match . "#e0af82")
    (bg-paren-match-intense . "#c488ff")
    (bg-paren-expression . "#dff0ff")
    (bg-region . "#bcbcbc")
    (bg-region-accent . "#afafef")

    (bg-tab-bar . "#d5d5d5")
    (bg-tab-active . "#f6f6f6")
    (bg-tab-inactive . "#bdbdbd")
    (bg-tab-inactive-alt . "#999999")

    (red-tab . "#680000")
    (green-tab . "#003900")
    (yellow-tab . "#393000")
    (orange-tab . "#502300")
    (blue-tab . "#000080")
    (cyan-tab . "#052f60")
    (magenta-tab . "#5f004d")
    (purple-tab . "#400487")

    (fg-escape-char-construct . "#8b1030")
    (fg-escape-char-backslash . "#654d0f")

    (fg-lang-error . "#9f004f")
    (fg-lang-warning . "#604f0f")
    (fg-lang-note . "#4040ae")
    (fg-lang-underline-error . "#ef4f54")
    (fg-lang-underline-warning . "#cf9f00")
    (fg-lang-underline-note . "#3f6fef")

    (fg-window-divider-inner . "#888888")
    (fg-window-divider-outer . "#585858")

    (fg-unfocused . "#56576d")

    (fg-docstring . "#2a486a")
    (fg-comment-yellow . "#794319")

    (bg-header . "#e5e5e5") (fg-header . "#2a2a2a")

    (bg-whitespace . "#f5efef") (fg-whitespace . "#624956")

    (bg-diff-heading . "#b7cfe0") (fg-diff-heading . "#041645")
    (bg-diff-added . "#d4fad4") (fg-diff-added . "#004500")
    (bg-diff-added-deuteran . "#daefff") (fg-diff-added-deuteran . "#002044")
    (bg-diff-changed . "#fcefcf") (fg-diff-changed . "#524200")
    (bg-diff-removed . "#ffe8ef") (fg-diff-removed . "#691616")

    (bg-diff-refine-added . "#94cf94") (fg-diff-refine-added . "#002a00")
    (bg-diff-refine-added-deuteran . "#77c0ef") (fg-diff-refine-added-deuteran . "#000035")
    (bg-diff-refine-changed . "#cccf8f") (fg-diff-refine-changed . "#302010")
    (bg-diff-refine-removed . "#daa2b0") (fg-diff-refine-removed . "#400000")

    (bg-diff-focus-added . "#bbeabb") (fg-diff-focus-added . "#002c00")
    (bg-diff-focus-added-deuteran . "#bacfff") (fg-diff-focus-added-deuteran . "#001755")
    (bg-diff-focus-changed . "#ecdfbf") (fg-diff-focus-changed . "#392900")
    (bg-diff-focus-removed . "#efcbcf") (fg-diff-focus-removed . "#4a0000")

    (bg-mark-sel . "#a0f0cf") (fg-mark-sel . "#005040")
    (bg-mark-del . "#ffccbb") (fg-mark-del . "#840040")
    (bg-mark-alt . "#f5d88f") (fg-mark-alt . "#782900"))
  "The entire palette of the `modus-operandi' theme.
Each element has the form (NAME . HEX) with the former as a
symbol and the latter as a string.")

;;;; Modus Vivendi

(defconst modus-themes-vivendi-colors
  '(;; base values
    (bg-main . "#000000") (fg-main . "#ffffff")
    (bg-dim . "#100f10") (fg-dim . "#e0e6f0")
    (bg-alt . "#191a1b") (fg-alt . "#a8a8a8")
    ;; specifically for on/off states and must be combined with
    ;; themselves, though the backgrounds are also meant to be used with
    ;; other "active" values, defined further below; bg-active-accent
    ;; can work as a substitute for bg-active
    (bg-active . "#323232") (fg-active . "#f4f4f4")
    (bg-inactive . "#1e1e1e") (fg-inactive . "#bfc0c4")
    (bg-active-accent . "#2a2a66")
    ;; these special values are intended as alternatives to the base
    ;; values for cases where we need to avoid confusion between the
    ;; highlighted constructs; they must either be used as pairs based
    ;; on their name or each can be combined with {fg,bg}-{main,alt,dim}
    ;; always in accordance with their role as background or foreground
    (bg-special-cold . "#203448") (fg-special-cold . "#c6eaff")
    (bg-special-mild . "#00322e") (fg-special-mild . "#bfebe0")
    (bg-special-warm . "#382f27") (fg-special-warm . "#f8dec0")
    (bg-special-calm . "#392a48") (fg-special-calm . "#fbd6f4")
    ;; foregrounds that can be combined with bg-main, bg-dim, bg-alt
    (red . "#ff8059")
    (red-alt . "#ef8b50")
    (red-alt-other . "#ff9077")
    (red-faint . "#ffa0a0")
    (red-alt-faint . "#f5aa80")
    (red-alt-other-faint . "#ff9fbf")
    (green . "#44bc44")
    (green-alt . "#70b900")
    (green-alt-other . "#00c06f")
    (green-faint . "#78bf78")
    (green-alt-faint . "#99b56f")
    (green-alt-other-faint . "#88bf99")
    (yellow . "#e0cc00")
    (yellow-alt . "#c4d030")
    (yellow-alt-other . "#e3c55f")
    (yellow-faint . "#d2b580")
    (yellow-alt-faint . "#cabf77")
    (yellow-alt-other-faint . "#d0ba95")
    (blue . "#2fafff")
    (blue-alt . "#79a8ff" )
    (blue-alt-other . "#00bcff")
    (blue-faint . "#82b0ec")
    (blue-alt-faint . "#a0acef")
    (blue-alt-other-faint . "#80b2f0")
    (magenta . "#feacd0")
    (magenta-alt . "#f78fe7")
    (magenta-alt-other . "#b6a0ff")
    (magenta-faint . "#e0b2d6")
    (magenta-alt-faint . "#ef9fe4")
    (magenta-alt-other-faint . "#cfa6ff")
    (cyan . "#00d3d0")
    (cyan-alt . "#4ae2f0")
    (cyan-alt-other . "#6ae4b9")
    (cyan-faint . "#90c4ed")
    (cyan-alt-faint . "#a0bfdf")
    (cyan-alt-other-faint . "#a4d0bb")
    ;; these foreground values can only be combined with bg-main and are
    ;; thus not suitable for general purpose highlighting
    (red-intense . "#fe6060")
    (orange-intense . "#fba849")
    (green-intense . "#4fe42f")
    (yellow-intense . "#f0dd60")
    (blue-intense . "#4fafff")
    (magenta-intense . "#ff62d4")
    (purple-intense . "#9f80ff")
    (cyan-intense . "#3fdfd0")
    ;; those foregrounds are meant exclusively for bg-active, bg-inactive
    (red-active . "#ffa7ba")
    (green-active . "#70d73f")
    (yellow-active . "#dbbe5f")
    (blue-active . "#34cfff")
    (magenta-active . "#d5b1ff")
    (cyan-active . "#00d8b4")
    ;; the "subtle" values below be combined with fg-dim, while the
    ;; "intense" should be paired with fg-main
    (red-subtle-bg . "#762422")
    (red-intense-bg . "#a4202a")
    (green-subtle-bg . "#2f4a00")
    (green-intense-bg . "#006800")
    (yellow-subtle-bg . "#604200")
    (yellow-intense-bg . "#874900")
    (blue-subtle-bg . "#10387c")
    (blue-intense-bg . "#2a40b8")
    (magenta-subtle-bg . "#49366e")
    (magenta-intense-bg . "#7042a2")
    (cyan-subtle-bg . "#00415e")
    (cyan-intense-bg . "#005f88")
    ;; those background values must be combined with fg-main and should
    ;; only be used for indicators that are placed on the fringes
    (red-fringe-bg . "#8f1f4b")
    (green-fringe-bg . "#006700")
    (yellow-fringe-bg . "#6f4f00")
    (blue-fringe-bg . "#3f33af")
    (magenta-fringe-bg . "#6f2f89")
    (cyan-fringe-bg . "#004f8f")
    ;; those background values should only be used for graphs or similar
    ;; applications where colored blocks are expected to be positioned
    ;; next to each other
    (red-graph-0-bg . "#af0404")
    (red-graph-1-bg . "#801f2f")
    (green-graph-0-bg . "#24ba2f")
    (green-graph-1-bg . "#0f8f07")
    (yellow-graph-0-bg . "#ffd03e")
    (yellow-graph-1-bg . "#d7d800")
    (blue-graph-0-bg . "#406fff")
    (blue-graph-1-bg . "#2f50c8")
    (magenta-graph-0-bg . "#af7bee")
    (magenta-graph-1-bg . "#7f59cf")
    (cyan-graph-0-bg . "#47dcfa")
    (cyan-graph-1-bg . "#0bc0df")
    ;; the following are for cases where both the foreground and the
    ;; background need to have a similar hue and so must be combined
    ;; with themselves, even though the foregrounds can be paired with
    ;; any of the base backgrounds
    (red-refine-bg . "#77002a") (red-refine-fg . "#ffb9ab")
    (green-refine-bg . "#00422a") (green-refine-fg . "#9ff0cf")
    (yellow-refine-bg . "#693200") (yellow-refine-fg . "#e2d980")
    (blue-refine-bg . "#242679") (blue-refine-fg . "#8ecfff")
    (magenta-refine-bg . "#71206a") (magenta-refine-fg . "#ffcaf0")
    (cyan-refine-bg . "#004065") (cyan-refine-fg . "#8ae4f2")
    ;; the "nuanced" backgrounds can be combined with all of the above
    ;; foregrounds, as well as those included here, while the "nuanced"
    ;; foregrounds can in turn also be combined with bg-main, bg-dim,
    ;; bg-alt
    (red-nuanced-bg . "#2c0614") (red-nuanced-fg . "#ffcccc")
    (green-nuanced-bg . "#001904") (green-nuanced-fg . "#b8e2b8")
    (yellow-nuanced-bg . "#221000") (yellow-nuanced-fg . "#dfdfb0")
    (blue-nuanced-bg . "#0f0e39") (blue-nuanced-fg . "#bfd9ff")
    (magenta-nuanced-bg . "#230631") (magenta-nuanced-fg . "#e5cfef")
    (cyan-nuanced-bg . "#041529") (cyan-nuanced-fg . "#a8e5e5")
    ;; the following are reserved for specific cases
    ;;
    ;; bg-hl-line is between bg-dim and bg-alt, so it should
    ;; work with all accents that cover those two, plus bg-main
    ;;
    ;; bg-hl-alt and bg-hl-alt-intense should only be used when no
    ;; other grayscale or fairly neutral background is available to
    ;; properly draw attention to a given construct
    ;;
    ;; bg-header is between bg-active and bg-inactive, so it
    ;; can be combined with any of the "active" values, plus the
    ;; "special" and base foreground colors
    ;;
    ;; bg-paren-match, bg-paren-match-intense, bg-region,
    ;; bg-region-accent and bg-tab-active must be combined with fg-main,
    ;; while bg-tab-inactive should be combined with fg-dim, whereas
    ;; bg-tab-inactive-alt goes together with fg-main
    ;;
    ;; bg-tab-bar is only intended for the bar that holds the tabs and
    ;; can only be combined with fg-main
    ;;
    ;; fg-escape-char-construct and fg-escape-char-backslash can
    ;; be combined bg-main, bg-dim, bg-alt
    ;;
    ;; fg-lang-error, fg-lang-warning, fg-lang-note can be
    ;; combined with bg-main, bg-dim, bg-alt
    ;;
    ;; fg-mark-sel, fg-mark-del, fg-mark-alt can be combined
    ;; with bg-main, bg-dim, bg-alt, bg-hl-line
    ;;
    ;; fg-unfocused must be combined with bg-main
    ;;
    ;; fg-docstring, fg-comment-yellow can be combined with
    ;; bg-main, bg-dim, bg-alt
    ;;
    ;; the window divider colors apply to faces with just an fg value
    ;;
    ;; all pairs are combinable with themselves
    (bg-hl-line . "#151823")
    (bg-hl-line-intense . "#2f2f2f")
    (bg-hl-line-intense-accent . "#00353f")
    (bg-hl-alt . "#181732")
    (bg-hl-alt-intense . "#282e46")
    (bg-paren-match . "#5f362f")
    (bg-paren-match-intense . "#7416b5")
    (bg-paren-expression . "#221044")
    (bg-region . "#3c3c3c")
    (bg-region-accent . "#4f3d88")

    (bg-tab-bar . "#2c2c2c")
    (bg-tab-active . "#0e0e0e")
    (bg-tab-inactive . "#3d3d3d")
    (bg-tab-inactive-alt . "#595959")

    (red-tab . "#ffc0bf")
    (green-tab . "#88ef88")
    (yellow-tab . "#d2e580")
    (orange-tab . "#f5ca80")
    (blue-tab . "#92d9ff")
    (cyan-tab . "#60e7e0")
    (magenta-tab . "#ffb8ff")
    (purple-tab . "#cfcaff")

    (fg-escape-char-construct . "#e7a59a")
    (fg-escape-char-backslash . "#abab00")

    (fg-lang-error . "#ef8690")
    (fg-lang-warning . "#b0aa00")
    (fg-lang-note . "#9d9def")
    (fg-lang-underline-error . "#ff4a6f")
    (fg-lang-underline-warning . "#d0de00")
    (fg-lang-underline-note . "#5f6fff")

    (fg-window-divider-inner . "#646464")
    (fg-window-divider-outer . "#969696")

    (fg-unfocused . "#93959b")

    (fg-docstring . "#b0d6f5")
    (fg-comment-yellow . "#d0a070")

    (bg-header . "#212121") (fg-header . "#dddddd")

    (bg-whitespace . "#101424") (fg-whitespace . "#aa9e9f")

    (bg-diff-heading . "#304466") (fg-diff-heading . "#dae7ff")
    (bg-diff-added . "#0a280a") (fg-diff-added . "#94ba94")
    (bg-diff-added-deuteran . "#001a3f") (fg-diff-added-deuteran . "#c4cdf2")
    (bg-diff-changed . "#2a2000") (fg-diff-changed . "#b0ba9f")
    (bg-diff-removed . "#40160f") (fg-diff-removed . "#c6adaa")

    (bg-diff-refine-added . "#005a36") (fg-diff-refine-added . "#e0f6e0")
    (bg-diff-refine-added-deuteran . "#234f8f") (fg-diff-refine-added-deuteran . "#dde4ff")
    (bg-diff-refine-changed . "#585800") (fg-diff-refine-changed . "#ffffcc")
    (bg-diff-refine-removed . "#852828") (fg-diff-refine-removed . "#ffd9eb")

    (bg-diff-focus-added . "#203d20") (fg-diff-focus-added . "#b4ddb4")
    (bg-diff-focus-added-deuteran . "#00405f") (fg-diff-focus-added-deuteran . "#bfe4ff")
    (bg-diff-focus-changed . "#4a3a10") (fg-diff-focus-changed . "#d0daaf")
    (bg-diff-focus-removed . "#5e2526") (fg-diff-focus-removed . "#eebdba")

    (bg-mark-sel . "#002f2f") (fg-mark-sel . "#60cfa2")
    (bg-mark-del . "#5a0000") (fg-mark-del . "#ff99aa")
    (bg-mark-alt . "#3f2210") (fg-mark-alt . "#f0aa20"))
  "The entire palette of the `modus-vivendi' theme.
Each element has the form (NAME . HEX) with the former as a
symbol and the latter as a string.")



;;; Custom faces

;; These faces are used internally to ensure consistency between various
;; groups and to streamline the evaluation of relevant customization
;; options.
(defface modus-themes-subtle-red nil
  "Subtle red background combined with a dimmed foreground.
This is used for general purpose highlighting, mostly in buffers
or for completion interfaces.

The actual styling of the face is done by `modus-themes-faces'.")

(defface modus-themes-subtle-green nil
  "Subtle green background combined with a dimmed foreground.
This is used for general purpose highlighting, mostly in buffers
or for completion interfaces.

The actual styling of the face is done by `modus-themes-faces'.")

(defface modus-themes-subtle-yellow nil
  "Subtle yellow background combined with a dimmed foreground.
This is used for general purpose highlighting, mostly in buffers
or for completion interfaces.

The actual styling of the face is done by `modus-themes-faces'.")

(defface modus-themes-subtle-blue nil
  "Subtle blue background combined with a dimmed foreground.
This is used for general purpose highlighting, mostly in buffers
or for completion interfaces.

The actual styling of the face is done by `modus-themes-faces'.")

(defface modus-themes-subtle-magenta nil
  "Subtle magenta background combined with a dimmed foreground.
This is used for general purpose highlighting, mostly in buffers
or for completion interfaces.

The actual styling of the face is done by `modus-themes-faces'.")

(defface modus-themes-subtle-cyan nil
  "Subtle cyan background combined with a dimmed foreground.
This is used for general purpose highlighting, mostly in buffers
or for completion interfaces.

The actual styling of the face is done by `modus-themes-faces'.")

(defface modus-themes-subtle-neutral nil
  "Subtle gray background combined with a dimmed foreground.
This is used for general purpose highlighting, mostly in buffers
or for completion interfaces.

The actual styling of the face is done by `modus-themes-faces'.")

(defface modus-themes-intense-red nil
  "Intense red background combined with the main foreground.
This is used for general purpose highlighting, mostly in buffers
or for completion interfaces.

The actual styling of the face is done by `modus-themes-faces'.")

(defface modus-themes-intense-green nil
  "Intense green background combined with the main foreground.
This is used for general purpose highlighting, mostly in buffers
or for completion interfaces.

The actual styling of the face is done by `modus-themes-faces'.")

(defface modus-themes-intense-yellow nil
  "Intense yellow background combined with the main foreground.
This is used for general purpose highlighting, mostly in buffers
or for completion interfaces.

The actual styling of the face is done by `modus-themes-faces'.")

(defface modus-themes-intense-blue nil
  "Intense blue background combined with the main foreground.
This is used for general purpose highlighting, mostly in buffers
or for completion interfaces.

The actual styling of the face is done by `modus-themes-faces'.")

(defface modus-themes-intense-magenta nil
  "Intense magenta background combined with the main foreground.
This is used for general purpose highlighting, mostly in buffers
or for completion interfaces.

The actual styling of the face is done by `modus-themes-faces'.")

(defface modus-themes-intense-cyan nil
  "Intense cyan background combined with the main foreground.
This is used for general purpose highlighting, mostly in buffers
or for completion interfaces.

The actual styling of the face is done by `modus-themes-faces'.")

(defface modus-themes-intense-neutral nil
  "Intense gray background combined with the main foreground.
This is used for general purpose highlighting, mostly in buffers
or for completion interfaces.

The actual styling of the face is done by `modus-themes-faces'.")

(defface modus-themes-refine-red nil
  "Combination of accented red background and foreground.
This is used for general purpose highlighting, mostly in buffers
or for completion interfaces.

The actual styling of the face is done by `modus-themes-faces'.")

(defface modus-themes-refine-green nil
  "Combination of accented green background and foreground.
This is used for general purpose highlighting, mostly in buffers
or for completion interfaces.

The actual styling of the face is done by `modus-themes-faces'.")

(defface modus-themes-refine-yellow nil
  "Combination of accented yellow background and foreground.
This is used for general purpose highlighting, mostly in buffers
or for completion interfaces.

The actual styling of the face is done by `modus-themes-faces'.")

(defface modus-themes-refine-blue nil
  "Combination of accented blue background and foreground.
This is used for general purpose highlighting, mostly in buffers
or for completion interfaces.

The actual styling of the face is done by `modus-themes-faces'.")

(defface modus-themes-refine-magenta nil
  "Combination of accented magenta background and foreground.
This is used for general purpose highlighting, mostly in buffers
or for completion interfaces.

The actual styling of the face is done by `modus-themes-faces'.")

(defface modus-themes-refine-cyan nil
  "Combination of accented cyan background and foreground.
This is used for general purpose highlighting, mostly in buffers
or for completion interfaces.

The actual styling of the face is done by `modus-themes-faces'.")

(defface modus-themes-active-red nil
  "A red background meant for use on the mode line or similar.
This is combined with the mode lines primary foreground value.

The actual styling of the face is done by `modus-themes-faces'.")

(defface modus-themes-active-green nil
  "A green background meant for use on the mode line or similar.
This is combined with the mode lines primary foreground value.

The actual styling of the face is done by `modus-themes-faces'.")

(defface modus-themes-active-yellow nil
  "A yellow background meant for use on the mode line or similar.
This is combined with the mode lines primary foreground value.

The actual styling of the face is done by `modus-themes-faces'.")

(defface modus-themes-active-blue nil
  "A blue background meant for use on the mode line or similar.
This is combined with the mode lines primary foreground value.

The actual styling of the face is done by `modus-themes-faces'.")

(defface modus-themes-active-magenta nil
  "A magenta background meant for use on the mode line or similar.
This is combined with the mode lines primary foreground value.

The actual styling of the face is done by `modus-themes-faces'.")

(defface modus-themes-active-cyan nil
  "A cyan background meant for use on the mode line or similar.
This is combined with the mode lines primary foreground value.

The actual styling of the face is done by `modus-themes-faces'.")

(defface modus-themes-fringe-red nil
  "A red background meant for use on the fringe or similar.
This is combined with the main foreground value.

The actual styling of the face is done by `modus-themes-faces'.")

(defface modus-themes-fringe-green nil
  "A green background meant for use on the fringe or similar.
This is combined with the main foreground value.

The actual styling of the face is done by `modus-themes-faces'.")

(defface modus-themes-fringe-yellow nil
  "A yellow background meant for use on the fringe or similar.
This is combined with the main foreground value.

The actual styling of the face is done by `modus-themes-faces'.")

(defface modus-themes-fringe-blue nil
  "A blue background meant for use on the fringe or similar.
This is combined with the main foreground value.

The actual styling of the face is done by `modus-themes-faces'.")

(defface modus-themes-fringe-magenta nil
  "A magenta background meant for use on the fringe or similar.
This is combined with the main foreground value.

The actual styling of the face is done by `modus-themes-faces'.")

(defface modus-themes-fringe-cyan nil
  "A cyan background meant for use on the fringe or similar.
This is combined with the main foreground value.

The actual styling of the face is done by `modus-themes-faces'.")

(defface modus-themes-nuanced-red nil
  "A nuanced red background.
This does not specify a foreground of its own.  Instead it is
meant to serve as the backdrop for elements such as Org blocks,
headings, and any other surface that needs to retain the colors
on display.

The actual styling of the face is done by `modus-themes-faces'.")

(defface modus-themes-nuanced-green nil
  "A nuanced green background.
This does not specify a foreground of its own.  Instead it is
meant to serve as the backdrop for elements such as Org blocks,
headings, and any other surface that needs to retain the colors
on display.

The actual styling of the face is done by `modus-themes-faces'.")

(defface modus-themes-nuanced-yellow nil
  "A nuanced yellow background.
This does not specify a foreground of its own.  Instead it is
meant to serve as the backdrop for elements such as Org blocks,
headings, and any other surface that needs to retain the colors
on display.

The actual styling of the face is done by `modus-themes-faces'.")

(defface modus-themes-nuanced-blue nil
  "A nuanced blue background.
This does not specify a foreground of its own.  Instead it is
meant to serve as the backdrop for elements such as Org blocks,
headings, and any other surface that needs to retain the colors
on display.

The actual styling of the face is done by `modus-themes-faces'.")

(defface modus-themes-nuanced-magenta nil
  "A nuanced magenta background.
This does not specify a foreground of its own.  Instead it is
meant to serve as the backdrop for elements such as Org blocks,
headings, and any other surface that needs to retain the colors
on display.

The actual styling of the face is done by `modus-themes-faces'.")

(defface modus-themes-nuanced-cyan nil
  "A nuanced cyan background.
This does not specify a foreground of its own.  Instead it is
meant to serve as the backdrop for elements such as Org blocks,
headings, and any other surface that needs to retain the colors
on display.

The actual styling of the face is done by `modus-themes-faces'.")

(defface modus-themes-special-cold nil
  "Combines the 'special cold' background and foreground values.
This is intended for cases when a neutral gray background is not
suitable and where a combination of more saturated colors would
not be appropriate.

The actual styling of the face is done by `modus-themes-faces'.")

(defface modus-themes-special-mild nil
  "Combines the 'special mild' background and foreground values.
This is intended for cases when a neutral gray background is not
suitable and where a combination of more saturated colors would
not be appropriate.

The actual styling of the face is done by `modus-themes-faces'.")

(defface modus-themes-special-warm nil
  "Combines the 'special warm' background and foreground values.
This is intended for cases when a neutral gray background is not
suitable and where a combination of more saturated colors would
not be appropriate.

The actual styling of the face is done by `modus-themes-faces'.")

(defface modus-themes-special-calm nil
  "Combines the 'special calm' background and foreground values.
This is intended for cases when a neutral gray background is not
suitable and where a combination of more saturated colors would
not be appropriate.

The actual styling of the face is done by `modus-themes-faces'.")

(defface modus-themes-diff-added nil
  "Combines green colors for the 'added' state in diffs.
The applied colors are contingent on the value assigned to
`modus-themes-diffs'.

The actual styling of the face is done by `modus-themes-faces'.")

(defface modus-themes-diff-changed nil
  "Combines yellow colors for the 'changed' state in diffs.
The applied colors are contingent on the value assigned to
`modus-themes-diffs'.

The actual styling of the face is done by `modus-themes-faces'.")

(defface modus-themes-diff-removed nil
  "Combines red colors for the 'removed' state in diffs.
The applied colors are contingent on the value assigned to
`modus-themes-diffs'.

The actual styling of the face is done by `modus-themes-faces'.")

(defface modus-themes-diff-refine-added nil
  "Combines green colors for word-wise 'added' state in diffs.
The applied colors are contingent on the value assigned to
`modus-themes-diffs'.

The actual styling of the face is done by `modus-themes-faces'.")

(defface modus-themes-diff-refine-changed nil
  "Combines yellow colors for word-wise 'changed' state in diffs.
The applied colors are contingent on the value assigned to
`modus-themes-diffs'.

The actual styling of the face is done by `modus-themes-faces'.")

(defface modus-themes-diff-refine-removed nil
  "Combines red colors for word-wise 'removed' state in diffs.
The applied colors are contingent on the value assigned to
`modus-themes-diffs'.

The actual styling of the face is done by `modus-themes-faces'.")

(defface modus-themes-diff-focus-added nil
  "Combines green colors for the focused 'added' state in diffs.
The applied colors are contingent on the value assigned to
`modus-themes-diffs'.

The actual styling of the face is done by `modus-themes-faces'.")

(defface modus-themes-diff-focus-changed nil
  "Combines yellow colors for the focused 'changed' state in.
The applied colors are contingent on the value assigned to
`modus-themes-diffs'.

The actual styling of the face is done by `modus-themes-faces'.")

(defface modus-themes-diff-focus-removed nil
  "Combines red colors for the focused 'removed' state in diffs.
The applied colors are contingent on the value assigned to
`modus-themes-diffs'.

The actual styling of the face is done by `modus-themes-faces'.")

(defface modus-themes-diff-heading nil
  "Combines blue colors for the diff hunk heading.
The applied colors are contingent on the value assigned to
`modus-themes-diffs'.

The actual styling of the face is done by `modus-themes-faces'.")

(defface modus-themes-pseudo-header nil
  "Generic style for some elements that function like headings.
The actual styling of the face is done by `modus-themes-faces'.")

(defface modus-themes-mark-alt nil
  "Combines yellow colors for marking special lines.
This is intended for use in modes such as Dired, Ibuffer, Proced.

The actual styling of the face is done by `modus-themes-faces'.")

(defface modus-themes-mark-del nil
  "Combines red colors for marking deletable lines.
This is intended for use in modes such as Dired, Ibuffer, Proced.

The actual styling of the face is done by `modus-themes-faces'.")

(defface modus-themes-mark-sel nil
  "Combines green colors for marking lines.
This is intended for use in modes such as Dired, Ibuffer, Proced.

The actual styling of the face is done by `modus-themes-faces'.")

(defface modus-themes-mark-symbol nil
  "Applies a blue color and other styles for mark indicators.
This is intended for use in modes such as Dired, Ibuffer, Proced.

The actual styling of the face is done by `modus-themes-faces'.")

(defface modus-themes-heading-1 nil
  "General purpose face for use in headings level 1.
The exact attributes assigned to this face are contingent on the
values assigned to the `modus-themes-headings' variable.

The actual styling of the face is done by `modus-themes-faces'.")

(defface modus-themes-heading-2 nil
  "General purpose face for use in headings level 2.
The exact attributes assigned to this face are contingent on the
values assigned to the `modus-themes-headings' variable.

The actual styling of the face is done by `modus-themes-faces'.")

(defface modus-themes-heading-3 nil
  "General purpose face for use in headings level 3.
The exact attributes assigned to this face are contingent on the
values assigned to the `modus-themes-headings' variable.

The actual styling of the face is done by `modus-themes-faces'.")

(defface modus-themes-heading-4 nil
  "General purpose face for use in headings level 4.
The exact attributes assigned to this face are contingent on the
values assigned to the `modus-themes-headings' variable.

The actual styling of the face is done by `modus-themes-faces'.")

(defface modus-themes-heading-5 nil
  "General purpose face for use in headings level 5.
The exact attributes assigned to this face are contingent on the
values assigned to the `modus-themes-headings' variable.

The actual styling of the face is done by `modus-themes-faces'.")

(defface modus-themes-heading-6 nil
  "General purpose face for use in headings level 6.
The exact attributes assigned to this face are contingent on the
values assigned to the `modus-themes-headings' variable.

The actual styling of the face is done by `modus-themes-faces'.")

(defface modus-themes-heading-7 nil
  "General purpose face for use in headings level 7.
The exact attributes assigned to this face are contingent on the
values assigned to the `modus-themes-headings' variable.

The actual styling of the face is done by `modus-themes-faces'.")

(defface modus-themes-heading-8 nil
  "General purpose face for use in headings level 8.
The exact attributes assigned to this face are contingent on the
values assigned to the `modus-themes-headings' variable.

The actual styling of the face is done by `modus-themes-faces'.")

(defface modus-themes-hl-line nil
  "General purpose face for the current line.
The exact attributes assigned to this face are contingent on the
values assigned to the `modus-themes-hl-line' variable.

The actual styling of the face is done by `modus-themes-faces'.")

(defface modus-themes-bold nil
  "Generic face for applying a conditional bold weight.
This behaves in accordance with `modus-themes-bold-constructs'.

The actual styling of the face is done by `modus-themes-faces'.")

(defface modus-themes-slant nil
  "Generic face for applying a conditional slant (italics).
This behaves in accordance with `modus-themes-slanted-constructs'.

The actual styling of the face is done by `modus-themes-faces'.")

(defface modus-themes-variable-pitch nil
  "Generic face for applying a conditional `variable-pitch'.
This behaves in accordance with `modus-themes-no-mixed-fonts',
`modus-themes-variable-pitch-headings' for all heading levels, and
`modus-themes-variable-pitch-ui'.

The actual styling of the face is done by `modus-themes-faces'.")

(defface modus-themes-graph-red-0 nil
  "Special subdued red face for use in graphs.
This is intended to be applied in contexts such as the Org agenda
habit graph where faithfulness to the semantics of a color value
is of paramount importance.

The actual styling of the face is done by `modus-themes-faces'.")

(defface modus-themes-graph-red-1 nil
  "Special prominent red face for use in graphs.
This is intended to be applied in contexts such as the Org agenda
habit graph where faithfulness to the semantics of a color value
is of paramount importance.

The actual styling of the face is done by `modus-themes-faces'.")

(defface modus-themes-graph-green-0 nil
  "Special subdued green face for use in graphs.
This is intended to be applied in contexts such as the Org agenda
habit graph where faithfulness to the semantics of a color value
is of paramount importance.

The actual styling of the face is done by `modus-themes-faces'.")

(defface modus-themes-graph-green-1 nil
  "Special prominent green face for use in graphs.
This is intended to be applied in contexts such as the Org agenda
habit graph where faithfulness to the semantics of a color value
is of paramount importance.

The actual styling of the face is done by `modus-themes-faces'.")

(defface modus-themes-graph-yellow-0 nil
  "Special subdued yellow face for use in graphs.
This is intended to be applied in contexts such as the Org agenda
habit graph where faithfulness to the semantics of a color value
is of paramount importance.

The actual styling of the face is done by `modus-themes-faces'.")

(defface modus-themes-graph-yellow-1 nil
  "Special prominent yellow face for use in graphs.
This is intended to be applied in contexts such as the Org agenda
habit graph where faithfulness to the semantics of a color value
is of paramount importance.

The actual styling of the face is done by `modus-themes-faces'.")

(defface modus-themes-graph-blue-0 nil
  "Special subdued blue face for use in graphs.
This is intended to be applied in contexts such as the Org agenda
habit graph where faithfulness to the semantics of a color value
is of paramount importance.

The actual styling of the face is done by `modus-themes-faces'.")

(defface modus-themes-graph-blue-1 nil
  "Special prominent blue face for use in graphs.
This is intended to be applied in contexts such as the Org agenda
habit graph where faithfulness to the semantics of a color value
is of paramount importance.

The actual styling of the face is done by `modus-themes-faces'.")

(defface modus-themes-graph-magenta-0 nil
  "Special subdued magenta face for use in graphs.
This is intended to be applied in contexts such as the Org agenda
habit graph where faithfulness to the semantics of a color value
is of paramount importance.

The actual styling of the face is done by `modus-themes-faces'.")

(defface modus-themes-graph-magenta-1 nil
  "Special prominent magenta face for use in graphs.
This is intended to be applied in contexts such as the Org agenda
habit graph where faithfulness to the semantics of a color value
is of paramount importance.

The actual styling of the face is done by `modus-themes-faces'.")

(defface modus-themes-graph-cyan-0 nil
  "Special subdued cyan face for use in graphs.
This is intended to be applied in contexts such as the Org agenda
habit graph where faithfulness to the semantics of a color value
is of paramount importance.

The actual styling of the face is done by `modus-themes-faces'.")

(defface modus-themes-graph-cyan-1 nil
  "Special prominent cyan face for use in graphs.
This is intended to be applied in contexts such as the Org agenda
habit graph where faithfulness to the semantics of a color value
is of paramount importance.

The actual styling of the face is done by `modus-themes-faces'.")

(defface modus-themes-lang-note nil
  "Generic face for linter or spell checker notes.
The exact attributes and color combinations are controlled by
`modus-themes-lang-checkers'.

The actual styling of the face is done by `modus-themes-faces'.")

(defface modus-themes-lang-warning nil
  "Generic face for linter or spell checker warnings.
The exact attributes and color combinations are controlled by
`modus-themes-lang-checkers'.

The actual styling of the face is done by `modus-themes-faces'.")

(defface modus-themes-lang-error nil
  "Generic face for linter or spell checker errors.
The exact attributes and color combinations are controlled by
`modus-themes-lang-checkers'.

The actual styling of the face is done by `modus-themes-faces'.")

(defface modus-themes-reset-soft nil
  "Generic face to set most face properties to nil.

This is intended to be inherited by faces that should not retain
properties from their context (e.g. an overlay over an underlined
text should not be underlined as well) yet still blend in.  Also
see `modus-themes-reset-hard'.

The actual styling of the face is done by `modus-themes-faces'.")

(defface modus-themes-reset-hard nil
  "Generic face to set all face properties to nil.

This is intended to be inherited by faces that should not retain
properties from their context (e.g. an overlay over an underlined
text should not be underlined as well) and not blend in.  Also
see `modus-themes-reset-soft'.

The actual styling of the face is done by `modus-themes-faces'.")

(defface modus-themes-key-binding nil
  "Generic face for key bindings.
The actual styling of the face is done by `modus-themes-faces'.")

(defface modus-themes-search-success nil
  "Generic face for successful search.
The actual styling of the face is done by `modus-themes-faces'.")

(defface modus-themes-search-success-modeline nil
  "Generic mode line indicator for successful search.
The actual styling of the face is done by `modus-themes-faces'.")

(defface modus-themes-search-success-lazy nil
  "Generic face for successful, lazily highlighted search.
The actual styling of the face is done by `modus-themes-faces'.")



<<<<<<< HEAD
;;; Customization options

(defvar modus-themes--recursive-flag nil
  "Non-nil means the theme is being reloaded.
In that case `modus-themes--set-option' will not reload the
theme, to prevent infinite recursion.")

(defun modus-themes--set-option (sym val)
  "Custom setter for theme related user options.
Will set SYM to VAL, and reload the current theme."
  (set-default sym val)
  (unless modus-themes--recursive-flag
    (let ((modus-themes--recursive-flag t))
      (pcase (modus-themes--current-theme)
	('modus-operandi (modus-themes-load-operandi))
	('modus-vivendi (modus-themes-load-vivendi))))))

;;;; Current customization options (>= 1.0.0)
=======
;;; Customization variables
>>>>>>> 15c973f7

(defcustom modus-themes-operandi-color-overrides nil
  "Override colors in the Modus Operandi palette.

For form, see `modus-themes-operandi-colors'."
  :group 'modus-themes
  :package-version '(modus-themes . "1.1.0")
  :version "28.1"
  :type '(alist :key-type symbol :value-type color)
  :set #'modus-themes--set-option
  :link '(info-link "(modus-themes) Override colors (DIY)"))

(defcustom modus-themes-vivendi-color-overrides nil
  "Override colors in the Modus Vivendi palette.

For form, see `modus-themes-vivendi-colors'."
  :group 'modus-themes
  :package-version '(modus-themes . "1.1.0")
  :version "28.1"
  :type '(alist :key-type symbol :value-type color)
  :set #'modus-themes--set-option
  :link '(info-link "(modus-themes) Override colors (DIY)"))

;; The byte compiler complains when a defcustom isn't a top level form
(let* ((names (mapcar (lambda (pair)
                        (symbol-name (car pair)))
                      modus-themes-operandi-colors))
       (colors (mapcar #'intern (sort names #'string<))))
  (put 'modus-themes-operandi-color-overrides
       'custom-options (copy-sequence colors))
  (put 'modus-themes-vivendi-color-overrides
       'custom-options (copy-sequence colors)))

(defcustom modus-themes-slanted-constructs nil
  "Use slanted text in more code constructs (italics or oblique)."
  :group 'modus-themes
  :package-version '(modus-themes . "1.0.0")
  :version "28.1"
  :type 'boolean
  :set #'modus-themes--set-option
  :link '(info-link "(modus-themes) Slanted constructs"))

(defcustom modus-themes-bold-constructs nil
  "Use bold text in more code constructs."
  :group 'modus-themes
  :package-version '(modus-themes . "1.0.0")
  :version "28.1"
  :type 'boolean
  :set #'modus-themes--set-option
  :link '(info-link "(modus-themes) Bold constructs"))

(defcustom modus-themes-variable-pitch-headings nil
  "Use proportional fonts (variable-pitch) in headings."
  :group 'modus-themes
  :package-version '(modus-themes . "1.0.0")
  :version "28.1"
  :type 'boolean
  :set #'modus-themes--set-option
  :link '(info-link "(modus-themes) Headings' typeface"))

(defcustom modus-themes-variable-pitch-ui nil
  "Use proportional fonts (variable-pitch) in UI elements.
This includes the mode line, header line, tab bar, and tab line."
  :group 'modus-themes
  :package-version '(modus-themes . "1.1.0")
  :version "28.1"
  :type 'boolean
  :set #'modus-themes--set-option
  :link '(info-link "(modus-themes) UI typeface"))

(defcustom modus-themes-no-mixed-fonts nil
  "Disable inheritance from `fixed-pitch' in some faces.

This is done by default to allow spacing-sensitive constructs,
such as Org tables and code blocks, to remain monospaced when
users opt for something like the command `variable-pitch-mode'.
The downside with the default is that users need to explicitly
configure the font family of `fixed-pitch' in order to get a
consistent experience.  That may be something they do not want to
do.  Hence this option to disable any kind of technique for
mixing fonts."
  :group 'modus-themes
  :package-version '(modus-themes . "1.0.0")
  :version "28.1"
  :type 'boolean
  :set #'modus-themes--set-option
  :link '(info-link "(modus-themes) No mixed fonts"))

(defconst modus-themes--headings-choice
  '(choice
    (const :format "[%v] %t\n" :tag "Fairly desaturated foreground with bold weight (default)" nil)
    (const :format "[%v] %t\n" :tag "Same as the default (backward-compatible)" t)
    (const :format "[%v] %t\n" :tag "Like the default without bold weight" no-bold)
    (const :format "[%v] %t\n" :tag "Like the default plus overline" line)
    (const :format "[%v] %t\n" :tag "Like `line' without bold weight" line-no-bold)
    (const :format "[%v] %t\n" :tag "Like the default but with more colorful foreground" rainbow)
    (const :format "[%v] %t\n" :tag "Like `rainbow' plus overline" rainbow-line)
    (const :format "[%v] %t\n" :tag "Like `rainbow' without bold weight" rainbow-no-bold)
    (const :format "[%v] %t\n" :tag "Like `rainbow-line' without bold weight" rainbow-line-no-bold)
    (const :format "[%v] %t\n" :tag "Like the default plus subtle background" highlight)
    (const :format "[%v] %t\n" :tag "Like `highlight' without bold weight" highlight-no-bold)
    (const :format "[%v] %t\n" :tag "Like `highlight' with more colorful foreground" rainbow-highlight)
    (const :format "[%v] %t\n" :tag "Like `rainbow-highlight' without bold weight" rainbow-highlight-no-bold)
    (const :format "[%v] %t\n" :tag "Like `highlight' plus overline" section)
    (const :format "[%v] %t\n" :tag "Like `section' without bold weight" section-no-bold)
    (const :format "[%v] %t\n" :tag "Like `section' with more colorful foreground" rainbow-section)
    (const :format "[%v] %t\n" :tag "Like `rainbow-section' without bold weight" rainbow-section-no-bold)
    (const :format "[%v] %t\n" :tag "Do not use any distinct foreground color; just bold weight" no-color)
    (const :format "[%v] %t\n" :tag "Like `no-bold' but without the distinct foreground color" no-color-no-bold))
  "Refer to the doc string of `modus-themes-headings'.
This is a helper variable intended for internal use.")

(defcustom modus-themes-headings nil
  "Alist of styles for headings, with optional value per level.

To control faces per level from 1-8, use something like this:

  (setq modus-themes-headings
        '((1 . highlight)
          (2 . line)
          (t . rainbow-line-no-bold)))

To set a uniform value for all heading levels, use this pattern:

  (setq modus-themes-headings
        '((t . rainbow-line-no-bold)))

The default value uses a fairly desaturated foreground color in
combination with a bold typographic weight.  To specify this
style for a given level N (assuming you wish to have another
fallback option), just specify the value nil like this:

  (setq modus-themes-headings
        '((1 . nil)
          (2 . line)
          (3) ; same as nil
          (t . rainbow-line-no-bold)))

A description of all other possible values:

+ `no-bold' retains the default text color while removing the
  typographic weight.

+ `line' is the same as the default plus an overline over the
  heading.

+ `line-no-bold' is the same as `line' without bold weight.

+ `rainbow' uses a more colorful foreground in combination with
  bold weight.

+ `rainbow-line' is the same as `rainbow' plus an overline.

+ `rainbow-line-no-bold' is the same as `rainbow-line' without
  the bold weight.

+ `highlight' retains the default style of a fairly desaturated
  foreground combined with a bold weight and add to it a subtle
  accented background.

+ `highlight-no-bold' is the same as `highlight' without a bold
  weight.

+ `rainbow-highlight' is the same as `highlight' but with a more
  colorful foreground.

+ `rainbow-highlight-no-bold' is the same as `rainbow-highlight'
  without a bold weight.

+ `section' retains the default looks and adds to them both an
  overline and a slightly accented background.  It is, in effect,
  a combination of the `line' and `highlight' values.

+ `section-no-bold' is the same as `section' without a bold
  weight.

+ `rainbow-section' is the same as `section' but with a more
  colorful foreground.

+ `rainbow-section-no-bold' is the same as `rainbow-section'
  without a bold weight.

+ `no-color' does not apply any color to the heading, meaning
  that it uses the foreground of the `default' face.  It still
  renders the text with a bold typographic weight.

+ `no-color-no-bold' is like `no-color' but without the bold
  weight."
  :group 'modus-themes
  :package-version '(modus-themes . "1.3.0")
  :version "28.1"
  :type `(alist
          :options ,(mapcar (lambda (el)
                              (list el modus-themes--headings-choice))
                            '(1 2 3 4 5 6 7 8 t))
          :key-type symbol
          :value-type ,modus-themes--headings-choice)
  :set #'modus-themes--set-option
  :link '(info-link "(modus-themes) Heading styles"))

(defcustom modus-themes-scale-headings nil
  "Use font scaling for headings.

For regular headings the scale is controlled by the variables
`modus-themes-scale-1' (smallest) and its variants all the way up
to `modus-themes-scale-4' (larger).  While `modus-themes-scale-5'
is reserved for special headings that must be the largest on the
scale.

A special heading is, in this context, one that does not fit into
the syntax for heading levels that apply to the given mode.  For
example, Org's #+title keyword lies outside the normal eight
levels of headings.  Whereas, say, Markdown does not have such a
special heading."
  :group 'modus-themes
  :package-version '(modus-themes . "1.2.0")
  :version "28.1"
  :type 'boolean
  :set #'modus-themes--set-option
  :link '(info-link "(modus-themes) Scaled headings"))

(defcustom modus-themes-scale-1 1.05
  "Font size that is slightly larger than the base value.

This size is used for level 4 headings, such as in Org and
Markdown files.

The default value is a floating point that is interpreted as a
multiple of the base font size.  It is recommended to use such a
value.

However, the variable also accepts an integer, understood as an
absolute height that is 1/10 of the typeface's point size (e.g. a
value of 140 is the same as setting the font at 14 point size).
This will ignore the base font size and, thus, will not scale in
accordance with it in cases where it changes, such as while using
`text-scale-adjust'."
  :group 'modus-themes
  :package-version '(modus-themes . "1.2.0")
  :version "28.1"
  :type 'number
  :set #'modus-themes--set-option
  :link '(info-link "(modus-themes) Scaled heading sizes"))

(defcustom modus-themes-scale-2 1.1
  "Font size slightly larger than `modus-themes-scale-1'.

This size is used for level 3 headings, such as in Org and
Markdown files.

The default value is a floating point that is interpreted as a
multiple of the base font size.  It is recommended to use such a
value.

However, the variable also accepts an integer, understood as an
absolute height that is 1/10 of the typeface's point size (e.g. a
value of 140 is the same as setting the font at 14 point size).
This will ignore the base font size and, thus, will not scale in
accordance with it in cases where it changes, such as while using
`text-scale-adjust'."
  :group 'modus-themes
  :package-version '(modus-themes . "1.2.0")
  :version "28.1"
  :type 'number
  :set #'modus-themes--set-option
  :link '(info-link "(modus-themes) Scaled heading sizes"))

(defcustom modus-themes-scale-3 1.15
  "Font size slightly larger than `modus-themes-scale-2'.

This size is used for level 2 headings, such as in Org and
Markdown files.

The default value is a floating point that is interpreted as a
multiple of the base font size.  It is recommended to use such a
value.

However, the variable also accepts an integer, understood as an
absolute height that is 1/10 of the typeface's point size (e.g. a
value of 140 is the same as setting the font at 14 point size).
This will ignore the base font size and, thus, will not scale in
accordance with it in cases where it changes, such as while using
`text-scale-adjust'."
  :group 'modus-themes
  :package-version '(modus-themes . "1.2.0")
  :version "28.1"
  :type 'number
  :set #'modus-themes--set-option
  :link '(info-link "(modus-themes) Scaled heading sizes"))

(defcustom modus-themes-scale-4 1.2
  "Font size slightly larger than `modus-themes-scale-3'.

This size is used for level 1 headings, such as in Org and
Markdown files.

The default value is a floating point that is interpreted as a
multiple of the base font size.  It is recommended to use such a
value.

However, the variable also accepts an integer, understood as an
absolute height that is 1/10 of the typeface's point size (e.g. a
value of 140 is the same as setting the font at 14 point size).
This will ignore the base font size and, thus, will not scale in
accordance with it in cases where it changes, such as while using
`text-scale-adjust'."
  :group 'modus-themes
  :package-version '(modus-themes . "1.2.0")
  :version "28.1"
  :type 'number
  :set #'modus-themes--set-option
  :link '(info-link "(modus-themes) Scaled heading sizes"))

(defcustom modus-themes-scale-5 1.3
  "Font size slightly larger than `modus-themes-scale-4'.

This size is only used for 'special' top level headings, such as
Org's file title heading, denoted by the #+title key word, and
the Org agenda structure headers.

The default value is a floating point that is interpreted as a
multiple of the base font size.  It is recommended to use such a
value.

However, the variable also accepts an integer, understood as an
absolute height that is 1/10 of the typeface's point size (e.g. a
value of 140 is the same as setting the font at 14 point size).
This will ignore the base font size and, thus, will not scale in
accordance with it in cases where it changes, such as while using
`text-scale-adjust'."
  :group 'modus-themes
  :package-version '(modus-themes . "1.2.0")
  :version "28.1"
  :type 'number
  :set #'modus-themes--set-option
  :link '(info-link "(modus-themes) Scaled heading sizes"))

(defcustom modus-themes-fringes nil
  "Define the visibility of fringes.

Nil means the fringes have no background color.  Option `subtle'
will apply a grayscale value that is visible yet close to the
main buffer background color.  Option `intense' will use a more
pronounced grayscale value."
  :group 'modus-themes
  :package-version '(modus-themes . "1.0.0")
  :version "28.1"
  :type '(choice
          (const :format "[%v] %t\n" :tag "No visible fringes (default)" nil)
          (const :format "[%v] %t\n" :tag "Subtle grayscale background" subtle)
          (const :format "[%v] %t\n" :tag "Intense grayscale background" intense))
  :set #'modus-themes--set-option
  :link '(info-link "(modus-themes) Fringes"))

(defcustom modus-themes-lang-checkers nil
  "Control the style of spelling and code checkers/linters.

Nil (the default) applies a color-coded underline to the affected
text, while it leaves the original foreground in tact.  If the
display spec of Emacs has support for it, the underline's style
is that of a wave, otherwise it is a straight line.

Options `subtle-foreground' and `intense-foreground' add a
color-coded underline while also changing the text's foreground
accordingly.  The style of the underline is the same as with the
default option.

Option `straight-underline' is like the default but always
applies a straight line under the affected text.  Same principle
for `subtle-foreground-straight-underline' and its counterpart
`intense-foreground-straight-underline'.

Option `colored-background' uses a straight underline, a
background, and a foreground.  All are color-coded.  This is the
most intense combination of face properties."
  :group 'modus-themes
  :package-version '(modus-themes . "1.1.0")
  :version "28.1"
  :type '(choice
          (const :format "[%v] %t\n" :tag "Only color-coded wavy underline (default)" nil)
          (const :format "[%v] %t\n" :tag "Like the default, but with a straight underline" straight-underline)
          (const :format "[%v] %t\n" :tag "Color-coded wavy underline; subtle foreground" subtle-foreground)
          (const :format "[%v] %t\n" :tag "Combines `straight-underline' and `subtle-foreground'" subtle-foreground-straight-underline)
          (const :format "[%v] %t\n" :tag "Color-coded wavy underline; intense foreground" intense-foreground)
          (const :format "[%v] %t\n" :tag "Combines `straight-underline' and `intense-foreground'" intense-foreground-straight-underline)
          (const :format "[%v] %t\n" :tag "Color-coded background, foreground, straight underline" colored-background))
  :set #'modus-themes--set-option
  :link '(info-link "(modus-themes) Language checkers"))

(defcustom modus-themes-org-blocks nil
  "Use a subtle gray or color-coded background for Org blocks.

Nil (the default) means that the block has no distinct background
of its own and uses the one that applies to the rest of the
buffer.

Option `gray-background' applies a subtle gray background to the
block's contents.  It also affects the begin and end lines of the
block: their background extends to the edge of the window for
Emacs version >= 27 where the ':extend' keyword is recognized by
`set-face-attribute' (this is contingent on the variable
`org-fontify-whole-block-delimiter-line').

Option `tinted-background' uses a slightly colored background for
the contents of the block.  The exact color will depend on the
programming language and is controlled by the variable
`org-src-block-faces' (refer to the theme's source code for the
current association list).  For this to take effect, the Org
buffer needs to be restarted with `org-mode-restart'.

Code blocks use their major mode's colors only when the variable
`org-src-fontify-natively' is non-nil.  While quote/verse blocks
require setting `org-fontify-quote-and-verse-blocks' to a non-nil
value.

Older versions of the themes provided options `grayscale' (or
`greyscale') and `rainbow'.  Those will continue to work as they
are aliases for `gray-background' and `tinted-background',
respectively."
  :group 'modus-themes
  :package-version '(modus-themes . "1.4.0")
  :version "28.1"
  :type '(choice
          (const :format "[%v] %t\n" :tag "No Org block background (default)" nil)
          (const :format "[%v] %t\n" :tag "Subtle gray block background" gray-background)
          (const :format "[%v] %t\n" :tag "Alias for `gray-background'" grayscale) ; for backward compatibility
          (const :format "[%v] %t\n" :tag "Alias for `gray-background'" greyscale)
          (const :format "[%v] %t\n" :tag "Color-coded background per programming language" tinted-background)
          (const :format "[%v] %t\n" :tag "Alias for `tinted-background'" rainbow)) ; back compat
  :set #'modus-themes--set-option
  :link '(info-link "(modus-themes) Org mode blocks"))

(defcustom modus-themes-org-habit nil
  "Control the presentation of the `org-habit' graph.

The default is meant to conform with the original aesthetic of
`org-habit'.  It employs all four color codes that correspond to
the org-habit states---clear, ready, alert, and overdue---while
distinguishing between their present and future variants.  This
results in a total of eight colors in use: red, yellow, green,
blue, in tinted and shaded versions.  They cover the full set of
information provided by the `org-habit' consistency graph.

Option `simplified' is like the default except that it removes
the dichotomy between current and future variants by applying
uniform color-coded values.  It applies a total of four colors:
red, yellow, green, blue.  They produce a simplified consistency
graph that is more legible (or less \"busy\") than the default.
The intent is to shift focus towards the distinction between the
four states of a habit task, rather than each state's
present/future outlook.

Option `traffic-light' further reduces the available colors to
red, yellow, and green.  As in `simplified', present and future
variants appear uniformly, but differently from it, the 'clear'
state is rendered in a green hue, instead of the original blue.
This is meant to capture the use-case where a habit task being
\"too early\" is less important than it being \"too late\".  The
difference between ready and clear states is attenuated by
painting both of them using shades of green.  This option thus
highlights the alert and overdue states."
  :group 'modus-themes
  :package-version '(modus-themes . "1.1.0")
  :version "28.1"
  :type '(choice
          (const :format "[%v] %t\n" :tag "Respect the original design of org-habit (default)" nil)
          (const :format "[%v] %t\n" :tag "Like the default, but do not distinguish between present and future variants" simplified)
          (const :format "[%v] %t\n" :tag "Like `simplified', but only use red, yellow, green" traffic-light))
  :set #'modus-themes--set-option
  :link '(info-link "(modus-themes) Org agenda habits"))

(defcustom modus-themes-mode-line nil
  "Adjust the overall style of the mode line.

The default (nil) is a two-dimensional rectangle with a border
around it.  The active and the inactive mode lines use different
shades of grayscale values for the background and foreground.

A `3d' value will apply a three-dimensional effect to the active
mode line.  The inactive mode lines remain two-dimensional and
are toned down a bit, relative to the nil value.

The `moody' option is meant to optimize the mode line for use
with the library of the same name.  This practically means to
remove the box effect and rely on underline and overline
properties instead.  It also tones down the inactive mode lines.
Despite its intended purpose, this option can also be used
without the `moody' library.

The `borderless' option uses the same colors as the default (nil
value), but removes the border effect.  This is done by making
the box property use the same color as the background,
effectively blending the two and creating some padding.

The `borderless-3d' and `borderless-moody' approximate the `3d'
and `moody' options respectively, while removing the borders.
However, to ensure that the inactive mode lines remain visible,
they apply a slightly more prominent background to them than what
their counterparts do (same inactive background as with the
default).

Similarly, `accented', `accented-3d', and `accented-moody'
correspond to the default (nil), `3d', and `moody' styles
respectively, except that the active mode line uses a colored
background instead of the standard shade of gray.

Same principle for styles `borderless-accented',
`borderless-accented-3d', `borderless-accented-moody', which
apply a colored background to the active mode line, while they
remove any noticeable border around both the active and inactive
the mode lines."
  :group 'modus-themes
  :package-version '(modus-themes . "1.4.0")
  :version "28.1"
  :type '(choice
          (const :format "[%v] %t\n" :tag "Two-dimensional box (default)" nil)
          (const :format "[%v] %t\n" :tag "Three-dimensional style for the active mode line" 3d)
          (const :format "[%v] %t\n" :tag "No box effects, which are optimal for use with the `moody' library" moody)
          (const :format "[%v] %t\n" :tag "Like the default, but without discernible border effects" borderless)
          (const :format "[%v] %t\n" :tag "Like `3d', but without noticeable border" borderless-3d)
          (const :format "[%v] %t\n" :tag "Like `moody', but without noticeable border" borderless-moody)
          (const :format "[%v] %t\n" :tag "Two-dimensional box with a colored background" accented)
          (const :format "[%v] %t\n" :tag "Like `3d', but with a colored background" accented-3d)
<<<<<<< HEAD
          (const :format "[%v] %t\n" :tag "Like `moody', but with a colored background" accented-moody))
  :set #'modus-themes--set-option
=======
          (const :format "[%v] %t\n" :tag "Like `moody', but with a colored background" accented-moody)
          (const :format "[%v] %t\n" :tag "Like `accented', but without a noticeable border" borderless-accented)
          (const :format "[%v] %t\n" :tag "Like `accented-3d', but with a noticeable border" borderless-accented-3d)
          (const :format "[%v] %t\n" :tag "Like `accented-moody', but with a noticeable border" borderless-accented-moody))
>>>>>>> 15c973f7
  :link '(info-link "(modus-themes) Mode line"))

(defcustom modus-themes-diffs nil
  "Adjust the overall style of diffs.

The default (nil) uses fairly intense color combinations for
diffs, by applying prominently colored backgrounds, with
appropriate foregrounds.

Option `desaturated' follows the same principles as with the
default (nil), though it tones down all relevant colors.

Option `bg-only' applies a background but does not override the
text's foreground.  This makes it suitable for a non-nil value
passed to `diff-font-lock-syntax' (note: Magit does not support
syntax highlighting in diffs---last checked on 2021-04-21).

Option `deuteranopia' is like the default (nil) in terms of using
prominently colored backgrounds, except that it also accounts for
red-green color defficiency by replacing all instances of green
with colors on the blue side of the spectrum.  Other stylistic
changes are made in the interest of optimizing for such a
use-case.

Option `fg-only-deuteranopia' removes all colored backgrounds,
except from word-wise or refined changes.  Instead, it only uses
color-coded foreground values to differentiate between added,
removed, and changed lines.  If a background is necessary to
denote context, a subtle grayscale value is applied.  The color
used for added lines is a variant of blue to account for
red-green color defficiency but also because green text alone is
hard to discern in the diff's context (hard for our accessibility
purposes).  The `fg-only' option that existed in older versions
of the themes is now an alias of `fg-only-deuteranopia', in the
interest of backward compatibility."
  :group 'modus-themes
  :package-version '(modus-themes . "1.4.0")
  :version "28.1"
  :type '(choice
          (const :format "[%v] %t\n" :tag "Intensely colored backgrounds (default)" nil)
          (const :format "[%v] %t\n" :tag "Slightly accented backgrounds with tinted text" desaturated)
          (const :format "[%v] %t\n" :tag "Apply color-coded backgrounds; keep syntax colors in tact" bg-only)
          (const :format "[%v] %t\n" :tag "Like the default (nil), though optimized for red-green color defficiency" deuteranopia)
          (const :format "[%v] %t\n" :tag "No backgrounds, except for refined diffs" fg-only-deuteranopia)
          (const :format "[%v] %t\n" :tag "Alias of `fg-only-deuteranopia' for backward compatibility" fg-only))
  :set #'modus-themes--set-option
  :link '(info-link "(modus-themes) Diffs"))

(defcustom modus-themes-completions nil
  "Control the style of the completion framework's interface.

This is a special option that has different effects depending on
the completion UI.  The interfaces can be grouped in two
categories, based on their default aesthetics: (i) those that
only or mostly use foreground colors for their interaction model,
and (ii) those that combine background and foreground values for
some of their metaphors.  The former category encompasses
Icomplete, Ido, Selectrum, Vertico, as well as pattern matching
styles like Orderless and Flx.  The latter covers Helm, Ivy, and
Sallet.

A value of nil (the default) will simply respect the metaphors of
each completion framework.

Option `moderate' applies a combination of background and
foreground that is fairly subtle.  For Icomplete and friends this
constitutes a departure from their default aesthetics, however
the difference is small.  While Helm, Ivy et al appear slightly
different than their original looks, as they are toned down a
bit.

Option `opinionated' uses color combinations that refashion the
completion UI.  For the Icomplete camp this means that intense
background and foreground combinations are used: in effect their
looks emulate those of Helm, Ivy and company in their original
style.  Whereas the other group of packages will revert to an
even more nuanced aesthetic with some additional changes to the
choice of hues.

To appreciate the scope of this customization option, you should
spend some time with every one of the nil (default), `moderate',
and `opinionated' possibilities."
  :group 'modus-themes
  :package-version '(modus-themes . "1.0.0")
  :version "28.1"
  :type '(choice
          (const :format "[%v] %t\n" :tag "Respect the framework's established aesthetic (default)" nil)
          (const :format "[%v] %t\n" :tag "Subtle backgrounds for various elements" moderate)
          (const :format "[%v] %t\n" :tag "Radical alternative to the framework's looks" opinionated))
  :set #'modus-themes--set-option
  :link '(info-link "(modus-themes) Completion UIs"))

(defcustom modus-themes-prompts nil
  "Use subtle or intense styles for minibuffer and REPL prompts.

Nil means to only use an accented foreground color.

Options `subtle-accented' and `intense-accented' will change both
the background and the foreground values to use accented color
combinations that follow the hue of the default styles'
foreground (e.g. the default minibuffer prompt is cyan text, so
these combinations will involved a cyan background and an
appropriate cyan foreground).

Options `subtle-gray' and `intense-gray' are like their
`subtle-accented' and `intense-accented' counterparts, except
they use grayscale values instead of accented ones."
  :group 'modus-themes
  :package-version '(modus-themes . "1.1.0")
  :version "28.1"
  :type '(choice
          ;; `subtle' is the same as `subtle-accented', while `intense' is
          ;; equal to `intense-accented' for backward compatibility
          (const :format "[%v] %t\n" :tag "No prompt background (default)" nil)
          (const :format "[%v] %t\n" :tag "Subtle accented background for the prompt" subtle-accented)
          (const :format "[%v] %t\n" :tag "Same as `subtle-accented' for compatibility with older versions" subtle)
          (const :format "[%v] %t\n" :tag "Intense accented background and foreground for the prompt" intense-accented)
          (const :format "[%v] %t\n" :tag "Same as `intense-accented' for compatibility with older versions" intense)
          (const :format "[%v] %t\n" :tag "Like `subtle-accented' but grayscale" subtle-gray)
          (const :format "[%v] %t\n" :tag "Like `intense-accented' but grayscale" intense-gray))
  :set #'modus-themes--set-option
  :link '(info-link "(modus-themes) Command prompts"))

(defcustom modus-themes-intense-hl-line nil
  "Use a more prominent background for command `hl-line-mode'."
  :group 'modus-themes
  :package-version '(modus-themes . "1.0.0")
  :version "28.1"
  :type 'boolean
  :set #'modus-themes--set-option
  :link '(info-link "(modus-themes) Line highlighting"))

(make-obsolete 'modus-themes-intense-hl-line 'modus-themes-hl-line "1.3.0")

(defcustom modus-themes-hl-line nil
  "Control the current line highlight of HL-line mode.

The default (nil) is to apply a subtle neutral background to the
current line.

Option `intense-background' uses a prominent neutral background.

Option `accented-background' is like the `intense-background' but
with a more colorful background.

Option `underline-neutral' combines a subtle neutral background
with a gray underline.

Option `underline-accented' draws an underline while applying a
subtle colored background.

Option `underline-only-neutral' uses just a neutral underline,
without any added change to the background.

Option `underline-only-accented' uses just a colored underline,
without any added change to the background.

Set `x-underline-at-descent-line' to a non-nil value for better
results with underlines."
  :group 'modus-themes
  :package-version '(modus-themes . "1.4.0")
  :version "28.1"
  :type '(choice
          (const :format "[%v] %t\n" :tag "Subtle neutral background (default)" nil)
          (const :format "[%v] %t\n" :tag "Prominent neutral background" intense-background)
          (const :format "[%v] %t\n" :tag "Subtle colored background" accented-background)
          (const :format "[%v] %t\n" :tag "Underline with a subtle neutral background" underline-neutral)
          (const :format "[%v] %t\n" :tag "Underline with a subtle colored background" underline-accented)
          (const :format "[%v] %t\n" :tag "Just a neutral underline, without a background" underline-only-neutral)
          (const :format "[%v] %t\n" :tag "Just an accented underline, without a background" underline-only-accented))
  :set #'modus-themes--set-option
  :link '(info-link "(modus-themes) Line highlighting"))

(defcustom modus-themes-subtle-line-numbers nil
  "Use more subtle style for command `display-line-numbers-mode'."
  :group 'modus-themes
  :package-version '(modus-themes . "1.2.0")
  :version "28.1"
  :type 'boolean
  :set #'modus-themes--set-option
  :link '(info-link "(modus-themes) Line numbers"))

(defcustom modus-themes-paren-match nil
  "Choose the style of matching parentheses or delimiters.

Nil means to use a subtle tinted background color (the default).

Option `intense' applies a saturated background color.

Option `subtle-bold' is the same as the default, but also makes
use of bold typographic weight (inherits the `bold' face).

Option `intense-bold' is the same as `intense', while it also
uses a bold weight."
  :group 'modus-themes
  :package-version '(modus-themes . "1.0.0")
  :version "28.1"
  :type '(choice
          (const :format "[%v] %t\n" :tag "Sublte tinted background (default)" nil)
          (const :format "[%v] %t\n" :tag "Like the default, but also use bold typographic weight" subtle-bold)
          (const :format "[%v] %t\n" :tag "Intense saturated background" intense)
          (const :format "[%v] %t\n" :tag "Like `intense' but with bold weight" intense-bold))
  :set #'modus-themes--set-option
  :link '(info-link "(modus-themes) Matching parentheses"))

(defcustom modus-themes-syntax nil
  "Control the overall style of code syntax highlighting.

Nil (the default) means to use colors on the cyan-blue-magenta
side of the spectrum.  There is little to no use of greens,
yellows, and reds.

Option `faint' is like the default in terms of the choice of
palette but applies desaturated color values.

Option `yellow-comments' applies a yellow tint to comments.  The
rest of the syntax is the same as the default.

Option `green-strings' replaces the blue/cyan/cold color variants
in strings with greener alternatives.  The rest of the syntax
remains the same.

Option `yellow-comments-green-strings' combines yellow comments
with green strings and the rest of the default syntax
highlighting style.

Option `alt-syntax' expands the color palette and applies new
color combinations.  Strings are green.  Doc strings are magenta
tinted.  Comments are gray.

Option `alt-syntax-yellow-comments' combines `alt-syntax' with
`yellow-comments'.

Option `faint-yellow-comments' combines the `faint' style with
`yellow-comments'."
  :group 'modus-themes
  :package-version '(modus-themes . "1.2.0")
  :version "28.1"
  :type '(choice
          (const :format "[%v] %t\n" :tag "Balanced use of blue, cyan, magenta, purple variants (default)" nil)
          (const :format "[%v] %t\n" :tag "Like the default, but with desaturated color values" faint)
          (const :format "[%v] %t\n" :tag "Apply yellow tint to comments, keep the default style for the rest" yellow-comments)
          (const :format "[%v] %t\n" :tag "Use green for strings, keep the default style for the rest" green-strings)
          (const :format "[%v] %t\n" :tag "Use green for strings, yellow for comments, keep the default style for the rest" yellow-comments-green-strings)
          (const :format "[%v] %t\n" :tag "Refashion syntax highlighting with more colors, gray comments" alt-syntax)
          (const :format "[%v] %t\n" :tag "Like `alt-syntax' but with yellow comments" alt-syntax-yellow-comments)
          (const :format "[%v] %t\n" :tag "Like `faint' but with yellow comments" faint-yellow-comments))
  :set #'modus-themes--set-option
  :link '(info-link "(modus-themes) Syntax styles"))

(defcustom modus-themes-links nil
  "Set the style of links.

Nil means to use an underline that is the same color as the
foreground.

Option `faint' applies desaturated colors to the link's text and
underline.

Option `neutral-underline' applies a subtle gray underline, while
retaining the link's foreground.

Option `faint-neutral-underline' combines a desaturated text
color with a subtle gray underline.

Option `no-underline' removes link underlines altogether, while
retaining their original fairly vivid color.

Option `underline-only' applies an underline while making the
affected text colorless (it uses the same foreground as the
theme's default).

Option `neutral-underline-only' makes the text colorless while
using a subtle underline below it."
  :group 'modus-themes
  :package-version '(modus-themes . "1.2.0")
  :version "28.1"
  :type '(choice
          (const :format "[%v] %t\n" :tag "Undeline link using the same color as the text (default)" nil)
          (const :format "[%v] %t\n" :tag "Like the default, but apply less intense colors to links" faint)
          (const :format "[%v] %t\n" :tag "Change the color of link underlines to a neutral gray" neutral-underline)
          (const :format "[%v] %t\n" :tag "Desaturated foreground with neutral gray underline" faint-neutral-underline)
          (const :format "[%v] %t\n" :tag "Remove underline property from links, keeping their foreground as-is" no-underline)
          (const :format "[%v] %t\n" :tag "Apply underline only; use default foreground" underline-only)
          (const :format "[%v] %t\n" :tag "Like `underline-only' but with a subtle underline" neutral-underline-only))
  :set #'modus-themes--set-option
  :link '(info-link "(modus-themes) Link styles"))

(defcustom modus-themes-region nil
  "Change the overall appearance of the active region.

Nil (the default) means to only use a prominent gray background
with a neutral foreground.  The foreground overrides all syntax
highlighting.  The region extends to the edge of the window.

Option `no-extend' preserves the default aesthetic but prevents
the region from extending to the edge of the window.

Option `bg-only' applies a faint tinted background that is
distinct from all others used in the theme, while it does not
override any existing colors.  It extends to the edge of the
window.

Option `bg-only-no-extend' is a combination of the `bg-only' and
`no-extend' options.

Option `accent' uses a more colorful background with a neutral
foreground.  It overrides all syntax highlighting and extends to
the edge of the window.

Option `accent-no-extend' is like the above, but stretches only
to the end of each line within the region."
  :group 'modus-themes
  :package-version '(modus-themes . "1.3.0")
  :version "28.1"
  :type '(choice
          (const :format "[%v] %t\n" :tag "Intense background; overrides colors; extends to edge of window (default)" nil)
          (const :format "[%v] %t\n" :tag "As with the default, but does not extend" no-extend)
          (const :format "[%v] %t\n" :tag "Subtle background; preserves colors; extends to edge of window" bg-only)
          (const :format "[%v] %t\n" :tag "As with the `subtle' option, but does not extend" bg-only-no-extend)
          (const :format "[%v] %t\n" :tag "Like the default, but with an accented background" accent)
          (const :format "[%v] %t\n" :tag "As with the `accent' option, but does not extend" accent-no-extend))
  :set #'modus-themes--set-option
  :link '(info-link "(modus-themes) Active region"))

(defcustom modus-themes-success-deuteranopia nil
  "Color-code 'success' or 'done' as blue instead of green.

This is to account for red-green color deficiency.

The present customization option should apply to all contexts where
there can be a color-coded distinction between success and failure,
to-do and done, and so on.

Diffs, which have a red/green dichotomy by default, can also be
configured to conform with deuteranopia: `modus-themes-diffs'."
  :group 'modus-themes
  :package-version '(modus-themes . "1.4.0")
  :version "28.1"
  :type 'boolean
  :set #'modus-themes--set-option
  :link '(info-link "(modus-themes) Success' color-code"))

(defcustom modus-themes-mail-citations nil
  "Control the color of citations in messages or email clients.

Nil (the default) means to use a variety of contrasting hues to
denote depth in nested citations.  Colors are fairly easy to tell
apart.

Option `faint' maintains a color-based distinction between
citation levels but the colors it applies have very subtle
differences between them.

Option `monochrome' turns all citations that would otherwise be
colored into a uniform shade of shade of gray."
  :group 'modus-themes
  :package-version '(modus-themes . "1.4.0")
  :version "28.1"
  :type '(choice
          (const :format "[%v] %t\n" :tag "Colorful mail citations with contrasting hues (default)" nil)
          (const :format "[%v] %t\n" :tag "Like the default, but with less saturated colors" faint)
          (const :format "[%v] %t\n" :tag "Deprecated alias of `faint'" desaturated)
          (const :format "[%v] %t\n" :tag "Uniformly gray mail citations" monochrome))
  :set #'modus-themes--set-option
  :link '(info-link "(modus-themes) Mail citations"))



;;; Internal functions

(defun modus-themes--palette (theme)
  "Return color palette for Modus theme THEME.
THEME is a symbol, either `modus-operandi' or `modus-vivendi'."
  (pcase theme
    ('modus-operandi
     (append modus-themes-operandi-color-overrides
             modus-themes-operandi-colors))
    ('modus-vivendi
     (append modus-themes-vivendi-color-overrides
             modus-themes-vivendi-colors))
    (_theme
     (error "'%s' is not a Modus theme" theme))))

(defvar modus-themes-faces)
(defvar modus-themes-custom-variables)

(defmacro modus-themes-theme (name)
  "Bind NAME's color palette around face specs and variables.

NAME should be the proper name of a Modus theme, either
`modus-operandi' or `modus-vivendi'.

Face specifications are passed to `custom-theme-set-faces'.
While variables are handled by `custom-theme-set-variables'.
Those are stored in `modus-themes-faces' and
`modus-themes-custom-variables' respectively."
  (declare (indent 0))
  (let ((palette-sym (gensym))
        (colors (mapcar #'car modus-themes-operandi-colors)))
    `(let* ((class '((class color) (min-colors 89)))
            (,palette-sym (modus-themes--palette ',name))
            ,@(mapcar (lambda (color)
                        (list color `(alist-get ',color ,palette-sym)))
                      colors))
       (custom-theme-set-faces ',name ,@modus-themes-faces)
       (custom-theme-set-variables ',name ,@modus-themes-custom-variables))))

(defun modus-themes--current-theme ()
  "Return current theme."
  (car custom-enabled-themes))

;; Helper functions that are meant to ease the implementation of the
;; above customization variables.
(defun modus-themes--bold-weight ()
  "Conditional use of a heavier text weight."
  (when modus-themes-bold-constructs
    (list :inherit 'bold)))

(defun modus-themes--mixed-fonts ()
  "Conditional application of `fixed-pitch' inheritance."
  (unless modus-themes-no-mixed-fonts
    (list :inherit 'fixed-pitch)))

(defun modus-themes--slant ()
  "Conditional use of italics for slant attribute."
  (if modus-themes-slanted-constructs
      (list 'italic)
    (list 'normal)))

(defun modus-themes--variable-pitch ()
  "Conditional use of `variable-pitch' in headings."
  (when modus-themes-variable-pitch-headings
    (list :inherit 'variable-pitch)))

(defun modus-themes--variable-pitch-ui ()
  "Conditional use of `variable-pitch' in UI elements."
  (when modus-themes-variable-pitch-ui
    (list :inherit 'variable-pitch)))

(defun modus-themes--fringe (mainbg subtlebg intensebg)
  "Conditional use of background colors for fringes.
MAINBG is the default.  SUBTLEBG should be a subtle grayscale
value.  INTENSEBG must be a more pronounced grayscale color."
  (pcase modus-themes-fringes
    ('intense (list :background intensebg))
    ('subtle (list :background subtlebg))
    (_ (list :background mainbg))))

(defun modus-themes--line-numbers (mainfg mainbg altfg &optional altbg)
  "Conditional use of colors for line numbers.
MAINBG and MAINFG are the default colors.  ALTFG is a color that
combines with the theme's primary background (white/black)."
  (if modus-themes-subtle-line-numbers
      (list :background (or altbg 'unspecified) :foreground altfg)
    (list :background mainbg :foreground mainfg)))

(defun modus-themes--lang-check (underline subtlefg intensefg bg)
  "Conditional use of foreground colors for language checkers.
UNDERLINE is a color-code value for the affected text's underline
property.  SUBTLEFG and INTENSEFG follow the same color-coding
pattern and represent a value that is faint or vibrant
respectively.  BG is a color-coded background."
  (pcase modus-themes-lang-checkers
    ('colored-background
     (list :underline underline :background bg :foreground intensefg))
    ('intense-foreground
     (list :underline (list :color underline :style 'wave) :foreground intensefg))
    ('intense-foreground-straight-underline
     (list :underline underline :foreground intensefg))
    ('subtle-foreground
     (list :underline (list :color underline :style 'wave) :foreground subtlefg))
    ('subtle-foreground-straight-underline
     (list :underline underline :foreground subtlefg))
    ('straight-underline
     (list :underline underline))
    (_ (list :underline (list :color underline :style 'wave)))))

(defun modus-themes--prompt (mainfg subtlebg subtlefg intensebg intensefg)
  "Conditional use of background colors for prompts.
MAINFG is the prompt's standard foreground.  SUBTLEBG should be a
subtle accented background that works with SUBTLEFG.  INTENSEBG
must be a more pronounced accented color that should be
combinable with INTENSEFG."
  (pcase modus-themes-prompts
    ;; `subtle' is the same as `subtle-accented', while `intense' is
    ;; equal to `intense-accented' for backward compatibility
    ('intense-accented (list :background intensebg :foreground intensefg))
    ('intense (list :background intensebg :foreground intensefg))
    ('subtle-accented (list :background subtlebg :foreground subtlefg))
    ('subtle (list :background subtlebg :foreground subtlefg))
    ('subtle-gray (list :inherit 'modus-themes-subtle-neutral))
    ('intense-gray (list :inherit 'modus-themes-intense-neutral))
    (_ (list :background 'unspecified :foreground mainfg))))

(defun modus-themes--paren (normalbg intensebg)
  "Conditional use of intense colors for matching parentheses.
NORMALBG should be the special palette color 'bg-paren-match' or
something similar.  INTENSEBG must be easier to discern next to
other backgrounds, such as the special palette color
'bg-paren-match-intense'."
  (pcase modus-themes-paren-match
    ('subtle-bold (list :inherit 'bold :background normalbg))
    ('intense-bold (list :inherit 'bold :background intensebg))
    ('intense (list :background intensebg))
    (_ (list :background normalbg))))

(defun modus-themes--syntax-foreground (fg faint)
  "Apply foreground value to code syntax.
FG is the default.  FAINT is typically the same color in its
desaturated version."
  (pcase modus-themes-syntax
    ('faint (list :foreground faint))
    ('faint-yellow-comments (list :foreground faint))
    (_ (list :foreground fg))))

(defun modus-themes--syntax-extra (fg faint alt)
  "Apply foreground value to code syntax.
FG is the default.  FAINT is typically the same color in its
desaturated version.  ALT is another hue."
  (pcase modus-themes-syntax
    ('faint (list :foreground faint))
    ('faint-yellow-comments (list :foreground faint))
    ('alt-syntax (list :foreground alt))
    ('alt-syntax-yellow-comments (list :foreground alt))
    (_ (list :foreground fg))))

(defun modus-themes--syntax-string (fg faint green alt)
  "Apply foreground value to strings in code syntax.
FG is the default.  FAINT is typically the same color in its
desaturated version.  GREEN is a color variant in that side of
the spectrum.  ALT is another hue."
  (pcase modus-themes-syntax
    ('faint (list :foreground faint))
    ('faint-yellow-comments (list :foreground faint))
    ('green-strings (list :foreground green))
    ('yellow-comments-green-strings (list :foreground alt))
    ('alt-syntax (list :foreground alt))
    ('alt-syntax-yellow-comments (list :foreground alt))
    (_ (list :foreground fg))))

(defun modus-themes--syntax-docstring (fg faint green alt)
  "Apply foreground value to strings in code syntax.
FG is the default.  FAINT is typically the same color in its
desaturated version.  GREEN is a color variant in that side of
the spectrum.  ALT is another hue."
  (pcase modus-themes-syntax
    ('faint (list :foreground faint))
    ('faint-yellow-comments (list :foreground faint))
    ('green-strings (list :foreground green))
    ('yellow-comments-green-strings (list :foreground green))
    ('alt-syntax (list :foreground alt))
    ('alt-syntax-yellow-comments (list :foreground alt))
    (_ (list :foreground fg))))

(defun modus-themes--syntax-comment (fg yellow)
  "Apply foreground value to strings in code syntax.
FG is the default.  YELLOW is a color variant of that name."
  (pcase modus-themes-syntax
    ('yellow-comments (list :foreground yellow))
    ('yellow-comments-green-strings (list :foreground yellow))
    ('alt-syntax-yellow-comments (list :foreground yellow))
    ('faint-yellow-comments (list :foreground yellow))
    (_ (list :foreground fg))))

(defun modus-themes--heading-p (key)
  "Query style of KEY in `modus-themes-headings'."
  (cdr (assoc key modus-themes-headings)))

(defun modus-themes--heading (level fg fg-alt bg border)
  "Conditional styles for `modus-themes-headings'.

LEVEL is the heading's position in their order.  FG is the
default text color.  FG-ALT is an accented, more saturated value
than the default.  BG is a nuanced, typically accented,
background that can work well with either of the foreground
values.  BORDER is a color value that combines well with the
background and alternative foreground."
  (let* ((key (modus-themes--heading-p level))
         (style (or key (modus-themes--heading-p t)))
         (var (when modus-themes-variable-pitch-headings
                'variable-pitch))
         (varbold (if var
                      (append (list 'bold) (list var))
                    'bold)))
    (pcase style
      ('no-bold
       (list :inherit var :foreground fg))
      ('no-color
       (list :inherit varbold))
      ('no-color-no-bold
       (list :inherit var))
      ('line
       (list :inherit varbold :foreground fg :overline border))
      ('line-no-bold
       (list :inherit var :foreground fg :overline border))
      ('rainbow
       (list :inherit varbold :foreground fg-alt))
      ('rainbow-no-bold
       (list :inherit var :foreground fg-alt))
      ('rainbow-line
       (list :inherit varbold :foreground fg-alt :overline border))
      ('rainbow-line-no-bold
       (list :inherit var :foreground fg-alt :overline border))
      ('highlight
       (list :inherit varbold :background bg :foreground fg))
      ('highlight-no-bold
       (list :inherit var :background bg :foreground fg))
      ('rainbow-highlight
       (list :inherit varbold :background bg :foreground fg-alt))
      ('rainbow-highlight-no-bold
       (list :inherit var :background bg :foreground fg-alt))
      ('section
       (list :inherit varbold :background bg :foreground fg :overline border :extend t))
      ('section-no-bold
       (list :inherit var :background bg :foreground fg :overline border :extend t))
      ('rainbow-section
       (list :inherit varbold :background bg :foreground fg-alt :overline border :extend t))
      ('rainbow-section-no-bold
       (list :inherit var :background bg :foreground fg-alt :overline border :extend t))
      (_
       (list :inherit varbold :foreground fg)))))

(defun modus-themes--org-block (bgblk fgdefault &optional fgblk)
  "Conditionally set the background of Org blocks.
BGBLK applies to a distinct neutral background.  Else blocks have
no background of their own (the default), so they look the same
as the rest of the buffer.  FGDEFAULT is used when no distinct
background is present.  While optional FGBLK specifies a
foreground value that can be combined with BGBLK.

`modus-themes-org-blocks' also accepts `tinted-background' (alias
`rainbow') as a value which applies to `org-src-block-faces' (see
the theme's source code)."
  (if (or (eq modus-themes-org-blocks 'gray-background)
          (eq modus-themes-org-blocks 'grayscale)
          (eq modus-themes-org-blocks 'greyscale))
      (list :background bgblk :foreground (or fgblk fgdefault) :extend t)
    (list :background 'unspecified :foreground fgdefault)))

(defun modus-themes--org-block-delim (bgaccent fgaccent bg fg)
  "Conditionally set the styles of Org block delimiters.
BG, FG, BGACCENT, FGACCENT apply a background and foreground
color respectively.

The former pair is a grayscale combination that should be more
distinct than the background of the block.  It is applied to the
default styles or when `modus-themes-org-blocks' is set
to `grayscale' (or `greyscale').

The latter pair should be more subtle than the background of the
block, as it is used when `modus-themes-org-blocks' is
set to `rainbow'."
  (pcase modus-themes-org-blocks
    ('gray-background (list :background bg :foreground fg :extend t))
    ('grayscale (list :background bg :foreground fg :extend t))
    ('greyscale (list :background bg :foreground fg :extend t))
    ('rainbow (list :background bgaccent :foreground fgaccent))
    (_ (list :background bg :foreground fg))))

(defun modus-themes--org-habit (default &optional traffic simple)
  "Specify background values for `modus-themes-org-habit'.
If no optional TRAFFIC argument is supplied, the DEFAULT is used
instead.  Same for SIMPLE."
  (pcase modus-themes-org-habit
    ('traffic-light (list :background (or traffic default)))
    ('simplified (list :background (or simple default)))
    (_ (list :background default))))

(defun modus-themes--mode-line-attrs
    (fg bg fg-alt bg-alt fg-accent bg-accent border border-3d &optional alt-style border-width fg-distant)
  "Color combinations for `modus-themes-mode-line'.

FG and BG are the default colors.  FG-ALT and BG-ALT are meant to
accommodate the options for a 3D mode line or a `moody' compliant
one.  FG-ACCENT and BG-ACCENT are used for all variants.  BORDER
applies to all permutations of the mode line, except the
three-dimensional effect, where BORDER-3D is used instead.

Optional ALT-STYLE applies an appropriate style to the mode
line's box property.

Optional BORDER-WIDTH specifies an integer for the width of the
rectangle that produces the box effect.

Optional FG-DISTANT should be close to the main background
values.  It is intended to be used as a distant-foreground
property."
  (pcase modus-themes-mode-line
    ('3d
     `( :background ,bg-alt :foreground ,fg-alt
        :box ( :line-width ,(or border-width 1)
               :color ,border-3d
               :style ,(and alt-style 'released-button))))
    ('moody
     `( :background ,bg-alt :foreground ,fg-alt
        :underline ,border :overline ,border
        :distant-foreground ,fg-distant))
    ('borderless
     `(:background ,bg :foreground ,fg :box ,bg))
    ('borderless-3d
     `( :background ,bg :foreground ,fg
        :box ( :line-width ,(or border-width 1)
               :color ,bg
               :style ,(and alt-style 'released-button))))
    ('borderless-moody
     `( :background ,bg :foreground ,fg
        :underline ,bg :overline ,bg
        :distant-foreground ,fg-distant))
    ('accented
     `(:background ,bg-accent :foreground ,fg-accent :box ,border))
    ('accented-3d
     `( :background ,bg-accent :foreground ,fg-accent
        :box ( :line-width ,(or border-width 1)
               :color ,border-3d
               :style ,(and alt-style 'released-button))))
    ('accented-moody
     `( :background ,bg-accent :foreground ,fg-accent
        :underline ,border :overline ,border
        :distant-foreground ,fg-distant))
    ('borderless-accented
     `(:background ,bg-accent :foreground ,fg-accent :box ,bg-accent))
    ('borderless-accented-3d
     `( :background ,bg-accent :foreground ,fg-accent
        :box ( :line-width ,(or border-width 1)
               :color ,bg-accent
               :style ,(and alt-style 'released-button))))
    ('borderless-accented-moody
     `( :background ,bg-accent :foreground ,fg-accent
        :underline ,bg-accent :overline ,bg-accent
        :distant-foreground ,fg-distant))
    (_
     `(:background ,bg :foreground ,fg :box ,border))))

(defun modus-themes--diff
    (fg-only-bg fg-only-fg mainbg mainfg altbg altfg &optional deuteranbg deuteranfg  bg-only-fg)
  "Color combinations for `modus-themes-diffs'.

FG-ONLY-BG should be similar or the same as the main background.
FG-ONLY-FG should be a saturated accent value that can be
combined with the former.

MAINBG must be one of the dedicated backgrounds for diffs while
MAINFG must be the same for the foreground.

ALTBG needs to be a slightly accented background that is meant to
be combined with ALTFG.  Both must be less intense than MAINBG
and MAINFG respectively.

DEUTERANBG and DEUTERANFG must be combinations of colors that account
for red-green color defficiency (deuteranopia).

Optional BG-ONLY-FG applies ALTFG else leaves the foreground
unspecified."
  (pcase modus-themes-diffs
    ('fg-only (list :background fg-only-bg :foreground fg-only-fg))
    ('fg-only-deuteranopia (list :background fg-only-bg :foreground fg-only-fg))
    ('desaturated (list :background altbg :foreground altfg))
    ('deuteranopia (list :background (or deuteranbg mainbg) :foreground (or deuteranfg mainfg)))
    ('bg-only (list :background altbg :foreground (if bg-only-fg altfg 'unspecified)))
    (_ (list :background mainbg :foreground mainfg))))

(defun modus-themes--diff-deuteran (deuteran main)
  "Determine whether the DEUTERAN or MAIN color should be used.
This is based on whether `modus-themes-diffs' has the value
`deuteranopia'."
  (if (or (eq modus-themes-diffs 'deuteranopia)
          (eq modus-themes-diffs 'fg-only-deuteranopia)
          (eq modus-themes-diffs 'fg-only))
      (list deuteran)
    (list main)))

(defun modus-themes--success-deuteran (deuteran main)
  "Determine whether to color-code success as DEUTERAN or MAIN."
  (if modus-themes-success-deuteranopia
      (list deuteran)
    (list main)))

(defun modus-themes--standard-completions (mainfg subtlebg intensebg intensefg)
  "Combinations for `modus-themes-completions'.

MAINFG is an accented foreground value.  SUBTLEBG is an accented
background value that can be combined with MAINFG.  INTENSEBG and
INTENSEFG are accented colors that are designed to be used in
tandem.

These are intended for Icomplete, Ido, and related."
  (pcase modus-themes-completions
    ('opinionated (list :background intensebg :foreground intensefg))
    ('moderate (list :background subtlebg :foreground mainfg))
    (_ (list :foreground mainfg))))

(defun modus-themes--extra-completions (subtleface intenseface altface &optional altfg bold)
  "Combinations for `modus-themes-completions'.

SUBTLEFACE and INTENSEFACE are custom theme faces that combine a
background and foreground value.  The difference between the two
is a matter of degree.

ALTFACE is a combination of colors that represents a departure
from the UI's default aesthetics.  Optional ALTFG is meant to be
used in tandem with it.

Optional BOLD will apply a heavier weight to the text.

These are intended for Helm, Ivy, etc."
  (pcase modus-themes-completions
    ('opinionated (list :inherit (list altface bold)
                        :foreground (or altfg 'unspecified)))
    ('moderate (list :inherit (list subtleface bold)))
    (_ (list :inherit (list intenseface bold)))))

(defun modus-themes--link (fg fgfaint underline)
  "Conditional application of link styles.
FG is the link's default color for its text and underline
property.  FGFAINT is a desaturated color for the text and
underline.  UNDERLINE is a gray color only for the undeline."
  (pcase modus-themes-links
    ('faint (list :foreground fgfaint :underline t))
    ('neutral-underline (list :foreground fg :underline underline))
    ('faint-neutral-underline (list :foreground fgfaint :underline underline))
    ('no-underline (list :foreground fg :underline nil))
    ('underline-only (list :underline t))
    ('neutral-underline-only (list :underline underline))
    (_ (list :foreground fg :underline t))))

(defun modus-themes--link-color (fg fgfaint &optional neutralfg)
  "Extends `modus-themes--link'.
FG is the main accented foreground.  FGFAINT is also accented,
yet desaturated.  Optional NEUTRALFG is a gray value."
  (pcase modus-themes-links
    ('faint (list :foreground fgfaint))
    ('faint-neutral-underline (list :foreground fgfaint))
    ('underline-only (list :underline t :foreground (or neutralfg 'unspecified)))
    ('neutral-underline-only (list :underline 'unspecified :foreground (or neutralfg 'unspecified)))
    (_ (list :foreground fg))))

(defun modus-themes--scale (amount)
  "Scale heading by AMOUNT.
AMOUNT is a customization option."
  (when modus-themes-scale-headings
    (list :height amount)))

(defun modus-themes--region (bg fg bgsubtle bgaccent)
  "Apply `modus-themes-region' styles.

BG and FG are the main values that are used by default.  BGSUBTLE
is a subtle background value that can be combined with all colors
used to fontify text and code syntax.  BGACCENT is a colored
background that combines well with FG."
  (pcase modus-themes-region
    ('bg-only (list :background bgsubtle))
    ('bg-only-no-extend (list :background bgsubtle :extend nil))
    ('no-extend (list :background bg :foreground fg :extend nil))
    ('accent (list :background bgaccent :foreground fg))
    ('accent-no-extend (list :background bgaccent :foreground fg :extend nil))
    (_ (list :background bg :foreground fg))))

(defun modus-themes--hl-line (bgdefault bgintense bgaccent bgaccentul lineneutral lineaccent)
  "Apply `modus-themes-hl-line' styles.

BGDEFAULT is a subtle neutral background.  BGINTENSE is like the
default, but more prominent.  BGACCENT is a prominent accented
background, while BGACCENTUL is more subtle and is meant to be
used in tandem with an underline.  LINENEUTRAL and LINEACCENT are
a color values that can remain distinct against the buffer's
possible backgrounds: the former is neutral, the latter is
accented."
  (pcase modus-themes-hl-line
    ('intense-background (list :background bgintense))
    ('accented-background (list :background bgaccent))
    ('underline-neutral (list :background bgdefault :underline lineneutral))
    ('underline-accented (list :background bgaccentul :underline lineaccent))
    ('underline-only-neutral (list :background 'unspecified :underline lineneutral))
    ('underline-only-accented (list :background 'unspecified :underline lineaccent))
    (_ (list :background bgdefault))))

(defun modus-themes--mail-cite (mainfg subtlefg)
  "Combinations for `modus-themes-mail-citations'.

MAINFG is an accented foreground value.  SUBTLEFG is its
desaturated counterpart."
  (pcase modus-themes-mail-citations
    ('monochrome (list :inherit 'shadow))
    ('faint (list :foreground subtlefg))
    ('desaturated (list :foreground subtlefg))
    (_ (list :foreground mainfg))))



;;;; Utilities for DIY users

;; This is the WCAG formula: https://www.w3.org/TR/WCAG20-TECHS/G18.html
(defun modus-themes-wcag-formula (hex)
  "Get WCAG value of color value HEX.
The value is defined in hexadecimal RGB notation, such as those in
`modus-themes-operandi-colors' and `modus-themes-vivendi-colors'."
  (cl-loop for k in '(0.2126 0.7152 0.0722)
           for x in (color-name-to-rgb hex)
           sum (* k (if (<= x 0.03928)
                        (/ x 12.92)
                      (expt (/ (+ x 0.055) 1.055) 2.4)))))

;;;###autoload
(defun modus-themes-contrast (c1 c2)
  "Measure WCAG contrast ratio between C1 and C2.
C1 and C2 are color values written in hexadecimal RGB."
  (let ((ct (/ (+ (modus-themes-wcag-formula c1) 0.05)
               (+ (modus-themes-wcag-formula c2) 0.05))))
    (max ct (/ ct))))

(defun modus-themes-current-palette ()
  "Return current color palette."
  (modus-themes--palette (modus-themes--current-theme)))

;;;###autoload
(defun modus-themes-color (color)
  "Return color value for COLOR from current palette.
COLOR is a key in `modus-themes-operandi-colors' or
`modus-themes-vivendi-colors'."
  (alist-get color (modus-themes-current-palette)))

;;;###autoload
(defun modus-themes-color-alts (light-color dark-color)
  "Return color value from current palette.
When Modus Operandi is enabled, return color value for color
LIGHT-COLOR.  When Modus Vivendi is enabled, return color value
for DARK-COLOR.  LIGHT-COLOR and DARK-COLOR are keys in
`modus-themes-operandi-colors' or `modus-themes-vivendi-colors'."
  (let* ((theme (modus-themes--current-theme))
         (color (pcase theme
                  ('modus-operandi light-color)
                  ('modus-vivendi dark-color)
                  (_theme
                   (error "'%s' is not a Modus theme" theme)))))
    (alist-get color (modus-themes--palette theme))))

(defmacro modus-themes-with-colors (&rest body)
  "Evaluate BODY with colors from current palette bound.
For colors bound, see `modus-themes-operandi-colors' or
`modus-themes-vivendi-colors'."
  (declare (indent 0))
  (let ((palette-sym (gensym))
        (colors (mapcar #'car modus-themes-operandi-colors)))
    `(let* ((class '((class color) (min-colors 89)))
            (,palette-sym (modus-themes-current-palette))
            ,@(mapcar (lambda (color)
                        (list color `(alist-get ',color ,palette-sym)))
                      colors))
       (ignore class ,@colors)          ; Silence unused variable warnings
       ,@body)))



;;;; Commands

;;;###autoload
(defun modus-themes-load-themes ()
  "Ensure that the Modus themes are in `custom-enabled-themes'.

This function is intended for use in package declarations such as
those defined with the help of `use-package'.  The idea is to add
this function to the `:init' stage of the package's loading, so
that subsequent calls that assume the presence of a loaded theme,
like `modus-themes-toggle' or `modus-themes-load-operandi', will
continue to work as intended even if they are lazy-loaded (such
as when they are declared in the `:config' phase)."
  (unless (or (custom-theme-p 'modus-operandi)
              (custom-theme-p 'modus-vivendi))
    (load-theme 'modus-operandi t t)
    (load-theme 'modus-vivendi t t)))

(defvar modus-themes-after-load-theme-hook nil
  "Hook that runs after the `modus-themes-toggle' routines.")

;; The reason we use `load-theme' instead of `enable-theme' is that the
;; former does a kind of "reset" on the face specs.  So it plays nicely
;; with `custom-set-faces', as well as defcustom user customizations,
;; including the likes of `modus-themes-operandi-color-overrides'.
;;
;; Tests show that `enable-theme' does not re-read those variables, so
;; it might appear to the unsuspecting user that the themes are somehow
;; broken.
;;
;; This "reset", however, comes at the cost of being a bit slower than
;; `enable-theme'.  User who have a stable setup and seldom update their
;; variables during a given Emacs session, are better off using
;; something like this:
;;
;; (defun modus-themes-toggle-enabled ()
;;   "Toggle between `modus-operandi' and `modus-vivendi' themes."
;;   (interactive)
;;   (pcase (modus-themes--current-theme)
;;     ('modus-operandi (progn (enable-theme 'modus-vivendi)
;;                             (disable-theme 'modus-operandi)))
;;     ('modus-vivendi (progn (enable-theme 'modus-operandi)
;;                             (disable-theme 'modus-vivendi)))
;;     (_ (error "No Modus theme is loaded; evaluate `modus-themes-load-themes' first"))))

;;;###autoload
(defun modus-themes-load-operandi ()
  "Load `modus-operandi' and disable `modus-vivendi'.
Also run `modus-themes-after-load-theme-hook'."
  (disable-theme 'modus-vivendi)
  (load-theme 'modus-operandi t)
  (run-hooks 'modus-themes-after-load-theme-hook))

;;;###autoload
(defun modus-themes-load-vivendi ()
  "Load `modus-vivendi' and disable `modus-operandi'.
Also run `modus-themes-after-load-theme-hook'."
  (disable-theme 'modus-operandi)
  (load-theme 'modus-vivendi t)
  (run-hooks 'modus-themes-after-load-theme-hook))

(defun modus-themes--load-prompt ()
  "Helper for `modus-themes-toggle'."
  (let ((theme
         (intern
          (completing-read "Load Modus theme (will disable all others): "
                           '(modus-operandi modus-vivendi) nil t))))
    (mapc #'disable-theme custom-enabled-themes)
    (pcase theme
      ('modus-operandi (modus-themes-load-operandi))
      ('modus-vivendi (modus-themes-load-vivendi)))))

;;;###autoload
(defun modus-themes-toggle ()
  "Toggle between `modus-operandi' and `modus-vivendi' themes.
Also runs `modus-themes-after-load-theme-hook' at its last stage
by virtue of calling either of `modus-themes-load-operandi' and
`modus-themes-load-vivendi' functions."
  (interactive)
  (modus-themes-load-themes)
  (pcase (modus-themes--current-theme)
    ('modus-operandi (modus-themes-load-vivendi))
    ('modus-vivendi (modus-themes-load-operandi))
    (_ (modus-themes--load-prompt))))



;;;; Face specifications

(defconst modus-themes-faces
  '(
;;;; custom faces
    ;; these bespoke faces are inherited by other constructs below
;;;;; subtle colored backgrounds
    `(modus-themes-subtle-red ((,class :background ,red-subtle-bg :foreground ,fg-dim)))
    `(modus-themes-subtle-green ((,class :background ,green-subtle-bg :foreground ,fg-dim)))
    `(modus-themes-subtle-yellow ((,class :background ,yellow-subtle-bg :foreground ,fg-dim)))
    `(modus-themes-subtle-blue ((,class :background ,blue-subtle-bg :foreground ,fg-dim)))
    `(modus-themes-subtle-magenta ((,class :background ,magenta-subtle-bg :foreground ,fg-dim)))
    `(modus-themes-subtle-cyan ((,class :background ,cyan-subtle-bg :foreground ,fg-dim)))
    `(modus-themes-subtle-neutral ((,class :background ,bg-inactive :foreground ,fg-inactive)))
;;;;; intense colored backgrounds
    `(modus-themes-intense-red ((,class :background ,red-intense-bg :foreground ,fg-main)))
    `(modus-themes-intense-green ((,class :background ,green-intense-bg :foreground ,fg-main)))
    `(modus-themes-intense-yellow ((,class :background ,yellow-intense-bg :foreground ,fg-main)))
    `(modus-themes-intense-blue ((,class :background ,blue-intense-bg :foreground ,fg-main)))
    `(modus-themes-intense-magenta ((,class :background ,magenta-intense-bg :foreground ,fg-main)))
    `(modus-themes-intense-cyan ((,class :background ,cyan-intense-bg :foreground ,fg-main)))
    `(modus-themes-intense-neutral ((,class :background ,bg-active :foreground ,fg-main)))
;;;;; refined background and foreground combinations
    ;; general purpose styles that use an accented foreground against an
    ;; accented background
    `(modus-themes-refine-red ((,class :background ,red-refine-bg :foreground ,red-refine-fg)))
    `(modus-themes-refine-green ((,class :background ,green-refine-bg :foreground ,green-refine-fg)))
    `(modus-themes-refine-yellow ((,class :background ,yellow-refine-bg :foreground ,yellow-refine-fg)))
    `(modus-themes-refine-blue ((,class :background ,blue-refine-bg :foreground ,blue-refine-fg)))
    `(modus-themes-refine-magenta ((,class :background ,magenta-refine-bg :foreground ,magenta-refine-fg)))
    `(modus-themes-refine-cyan ((,class :background ,cyan-refine-bg :foreground ,cyan-refine-fg)))
;;;;; "active" combinations, mostly for use on the mode line
    `(modus-themes-active-red ((,class :background ,red-active :foreground ,bg-active)))
    `(modus-themes-active-green ((,class :background ,green-active :foreground ,bg-active)))
    `(modus-themes-active-yellow ((,class :background ,yellow-active :foreground ,bg-active)))
    `(modus-themes-active-blue ((,class :background ,blue-active :foreground ,bg-active)))
    `(modus-themes-active-magenta ((,class :background ,magenta-active :foreground ,bg-active)))
    `(modus-themes-active-cyan ((,class :background ,cyan-active :foreground ,bg-active)))
;;;;; nuanced backgrounds
    ;; useful for adding an accented background that is suitable for all
    ;; main foreground colors (intended for use in Org source blocks)
    `(modus-themes-nuanced-red ((,class :background ,red-nuanced-bg :extend t)))
    `(modus-themes-nuanced-green ((,class :background ,green-nuanced-bg :extend t)))
    `(modus-themes-nuanced-yellow ((,class :background ,yellow-nuanced-bg :extend t)))
    `(modus-themes-nuanced-blue ((,class :background ,blue-nuanced-bg :extend t)))
    `(modus-themes-nuanced-magenta ((,class :background ,magenta-nuanced-bg :extend t)))
    `(modus-themes-nuanced-cyan ((,class :background ,cyan-nuanced-bg :extend t)))
;;;;; fringe-specific combinations
    `(modus-themes-fringe-red ((,class :background ,red-fringe-bg :foreground ,fg-main)))
    `(modus-themes-fringe-green ((,class :background ,green-fringe-bg :foreground ,fg-main)))
    `(modus-themes-fringe-yellow ((,class :background ,yellow-fringe-bg :foreground ,fg-main)))
    `(modus-themes-fringe-blue ((,class :background ,blue-fringe-bg :foreground ,fg-main)))
    `(modus-themes-fringe-magenta ((,class :background ,magenta-fringe-bg :foreground ,fg-main)))
    `(modus-themes-fringe-cyan ((,class :background ,cyan-fringe-bg :foreground ,fg-main)))
;;;;; special base values
    ;; these are closer to the grayscale than the accents defined above
    ;; and should only be used when the next closest alternative would be
    ;; a grayscale value than an accented one
    `(modus-themes-special-cold ((,class :background ,bg-special-cold :foreground ,fg-special-cold)))
    `(modus-themes-special-mild ((,class :background ,bg-special-mild :foreground ,fg-special-mild)))
    `(modus-themes-special-warm ((,class :background ,bg-special-warm :foreground ,fg-special-warm)))
    `(modus-themes-special-calm ((,class :background ,bg-special-calm :foreground ,fg-special-calm)))
;;;;; diff-specific combinations
    ;; intended for `diff-mode' or equivalent
    `(modus-themes-diff-added
      ((,class ,@(modus-themes--diff
                  bg-main blue-alt-other
                  bg-diff-focus-added fg-diff-focus-added
                  green-nuanced-bg fg-diff-added
                  bg-diff-focus-added-deuteran fg-diff-focus-added-deuteran))))
    `(modus-themes-diff-changed
      ((,class ,@(modus-themes--diff
                  bg-main yellow
                  bg-diff-focus-changed fg-diff-focus-changed
                  yellow-nuanced-bg fg-diff-changed))))
    `(modus-themes-diff-removed
      ((,class ,@(modus-themes--diff
                  bg-main red
                  bg-diff-focus-removed fg-diff-focus-removed
                  red-nuanced-bg fg-diff-removed))))
    `(modus-themes-diff-refine-added
      ((,class ,@(modus-themes--diff
                  bg-diff-added-deuteran fg-diff-added-deuteran
                  bg-diff-refine-added fg-diff-refine-added
                  bg-diff-focus-added fg-diff-focus-added
                  bg-diff-refine-added-deuteran fg-diff-refine-added-deuteran))))
    `(modus-themes-diff-refine-changed
      ((,class ,@(modus-themes--diff
                  bg-diff-changed fg-diff-changed
                  bg-diff-refine-changed fg-diff-refine-changed
                  bg-diff-focus-changed fg-diff-focus-changed))))
    `(modus-themes-diff-refine-removed
      ((,class ,@(modus-themes--diff
                  bg-diff-removed fg-diff-removed
                  bg-diff-refine-removed fg-diff-refine-removed
                  bg-diff-focus-removed fg-diff-focus-removed))))
    `(modus-themes-diff-focus-added
      ((,class ,@(modus-themes--diff
                  bg-dim blue-alt-other
                  bg-diff-focus-added fg-diff-focus-added
                  bg-diff-added fg-diff-added
                  bg-diff-focus-added-deuteran fg-diff-focus-added-deuteran))))
    `(modus-themes-diff-focus-changed
      ((,class ,@(modus-themes--diff
                  bg-dim yellow
                  bg-diff-focus-changed fg-diff-focus-changed
                  bg-diff-changed fg-diff-changed))))
    `(modus-themes-diff-focus-removed
      ((,class ,@(modus-themes--diff
                  bg-dim red
                  bg-diff-focus-removed fg-diff-focus-removed
                  bg-diff-removed fg-diff-removed))))
    `(modus-themes-diff-heading
      ((,class ,@(modus-themes--diff
                  bg-alt fg-main
                  bg-diff-heading fg-diff-heading
                  cyan-nuanced-bg cyan-nuanced-fg
                  bg-header fg-main
                  t))))
;;;;; mark indicators
    ;; color combinations intended for Dired, Ibuffer, or equivalent
    `(modus-themes-pseudo-header ((,class :inherit bold :foreground ,fg-main)))
    `(modus-themes-mark-alt ((,class :inherit bold :background ,bg-mark-alt :foreground ,fg-mark-alt)))
    `(modus-themes-mark-del ((,class :inherit bold :background ,bg-mark-del :foreground ,fg-mark-del)))
    `(modus-themes-mark-sel ((,class :inherit bold :background ,bg-mark-sel :foreground ,fg-mark-sel)))
    `(modus-themes-mark-symbol ((,class :inherit bold :foreground ,blue-alt)))
;;;;; heading levels
    ;; styles for regular headings used in Org, Markdown, Info, etc.
    `(modus-themes-heading-1
      ((,class ,@(modus-themes--heading
                  1 fg-main magenta-alt-other magenta-nuanced-bg bg-region)
               ,@(modus-themes--scale modus-themes-scale-4))))
    `(modus-themes-heading-2
      ((,class ,@(modus-themes--heading
                  2 fg-special-warm magenta-alt red-nuanced-bg bg-region)
               ,@(modus-themes--scale modus-themes-scale-3))))
    `(modus-themes-heading-3
      ((,class ,@(modus-themes--heading
                  3 fg-special-cold blue blue-nuanced-bg bg-region)
               ,@(modus-themes--scale modus-themes-scale-2))))
    `(modus-themes-heading-4
      ((,class ,@(modus-themes--heading
                  4 fg-special-mild cyan cyan-nuanced-bg bg-region)
               ,@(modus-themes--scale modus-themes-scale-1))))
    `(modus-themes-heading-5
      ((,class ,@(modus-themes--heading
                  5 fg-special-calm green-alt-other green-nuanced-bg bg-region))))
    `(modus-themes-heading-6
      ((,class ,@(modus-themes--heading
                  6 yellow-nuanced-fg yellow-alt-other yellow-nuanced-bg bg-region))))
    `(modus-themes-heading-7
      ((,class ,@(modus-themes--heading
                  7 red-nuanced-fg red-alt red-nuanced-bg bg-region))))
    `(modus-themes-heading-8
      ((,class ,@(modus-themes--heading
                  8 magenta-nuanced-fg magenta bg-alt bg-region))))
;;;;; graph-specific faces
    `(modus-themes-graph-red-0 ((,class :background ,red-graph-0-bg)))
    `(modus-themes-graph-red-1 ((,class :background ,red-graph-1-bg)))
    `(modus-themes-graph-green-0 ((,class :background ,green-graph-0-bg)))
    `(modus-themes-graph-green-1 ((,class :background ,green-graph-1-bg)))
    `(modus-themes-graph-yellow-0 ((,class :background ,yellow-graph-0-bg)))
    `(modus-themes-graph-yellow-1 ((,class :background ,yellow-graph-1-bg)))
    `(modus-themes-graph-blue-0 ((,class :background ,blue-graph-0-bg)))
    `(modus-themes-graph-blue-1 ((,class :background ,blue-graph-1-bg)))
    `(modus-themes-graph-magenta-0 ((,class :background ,magenta-graph-0-bg)))
    `(modus-themes-graph-magenta-1 ((,class :background ,magenta-graph-1-bg)))
    `(modus-themes-graph-cyan-0 ((,class :background ,cyan-graph-0-bg)))
    `(modus-themes-graph-cyan-1 ((,class :background ,cyan-graph-1-bg)))
;;;;; language checkers
    `(modus-themes-lang-error ((,class ,@(modus-themes--lang-check
                                          fg-lang-underline-error
                                          fg-lang-error
                                          red red-nuanced-bg))))
    `(modus-themes-lang-note ((,class ,@(modus-themes--lang-check
                                         fg-lang-underline-note
                                         fg-lang-note
                                         blue-alt blue-nuanced-bg))))
    `(modus-themes-lang-warning ((,class ,@(modus-themes--lang-check
                                            fg-lang-underline-warning
                                            fg-lang-warning
                                            yellow yellow-nuanced-bg))))
;;;;; other custom faces
    `(modus-themes-bold ((,class ,@(modus-themes--bold-weight))))
    `(modus-themes-hl-line ((,class ,@(modus-themes--hl-line
                                       bg-hl-line bg-hl-line-intense
                                       bg-hl-line-intense-accent blue-nuanced-bg
                                       bg-region blue-intense-bg)
                                    :extend t)))
    `(modus-themes-key-binding ((,class :inherit bold :foreground ,blue-alt-other)))
    `(modus-themes-reset-hard ((,class :inherit (fixed-pitch modus-themes-reset-soft))))
    `(modus-themes-reset-soft ((,class :background ,bg-main :foreground ,fg-main
                                       :weight normal :slant normal :strike-through nil
                                       :box nil :underline nil :overline nil :extend nil)))
    `(modus-themes-search-success ((,class :inherit ,@(modus-themes--success-deuteran
                                                       'modus-themes-intense-blue
                                                       'modus-themes-intense-green))))
    `(modus-themes-search-success-lazy ((,class :inherit ,@(modus-themes--success-deuteran
                                                            'modus-themes-special-mild
                                                            'modus-themes-refine-cyan))))
    `(modus-themes-search-success-modeline ((,class :foreground ,@(modus-themes--success-deuteran
                                                                   blue-active
                                                                   green-active))))
    `(modus-themes-slant ((,class :inherit italic :slant ,@(modus-themes--slant))))
    `(modus-themes-variable-pitch ((,class ,@(modus-themes--variable-pitch))))
;;;; standard faces
;;;;; absolute essentials
    `(default ((,class :background ,bg-main :foreground ,fg-main)))
    `(cursor ((,class :background ,fg-main)))
    `(fringe ((,class ,@(modus-themes--fringe bg-main bg-inactive bg-active)
                      :foreground ,fg-main)))
    `(vertical-border ((,class :foreground ,fg-window-divider-inner)))
;;;;; basic and/or ungrouped styles
    `(bold ((,class :weight bold)))
    `(bold-italic ((,class :inherit (bold italic))))
    `(buffer-menu-buffer ((,class :inherit bold)))
    `(comint-highlight-input ((,class :inherit bold)))
    `(comint-highlight-prompt ((,class :inherit modus-themes-bold
                                       ,@(modus-themes--prompt
                                          cyan
                                          blue-nuanced-bg blue-alt
                                          blue-refine-bg fg-main))))
    `(error ((,class :inherit bold :foreground ,red)))
    `(escape-glyph ((,class :foreground ,fg-escape-char-construct)))
    `(file-name-shadow ((,class :foreground ,fg-unfocused)))
    `(header-line ((,class ,@(modus-themes--variable-pitch-ui)
                           :background ,bg-header :foreground ,fg-header)))
    `(header-line-highlight ((,class :inherit modus-themes-active-blue)))
    `(help-argument-name ((,class :inherit modus-themes-slant :foreground ,cyan)))
    `(help-key-binding ((,class :box (:line-width (1 . -1) :color ,bg-region) ; NOTE: box syntax is for Emacs28
                                :background ,bg-inactive)))
    `(homoglyph ((,class :foreground ,red-alt-faint)))
    `(ibuffer-locked-buffer ((,class :foreground ,yellow-alt-other-faint)))
    `(italic ((,class :slant italic)))
    `(nobreak-hyphen ((,class :foreground ,fg-escape-char-construct)))
    `(nobreak-space ((,class :foreground ,fg-escape-char-construct :underline t)))
    `(minibuffer-prompt ((,class ,@(modus-themes--prompt
                                    cyan-alt-other
                                    cyan-nuanced-bg cyan
                                    cyan-refine-bg fg-main))))
    `(mm-command-output ((,class :foreground ,red-alt-other)))
    `(mm-uu-extract ((,class :background ,bg-dim :foreground ,fg-special-mild)))
    `(next-error ((,class :inherit modus-themes-subtle-red)))
    `(rectangle-preview ((,class :inherit modus-themes-special-mild)))
    `(region ((,class ,@(modus-themes--region bg-region fg-main bg-hl-alt-intense bg-region-accent))))
    `(secondary-selection ((,class :inherit modus-themes-special-cold)))
    `(shadow ((,class :foreground ,fg-alt)))
    `(success ((,class :inherit bold :foreground ,@(modus-themes--success-deuteran blue green))))
    `(trailing-whitespace ((,class :background ,red-intense-bg)))
    `(warning ((,class :inherit bold :foreground ,yellow)))
;;;;; buttons, links, widgets
    `(button ((,class ,@(modus-themes--link
                         blue-alt-other blue-alt-other-faint bg-region))))
    `(link ((,class :inherit button)))
    `(link-visited ((,class :inherit button
                            ,@(modus-themes--link-color
                               magenta-alt-other magenta-alt-other-faint fg-alt))))
    `(tooltip ((,class :background ,bg-special-cold :foreground ,fg-main)))
    `(widget-button ((,class :inherit bold :foreground ,blue-alt)))
    `(widget-button-pressed ((,class :inherit widget-button :foreground ,magenta)))
    `(widget-documentation ((,class :foreground ,green)))
    `(widget-field ((,class :background ,bg-alt :foreground ,fg-dim)))
    `(widget-inactive ((,class :background ,bg-inactive :foreground ,fg-inactive)))
    `(widget-single-line-field ((,class :inherit widget-field)))
;;;;; ag
    `(ag-hit-face ((,class :foreground ,fg-special-cold)))
    `(ag-match-face ((,class :inherit modus-themes-special-calm)))
;;;;; alert
    `(alert-high-face ((,class :inherit bold :foreground ,red-alt)))
    `(alert-low-face ((,class :foreground ,fg-special-mild)))
    `(alert-moderate-face ((,class :inherit bold :foreground ,yellow)))
    `(alert-trivial-face ((,class :foreground ,fg-special-calm)))
    `(alert-urgent-face ((,class :inherit bold :foreground ,red-intense)))
;;;;; all-the-icons
    `(all-the-icons-blue ((,class :foreground ,blue)))
    `(all-the-icons-blue-alt ((,class :foreground ,blue-alt)))
    `(all-the-icons-cyan ((,class :foreground ,cyan)))
    `(all-the-icons-cyan-alt ((,class :foreground ,cyan-alt)))
    `(all-the-icons-dblue ((,class :foreground ,blue-alt-other)))
    `(all-the-icons-dcyan ((,class :foreground ,cyan-alt-other)))
    `(all-the-icons-dgreen ((,class :foreground ,green-alt-other)))
    `(all-the-icons-dired-dir-face ((,class :foreground ,blue)))
    `(all-the-icons-dmaroon ((,class :foreground ,magenta-alt-other)))
    `(all-the-icons-dorange ((,class :foreground ,red-alt-other)))
    `(all-the-icons-dpink ((,class :foreground ,magenta)))
    `(all-the-icons-dpurple ((,class :foreground ,magenta-alt)))
    `(all-the-icons-dred ((,class :foreground ,red)))
    `(all-the-icons-dsilver ((,class :foreground ,fg-special-cold)))
    `(all-the-icons-dyellow ((,class :foreground ,yellow)))
    `(all-the-icons-green ((,class :foreground ,green)))
    `(all-the-icons-lblue ((,class :foreground ,blue-refine-fg)))
    `(all-the-icons-lcyan ((,class :foreground ,cyan-refine-fg)))
    `(all-the-icons-lgreen ((,class :foreground ,green-refine-fg)))
    `(all-the-icons-lmaroon ((,class :foreground ,magenta-refine-fg)))
    `(all-the-icons-lorange ((,class :foreground ,red-refine-fg)))
    `(all-the-icons-lpink ((,class :foreground ,magenta-refine-fg)))
    `(all-the-icons-lpurple ((,class :foreground ,magenta-refine-fg)))
    `(all-the-icons-lred ((,class :foreground ,red-refine-fg)))
    `(all-the-icons-lsilver ((,class :foreground ,fg-special-cold)))
    `(all-the-icons-lyellow ((,class :foreground ,yellow-refine-fg)))
    `(all-the-icons-maroon ((,class :foreground ,magenta)))
    `(all-the-icons-orange ((,class :foreground ,red-alt)))
    `(all-the-icons-pink ((,class :foreground ,magenta)))
    `(all-the-icons-purple ((,class :foreground ,magenta-alt)))
    `(all-the-icons-purple-alt ((,class :foreground ,magenta-alt-other)))
    `(all-the-icons-red ((,class :foreground ,red)))
    `(all-the-icons-red-alt ((,class :foreground ,red-alt)))
    `(all-the-icons-silver ((,class :foreground ,fg-special-cold)))
    `(all-the-icons-yellow ((,class :foreground ,yellow)))
;;;;; annotate
    `(annotate-annotation ((,class :inherit modus-themes-subtle-blue)))
    `(annotate-annotation-secondary ((,class :inherit modus-themes-subtle-green)))
    `(annotate-highlight ((,class :background ,blue-nuanced-bg :underline ,blue-intense)))
    `(annotate-highlight-secondary ((,class :background ,green-nuanced-bg :underline ,green-intense)))
;;;;; anzu
    `(anzu-match-1 ((,class :inherit modus-themes-subtle-cyan)))
    `(anzu-match-2 ((,class :inherit modus-themes-search-success)))
    `(anzu-match-3 ((,class :inherit modus-themes-subtle-yellow)))
    `(anzu-mode-line ((,class :inherit (bold modus-themes-search-success-modeline))))
    `(anzu-mode-line-no-match ((,class :inherit bold :foreground ,red-active)))
    `(anzu-replace-highlight ((,class :inherit modus-themes-refine-yellow :underline t)))
    `(anzu-replace-to ((,class :inherit (modus-themes-search-success bold))))
;;;;; apropos
    `(apropos-function-button ((,class :inherit button
                                       ,@(modus-themes--link-color
                                          magenta-alt-other magenta-alt-other-faint))))
    `(apropos-keybinding ((,class :inherit modus-themes-key-binding)))
    `(apropos-misc-button ((,class :inherit button
                                   ,@(modus-themes--link-color
                                      cyan-alt-other cyan-alt-other-faint))))
    `(apropos-property ((,class :inherit modus-themes-bold :foreground ,magenta-alt)))
    `(apropos-symbol ((,class :inherit modus-themes-bold :foreground ,magenta)))
    `(apropos-user-option-button ((,class :inherit button
                                          ,@(modus-themes--link-color
                                             green-alt-other green-alt-other-faint))))
    `(apropos-variable-button ((,class :inherit button
                                       ,@(modus-themes--link-color
                                          blue blue-faint))))
;;;;; apt-sources-list
    `(apt-sources-list-components ((,class :foreground ,cyan)))
    `(apt-sources-list-options ((,class :foreground ,yellow)))
    `(apt-sources-list-suite ((,class :foreground ,green)))
    `(apt-sources-list-type ((,class :foreground ,magenta)))
    `(apt-sources-list-uri ((,class :foreground ,blue)))
;;;;; artbollocks-mode
    `(artbollocks-face ((,class :inherit modus-themes-lang-note)))
    `(artbollocks-lexical-illusions-face ((,class :background ,bg-alt :foreground ,red-alt :underline t)))
    `(artbollocks-passive-voice-face ((,class :inherit modus-themes-lang-warning)))
    `(artbollocks-weasel-words-face ((,class :inherit modus-themes-lang-error)))
;;;;; auctex and Tex
    `(font-latex-bold-face ((,class :inherit bold :foreground ,fg-special-calm)))
    `(font-latex-doctex-documentation-face ((,class :inherit modus-themes-slant :foreground ,fg-special-cold)))
    `(font-latex-doctex-preprocessor-face ((,class :inherit modus-themes-bold :foreground ,red-alt-other)))
    `(font-latex-italic-face ((,class :inherit italic :foreground ,fg-special-calm)))
    `(font-latex-math-face ((,class :foreground ,cyan-alt-other)))
    `(font-latex-script-char-face ((,class :foreground ,cyan-alt-other)))
    `(font-latex-sectioning-0-face ((,class :inherit modus-themes-variable-pitch :foreground ,blue-nuanced-fg)))
    `(font-latex-sectioning-1-face ((,class :inherit (bold modus-themes-variable-pitch) :foreground ,blue-nuanced-fg)))
    `(font-latex-sectioning-2-face ((,class :inherit (bold modus-themes-variable-pitch) :foreground ,blue-nuanced-fg)))
    `(font-latex-sectioning-3-face ((,class :inherit (bold modus-themes-variable-pitch) :foreground ,blue-nuanced-fg)))
    `(font-latex-sectioning-4-face ((,class :inherit (bold modus-themes-variable-pitch) :foreground ,blue-nuanced-fg)))
    `(font-latex-sectioning-5-face ((,class :inherit modus-themes-variable-pitch :foreground ,blue-nuanced-fg)))
    `(font-latex-sedate-face ((,class :inherit modus-themes-bold :foreground ,magenta-alt-other)))
    `(font-latex-slide-title-face ((,class :inherit (bold modus-themes-variable-pitch) :foreground ,cyan-nuanced-fg
                                           ,@(modus-themes--scale modus-themes-scale-4))))
    `(font-latex-string-face ((,class :inherit font-lock-string-face)))
    `(font-latex-subscript-face ((,class :height 0.95)))
    `(font-latex-superscript-face ((,class :height 0.95)))
    `(font-latex-verbatim-face ((,class :background ,bg-dim :foreground ,fg-special-mild)))
    `(font-latex-warning-face ((,class :inherit font-lock-warning-face)))
    `(tex-match ((,class :foreground ,blue-alt-other)))
    `(tex-verbatim ((,class :background ,bg-dim :foreground ,fg-special-mild)))
    `(texinfo-heading ((,class :foreground ,magenta)))
    `(TeX-error-description-error ((,class :inherit error)))
    `(TeX-error-description-help ((,class :foreground ,blue)))
    `(TeX-error-description-tex-said ((,class :foreground ,blue)))
    `(TeX-error-description-warning ((,class :inherit warning)))
;;;;; auto-dim-other-buffers
    `(auto-dim-other-buffers-face ((,class :background ,bg-alt)))
;;;;; avy
    `(avy-background-face ((,class :background ,bg-dim :foreground ,fg-dim :extend t)))
    `(avy-goto-char-timer-face ((,class :inherit (modus-themes-intense-yellow bold))))
    `(avy-lead-face ((,class :inherit (modus-themes-intense-magenta bold modus-themes-reset-soft))))
    `(avy-lead-face-0 ((,class :inherit (modus-themes-refine-cyan bold modus-themes-reset-soft))))
    `(avy-lead-face-1 ((,class :inherit (modus-themes-intense-neutral bold modus-themes-reset-soft))))
    `(avy-lead-face-2 ((,class :inherit (modus-themes-refine-red bold modus-themes-reset-soft))))
;;;;; aw (ace-window)
    `(aw-background-face ((,class :foreground ,fg-unfocused)))
    `(aw-key-face ((,class :inherit modus-themes-key-binding)))
    `(aw-leading-char-face ((,class :inherit (bold modus-themes-reset-soft) :height 1.5
                                    :foreground ,red-intense)))
    `(aw-minibuffer-leading-char-face ((,class :inherit (modus-themes-intense-red bold))))
    `(aw-mode-line-face ((,class :inherit bold)))
;;;;; awesome-tray
    `(awesome-tray-module-awesome-tab-face ((,class :inherit bold :foreground ,red-alt-other)))
    `(awesome-tray-module-battery-face ((,class :inherit bold :foreground ,cyan-alt-other)))
    `(awesome-tray-module-buffer-name-face ((,class :inherit bold :foreground ,yellow-alt-other)))
    `(awesome-tray-module-circe-face ((,class :inherit bold :foreground ,blue-alt)))
    `(awesome-tray-module-date-face ((,class :inherit bold :foreground ,fg-dim)))
    `(awesome-tray-module-evil-face ((,class :inherit bold :foreground ,green-alt)))
    `(awesome-tray-module-git-face ((,class :inherit bold :foreground ,magenta)))
    `(awesome-tray-module-last-command-face ((,class :inherit bold :foreground ,blue-alt-other)))
    `(awesome-tray-module-location-face ((,class :inherit bold :foreground ,yellow)))
    `(awesome-tray-module-mode-name-face ((,class :inherit bold :foreground ,green)))
    `(awesome-tray-module-parent-dir-face ((,class :inherit bold :foreground ,cyan)))
    `(awesome-tray-module-rvm-face ((,class :inherit bold :foreground ,magenta-alt-other)))
;;;;; bbdb
    `(bbdb-name ((,class :foreground ,magenta-alt-other)))
    `(bbdb-organization ((,class :foreground ,red-alt-other)))
    `(bbdb-field-name ((,class :foreground ,cyan-alt-other)))
;;;;; binder
    `(binder-sidebar-highlight ((,class :inherit modus-themes-subtle-cyan)))
    `(binder-sidebar-marked ((,class :inherit modus-themes-mark-sel)))
    `(binder-sidebar-missing ((,class :inherit modus-themes-subtle-red)))
    `(binder-sidebar-tags ((,class :foreground ,cyan)))
;;;;; bm
    `(bm-face ((,class :inherit modus-themes-subtle-yellow :extend t)))
    `(bm-fringe-face ((,class :inherit modus-themes-fringe-yellow)))
    `(bm-fringe-persistent-face ((,class :inherit modus-themes-fringe-blue)))
    `(bm-persistent-face ((,class :inherit modus-themes-intense-blue :extend t)))
;;;;; bongo
    `(bongo-album-title ((,class :foreground ,fg-active)))
    `(bongo-artist ((,class :foreground ,magenta-active)))
    `(bongo-currently-playing-track ((,class :inherit bold)))
    `(bongo-elapsed-track-part ((,class :inherit modus-themes-subtle-magenta :underline t)))
    `(bongo-filled-seek-bar ((,class :background ,blue-intense-bg :foreground ,fg-main)))
    `(bongo-marked-track ((,class :foreground ,fg-mark-alt)))
    `(bongo-marked-track-line ((,class :background ,bg-mark-alt)))
    `(bongo-played-track ((,class :foreground ,fg-unfocused :strike-through t)))
    `(bongo-track-length ((,class :foreground ,fg-alt)))
    `(bongo-track-title ((,class :foreground ,blue-active)))
    `(bongo-unfilled-seek-bar ((,class :background ,bg-special-cold :foreground ,fg-main)))
;;;;; boon
    `(boon-modeline-cmd ((,class :inherit modus-themes-active-blue)))
    `(boon-modeline-ins ((,class :inherit modus-themes-active-red)))
    `(boon-modeline-off ((,class :inherit modus-themes-active-yellow)))
    `(boon-modeline-spc ((,class :inherit modus-themes-active-green)))
;;;;; bookmark
    `(bookmark-face ((,class :inherit modus-themes-special-warm :extend t)))
;;;;; breakpoint (built-in gdb-mi.el)
    `(breakpoint-disabled ((,class :inherit shadow)))
    `(breakpoint-enabled ((,class :inherit bold :foreground ,red)))
;;;;; buffer-expose
    `(buffer-expose-ace-char-face ((,class :inherit bold :foreground ,red-active)))
    `(buffer-expose-mode-line-face ((,class :foreground ,cyan-active)))
    `(buffer-expose-selected-face ((,class :inherit modus-themes-special-mild)))
;;;;; calendar and diary
    `(calendar-month-header ((,class :inherit modus-themes-pseudo-header)))
    `(calendar-today ((,class :inherit bold :underline t)))
    `(calendar-weekday-header ((,class :foreground ,fg-unfocused)))
    `(calendar-weekend-header ((,class :foreground ,fg-unfocused)))
    `(diary ((,class :background ,blue-nuanced-bg :foreground ,blue-alt-other)))
    `(diary-anniversary ((,class :foreground ,red-alt-other)))
    `(diary-time ((,class :foreground ,cyan)))
    `(holiday ((,class :background ,magenta-nuanced-bg :foreground ,magenta-alt)))
;;;;; calfw
    `(cfw:face-annotation ((,class :foreground ,fg-special-warm)))
    `(cfw:face-day-title ((,class :foreground ,fg-main)))
    `(cfw:face-default-content ((,class :foreground ,green-alt)))
    `(cfw:face-default-day ((,class :inherit (cfw:face-day-title bold))))
    `(cfw:face-disable ((,class :foreground ,fg-unfocused)))
    `(cfw:face-grid ((,class :foreground ,fg-window-divider-outer)))
    `(cfw:face-header ((,class :inherit bold :foreground ,fg-main)))
    `(cfw:face-holiday ((,class :foreground ,magenta-alt-other)))
    `(cfw:face-periods ((,class :foreground ,cyan-alt-other)))
    `(cfw:face-saturday ((,class :inherit bold :foreground ,cyan-alt-other)))
    `(cfw:face-select ((,class :inherit modus-themes-intense-blue)))
    `(cfw:face-sunday ((,class :inherit bold :foreground ,cyan-alt-other)))
    `(cfw:face-title ((,class :inherit modus-themes-variable-pitch
                              :foreground ,fg-special-cold
                              ,@(modus-themes--scale modus-themes-scale-5))))
    `(cfw:face-today ((,class :background ,bg-inactive)))
    `(cfw:face-today-title ((,class :background ,bg-active)))
    `(cfw:face-toolbar ((,class :background ,bg-alt :foreground ,bg-alt)))
    `(cfw:face-toolbar-button-off ((,class :inherit shadow)))
    `(cfw:face-toolbar-button-on ((,class :inherit bold :background ,blue-nuanced-bg
                                          :foreground ,blue-alt)))
;;;;; centaur-tabs
    `(centaur-tabs-active-bar-face ((,class :background ,blue-active)))
    `(centaur-tabs-close-mouse-face ((,class :inherit bold :foreground ,red-active :underline t)))
    `(centaur-tabs-close-selected ((,class :inherit centaur-tabs-selected)))
    `(centaur-tabs-close-unselected ((,class :inherit centaur-tabs-unselected)))
    `(centaur-tabs-modified-marker-selected ((,class :inherit centaur-tabs-selected)))
    `(centaur-tabs-modified-marker-unselected ((,class :inherit centaur-tabs-unselected)))
    `(centaur-tabs-default ((,class :background ,bg-main :foreground ,bg-main)))
    `(centaur-tabs-selected ((,class :inherit bold :background ,bg-tab-active :foreground ,fg-main)))
    `(centaur-tabs-selected-modified ((,class :inherit italic :background ,bg-tab-active :foreground ,fg-main)))
    `(centaur-tabs-unselected ((,class :background ,bg-tab-inactive :foreground ,fg-dim)))
    `(centaur-tabs-unselected-modified ((,class :inherit italic :background ,bg-tab-inactive :foreground ,fg-dim)))
;;;;; cfrs
    `(cfrs-border-color ((,class :background ,fg-window-divider-inner)))
;;;;; change-log and log-view (`vc-print-log' and `vc-print-root-log')
    `(change-log-acknowledgment ((,class :foreground ,fg-alt)))
    `(change-log-conditionals ((,class :foreground ,yellow)))
    `(change-log-date ((,class :foreground ,cyan)))
    `(change-log-email ((,class :foreground ,cyan-alt-other)))
    `(change-log-file ((,class :inherit bold :foreground ,fg-special-cold)))
    `(change-log-function ((,class :foreground ,green-alt-other)))
    `(change-log-list ((,class :foreground ,magenta-alt)))
    `(change-log-name ((,class :foreground ,magenta-alt-other)))
    `(log-edit-header ((,class :foreground ,fg-special-warm)))
    `(log-edit-summary ((,class :inherit bold :foreground ,blue)))
    `(log-edit-unknown-header ((,class :inherit shadow)))
    `(log-view-commit-body ((,class :foreground ,blue-nuanced-fg)))
    `(log-view-file ((,class :inherit bold :foreground ,fg-special-cold)))
    `(log-view-message ((,class :background ,bg-alt :foreground ,fg-alt)))
;;;;; cider
    `(cider-debug-code-overlay-face ((,class :background ,bg-alt)))
    `(cider-debug-prompt-face ((,class :foreground ,magenta-alt :underline t)))
    `(cider-deprecated-face ((,class :inherit modus-themes-refine-yellow)))
    `(cider-docview-emphasis-face ((,class :inherit italic :foreground ,fg-special-cold)))
    `(cider-docview-literal-face ((,class :foreground ,blue-alt)))
    `(cider-docview-strong-face ((,class :inherit bold :foreground ,fg-special-cold)))
    `(cider-docview-table-border-face ((,class :inherit shadow)))
    `(cider-enlightened-face ((,class :box (:line-width -1 :color ,yellow-alt :style nil) :background ,bg-dim)))
    `(cider-enlightened-local-face ((,class :inherit bold :foreground ,yellow-alt-other)))
    `(cider-error-highlight-face ((,class :foreground ,red :underline t)))
    `(cider-fragile-button-face ((,class :box (:line-width 3 :color ,fg-alt :style released-button) :foreground ,yellow)))
    `(cider-fringe-good-face ((,class :foreground ,green-active)))
    `(cider-instrumented-face ((,class :box (:line-width -1 :color ,red :style nil) :background ,bg-dim)))
    `(cider-reader-conditional-face ((,class :inherit italic :foreground ,fg-special-warm)))
    `(cider-repl-input-face ((,class :inherit bold)))
    `(cider-repl-prompt-face ((,class :inherit comint-highlight-prompt)))
    `(cider-repl-stderr-face ((,class :inherit bold :foreground ,red)))
    `(cider-repl-stdout-face ((,class :foreground ,blue)))
    `(cider-result-overlay-face ((,class :box (:line-width -1 :color ,blue :style nil) :background ,bg-dim)))
    `(cider-stacktrace-error-class-face ((,class :inherit bold :foreground ,red)))
    `(cider-stacktrace-error-message-face ((,class :inherit italic :foreground ,red-alt-other)))
    `(cider-stacktrace-face ((,class :foreground ,fg-main)))
    `(cider-stacktrace-filter-active-face ((,class :foreground ,cyan-alt :underline t)))
    `(cider-stacktrace-filter-inactive-face ((,class :foreground ,cyan-alt)))
    `(cider-stacktrace-fn-face ((,class :inherit bold :foreground ,fg-main)))
    `(cider-stacktrace-ns-face ((,class :inherit italic :foreground ,fg-alt)))
    `(cider-stacktrace-promoted-button-face ((,class :box (:line-width 3 :color ,fg-alt :style released-button) :foreground ,red)))
    `(cider-stacktrace-suppressed-button-face ((,class :box (:line-width 3 :color ,fg-alt :style pressed-button)
                                                       :background ,bg-alt :foreground ,fg-alt)))
    `(cider-test-error-face ((,class :inherit modus-themes-subtle-red)))
    `(cider-test-failure-face ((,class :inherit (modus-themes-intense-red bold))))
    `(cider-test-success-face ((,class :inherit ,@(modus-themes--success-deuteran
                                                   'modus-themes-intense-blue
                                                   'modus-themes-intense-green))))
    `(cider-traced-face ((,class :box (:line-width -1 :color ,cyan :style nil) :background ,bg-dim)))
    `(cider-warning-highlight-face ((,class :foreground ,yellow :underline t)))
;;;;; circe (and lui)
    `(circe-fool-face ((,class :inherit shadow)))
    `(circe-highlight-nick-face ((,class :inherit bold :foreground ,blue)))
    `(circe-prompt-face ((,class :inherit comint-highlight-prompt)))
    `(circe-server-face ((,class :foreground ,fg-unfocused)))
    `(lui-button-face ((,class :inherit button)))
    `(lui-highlight-face ((,class :foreground ,magenta-alt)))
    `(lui-time-stamp-face ((,class :foreground ,blue-nuanced-fg)))
;;;;; color-rg
    `(color-rg-font-lock-column-number ((,class :foreground ,magenta-alt-other)))
    `(color-rg-font-lock-command ((,class :inherit bold :foreground ,fg-main)))
    `(color-rg-font-lock-file ((,class :inherit bold :foreground ,fg-special-cold)))
    `(color-rg-font-lock-flash ((,class :inherit modus-themes-intense-blue)))
    `(color-rg-font-lock-function-location ((,class :inherit modus-themes-special-calm)))
    `(color-rg-font-lock-header-line-directory ((,class :foreground ,blue-active)))
    `(color-rg-font-lock-header-line-edit-mode ((,class :foreground ,magenta-active)))
    `(color-rg-font-lock-header-line-keyword ((,class :foreground ,green-active)))
    `(color-rg-font-lock-header-line-text ((,class :foreground ,fg-active)))
    `(color-rg-font-lock-line-number ((,class :foreground ,fg-special-warm)))
    `(color-rg-font-lock-mark-changed ((,class :inherit bold :foreground ,blue)))
    `(color-rg-font-lock-mark-deleted ((,class :inherit bold :foreground ,red)))
    `(color-rg-font-lock-match ((,class :inherit modus-themes-special-calm)))
    `(color-rg-font-lock-position-splitter ((,class :inherit shadow)))
;;;;; column-enforce-mode
    `(column-enforce-face ((,class :inherit modus-themes-refine-yellow)))
;;;;; company-mode
    `(company-echo-common ((,class :foreground ,magenta-alt-other)))
    `(company-preview ((,class :background ,bg-dim :foreground ,fg-dim)))
    `(company-preview-common ((,class :foreground ,blue-alt)))
    `(company-preview-search ((,class :inherit modus-themes-special-calm)))
    `(company-scrollbar-bg ((,class :background ,bg-active)))
    `(company-scrollbar-fg ((,class :background ,fg-active)))
    `(company-template-field ((,class :inherit modus-themes-intense-magenta)))
    `(company-tooltip ((,class :background ,bg-alt :foreground ,fg-alt)))
    `(company-tooltip-annotation ((,class :inherit modus-themes-slant :foreground ,fg-special-cold)))
    `(company-tooltip-annotation-selection ((,class :inherit bold :foreground ,fg-main)))
    `(company-tooltip-common ((,class :inherit bold :foreground ,blue-alt)))
    `(company-tooltip-common-selection ((,class :foreground ,fg-main)))
    `(company-tooltip-mouse ((,class :inherit modus-themes-intense-blue)))
    `(company-tooltip-search ((,class :inherit (modus-themes-search-success-lazy bold))))
    `(company-tooltip-search-selection ((,class :inherit (modus-themes-search-success bold) :underline t)))
    `(company-tooltip-selection ((,class :inherit (modus-themes-subtle-cyan bold))))
;;;;; company-posframe
    `(company-posframe-active-backend-name ((,class :inherit bold :background ,bg-active :foreground ,blue-active)))
    `(company-posframe-inactive-backend-name ((,class :background ,bg-active :foreground ,fg-active)))
    `(company-posframe-metadata ((,class :background ,bg-inactive :foreground ,fg-inactive)))
;;;;; compilation feedback
    `(compilation-column-number ((,class :foreground ,magenta-alt-other)))
    `(compilation-error ((,class :inherit modus-themes-bold :foreground ,red)))
    `(compilation-info ((,class :inherit modus-themes-bold :foreground ,fg-special-cold)))
    `(compilation-line-number ((,class :foreground ,fg-special-warm)))
    `(compilation-mode-line-exit ((,class :inherit modus-themes-bold :foreground ,blue-active)))
    `(compilation-mode-line-fail ((,class :inherit modus-themes-bold :foreground ,red-active)))
    `(compilation-mode-line-run ((,class :inherit modus-themes-bold :foreground ,magenta-active)))
    `(compilation-warning ((,class :inherit modus-themes-bold :foreground ,yellow)))
;;;;; completions
    `(completions-annotations ((,class :inherit modus-themes-slant :foreground ,cyan-faint)))
    `(completions-common-part ((,class ,@(modus-themes--standard-completions
                                          blue-alt blue-nuanced-bg
                                          cyan-refine-bg cyan-refine-fg))))
    `(completions-first-difference ((,class :inherit bold
                                            ,@(modus-themes--standard-completions
                                               magenta-alt blue-nuanced-bg
                                               magenta-intense-bg fg-main))))
;;;;; consult
    `(consult-async-running ((,class :inherit bold :foreground ,blue)))
    `(consult-async-split ((,class :foreground ,magenta-alt)))
    `(consult-bookmark ((,class :foreground ,blue)))
    `(consult-file ((,class :foreground ,fg-special-cold)))
    `(consult-imenu-prefix ((,class :inherit shadow)))
    `(consult-key ((,class :inherit modus-themes-key-binding)))
    `(consult-line-number ((,class :foreground ,fg-special-warm)))
    `(consult-line-number-prefix ((,class :foreground ,fg-unfocused)))
    `(consult-narrow-indicator ((,class :foreground ,magenta-alt)))
    `(consult-preview-cursor ((,class :inherit modus-themes-intense-blue)))
    `(consult-preview-error ((,class :inherit modus-themes-intense-red)))
    `(consult-preview-line ((,class :background ,bg-hl-alt-intense)))
;;;;; corfu
    `(corfu-background ((,class :background ,bg-alt)))
    `(corfu-current ((,class :inherit bold :background ,cyan-subtle-bg)))
    `(corfu-bar ((,class :background ,fg-alt)))
    `(corfu-border ((,class :background ,bg-active)))
;;;;; counsel
    `(counsel-active-mode ((,class :foreground ,magenta-alt-other)))
    `(counsel-application-name ((,class :foreground ,red-alt-other)))
    `(counsel-key-binding ((,class :inherit modus-themes-key-binding)))
    `(counsel-outline-1 ((,class :inherit org-level-1)))
    `(counsel-outline-2 ((,class :inherit org-level-2)))
    `(counsel-outline-3 ((,class :inherit org-level-3)))
    `(counsel-outline-4 ((,class :inherit org-level-4)))
    `(counsel-outline-5 ((,class :inherit org-level-5)))
    `(counsel-outline-6 ((,class :inherit org-level-6)))
    `(counsel-outline-7 ((,class :inherit org-level-7)))
    `(counsel-outline-8 ((,class :inherit org-level-8)))
    `(counsel-outline-default ((,class :foreground ,fg-main)))
    `(counsel-variable-documentation ((,class :inherit modus-themes-slant :foreground ,yellow-alt-other)))
;;;;; counsel-css
    `(counsel-css-selector-depth-face-1 ((,class :foreground ,blue)))
    `(counsel-css-selector-depth-face-2 ((,class :foreground ,cyan)))
    `(counsel-css-selector-depth-face-3 ((,class :foreground ,green)))
    `(counsel-css-selector-depth-face-4 ((,class :foreground ,yellow)))
    `(counsel-css-selector-depth-face-5 ((,class :foreground ,magenta)))
    `(counsel-css-selector-depth-face-6 ((,class :foreground ,red)))
;;;;; counsel-org-capture-string
    `(counsel-org-capture-string-template-body-face ((,class :foreground ,fg-special-cold)))
;;;;; cov
    `(cov-coverage-not-run-face ((,class :foreground ,red-intense)))
    `(cov-coverage-run-face ((,class :foreground ,green-intense)))
    `(cov-heavy-face ((,class :foreground ,magenta-intense)))
    `(cov-light-face ((,class :foreground ,blue-intense)))
    `(cov-med-face ((,class :foreground ,yellow-intense)))
    `(cov-none-face ((,class :foreground ,cyan-intense)))
;;;;; cperl-mode
    `(cperl-nonoverridable-face ((,class :foreground unspecified)))
    `(cperl-array-face ((,class :inherit font-lock-keyword-face)))
    `(cperl-hash-face ((,class :inherit font-lock-variable-name-face)))
;;;;; csv-mode
    `(csv-separator-face ((,class :foreground ,red-intense)))
;;;;; ctrlf
    `(ctrlf-highlight-active ((,class :inherit (modus-themes-search-success bold))))
    `(ctrlf-highlight-line ((,class :inherit modus-themes-hl-line)))
    `(ctrlf-highlight-passive ((,class :inherit modus-themes-search-success-lazy)))
;;;;; custom (M-x customize)
    `(custom-button ((,class :box (:line-width 2 :color nil :style released-button)
                             :background ,bg-active :foreground ,fg-main)))
    `(custom-button-mouse ((,class :box (:line-width 2 :color nil :style released-button)
                                   :background ,bg-active :foreground ,fg-active)))
    `(custom-button-pressed ((,class :box (:line-width 2 :color nil :style pressed-button)
                                     :background ,bg-active :foreground ,fg-main)))
    `(custom-changed ((,class :inherit modus-themes-subtle-cyan)))
    `(custom-comment ((,class :inherit shadow)))
    `(custom-comment-tag ((,class :background ,bg-alt :foreground ,yellow-alt-other)))
    `(custom-face-tag ((,class :inherit bold :foreground ,blue-intense)))
    `(custom-group-tag ((,class :inherit bold :foreground ,green-intense)))
    `(custom-group-tag-1 ((,class :inherit modus-themes-special-warm)))
    `(custom-invalid ((,class :inherit (modus-themes-intense-red bold))))
    `(custom-modified ((,class :inherit modus-themes-subtle-cyan)))
    `(custom-rogue ((,class :inherit modus-themes-refine-magenta)))
    `(custom-set ((,class :foreground ,blue-alt)))
    `(custom-state ((,class :foreground ,cyan-alt-other)))
    `(custom-themed ((,class :inherit modus-themes-subtle-blue)))
    `(custom-variable-tag ((,class :inherit bold :foreground ,cyan)))
;;;;; dap-mode
    `(dap-mouse-eval-thing-face ((,class :box (:line-width -1 :color ,blue-active :style nil)
                                         :background ,bg-active :foreground ,fg-main)))
    `(dap-result-overlay-face ((,class :box (:line-width -1 :color ,bg-active :style nil)
                                       :background ,bg-active :foreground ,fg-main)))
    `(dap-ui-breakpoint-verified-fringe ((,class :inherit bold :foreground ,green-active)))
    `(dap-ui-compile-errline ((,class :inherit bold :foreground ,red-intense)))
    `(dap-ui-locals-scope-face ((,class :inherit bold :foreground ,magenta :underline t)))
    `(dap-ui-locals-variable-face ((,class :inherit bold :foreground ,cyan)))
    `(dap-ui-locals-variable-leaf-face ((,class :inherit italic :foreground ,cyan-alt-other)))
    `(dap-ui-marker-face ((,class :inherit modus-themes-subtle-blue)))
    `(dap-ui-sessions-stack-frame-face ((,class :inherit bold :foreground ,magenta-alt)))
    `(dap-ui-sessions-terminated-active-face ((,class :inherit bold :foreground ,fg-alt)))
    `(dap-ui-sessions-terminated-face ((,class :inherit shadow)))
;;;;; dashboard (emacs-dashboard)
    `(dashboard-banner-logo-title ((,class :inherit bold :foreground ,fg-special-cold)))
    `(dashboard-footer ((,class :inherit bold :foreground ,fg-special-mild)))
    `(dashboard-heading ((,class :inherit bold :foreground ,fg-special-warm)))
    `(dashboard-navigator ((,class :foreground ,cyan-alt-other)))
    `(dashboard-text-banner ((,class :foreground ,fg-dim)))
;;;;; deadgrep
    `(deadgrep-filename-face ((,class :inherit bold :foreground ,fg-special-cold)))
    `(deadgrep-match-face ((,class :inherit modus-themes-special-calm)))
    `(deadgrep-meta-face ((,class :inherit shadow)))
    `(deadgrep-regexp-metachar-face ((,class :inherit bold :foreground ,yellow-intense)))
    `(deadgrep-search-term-face ((,class :inherit bold :foreground ,green-intense)))
;;;;; debbugs
    `(debbugs-gnu-archived ((,class :inverse-video t)))
    `(debbugs-gnu-done ((,class :inherit shadow)))
    `(debbugs-gnu-forwarded ((,class :foreground ,fg-special-warm)))
    `(debbugs-gnu-handled ((,class :foreground ,blue)))
    `(debbugs-gnu-new ((,class :foreground ,red)))
    `(debbugs-gnu-pending ((,class :foreground ,cyan)))
    `(debbugs-gnu-stale-1 ((,class :foreground ,yellow-nuanced-fg)))
    `(debbugs-gnu-stale-2 ((,class :foreground ,yellow)))
    `(debbugs-gnu-stale-3 ((,class :foreground ,yellow-alt)))
    `(debbugs-gnu-stale-4 ((,class :foreground ,yellow-alt-other)))
    `(debbugs-gnu-stale-5 ((,class :foreground ,red-alt)))
    `(debbugs-gnu-tagged ((,class :foreground ,magenta-alt)))
;;;;; define-word
    `(define-word-face-1 ((,class :foreground ,yellow)))
    `(define-word-face-2 ((,class :foreground ,fg-main)))
;;;;; deft
    `(deft-filter-string-error-face ((,class :inherit modus-themes-refine-red)))
    `(deft-filter-string-face ((,class :foreground ,green-intense)))
    `(deft-header-face ((,class :inherit bold :foreground ,fg-special-warm)))
    `(deft-separator-face ((,class :inherit shadow)))
    `(deft-summary-face ((,class :inherit modus-themes-slant :foreground ,fg-alt)))
    `(deft-time-face ((,class :foreground ,fg-special-cold)))
    `(deft-title-face ((,class :inherit bold :foreground ,fg-main)))
;;;;; dictionary
    `(dictionary-button-face ((,class :inherit bold :foreground ,fg-special-cold)))
    `(dictionary-reference-face ((,class :inherit button)))
    `(dictionary-word-definition-face (()))
    `(dictionary-word-entry-face ((,class :inherit font-lock-comment-face)))
;;;;; diff-hl
    `(diff-hl-change ((,class :inherit modus-themes-fringe-yellow)))
    `(diff-hl-delete ((,class :inherit modus-themes-fringe-red)))
    `(diff-hl-dired-change ((,class :inherit diff-hl-change)))
    `(diff-hl-dired-delete ((,class :inherit diff-hl-delete)))
    `(diff-hl-dired-ignored ((,class :inherit dired-ignored)))
    `(diff-hl-dired-insert ((,class :inherit diff-hl-insert)))
    `(diff-hl-dired-unknown ((,class :inherit dired-ignored)))
    `(diff-hl-insert ((,class :inherit ,@(modus-themes--diff-deuteran
                                          'modus-themes-fringe-blue
                                          'modus-themes-fringe-green))))
    `(diff-hl-reverted-hunk-highlight ((,class :background ,fg-main :foreground ,bg-main)))
;;;;; diff-mode
    `(diff-added ((,class :inherit modus-themes-diff-added)))
    `(diff-changed ((,class :inherit modus-themes-diff-changed :extend t)))
    `(diff-context ((,class :foreground ,fg-alt)))
    `(diff-error ((,class :inherit modus-themes-intense-red)))
    `(diff-file-header ((,class :inherit (bold diff-header))))
    `(diff-function ((,class :inherit modus-themes-diff-heading)))
    `(diff-header ((,class :foreground ,fg-main)))
    `(diff-hunk-header ((,class :inherit (bold modus-themes-diff-heading))))
    `(diff-index ((,class :inherit bold :foreground ,blue-alt)))
    `(diff-indicator-added ((,class :inherit (diff-added bold)
                                    :foreground ,@(modus-themes--diff-deuteran blue green))))
    `(diff-indicator-changed ((,class :inherit (diff-changed bold) :foreground ,yellow)))
    `(diff-indicator-removed ((,class :inherit (diff-removed bold) :foreground ,red)))
    `(diff-nonexistent ((,class :inherit (modus-themes-neutral bold))))
    `(diff-refine-added ((,class :inherit modus-themes-diff-refine-added)))
    `(diff-refine-changed ((,class :inherit modus-themes-diff-refine-changed)))
    `(diff-refine-removed ((,class :inherit modus-themes-diff-refine-removed)))
    `(diff-removed ((,class :inherit modus-themes-diff-removed)))
;;;;; dim-autoload
    `(dim-autoload-cookie-line ((,class :inherit font-lock-comment-face)))
;;;;; dir-treeview
    `(dir-treeview-archive-face ((,class :foreground ,fg-special-warm)))
    `(dir-treeview-archive-icon-face ((,class :inherit dir-treeview-default-icon-face :foreground ,yellow)))
    `(dir-treeview-audio-face ((,class :foreground ,magenta)))
    `(dir-treeview-audio-icon-face ((,class :inherit dir-treeview-default-icon-face :foreground ,magenta-alt)))
    `(dir-treeview-control-face ((,class :inherit shadow)))
    `(dir-treeview-control-mouse-face ((,class :inherit highlight)))
    `(dir-treeview-default-icon-face ((,class :inherit bold :family "Font Awesome" :foreground ,fg-alt)))
    `(dir-treeview-default-filename-face ((,class :foreground ,fg-main)))
    `(dir-treeview-directory-face ((,class :foreground ,blue)))
    `(dir-treeview-directory-icon-face ((,class :inherit dir-treeview-default-icon-face :foreground ,blue-alt)))
    `(dir-treeview-executable-face ((,class :foreground ,red-alt)))
    `(dir-treeview-executable-icon-face ((,class :inherit dir-treeview-default-icon-face :foreground ,red-alt-other)))
    `(dir-treeview-image-face ((,class :foreground ,green-alt-other)))
    `(dir-treeview-image-icon-face ((,class :inherit dir-treeview-default-icon-face :foreground ,green-alt)))
    `(dir-treeview-indent-face ((,class :inherit shadow)))
    `(dir-treeview-label-mouse-face ((,class :inherit highlight)))
    `(dir-treeview-start-dir-face ((,class :inherit modus-themes-pseudo-header)))
    `(dir-treeview-symlink-face ((,class :inherit button
                                         ,@(modus-themes--link-color
                                            cyan cyan-faint))))
    `(dir-treeview-video-face ((,class :foreground ,magenta-alt-other)))
    `(dir-treeview-video-icon-face ((,class :inherit dir-treeview-default-icon-face :foreground ,magenta-alt-other)))
;;;;; dired
    `(dired-broken-symlink ((,class :inherit button :foreground ,red)))
    `(dired-directory ((,class :foreground ,blue)))
    `(dired-flagged ((,class :inherit modus-themes-mark-del)))
    `(dired-header ((,class :inherit modus-themes-pseudo-header)))
    `(dired-ignored ((,class :inherit shadow)))
    `(dired-mark ((,class :inherit modus-themes-mark-symbol)))
    `(dired-marked ((,class :inherit modus-themes-mark-sel)))
    `(dired-perm-write ((,class :foreground ,fg-special-warm)))
    `(dired-symlink ((,class :inherit button
                             ,@(modus-themes--link-color
                                cyan-alt cyan-alt-faint))))
    `(dired-warning ((,class :inherit bold :foreground ,yellow)))
;;;;; dired-async
    `(dired-async-failures ((,class :inherit bold :foreground ,red-active)))
    `(dired-async-message ((,class :inherit bold :foreground ,blue-active)))
    `(dired-async-mode-message ((,class :inherit bold :foreground ,cyan-active)))
;;;;; dired-git
    `(dired-git-branch-else ((,class :inherit bold :foreground ,magenta-alt)))
    `(dired-git-branch-master ((,class :inherit bold :foreground ,magenta-alt-other)))
;;;;; dired-git-info
    `(dgi-commit-message-face ((,class :foreground ,fg-special-mild)))
;;;;; dired-narrow
    `(dired-narrow-blink ((,class :inherit (modus-themes-subtle-cyan bold))))
;;;;; dired-subtree
    ;; remove backgrounds from dired-subtree faces, else they break
    ;; dired-{flagged,marked} and any other face that sets a background
    ;; such as hl-line.  Also, denoting depth by varying shades of gray
    ;; is not good for accessibility.
    `(dired-subtree-depth-1-face (()))
    `(dired-subtree-depth-2-face (()))
    `(dired-subtree-depth-3-face (()))
    `(dired-subtree-depth-4-face (()))
    `(dired-subtree-depth-5-face (()))
    `(dired-subtree-depth-6-face (()))
;;;;; diredc
    `(diredc-face-chmod-font-lock-dir ((,class :foreground ,blue-alt)))
    `(diredc-face-chmod-font-lock-exec ((,class :foreground ,magenta)))
    `(diredc-face-chmod-font-lock-read ((,class :foreground ,fg-main)))
    `(diredc-face-chmod-font-lock-write ((,class :foreground ,cyan)))
;;;;; diredfl
    `(diredfl-autofile-name ((,class :inherit modus-themes-special-cold)))
    `(diredfl-compressed-file-name ((,class :foreground ,fg-special-warm)))
    `(diredfl-compressed-file-suffix ((,class :foreground ,red-alt)))
    `(diredfl-date-time ((,class :foreground ,cyan-alt-other)))
    `(diredfl-deletion ((,class :inherit modus-themes-mark-del)))
    `(diredfl-deletion-file-name ((,class :inherit modus-themes-mark-del)))
    `(diredfl-dir-heading ((,class :inherit modus-themes-pseudo-header)))
    `(diredfl-dir-name ((,class :inherit dired-directory)))
    `(diredfl-dir-priv ((,class :foreground ,blue-alt)))
    `(diredfl-exec-priv ((,class :foreground ,magenta)))
    `(diredfl-executable-tag ((,class :foreground ,magenta-alt)))
    `(diredfl-file-name ((,class :foreground ,fg-main)))
    `(diredfl-file-suffix ((,class :foreground ,cyan)))
    `(diredfl-flag-mark ((,class :inherit modus-themes-mark-sel)))
    `(diredfl-flag-mark-line ((,class :inherit modus-themes-mark-sel)))
    `(diredfl-ignored-file-name ((,class :inherit shadow)))
    `(diredfl-link-priv ((,class :foreground ,blue-alt-other)))
    `(diredfl-no-priv ((,class :inherit shadow)))
    `(diredfl-number ((,class :foreground ,cyan-alt)))
    `(diredfl-other-priv ((,class :foreground ,yellow)))
    `(diredfl-rare-priv ((,class :foreground ,red-alt)))
    `(diredfl-read-priv ((,class :foreground ,fg-main)))
    `(diredfl-symlink ((,class :inherit dired-symlink)))
    `(diredfl-tagged-autofile-name ((,class :inherit modus-themes-refine-magenta)))
    `(diredfl-write-priv ((,class :foreground ,cyan)))
;;;;; dired+
    `(diredp-autofile-name ((,class :inherit modus-themes-special-cold)))
    `(diredp-compressed-file-name ((,class :foreground ,fg-special-warm)))
    `(diredp-compressed-file-suffix ((,class :foreground ,red-alt)))
    `(diredp-date-time ((,class :foreground ,cyan-alt-other)))
    `(diredp-deletion ((,class :inherit modus-themes-mark-del)))
    `(diredp-deletion-file-name ((,class :inherit modus-themes-mark-del)))
    `(diredp-dir-heading ((,class :inherit modus-themes-pseudo-header)))
    `(diredp-dir-name ((,class :inherit dired-directory)))
    `(diredp-dir-priv ((,class :foreground ,blue-alt)))
    `(diredp-exec-priv ((,class :foreground ,magenta)))
    `(diredp-executable-tag ((,class :foreground ,magenta-alt)))
    `(diredp-file-name ((,class :foreground ,fg-main)))
    `(diredp-file-suffix ((,class :foreground ,cyan)))
    `(diredp-flag-mark ((,class :inherit modus-themes-mark-sel)))
    `(diredp-flag-mark-line ((,class :inherit modus-themes-mark-sel)))
    `(diredp-ignored-file-name ((,class :inherit shadow)))
    `(diredp-link-priv ((,class :foreground ,blue-alt-other)))
    `(diredp-mode-line-flagged ((,class :foreground ,red-active)))
    `(diredp-mode-line-marked ((,class :foreground ,green-active)))
    `(diredp-no-priv ((,class :inherit shadow)))
    `(diredp-number ((,class :foreground ,cyan-alt)))
    `(diredp-omit-file-name ((,class :inherit shadow :strike-through t)))
    `(diredp-other-priv ((,class :foreground ,yellow)))
    `(diredp-rare-priv ((,class :foreground ,red-alt)))
    `(diredp-read-priv ((,class :foreground ,fg-main)))
    `(diredp-symlink ((,class :inherit dired-symlink)))
    `(diredp-tagged-autofile-name ((,class :inherit modus-themes-refine-magenta)))
    `(diredp-write-priv ((,class :foreground ,cyan)))
;;;;; disk-usage
    `(disk-usage-children ((,class :foreground ,yellow)))
    `(disk-usage-inaccessible ((,class :inherit bold :foreground ,red)))
    `(disk-usage-percent ((,class :foreground ,green)))
    `(disk-usage-size ((,class :foreground ,cyan)))
    `(disk-usage-symlink ((,class :inherit button)))
    `(disk-usage-symlink-directory ((,class :inherit bold :foreground ,blue-alt)))
;;;;; display-fill-column-indicator-mode
    `(fill-column-indicator ((,class :foreground ,bg-active)))
;;;;; doom-modeline
    `(doom-modeline-bar ((,class :inherit modus-themes-active-blue)))
    `(doom-modeline-bar-inactive ((,class :background ,fg-inactive :foreground ,bg-main)))
    `(doom-modeline-battery-charging ((,class :foreground ,green-active)))
    `(doom-modeline-battery-critical ((,class :inherit bold :foreground ,red-active)))
    `(doom-modeline-battery-error ((,class :inherit bold :box (:line-width -2)
                                           :foreground ,red-active)))
    `(doom-modeline-battery-full ((,class :foreground ,blue-active)))
    `(doom-modeline-battery-normal ((,class :foreground ,fg-active)))
    `(doom-modeline-battery-warning ((,class :inherit bold :foreground ,yellow-active)))
    `(doom-modeline-buffer-file ((,class :inherit bold :foreground ,fg-active)))
    `(doom-modeline-buffer-major-mode ((,class :inherit bold :foreground ,cyan-active)))
    `(doom-modeline-buffer-minor-mode ((,class :foreground ,fg-inactive)))
    `(doom-modeline-buffer-modified ((,class :inherit bold :foreground ,magenta-active)))
    `(doom-modeline-buffer-path ((,class :inherit bold :foreground ,fg-active)))
    `(doom-modeline-debug ((,class :inherit bold :foreground ,yellow-active)))
    `(doom-modeline-debug-visual ((,class :inherit bold :foreground ,red-active)))
    `(doom-modeline-evil-emacs-state ((,class :inherit bold :foreground ,magenta-active)))
    `(doom-modeline-evil-insert-state ((,class :inherit bold :foreground ,green-active)))
    `(doom-modeline-evil-motion-state ((,class :inherit bold :foreground ,fg-inactive)))
    `(doom-modeline-evil-normal-state ((,class :inherit bold :foreground ,fg-active)))
    `(doom-modeline-evil-operator-state ((,class :inherit bold :foreground ,blue-active)))
    `(doom-modeline-evil-replace-state ((,class :inherit bold :foreground ,red-active)))
    `(doom-modeline-evil-visual-state ((,class :inherit bold :foreground ,cyan-active)))
    `(doom-modeline-highlight ((,class :inherit bold :foreground ,blue-active)))
    `(doom-modeline-host ((,class :inherit italic)))
    `(doom-modeline-info ((,class :foreground ,green-active)))
    `(doom-modeline-lsp-error ((,class :inherit bold :foreground ,red-active)))
    `(doom-modeline-lsp-success ((,class :inherit bold :foreground ,@(modus-themes--success-deuteran
                                                                      blue-active
                                                                      green-active))))
    `(doom-modeline-lsp-warning ((,class :inherit bold :foreground ,yellow-active)))
    `(doom-modeline-panel ((,class :inherit modus-themes-active-blue)))
    `(doom-modeline-persp-buffer-not-in-persp ((,class :inherit italic :foreground ,yellow-active)))
    `(doom-modeline-persp-name ((,class :foreground ,fg-active)))
    `(doom-modeline-project-dir ((,class :inherit bold :foreground ,blue-active)))
    `(doom-modeline-project-parent-dir ((,class :foreground ,blue-active)))
    `(doom-modeline-project-root-dir ((,class :foreground ,fg-active)))
    `(doom-modeline-unread-number ((,class :inherit italic :foreground ,fg-active)))
    `(doom-modeline-urgent ((,class :inherit bold :foreground ,red-active)))
    `(doom-modeline-warning ((,class :inherit bold :foreground ,yellow-active)))
;;;;; dynamic-ruler
    `(dynamic-ruler-negative-face ((,class :inherit modus-themes-intense-neutral)))
    `(dynamic-ruler-positive-face ((,class :inherit modus-themes-intense-yellow)))
;;;;; easy-jekyll
    `(easy-jekyll-help-face ((,class :background ,bg-dim :foreground ,cyan-alt-other)))
;;;;; easy-kill
    `(easy-kill-origin ((,class :inherit modus-themes-subtle-red)))
    `(easy-kill-selection ((,class :inherit modus-themes-subtle-yellow)))
;;;;; ebdb
    `(ebdb-address-default ((,class :foreground ,fg-special-calm)))
    `(ebdb-defunct ((,class :inherit shadow)))
    `(ebdb-field-hidden ((,class :foreground ,magenta)))
    `(ebdb-label ((,class :foreground ,cyan-alt-other)))
    `(ebdb-mail-default ((,class :foreground ,fg-main)))
    `(ebdb-mail-primary ((,class :foreground ,magenta-alt)))
    `(ebdb-marked ((,class :background ,cyan-intense-bg)))
    `(ebdb-organization-name ((,class :foreground ,red-alt-other)))
    `(ebdb-person-name ((,class :foreground ,magenta-alt-other)))
    `(ebdb-phone-default ((,class :foreground ,cyan)))
    `(eieio-custom-slot-tag-face ((,class :foreground ,red-alt)))
;;;;; ediff
    `(ediff-current-diff-A ((,class :inherit modus-themes-diff-focus-removed)))
    `(ediff-current-diff-Ancestor ((,class ,@(modus-themes--diff
                                              bg-alt fg-special-cold
                                              bg-special-cold fg-special-cold
                                              blue-nuanced-bg blue))))
    `(ediff-current-diff-B ((,class :inherit modus-themes-diff-focus-added)))
    `(ediff-current-diff-C ((,class :inherit modus-themes-diff-focus-changed)))
    `(ediff-even-diff-A ((,class :background ,bg-alt)))
    `(ediff-even-diff-Ancestor ((,class :background ,bg-alt)))
    `(ediff-even-diff-B ((,class :background ,bg-alt)))
    `(ediff-even-diff-C ((,class :background ,bg-alt)))
    `(ediff-fine-diff-A ((,class :inherit modus-themes-diff-refine-removed)))
    `(ediff-fine-diff-Ancestor ((,class :inherit modus-themes-refine-cyan)))
    `(ediff-fine-diff-B ((,class :inherit modus-themes-diff-refine-added)))
    `(ediff-fine-diff-C ((,class :inherit modus-themes-diff-refine-changed)))
    `(ediff-odd-diff-A ((,class :inherit ediff-even-diff-A)))
    `(ediff-odd-diff-Ancestor ((,class :inherit ediff-even-diff-Ancestor)))
    `(ediff-odd-diff-B ((,class :inherit ediff-even-diff-B)))
    `(ediff-odd-diff-C ((,class :inherit ediff-even-diff-C)))
;;;;; eglot
    `(eglot-mode-line ((,class :inherit modus-themes-bold :foreground ,magenta-active)))
;;;;; el-search
    `(el-search-highlight-in-prompt-face ((,class :inherit bold :foreground ,magenta-alt)))
    `(el-search-match ((,class :inherit modus-themes-search-success)))
    `(el-search-other-match ((,class :inherit modus-themes-special-mild)))
    `(el-search-occur-match ((,class :inherit modus-themes-special-calm)))
;;;;; eldoc
    ;; NOTE: see https://github.com/purcell/package-lint/issues/187
    (list 'eldoc-highlight-function-argument `((,class :inherit bold :foreground ,blue-alt-other)))
;;;;; eldoc-box
    `(eldoc-box-body ((,class :background ,bg-alt :foreground ,fg-main)))
    `(eldoc-box-border ((,class :background ,fg-alt)))
;;;;; elfeed
    `(elfeed-log-date-face ((,class :inherit elfeed-search-date-face)))
    `(elfeed-log-debug-level-face ((,class :inherit elfeed-search-filter-face)))
    `(elfeed-log-error-level-face ((,class :inherit error)))
    `(elfeed-log-info-level-face ((,class :inherit success)))
    `(elfeed-log-warn-level-face ((,class :inherit warning)))
    `(elfeed-search-date-face ((,class :foreground ,cyan)))
    `(elfeed-search-feed-face ((,class :foreground ,blue-faint)))
    `(elfeed-search-filter-face ((,class :inherit bold :foreground ,magenta-active)))
    `(elfeed-search-last-update-face ((,class :foreground ,cyan-active)))
    `(elfeed-search-tag-face ((,class :foreground ,cyan-alt-other)))
    `(elfeed-search-title-face ((,class :foreground ,fg-dim)))
    `(elfeed-search-unread-count-face ((,class :foreground ,green-active)))
    `(elfeed-search-unread-title-face ((,class :inherit bold :foreground ,fg-main)))
;;;;; elfeed-score
    `(elfeed-score-date-face ((,class :foreground ,blue)))
    `(elfeed-score-debug-level-face ((,class :foreground ,magenta-alt-other)))
    `(elfeed-score-error-level-face ((,class :foreground ,red)))
    `(elfeed-score-info-level-face ((,class :foreground ,cyan)))
    `(elfeed-score-warn-level-face ((,class :foreground ,yellow)))
;;;;; embark
    `(embark-keybinding ((,class :inherit modus-themes-key-binding)))
;;;;; emms
    `(emms-playlist-track-face ((,class :foreground ,blue)))
    `(emms-playlist-selected-face ((,class :inherit bold :foreground ,magenta)))
;;;;; enh-ruby-mode (enhanced-ruby-mode)
    `(enh-ruby-heredoc-delimiter-face ((,class :inherit font-lock-constant-face)))
    `(enh-ruby-op-face ((,class :foreground ,fg-main)))
    `(enh-ruby-regexp-delimiter-face ((,class :inherit font-lock-regexp-grouping-construct)))
    `(enh-ruby-regexp-face ((,class :inherit font-lock-string-face)))
    `(enh-ruby-string-delimiter-face ((,class :inherit font-lock-string-face)))
    `(erm-syn-errline ((,class :inherit modus-themes-lang-error)))
    `(erm-syn-warnline ((,class :inherit modus-themes-lang-warning)))
;;;;; epa
    `(epa-field-body ((,class :foreground ,fg-main)))
    `(epa-field-name ((,class :inherit bold :foreground ,fg-dim)))
    `(epa-mark ((,class :inherit bold :foreground ,magenta)))
    `(epa-string ((,class :foreground ,blue-alt)))
    `(epa-validity-disabled ((,class :foreground ,red)))
    `(epa-validity-high ((,class :inherit bold :foreground ,cyan)))
    `(epa-validity-low ((,class :inherit shadow)))
    `(epa-validity-medium ((,class :foreground ,green-alt)))
;;;;; equake
    `(equake-buffer-face ((,class :background ,bg-main :foreground ,fg-main)))
    `(equake-shell-type-eshell ((,class :background ,bg-inactive :foreground ,blue-active)))
    `(equake-shell-type-rash ((,class :background ,bg-inactive :foreground ,red-active)))
    `(equake-shell-type-shell ((,class :background ,bg-inactive :foreground ,cyan-active)))
    `(equake-shell-type-term ((,class :background ,bg-inactive :foreground ,yellow-active)))
    `(equake-shell-type-vterm ((,class :background ,bg-inactive :foreground ,magenta-active)))
    `(equake-tab-active ((,class :background ,fg-alt :foreground ,bg-alt)))
    `(equake-tab-inactive ((,class :foreground ,fg-inactive)))
;;;;; erc
    `(erc-action-face ((,class :inherit bold :foreground ,cyan)))
    `(erc-bold-face ((,class :inherit bold)))
    `(erc-button ((,class :inherit button)))
    `(erc-command-indicator-face ((,class :inherit bold :foreground ,cyan-alt)))
    `(erc-current-nick-face ((,class :foreground ,magenta-alt-other)))
    `(erc-dangerous-host-face ((,class :inherit modus-themes-intense-red)))
    `(erc-direct-msg-face ((,class :foreground ,magenta)))
    `(erc-error-face ((,class :inherit bold :foreground ,red)))
    `(erc-fool-face ((,class :foreground ,fg-inactive)))
    `(erc-header-line ((,class :background ,bg-header :foreground ,fg-header)))
    `(erc-input-face ((,class :foreground ,fg-special-calm)))
    `(erc-inverse-face ((,class :inherit erc-default-face :inverse-video t)))
    `(erc-keyword-face ((,class :inherit bold :foreground ,magenta-alt)))
    `(erc-my-nick-face ((,class :inherit bold :foreground ,magenta)))
    `(erc-my-nick-prefix-face ((,class :inherit erc-my-nick-face)))
    `(erc-nick-default-face ((,class :inherit bold :foreground ,blue)))
    `(erc-nick-msg-face ((,class :inherit bold :foreground ,green)))
    `(erc-nick-prefix-face ((,class :inherit erc-nick-default-face)))
    `(erc-notice-face ((,class :foreground ,fg-unfocused)))
    `(erc-pal-face ((,class :inherit bold :foreground ,red-alt)))
    `(erc-prompt-face ((,class :inherit comint-highlight-prompt)))
    `(erc-timestamp-face ((,class :foreground ,blue-nuanced-fg)))
    `(erc-underline-face ((,class :underline t)))
    `(bg:erc-color-face0 ((,class :background "white")))
    `(bg:erc-color-face1 ((,class :background "black")))
    `(bg:erc-color-face10 ((,class :background ,cyan-subtle-bg)))
    `(bg:erc-color-face11 ((,class :background ,cyan-intense-bg)))
    `(bg:erc-color-face12 ((,class :background ,blue-subtle-bg)))
    `(bg:erc-color-face13 ((,class :background ,magenta-subtle-bg)))
    `(bg:erc-color-face14 ((,class :background "gray60")))
    `(bg:erc-color-face15 ((,class :background "gray80")))
    `(bg:erc-color-face2 ((,class :background ,blue-intense-bg)))
    `(bg:erc-color-face3 ((,class :background ,green-intense-bg)))
    `(bg:erc-color-face4 ((,class :background ,red-subtle-bg)))
    `(bg:erc-color-face5 ((,class :background ,red-intense-bg)))
    `(bg:erc-color-face6 ((,class :background ,magenta-refine-bg)))
    `(bg:erc-color-face7 ((,class :background ,yellow-subtle-bg)))
    `(bg:erc-color-face8 ((,class :background ,yellow-refine-bg)))
    `(bg:erc-color-face9 ((,class :background ,green-subtle-bg)))
    `(fg:erc-color-face0 ((,class :foreground "white")))
    `(fg:erc-color-face1 ((,class :foreground "black")))
    `(fg:erc-color-face10 ((,class :foreground ,cyan)))
    `(fg:erc-color-face11 ((,class :foreground ,cyan-alt-other)))
    `(fg:erc-color-face12 ((,class :foreground ,blue)))
    `(fg:erc-color-face13 ((,class :foreground ,magenta-alt)))
    `(fg:erc-color-face14 ((,class :foreground "gray60")))
    `(fg:erc-color-face15 ((,class :foreground "gray80")))
    `(fg:erc-color-face2 ((,class :foreground ,blue-alt-other)))
    `(fg:erc-color-face3 ((,class :foreground ,green)))
    `(fg:erc-color-face4 ((,class :foreground ,red)))
    `(fg:erc-color-face5 ((,class :foreground ,red-alt)))
    `(fg:erc-color-face6 ((,class :foreground ,magenta-alt-other)))
    `(fg:erc-color-face7 ((,class :foreground ,yellow-alt-other)))
    `(fg:erc-color-face8 ((,class :foreground ,yellow-alt)))
    `(fg:erc-color-face9 ((,class :foreground ,green-alt-other)))
;;;;; eros
    `(eros-result-overlay-face ((,class :box (:line-width -1 :color ,blue)
                                        :background ,bg-dim :foreground ,fg-dim)))
;;;;; ert
    `(ert-test-result-expected ((,class :inherit modus-themes-intense-green)))
    `(ert-test-result-unexpected ((,class :inherit modus-themes-intense-red)))
;;;;; eshell
    `(eshell-ls-archive ((,class :foreground ,cyan-alt)))
    `(eshell-ls-backup ((,class :inherit shadow)))
    `(eshell-ls-clutter ((,class :foreground ,red-alt)))
    `(eshell-ls-directory ((,class :foreground ,blue-alt)))
    `(eshell-ls-executable ((,class :foreground ,magenta-alt)))
    `(eshell-ls-missing ((,class :inherit modus-themes-intense-red)))
    `(eshell-ls-product ((,class :inherit shadow)))
    `(eshell-ls-readonly ((,class :foreground ,yellow-faint)))
    `(eshell-ls-special ((,class :foreground ,magenta)))
    `(eshell-ls-symlink ((,class :foreground ,cyan)))
    `(eshell-ls-unreadable ((,class :background ,bg-inactive :foreground ,fg-inactive)))
    `(eshell-prompt ((,class :inherit comint-highlight-prompt)))
;;;;; eshell-fringe-status
    `(eshell-fringe-status-failure ((,class :inherit error)))
    `(eshell-fringe-status-success ((,class :inherit success)))
;;;;; eshell-git-prompt
    `(eshell-git-prompt-add-face ((,class :foreground ,magenta-alt-other)))
    `(eshell-git-prompt-branch-face ((,class :foreground ,magenta-alt)))
    `(eshell-git-prompt-directory-face ((,class :inherit bold :foreground ,blue)))
    `(eshell-git-prompt-exit-fail-face ((,class :inherit error)))
    `(eshell-git-prompt-exit-success-face ((,class :inherit success)))
    `(eshell-git-prompt-modified-face ((,class :foreground ,yellow)))
    `(eshell-git-prompt-powerline-clean-face ((,class :background ,green-refine-bg)))
    `(eshell-git-prompt-powerline-dir-face ((,class :background ,blue-refine-bg)))
    `(eshell-git-prompt-powerline-not-clean-face ((,class :background ,yellow-fringe-bg)))
    `(eshell-git-prompt-robyrussell-branch-face ((,class :foreground ,magenta-alt)))
    `(eshell-git-prompt-robyrussell-git-dirty-face ((,class :foreground ,yellow)))
    `(eshell-git-prompt-robyrussell-git-face ((,class :foreground ,magenta-alt-other)))
;;;;; eshell-prompt-extras (epe)
    `(epe-dir-face ((,class :inherit bold :foreground ,blue)))
    `(epe-git-dir-face ((,class :foreground ,red-alt-other)))
    `(epe-git-face ((,class :foreground ,magenta-alt)))
    `(epe-pipeline-delimiter-face ((,class :inherit shadow)))
    `(epe-pipeline-host-face ((,class :foreground ,fg-main)))
    `(epe-pipeline-time-face ((,class :foreground ,fg-main)))
    `(epe-pipeline-user-face ((,class :foreground ,magenta-alt-other)))
    `(epe-remote-face ((,class :inherit (shadow modus-themes-slant))))
    `(epe-status-face ((,class :foreground ,magenta-alt-other)))
    `(epe-venv-face ((,class :inherit (shadow modus-themes-slant))))
;;;;; eshell-syntax-highlighting
    `(eshell-syntax-highlighting-directory-face ((,class :inherit eshell-ls-directory)))
    `(eshell-syntax-highlighting-invalid-face ((,class :foreground ,red)))
    `(eshell-syntax-highlighting-shell-command-face ((,class :foreground ,fg-main)))
;;;;; evil-mode
    `(evil-ex-commands ((,class :foreground ,magenta-alt-other)))
    `(evil-ex-info ((,class :foreground ,cyan-alt-other)))
    `(evil-ex-lazy-highlight ((,class :inherit modus-themes-search-success-lazy)))
    `(evil-ex-search ((,class :inherit modus-themes-search-success)))
    `(evil-ex-substitute-matches ((,class :inherit modus-themes-refine-yellow :underline t)))
    `(evil-ex-substitute-replacement ((,class :inherit (modus-themes-search-success bold))))
;;;;; evil-goggles
    `(evil-goggles-change-face ((,class :inherit modus-themes-refine-yellow)))
    `(evil-goggles-commentary-face ((,class :inherit (modus-themes-subtle-neutral modus-themes-slant))))
    `(evil-goggles-default-face ((,class :inherit modus-themes-subtle-neutral)))
    `(evil-goggles-delete-face ((,class :inherit modus-themes-refine-red)))
    `(evil-goggles-fill-and-move-face ((,class :inherit evil-goggles-default-face)))
    `(evil-goggles-indent-face ((,class :inherit evil-goggles-default-face)))
    `(evil-goggles-join-face ((,class :inherit modus-themes-subtle-green)))
    `(evil-goggles-nerd-commenter-face ((,class :inherit evil-goggles-commentary-face)))
    `(evil-goggles-paste-face ((,class :inherit modus-themes-subtle-cyan)))
    `(evil-goggles-record-macro-face ((,class :inherit modus-themes-special-cold)))
    `(evil-goggles-replace-with-register-face ((,class :inherit modus-themes-refine-magenta)))
    `(evil-goggles-set-marker-face ((,class :inherit modus-themes-intense-magenta)))
    `(evil-goggles-shift-face ((,class :inherit evil-goggles-default-face)))
    `(evil-goggles-surround-face ((,class :inherit evil-goggles-default-face)))
    `(evil-goggles-yank-face ((,class :inherit modus-themes-subtle-blue)))
;;;;; evil-snipe
    `(evil-snipe-first-match-face ((,class :inherit (bold modus-themes-intense-blue))))
    `(evil-snipe-matches-face ((,class :inherit modus-themes-refine-magenta)))
;;;;; evil-visual-mark-mode
    `(evil-visual-mark-face ((,class :inherit modus-themes-intense-magenta)))
;;;;; eww
    `(eww-invalid-certificate ((,class :foreground ,red-faint)))
    `(eww-valid-certificate ((,class :foreground ,blue-faint)))
    `(eww-form-checkbox ((,class :inherit eww-form-text)))
    `(eww-form-file ((,class :inherit eww-form-submit)))
    `(eww-form-select ((,class :inherit eww-form-submit)))
    `(eww-form-submit ((,class :box (:line-width 2 :style released-button)
                               :background ,bg-active)))
    `(eww-form-text ((,class :box ,bg-active :background ,bg-alt)))
    `(eww-form-textarea ((,class :background ,bg-alt)))
;;;;; eyebrowse
    `(eyebrowse-mode-line-active ((,class :inherit bold :foreground ,blue-active)))
;;;;; fancy-dabbrev
    `(fancy-dabbrev-menu-face ((,class :background ,bg-alt :foreground ,fg-alt)))
    `(fancy-dabbrev-preview-face ((,class :inherit shadow :underline t)))
    `(fancy-dabbrev-selection-face ((,class :inherit (modus-themes-intense-cyan bold))))
;;;;; flycheck
    `(flycheck-error ((,class :inherit modus-themes-lang-error)))
    `(flycheck-error-list-checker-name ((,class :foreground ,magenta-active)))
    `(flycheck-error-list-column-number ((,class :foreground ,fg-special-cold)))
    `(flycheck-error-list-error ((,class :inherit modus-themes-bold :foreground ,red)))
    `(flycheck-error-list-filename ((,class :foreground ,blue)))
    `(flycheck-error-list-highlight ((,class :inherit modus-themes-hl-line)))
    `(flycheck-error-list-id ((,class :foreground ,magenta-alt-other)))
    `(flycheck-error-list-id-with-explainer ((,class :inherit flycheck-error-list-id :box t)))
    `(flycheck-error-list-info ((,class :foreground ,cyan)))
    `(flycheck-error-list-line-number ((,class :foreground ,fg-special-warm)))
    `(flycheck-error-list-warning ((,class :foreground ,yellow)))
    `(flycheck-fringe-error ((,class :inherit modus-themes-fringe-red)))
    `(flycheck-fringe-info ((,class :inherit modus-themes-fringe-cyan)))
    `(flycheck-fringe-warning ((,class :inherit modus-themes-fringe-yellow)))
    `(flycheck-info ((,class :inherit modus-themes-lang-note)))
    `(flycheck-verify-select-checker ((,class :box (:line-width 1 :color nil :style released-button))))
    `(flycheck-warning ((,class :inherit modus-themes-lang-warning)))
;;;;; flycheck-color-mode-line
    `(flycheck-color-mode-line-error-face ((,class :inherit flycheck-fringe-error)))
    `(flycheck-color-mode-line-info-face ((,class :inherit flycheck-fringe-info)))
    `(flycheck-color-mode-line-running-face ((,class :inherit italic :foreground ,fg-inactive)))
    `(flycheck-color-mode-line-info-face ((,class :inherit flycheck-fringe-warning)))
;;;;; flycheck-indicator
    `(flycheck-indicator-disabled ((,class :inherit modus-themes-slant :foreground ,fg-inactive)))
    `(flycheck-indicator-error ((,class :inherit modus-themes-bold :foreground ,red-active)))
    `(flycheck-indicator-info ((,class :inherit modus-themes-bold :foreground ,blue-active)))
    `(flycheck-indicator-running ((,class :inherit modus-themes-bold :foreground ,magenta-active)))
    `(flycheck-indicator-success ((,class :inherit modus-themes-bold
                                          :foreground ,@(modus-themes--success-deuteran
                                                         blue-active
                                                         green-active))))
    `(flycheck-indicator-warning ((,class :inherit modus-themes-bold :foreground ,yellow-active)))
;;;;; flycheck-posframe
    `(flycheck-posframe-background-face ((,class :background ,bg-alt)))
    `(flycheck-posframe-border-face ((,class :inherit shadow)))
    `(flycheck-posframe-error-face ((,class :inherit bold :foreground ,red)))
    `(flycheck-posframe-face ((,class :inherit modus-themes-slant :foreground ,fg-main)))
    `(flycheck-posframe-info-face ((,class :inherit bold :foreground ,cyan)))
    `(flycheck-posframe-warning-face ((,class :inherit bold :foreground ,yellow)))
;;;;; flymake
    `(flymake-error ((,class :inherit modus-themes-lang-error)))
    `(flymake-note ((,class :inherit modus-themes-lang-note)))
    `(flymake-warning ((,class :inherit modus-themes-lang-warning)))
;;;;; flyspell
    `(flyspell-duplicate ((,class :inherit modus-themes-lang-warning)))
    `(flyspell-incorrect ((,class :inherit modus-themes-lang-error)))
;;;;; flyspell-correct
    `(flyspell-correct-highlight-face ((,class :inherit modus-themes-refine-green)))
;;;;; flx
    `(flx-highlight-face ((,class ,@(modus-themes--extra-completions
                                     'modus-themes-subtle-magenta
                                     'modus-themes-intense-magenta
                                     'modus-themes-nuanced-magenta
                                     magenta-alt
                                     'bold))))
;;;;; freeze-it
    `(freeze-it-show ((,class :background ,bg-dim :foreground ,fg-special-warm)))
;;;;; frog-menu
    `(frog-menu-action-keybinding-face ((,class :inherit modus-themes-key-binding)))
    `(frog-menu-actions-face ((,class :foreground ,magenta)))
    `(frog-menu-border ((,class :background ,bg-active)))
    `(frog-menu-candidates-face ((,class :foreground ,fg-main)))
    `(frog-menu-posframe-background-face ((,class :background ,bg-dim)))
    `(frog-menu-prompt-face ((,class :foreground ,cyan)))
;;;;; focus
    `(focus-unfocused ((,class :foreground ,fg-unfocused)))
;;;;; fold-this
    `(fold-this-overlay ((,class :inherit modus-themes-special-mild)))
;;;;; font-lock
    `(font-lock-builtin-face ((,class :inherit modus-themes-bold
                                      ,@(modus-themes--syntax-extra
                                         magenta-alt magenta-alt-faint blue-alt))))
    `(font-lock-comment-delimiter-face ((,class :inherit font-lock-comment-face)))
    `(font-lock-comment-face ((,class :inherit modus-themes-slant
                                      ,@(modus-themes--syntax-comment
                                         fg-alt fg-comment-yellow))))
    `(font-lock-constant-face ((,class ,@(modus-themes--syntax-extra
                                          blue-alt-other blue-alt-other-faint magenta-alt-other))))
    `(font-lock-doc-face ((,class :inherit modus-themes-slant
                                  ,@(modus-themes--syntax-docstring
                                     fg-docstring green-alt-other-faint
                                     green-alt-other-faint magenta-nuanced-fg))))
    `(font-lock-function-name-face ((,class ,@(modus-themes--syntax-extra
                                               magenta magenta-faint magenta-alt))))
    `(font-lock-keyword-face ((,class :inherit modus-themes-bold
                                      ,@(modus-themes--syntax-extra
                                         magenta-alt-other magenta-alt-other-faint cyan-alt-other))))
    `(font-lock-negation-char-face ((,class :inherit modus-themes-bold
                                            ,@(modus-themes--syntax-foreground
                                               yellow yellow-faint))))
    `(font-lock-preprocessor-face ((,class ,@(modus-themes--syntax-foreground
                                              red-alt-other red-alt-other-faint))))
    `(font-lock-regexp-grouping-backslash ((,class :inherit bold
                                                   ,@(modus-themes--syntax-string
                                                      fg-escape-char-backslash yellow-alt-faint
                                                      magenta-alt-other blue-alt))))
    `(font-lock-regexp-grouping-construct ((,class :inherit bold
                                                   ,@(modus-themes--syntax-string
                                                      fg-escape-char-construct red-alt-other-faint
                                                      red magenta-alt))))
    `(font-lock-string-face ((,class ,@(modus-themes--syntax-string
                                        blue-alt blue-alt-faint green green-alt))))
    `(font-lock-type-face ((,class :inherit modus-themes-bold
                                   ,@(modus-themes--syntax-extra
                                      cyan-alt-other cyan-alt-faint cyan-alt))))
    `(font-lock-variable-name-face ((,class ,@(modus-themes--syntax-extra
                                               cyan cyan-faint blue-alt-faint))))
    `(font-lock-warning-face ((,class :inherit modus-themes-bold
                                      ,@(modus-themes--syntax-foreground
                                         yellow-active yellow-alt-faint))))
;;;;; forge
    `(forge-post-author ((,class :inherit bold :foreground ,fg-main)))
    `(forge-post-date ((,class :foreground ,fg-special-cold)))
    `(forge-topic-closed ((,class :inherit shadow)))
    `(forge-topic-merged ((,class :inherit shadow)))
    `(forge-topic-open ((,class :foreground ,fg-special-mild)))
    `(forge-topic-unmerged ((,class :inherit modus-themes-slant :foreground ,magenta)))
    `(forge-topic-unread ((,class :inherit bold :foreground ,fg-main)))
;;;;; fountain-mode
    `(fountain-character ((,class :foreground ,blue-alt-other)))
    `(fountain-comment ((,class :inherit modus-themes-slant :foreground ,fg-alt)))
    `(fountain-dialog ((,class :foreground ,blue-alt)))
    `(fountain-metadata-key ((,class :foreground ,green-alt-other)))
    `(fountain-metadata-value ((,class :foreground ,blue)))
    `(fountain-non-printing ((,class :inherit shadow)))
    `(fountain-note ((,class :inherit modus-themes-slant :foreground ,yellow)))
    `(fountain-page-break ((,class :inherit bold :foreground ,red-alt)))
    `(fountain-page-number ((,class :inherit bold :foreground ,red-alt-other)))
    `(fountain-paren ((,class :foreground ,cyan)))
    `(fountain-scene-heading ((,class :inherit bold :foreground ,blue-nuanced-fg)))
    `(fountain-section-heading ((,class :inherit modus-themes-heading-1)))
    `(fountain-section-heading-1 ((,class :inherit modus-themes-heading-1)))
    `(fountain-section-heading-2 ((,class :inherit modus-themes-heading-2)))
    `(fountain-section-heading-3 ((,class :inherit modus-themes-heading-3)))
    `(fountain-section-heading-4 ((,class :inherit modus-themes-heading-4)))
    `(fountain-section-heading-5 ((,class :inherit modus-themes-heading-5)))
    `(fountain-synopsis ((,class :foreground ,cyan-alt)))
    `(fountain-trans ((,class :foreground ,yellow-alt-other)))
;;;;; geiser
    `(geiser-font-lock-autodoc-current-arg ((,class :inherit font-lock-function-name-face)))
    `(geiser-font-lock-autodoc-identifier ((,class :inherit font-lock-constant-face)))
    `(geiser-font-lock-doc-button ((,class :inherit button :foreground ,fg-docstring)))
    `(geiser-font-lock-doc-link ((,class :inherit button)))
    `(geiser-font-lock-error-link ((,class :inherit button :foreground ,red)))
    `(geiser-font-lock-image-button ((,class :inherit button :foreground ,green-alt)))
    `(geiser-font-lock-repl-input ((,class :inherit bold)))
    `(geiser-font-lock-repl-output ((,class :inherit font-lock-keyword-face)))
    `(geiser-font-lock-repl-prompt ((,class :inherit minibuffer-prompt)))
    `(geiser-font-lock-xref-header ((,class :inherit bold)))
    `(geiser-font-lock-xref-link ((,class :inherit button)))
;;;;; git-commit
    `(git-commit-comment-action ((,class :inherit font-lock-comment-face)))
    `(git-commit-comment-branch-local ((,class :inherit modus-themes-slant :foreground ,blue-alt)))
    `(git-commit-comment-branch-remote ((,class :inherit modus-themes-slant :foreground ,magenta-alt)))
    `(git-commit-comment-detached ((,class :inherit modus-themes-slant :foreground ,cyan-alt)))
    `(git-commit-comment-file ((,class :inherit modus-themes-slant
                                       ,@(modus-themes--syntax-comment
                                          fg-special-cold red-nuanced-fg))))
    `(git-commit-comment-heading ((,class :inherit (bold modus-themes-slant)
                                          ,@(modus-themes--syntax-comment
                                             fg-dim fg-special-warm))))
    `(git-commit-keyword ((,class :foreground ,magenta)))
    `(git-commit-known-pseudo-header ((,class :foreground ,cyan-alt-other)))
    `(git-commit-nonempty-second-line ((,class :inherit modus-themes-refine-yellow)))
    `(git-commit-overlong-summary ((,class :inherit modus-themes-refine-yellow)))
    `(git-commit-pseudo-header ((,class :foreground ,blue)))
    `(git-commit-summary ((,class :inherit bold :foreground ,cyan)))
;;;;; git-gutter
    `(git-gutter:added ((,class :inherit ,@(modus-themes--diff-deuteran
                                            'modus-themes-fringe-blue
                                            'modus-themes-fringe-green))))
    `(git-gutter:deleted ((,class :inherit modus-themes-fringe-red)))
    `(git-gutter:modified ((,class :inherit modus-themes-fringe-yellow)))
    `(git-gutter:separator ((,class :inherit modus-themes-fringe-cyan)))
    `(git-gutter:unchanged ((,class :inherit modus-themes-fringe-magenta)))
;;;;; git-gutter-fr
    `(git-gutter-fr:added ((,class :inherit ,@(modus-themes--diff-deuteran
                                               'modus-themes-fringe-blue
                                               'modus-themes-fringe-green))))
    `(git-gutter-fr:deleted ((,class :inherit modus-themes-fringe-red)))
    `(git-gutter-fr:modified ((,class :inherit modus-themes-fringe-yellow)))
;;;;; git-{gutter,fringe}+
    `(git-gutter+-added ((,class :inherit ,@(modus-themes--diff-deuteran
                                          'modus-themes-fringe-blue
                                          'modus-themes-fringe-green))))
    `(git-gutter+-deleted ((,class :inherit modus-themes-fringe-red)))
    `(git-gutter+-modified ((,class :inherit modus-themes-fringe-yellow)))
    `(git-gutter+-separator ((,class :inherit modus-themes-fringe-cyan)))
    `(git-gutter+-unchanged ((,class :inherit modus-themes-fringe-magenta)))
    `(git-gutter-fr+-added ((,class :inherit modus-themes-fringe-green)))
    `(git-gutter-fr+-deleted ((,class :inherit modus-themes-fringe-red)))
    `(git-gutter-fr+-modified ((,class :inherit modus-themes-fringe-yellow)))
;;;;; git-lens
    `(git-lens-added ((,class :inherit bold :foreground ,@(modus-themes--diff-deuteran blue green))))
    `(git-lens-deleted ((,class :inherit bold :foreground ,red)))
    `(git-lens-header ((,class :inherit bold :height 1.1 :foreground ,cyan)))
    `(git-lens-modified ((,class :inherit bold :foreground ,yellow)))
    `(git-lens-renamed ((,class :inherit bold :foreground ,magenta)))
;;;;; git-rebase
    `(git-rebase-comment-hash ((,class :inherit modus-themes-slant
                                       ,@(modus-themes--syntax-comment
                                          fg-special-cold red-nuanced-fg))))
    `(git-rebase-comment-heading  ((,class :inherit (bold modus-themes-slant)
                                           ,@(modus-themes--syntax-comment
                                              fg-dim fg-special-warm))))
    `(git-rebase-description ((,class :foreground ,fg-main)))
    `(git-rebase-hash ((,class :foreground ,cyan-alt-other)))
;;;;; git-timemachine
    `(git-timemachine-commit ((,class :inherit bold :foreground ,yellow-active)))
    `(git-timemachine-minibuffer-author-face ((,class :foreground ,fg-special-warm)))
    `(git-timemachine-minibuffer-detail-face ((,class :foreground ,red-alt)))
;;;;; git-walktree
    `(git-walktree-commit-face ((,class :foreground ,yellow)))
    `(git-walktree-symlink-face ((,class :inherit button)))
    `(git-walktree-tree-face ((,class :foreground ,magenta)))
;;;;; gnus
    `(gnus-button ((,class :inherit button)))
    `(gnus-cite-1 ((,class :inherit message-cited-text-1)))
    `(gnus-cite-2 ((,class :inherit message-cited-text-2)))
    `(gnus-cite-3 ((,class :inherit message-cited-text-3)))
    `(gnus-cite-4 ((,class :inherit message-cited-text-4)))
    `(gnus-cite-5 ((,class :inherit gnus-cite-1)))
    `(gnus-cite-6 ((,class :inherit gnus-cite-2)))
    `(gnus-cite-7 ((,class :inherit gnus-cite-3)))
    `(gnus-cite-8 ((,class :inherit gnus-cite-4)))
    `(gnus-cite-9 ((,class :inherit gnus-cite-1)))
    `(gnus-cite-10 ((,class :inherit gnus-cite-2)))
    `(gnus-cite-11 ((,class :inherit gnus-cite-3)))
    `(gnus-cite-attribution ((,class :inherit italic :foreground ,fg-main)))
    `(gnus-emphasis-bold ((,class :inherit bold)))
    `(gnus-emphasis-bold-italic ((,class :inherit bold-italic)))
    `(gnus-emphasis-highlight-words ((,class :inherit modus-themes-refine-yellow)))
    `(gnus-emphasis-italic ((,class :inherit italic)))
    `(gnus-emphasis-underline-bold ((,class :inherit gnus-emphasis-bold :underline t)))
    `(gnus-emphasis-underline-bold-italic ((,class :inherit gnus-emphasis-bold-italic :underline t)))
    `(gnus-emphasis-underline-italic ((,class :inherit gnus-emphasis-italic :underline t)))
    `(gnus-group-mail-1 ((,class :inherit bold :foreground ,magenta-alt)))
    `(gnus-group-mail-1-empty ((,class :foreground ,magenta-alt)))
    `(gnus-group-mail-2 ((,class :inherit bold :foreground ,magenta)))
    `(gnus-group-mail-2-empty ((,class :foreground ,magenta)))
    `(gnus-group-mail-3 ((,class :inherit bold :foreground ,magenta-alt-other)))
    `(gnus-group-mail-3-empty ((,class :foreground ,magenta-alt-other)))
    `(gnus-group-mail-low ((,class :inherit bold :foreground ,magenta-nuanced-fg)))
    `(gnus-group-mail-low-empty ((,class :foreground ,magenta-nuanced-fg)))
    `(gnus-group-news-1 ((,class :inherit bold :foreground ,green)))
    `(gnus-group-news-1-empty ((,class :foreground ,green)))
    `(gnus-group-news-2 ((,class :inherit bold :foreground ,cyan)))
    `(gnus-group-news-2-empty ((,class :foreground ,cyan)))
    `(gnus-group-news-3 ((,class :inherit bold :foreground ,yellow-nuanced-fg)))
    `(gnus-group-news-3-empty ((,class :foreground ,yellow-nuanced-fg)))
    `(gnus-group-news-4 ((,class :inherit bold :foreground ,cyan-nuanced-fg)))
    `(gnus-group-news-4-empty ((,class :foreground ,cyan-nuanced-fg)))
    `(gnus-group-news-5 ((,class :inherit bold :foreground ,red-nuanced-fg)))
    `(gnus-group-news-5-empty ((,class :foreground ,red-nuanced-fg)))
    `(gnus-group-news-6 ((,class :inherit bold :foreground ,fg-unfocused)))
    `(gnus-group-news-6-empty ((,class :foreground ,fg-unfocused)))
    `(gnus-group-news-low ((,class :inherit bold :foreground ,green-nuanced-fg)))
    `(gnus-group-news-low-empty ((,class :foreground ,green-nuanced-fg)))
    `(gnus-header-content ((,class :inherit message-header-other)))
    `(gnus-header-from ((,class :inherit message-header-to :underline nil)))
    `(gnus-header-name ((,class :inherit message-header-name)))
    `(gnus-header-newsgroups ((,class :inherit message-header-newsgroups)))
    `(gnus-header-subject ((,class :inherit message-header-subject)))
    `(gnus-server-agent ((,class :inherit bold :foreground ,cyan)))
    `(gnus-server-closed ((,class :inherit bold :foreground ,magenta)))
    `(gnus-server-cloud ((,class :inherit bold :foreground ,cyan-alt)))
    `(gnus-server-cloud-host ((,class :inherit modus-themes-refine-cyan)))
    `(gnus-server-denied ((,class :inherit bold :foreground ,red)))
    `(gnus-server-offline ((,class :inherit bold :foreground ,yellow)))
    `(gnus-server-opened ((,class :inherit bold :foreground ,green)))
    `(gnus-signature ((,class :inherit italic :foreground ,fg-special-cold)))
    `(gnus-splash ((,class :inherit shadow)))
    `(gnus-summary-cancelled ((,class :inherit modus-themes-mark-alt :extend t)))
    `(gnus-summary-high-ancient ((,class :inherit bold :foreground ,fg-alt)))
    `(gnus-summary-high-read ((,class :inherit bold :foreground ,fg-special-cold)))
    `(gnus-summary-high-ticked ((,class :inherit bold :foreground ,red-alt-other)))
    `(gnus-summary-high-undownloaded ((,class :inherit bold :foreground ,yellow)))
    `(gnus-summary-high-unread ((,class :inherit bold :foreground ,fg-main)))
    `(gnus-summary-low-ancient ((,class :inherit italic :foreground ,fg-alt)))
    `(gnus-summary-low-read ((,class :inherit italic :foreground ,fg-alt)))
    `(gnus-summary-low-ticked ((,class :inherit italic :foreground ,red-refine-fg)))
    `(gnus-summary-low-undownloaded ((,class :inherit italic :foreground ,yellow-refine-fg)))
    `(gnus-summary-low-unread ((,class :inherit bold :foreground ,fg-special-cold)))
    `(gnus-summary-normal-ancient ((,class :foreground ,fg-special-calm)))
    `(gnus-summary-normal-read ((,class :inherit shadow)))
    `(gnus-summary-normal-ticked ((,class :foreground ,red-alt-other)))
    `(gnus-summary-normal-undownloaded ((,class :foreground ,yellow)))
    `(gnus-summary-normal-unread ((,class :foreground ,fg-main)))
    `(gnus-summary-selected ((,class :inherit modus-themes-subtle-blue :extend t)))
;;;;; golden-ratio-scroll-screen
    `(golden-ratio-scroll-highlight-line-face ((,class :background ,cyan-subtle-bg :foreground ,fg-main)))
;;;;; helm
    `(helm-M-x-key ((,class :inherit modus-themes-key-binding)))
    `(helm-action ((,class :underline t)))
    `(helm-bookmark-addressbook ((,class :foreground ,green-alt)))
    `(helm-bookmark-directory ((,class :inherit bold :foreground ,blue)))
    `(helm-bookmark-file ((,class :foreground ,fg-main)))
    `(helm-bookmark-file-not-found ((,class :background ,bg-alt :foreground ,fg-alt)))
    `(helm-bookmark-gnus ((,class :foreground ,magenta)))
    `(helm-bookmark-info ((,class :foreground ,cyan-alt)))
    `(helm-bookmark-man ((,class :foreground ,yellow-alt)))
    `(helm-bookmark-w3m ((,class :foreground ,blue-alt)))
    `(helm-buffer-archive ((,class :inherit bold :foreground ,cyan)))
    `(helm-buffer-directory ((,class :inherit bold :foreground ,blue)))
    `(helm-buffer-file ((,class :foreground ,fg-main)))
    `(helm-buffer-modified ((,class :foreground ,yellow-alt)))
    `(helm-buffer-not-saved ((,class :foreground ,red-alt)))
    `(helm-buffer-process ((,class :foreground ,magenta)))
    `(helm-buffer-saved-out ((,class :inherit bold :background ,bg-alt :foreground ,red)))
    `(helm-buffer-size ((,class :inherit shadow)))
    `(helm-candidate-number ((,class :foreground ,cyan-active)))
    `(helm-candidate-number-suspended ((,class :foreground ,yellow-active)))
    `(helm-comint-prompts-buffer-name ((,class :foreground ,green-active)))
    `(helm-comint-prompts-promptidx ((,class :foreground ,cyan-active)))
    `(helm-delete-async-message ((,class :inherit bold :foreground ,magenta-active)))
    `(helm-eob-line ((,class :background ,bg-main :foreground ,fg-main)))
    `(helm-eshell-prompts-buffer-name ((,class :foreground ,green-active)))
    `(helm-eshell-prompts-promptidx ((,class :foreground ,cyan-active)))
    `(helm-etags-file ((,class :foreground ,fg-dim :underline t)))
    `(helm-ff-backup-file ((,class :inherit shadow)))
    `(helm-ff-denied ((,class ,@(modus-themes--extra-completions
                                 'modus-themes-subtle-red
                                 'modus-themes-intense-red
                                 'modus-themes-nuanced-red
                                 red))))
    `(helm-ff-directory ((,class :inherit helm-buffer-directory)))
    `(helm-ff-dirs ((,class :inherit bold :foreground ,blue-alt-other)))
    `(helm-ff-dotted-directory ((,class :inherit bold :background ,bg-alt :foreground ,fg-alt)))
    `(helm-ff-dotted-symlink-directory ((,class :inherit (button helm-ff-dotted-directory))))
    `(helm-ff-executable ((,class :foreground ,magenta-alt)))
    `(helm-ff-file ((,class :foreground ,fg-main)))
    `(helm-ff-file-extension ((,class :foreground ,fg-special-warm)))
    `(helm-ff-invalid-symlink ((,class :inherit button
                                       ,@(modus-themes--link-color
                                          red red-faint))))
    `(helm-ff-pipe ((,class ,@(modus-themes--extra-completions
                               'modus-themes-refine-magenta
                               'modus-themes-subtle-magenta
                               'modus-themes-nuanced-magenta
                               magenta))))
    `(helm-ff-prefix ((,class ,@(modus-themes--extra-completions
                                 'modus-themes-refine-yellow
                                 'modus-themes-subtle-yellow
                                 'modus-themes-nuanced-yellow
                                 yellow-alt-other))))
    `(helm-ff-socket ((,class :foreground ,red-alt-other)))
    `(helm-ff-suid ((,class ,@(modus-themes--extra-completions
                               'modus-themes-subtle-red
                               'modus-themes-refine-red
                               'modus-themes-nuanced-yellow
                               red-alt))))
    `(helm-ff-symlink ((,class :inherit button
                               ,@(modus-themes--link-color
                                  cyan cyan-faint))))
    `(helm-ff-truename ((,class :foreground ,blue-alt-other)))
    `(helm-fd-finish ((,class :foreground ,green-active)))
    `(helm-grep-cmd-line ((,class :foreground ,yellow-alt-other)))
    `(helm-grep-file ((,class :inherit bold :foreground ,fg-special-cold)))
    `(helm-grep-finish ((,class :foreground ,green-active)))
    `(helm-grep-lineno ((,class :foreground ,fg-special-warm)))
    `(helm-grep-match ((,class :inherit modus-themes-special-calm)))
    `(helm-header ((,class :inherit bold :foreground ,fg-special-cold)))
    `(helm-header-line-left-margin ((,class :inherit bold :foreground ,yellow-intense)))
    `(helm-history-deleted ((,class ,@(modus-themes--extra-completions
                                       'modus-themes-subtle-red
                                       'modus-themes-intense-red
                                       'modus-themes-nuanced-red
                                       red
                                       'bold))))
    `(helm-history-remote ((,class :foreground ,red-alt-other)))
    `(helm-lisp-completion-info ((,class :foreground ,fg-special-warm)))
    `(helm-lisp-show-completion ((,class ,@(modus-themes--extra-completions
                                            'modus-themes-subtle-yellow
                                            'modus-themes-refine-yellow
                                            'modus-themes-nuanced-yellow
                                            yellow
                                            'bold))))
    `(helm-locate-finish ((,class :foreground ,green-active)))
    `(helm-match ((,class ,@(modus-themes--extra-completions
                             'modus-themes-subtle-cyan
                             'modus-themes-refine-cyan
                             'modus-themes-nuanced-cyan
                             cyan
                             'bold))))
    `(helm-match-item ((,class ,@(modus-themes--extra-completions
                                  'modus-themes-subtle-neutral
                                  'modus-themes-subtle-cyan
                                  'modus-themes-nuanced-cyan
                                  cyan-alt-other))))
    `(helm-minibuffer-prompt ((,class :inherit minibuffer-prompt)))
    `(helm-moccur-buffer ((,class :inherit button
                                  ,@(modus-themes--link-color
                                     cyan-alt-other cyan-alt-other-faint))))
    `(helm-mode-prefix ((,class ,@(modus-themes--extra-completions
                                   'modus-themes-subtle-magenta
                                   'modus-themes-intense-magenta
                                   'modus-themes-nuanced-magenta
                                   magenta-alt
                                   'bold))))
    `(helm-non-file-buffer ((,class :inherit shadow)))
    `(helm-prefarg ((,class :foreground ,red-active)))
    `(helm-resume-need-update ((,class ,@(modus-themes--extra-completions
                                          'modus-themes-subtle-magenta
                                          'modus-themes-refine-magenta
                                          'modus-themes-nuanced-magenta
                                          magenta-alt-other))))
    `(helm-selection ((,class ,@(modus-themes--extra-completions
                                 'modus-themes-subtle-blue
                                 'modus-themes-refine-blue
                                 'modus-themes-special-cold
                                 nil
                                 'bold))))
    `(helm-selection-line ((,class :inherit modus-themes-special-cold)))
    `(helm-separator ((,class :foreground ,fg-special-mild)))
    `(helm-time-zone-current ((,class :foreground ,green)))
    `(helm-time-zone-home ((,class :foreground ,magenta)))
    `(helm-source-header ((,class :inherit bold :foreground ,red-alt
                                  ,@(modus-themes--scale modus-themes-scale-4))))
    `(helm-top-columns ((,class :inherit helm-header)))
    `(helm-ucs-char ((,class :foreground ,yellow-alt-other)))
    `(helm-visible-mark ((,class :inherit modus-themes-subtle-cyan)))
;;;;; helm-ls-git
    `(helm-ls-git-added-copied-face ((,class :foreground ,green-intense)))
    `(helm-ls-git-added-modified-face ((,class :foreground ,yellow-intense)))
    `(helm-ls-git-conflict-face ((,class :inherit bold :foreground ,red-intense)))
    `(helm-ls-git-deleted-and-staged-face ((,class :foreground ,red-nuanced-fg)))
    `(helm-ls-git-deleted-not-staged-face ((,class :foreground ,red)))
    `(helm-ls-git-modified-and-staged-face ((,class :foreground ,yellow-nuanced-fg)))
    `(helm-ls-git-modified-not-staged-face ((,class :foreground ,yellow)))
    `(helm-ls-git-renamed-modified-face ((,class :foreground ,magenta)))
    `(helm-ls-git-untracked-face ((,class :foreground ,fg-special-cold)))
;;;;; helm-switch-shell
    `(helm-switch-shell-new-shell-face ((,class ,@(modus-themes--extra-completions
                                                   'modus-themes-subtle-magenta
                                                   'modus-themes-refine-magenta
                                                   'modus-themes-nuanced-magenta
                                                   magenta-alt-other
                                                   'bold))))
;;;;; helm-xref
    `(helm-xref-file-name ((,class :inherit bold :foreground ,fg-special-cold)))
    `(helm-xref-file-name ((,class :foreground ,fg-special-warm)))
;;;;; helpful
    `(helpful-heading ((,class :inherit modus-themes-heading-1)))
;;;;; highlight region or ad-hoc regexp
    `(hi-aquamarine ((,class :background ,cyan-subtle-bg :foreground ,fg-main)))
    `(hi-black-b ((,class :inherit bold :background ,fg-main :foreground ,bg-main)))
    `(hi-black-hb ((,class :inherit bold :background ,fg-alt :foreground ,bg-main)))
    `(hi-blue ((,class :background ,blue-subtle-bg :foreground ,fg-main)))
    `(hi-blue-b ((,class :inherit (bold hi-blue))))
    `(hi-green ((,class :background ,green-subtle-bg :foreground ,fg-main)))
    `(hi-green-b ((,class :inherit (bold hi-green))))
    `(hi-pink ((,class :background ,magenta-subtle-bg :foreground ,fg-main)))
    `(hi-pink-b ((,class :inherit (bold hi-pink))))
    `(hi-red-b ((,class :inherit bold :background ,red-intense-bg :foreground ,fg-main)))
    `(hi-salmon ((,class :background ,red-subtle-bg :foreground ,fg-main)))
    `(hi-yellow ((,class :background ,yellow-subtle-bg :foreground ,fg-main)))
    `(highlight ((,class :inherit modus-themes-subtle-blue)))
    `(highlight-changes ((,class :foreground ,red-alt :underline nil)))
    `(highlight-changes-delete ((,class :background ,red-nuanced-bg
                                        :foreground ,red :underline t)))
    `(hl-line ((,class :inherit modus-themes-hl-line)))
;;;;; highlight-blocks
    `(highlight-blocks-depth-1-face ((,class :background ,bg-dim :foreground ,fg-main)))
    `(highlight-blocks-depth-2-face ((,class :background ,bg-alt :foreground ,fg-main)))
    `(highlight-blocks-depth-3-face ((,class :background ,bg-special-cold :foreground ,fg-main)))
    `(highlight-blocks-depth-4-face ((,class :background ,bg-special-calm :foreground ,fg-main)))
    `(highlight-blocks-depth-5-face ((,class :background ,bg-special-warm :foreground ,fg-main)))
    `(highlight-blocks-depth-6-face ((,class :background ,bg-special-mild :foreground ,fg-main)))
    `(highlight-blocks-depth-7-face ((,class :background ,bg-inactive :foreground ,fg-main)))
    `(highlight-blocks-depth-8-face ((,class :background ,bg-active :foreground ,fg-main)))
    `(highlight-blocks-depth-9-face ((,class :background ,cyan-subtle-bg :foreground ,fg-main)))
;;;;; highlight-defined
    `(highlight-defined-builtin-function-name-face ((,class :foreground ,magenta)))
    `(highlight-defined-face-name-face ((,class :foreground ,fg-main)))
    `(highlight-defined-function-name-face ((,class :foreground ,magenta)))
    `(highlight-defined-macro-name-face ((,class :foreground ,magenta-alt)))
    `(highlight-defined-special-form-name-face ((,class :foreground ,magenta-alt-other)))
    `(highlight-defined-variable-name-face ((,class :foreground ,cyan)))
;;;;; highlight-escape-sequences (`hes-mode')
    `(hes-escape-backslash-face ((,class :inherit font-lock-regexp-grouping-construct)))
    `(hes-escape-sequence-face ((,class :inherit font-lock-regexp-grouping-backslash)))
;;;;; highlight-indentation
    `(highlight-indentation-face ((,class :inherit modus-themes-hl-line)))
    `(highlight-indentation-current-column-face ((,class :background ,bg-active)))
;;;;; highlight-numbers
    `(highlight-numbers-number ((,class :foreground ,blue-alt-other)))
;;;;; highlight-symbol
    `(highlight-symbol-face ((,class :inherit modus-themes-special-mild)))
;;;;; highlight-thing
    `(highlight-thing ((,class :background ,bg-alt :foreground ,cyan)))
;;;;; hl-defined
    `(hdefd-functions ((,class :foreground ,blue)))
    `(hdefd-undefined ((,class :foreground ,red-alt)))
    `(hdefd-variables ((,class :foreground ,cyan-alt)))
;;;;; hl-fill-column
    `(hl-fill-column-face ((,class :background ,bg-active :foreground ,fg-active)))
;;;;; hl-todo
    `(hl-todo ((,class :inherit (bold modus-themes-slant) :foreground ,red-alt-other)))
;;;;; hydra
    `(hydra-face-amaranth ((,class :inherit bold :foreground ,yellow)))
    `(hydra-face-blue ((,class :inherit bold :foreground ,blue-alt)))
    `(hydra-face-pink ((,class :inherit bold :foreground ,magenta-alt)))
    `(hydra-face-red ((,class :inherit bold :foreground ,red)))
    `(hydra-face-teal ((,class :inherit bold :foreground ,cyan)))
;;;;; hyperlist
    `(hyperlist-condition ((,class :foreground ,green)))
    `(hyperlist-hashtag ((,class :foreground ,yellow)))
    `(hyperlist-operator ((,class :foreground ,blue-alt)))
    `(hyperlist-paren ((,class :foreground ,cyan-alt-other)))
    `(hyperlist-quote ((,class :foreground ,cyan-alt)))
    `(hyperlist-ref ((,class :foreground ,magenta-alt-other)))
    `(hyperlist-stars ((,class :inherit shadow)))
    `(hyperlist-tag ((,class :foreground ,red)))
    `(hyperlist-toplevel ((,class :inherit bold :foreground ,fg-main)))
;;;;; icomplete
    `(icomplete-first-match ((,class :inherit bold
                                     ,@(modus-themes--standard-completions
                                        magenta bg-alt
                                        bg-active fg-main))))
;;;;; icomplete-vertical
    `(icomplete-vertical-separator ((,class :inherit shadow)))
;;;;; ido-mode
    `(ido-first-match ((,class :inherit bold
                               ,@(modus-themes--standard-completions
                                  magenta bg-alt
                                  bg-active fg-main))))
    `(ido-incomplete-regexp ((,class :inherit error)))
    `(ido-indicator ((,class :inherit modus-themes-subtle-yellow)))
    `(ido-only-match ((,class :inherit bold
                              ,@(modus-themes--standard-completions
                                 green green-nuanced-bg
                                 green-intense-bg fg-main))))
    `(ido-subdir ((,class :foreground ,blue)))
    `(ido-virtual ((,class :foreground ,fg-special-warm)))
;;;;; iedit
    `(iedit-occurrence ((,class :inherit modus-themes-refine-blue)))
    `(iedit-read-only-occurrence ((,class :inherit modus-themes-intense-yellow)))
;;;;; iflipb
    `(iflipb-current-buffer-face ((,class :inherit bold :foreground ,cyan-alt)))
    `(iflipb-other-buffer-face ((,class :inherit shadow)))
;;;;; imenu-list
    `(imenu-list-entry-face-0 ((,class :foreground ,cyan)))
    `(imenu-list-entry-face-1 ((,class :foreground ,blue)))
    `(imenu-list-entry-face-2 ((,class :foreground ,cyan-alt-other)))
    `(imenu-list-entry-face-3 ((,class :foreground ,blue-alt)))
    `(imenu-list-entry-subalist-face-0 ((,class :inherit bold :foreground ,magenta-alt-other :underline t)))
    `(imenu-list-entry-subalist-face-1 ((,class :inherit bold :foreground ,magenta :underline t)))
    `(imenu-list-entry-subalist-face-2 ((,class :inherit bold :foreground ,green-alt-other :underline t)))
    `(imenu-list-entry-subalist-face-3 ((,class :inherit bold :foreground ,red-alt-other :underline t)))
;;;;; indium
    `(indium-breakpoint-face ((,class :foreground ,red-active)))
    `(indium-frame-url-face ((,class :inherit button :foreground ,fg-alt)))
    `(indium-keyword-face ((,class :inherit font-lock-keyword-face)))
    `(indium-litable-face ((,class :inherit modus-themes-slant :foreground ,fg-special-warm)))
    `(indium-repl-error-face ((,class :inherit error)))
    `(indium-repl-prompt-face ((,class :inherit comint-highlight-prompt)))
    `(indium-repl-stdout-face ((,class :foreground ,fg-main)))
;;;;; info
    `(Info-quoted ((,class ,@(modus-themes--mixed-fonts) ; the capitalization is canonical
                           :background ,bg-alt :foreground ,fg-special-calm)))
    `(info-header-node ((,class :inherit bold :foreground ,fg-alt)))
    `(info-header-xref ((,class :foreground ,blue-active)))
    `(info-index-match ((,class :inherit match)))
    `(info-menu-header ((,class :inherit modus-themes-heading-3)))
    `(info-menu-star ((,class :foreground ,red)))
    `(info-node ((,class :inherit bold)))
    `(info-title-1 ((,class :inherit modus-themes-heading-1)))
    `(info-title-2 ((,class :inherit modus-themes-heading-2)))
    `(info-title-3 ((,class :inherit modus-themes-heading-3)))
    `(info-title-4 ((,class :inherit modus-themes-heading-4)))
;;;;; info-colors
    `(info-colors-lisp-code-block ((,class :inherit fixed-pitch)))
    `(info-colors-ref-item-command ((,class :inherit font-lock-function-name-face)))
    `(info-colors-ref-item-constant ((,class :inherit font-lock-constant-face)))
    `(info-colors-ref-item-function ((,class :inherit font-lock-function-name-face)))
    `(info-colors-ref-item-macro ((,class :inherit font-lock-keyword-face)))
    `(info-colors-ref-item-other ((,class :inherit font-lock-doc-face)))
    `(info-colors-ref-item-special-form ((,class :inherit font-lock-keyword-face)))
    `(info-colors-ref-item-syntax-class ((,class :inherit font-lock-builtin-face)))
    `(info-colors-ref-item-type ((,class :inherit font-lock-type-face)))
    `(info-colors-ref-item-user-option ((,class :inherit font-lock-variable-name-face)))
    `(info-colors-ref-item-variable ((,class :inherit font-lock-variable-name-face)))
;;;;; interaction-log
    `(ilog-buffer-face ((,class :foreground ,magenta-alt-other)))
    `(ilog-change-face ((,class :foreground ,magenta-alt)))
    `(ilog-echo-face ((,class :foreground ,yellow-alt-other)))
    `(ilog-load-face ((,class :foreground ,green)))
    `(ilog-message-face ((,class :inherit shadow)))
    `(ilog-non-change-face ((,class :foreground ,blue)))
;;;;; ioccur
    `(ioccur-cursor ((,class :foreground ,fg-main)))
    `(ioccur-invalid-regexp ((,class :foreground ,red)))
    `(ioccur-match-face ((,class :inherit modus-themes-special-calm)))
    `(ioccur-match-overlay-face ((,class :inherit modus-themes-special-cold :extend t)))
    `(ioccur-num-line-face ((,class :foreground ,fg-special-warm)))
    `(ioccur-overlay-face ((,class :inherit modus-themes-refine-blue :extend t)))
    `(ioccur-regexp-face ((,class :inherit (modus-themes-intense-magenta bold))))
    `(ioccur-title-face ((,class :inherit bold :foreground ,red-alt
                                 ,@(modus-themes--scale modus-themes-scale-4))))
;;;;; isearch, occur, and the like
    `(isearch ((,class :inherit (modus-themes-search-success bold))))
    `(isearch-fail ((,class :inherit modus-themes-refine-red)))
    `(isearch-group-1 ((,class :inherit modus-themes-refine-blue)))
    `(isearch-group-2 ((,class :inherit modus-themes-refine-magenta)))
    `(lazy-highlight ((,class :inherit modus-themes-search-success-lazy)))
    `(match ((,class :inherit modus-themes-special-calm)))
    `(query-replace ((,class :inherit (modus-themes-intense-yellow bold))))
;;;;; isl (isearch-light)
    `(isl-line ((,class :inherit ,@(modus-themes--success-deuteran
                                    'modus-themes-subtle-blue
                                    'modus-themes-subtle-green))))
    `(isl-match ((,class :inherit modus-themes-search-success-lazy)))
    `(isl-number ((,class :inherit (modus-themes-bold modus-themes-search-success-modeline))))
    `(isl-on ((,class :inherit (bold modus-themes-search-success))))
    `(isl-string ((,class :inherit modus-themes-bold :foreground ,cyan-active)))
;;;;; ivy
    `(ivy-action ((,class :inherit bold :foreground ,red-alt)))
    `(ivy-completions-annotations ((,class :inherit completions-annotations)))
    `(ivy-confirm-face ((,class :foreground ,cyan)))
    `(ivy-current-match ((,class ,@(modus-themes--extra-completions
                                    'modus-themes-refine-cyan
                                    'modus-themes-intense-cyan
                                    'modus-themes-special-cold
                                    nil
                                    'bold))))
    `(ivy-cursor ((,class :background ,fg-main :foreground ,bg-main)))
    `(ivy-grep-info ((,class :foreground ,cyan-alt)))
    `(ivy-grep-line-number ((,class :foreground ,fg-special-warm)))
    `(ivy-highlight-face ((,class :foreground ,magenta)))
    `(ivy-match-required-face ((,class :inherit error)))
    `(ivy-minibuffer-match-face-1 ((,class ,@(modus-themes--extra-completions
                                              'modus-themes-subtle-neutral
                                              'modus-themes-intense-neutral
                                              'modus-themes-nuanced-cyan
                                              fg-alt))))
    `(ivy-minibuffer-match-face-2 ((,class ,@(modus-themes--extra-completions
                                              'modus-themes-subtle-green
                                              'modus-themes-refine-green
                                              'modus-themes-nuanced-green
                                              green-alt-other
                                              'bold))))
    `(ivy-minibuffer-match-face-3 ((,class ,@(modus-themes--extra-completions
                                              'modus-themes-subtle-blue
                                              'modus-themes-refine-blue
                                              'modus-themes-nuanced-blue
                                              blue-alt-other
                                              'bold))))
    `(ivy-minibuffer-match-face-4 ((,class ,@(modus-themes--extra-completions
                                              'modus-themes-subtle-magenta
                                              'modus-themes-refine-magenta
                                              'modus-themes-nuanced-magenta
                                              magenta-alt-other
                                              'bold))))
    `(ivy-minibuffer-match-highlight ((,class ,@(modus-themes--extra-completions
                                                 'modus-themes-subtle-cyan
                                                 'modus-themes-intense-cyan
                                                 'modus-themes-nuanced-cyan
                                                 cyan-alt-other
                                                 'bold))))
    `(ivy-modified-buffer ((,class :inherit modus-themes-slant :foreground ,yellow)))
    `(ivy-modified-outside-buffer ((,class :inherit modus-themes-slant :foreground ,yellow-alt)))
    `(ivy-org ((,class :foreground ,cyan-alt-other)))
    `(ivy-prompt-match ((,class :inherit ivy-current-match)))
    `(ivy-remote ((,class :foreground ,magenta)))
    `(ivy-separator ((,class :inherit shadow)))
    `(ivy-subdir ((,class :foreground ,blue-alt-other)))
    `(ivy-virtual ((,class :foreground ,magenta-alt-other)))
    `(ivy-yanked-word ((,class ,@(modus-themes--extra-completions
                                  'modus-themes-subtle-blue
                                  'modus-themes-refine-blue
                                  'modus-themes-nuanced-blue
                                  blue-alt))))
;;;;; ivy-posframe
    `(ivy-posframe ((,class :background ,bg-dim :foreground ,fg-main)))
    `(ivy-posframe-border ((,class :background ,fg-window-divider-inner)))
    `(ivy-posframe-cursor ((,class :background ,fg-main :foreground ,bg-main)))
;;;;; jira (org-jira)
    `(jiralib-comment-face ((,class :background ,bg-alt)))
    `(jiralib-comment-header-face ((,class :inherit bold)))
    `(jiralib-issue-info-face ((,class :inherit modus-themes-special-warm)))
    `(jiralib-issue-info-header-face ((,class :inherit (modus-themes-special-warm bold))))
    `(jiralib-issue-summary-face ((,class :inherit bold)))
    `(jiralib-link-filter-face ((,class :underline t)))
    `(jiralib-link-issue-face ((,class :underline t)))
    `(jiralib-link-project-face ((,class :underline t)))
;;;;; journalctl-mode
    `(journalctl-error-face ((,class :inherit error)))
    `(journalctl-finished-face ((,class :inherit success)))
    `(journalctl-host-face ((,class :foreground ,blue)))
    `(journalctl-process-face ((,class :foreground ,cyan-alt-other)))
    `(journalctl-starting-face ((,class :foreground ,green)))
    `(journalctl-timestamp-face ((,class :foreground ,fg-special-cold)))
    `(journalctl-warning-face ((,class :inherit warning)))
;;;;; js2-mode
    `(js2-error ((,class :inherit modus-themes-lang-error)))
    `(js2-external-variable ((,class :inherit font-lock-variable-name-face)))
    `(js2-function-call ((,class :inherit font-lock-function-name-face)))
    `(js2-function-param ((,class :inherit font-lock-constant-face)))
    `(js2-instance-member ((,class :inherit font-lock-keyword-face)))
    `(js2-jsdoc-html-tag-delimiter ((,class :foreground ,fg-main)))
    `(js2-jsdoc-html-tag-name ((,class :inherit font-lock-function-name-face)))
    `(js2-jsdoc-tag ((,class :inherit (font-lock-builtin-face font-lock-comment-face) :weight normal)))
    `(js2-jsdoc-type ((,class :inherit (font-lock-type-face font-lock-comment-face) :weight normal)))
    `(js2-jsdoc-value ((,class :inherit (font-lock-constant-face font-lock-comment-face) :weight normal)))
    `(js2-object-property ((,class :foreground ,fg-main)))
    `(js2-object-property-access ((,class :foreground ,fg-main)))
    `(js2-private-function-call ((,class :inherit font-lock-preprocessor-face)))
    `(js2-private-member ((,class :inherit font-lock-warning-face)))
    `(js2-warning ((,class :inherit modus-themes-lang-warning)))
;;;;; julia
    `(julia-macro-face ((,class :inherit font-lock-builtin-face)))
    `(julia-quoted-symbol-face ((,class :inherit font-lock-constant-face)))
;;;;; jupyter
    `(jupyter-eval-overlay ((,class :inherit bold :foreground ,blue)))
    `(jupyter-repl-input-prompt ((,class :foreground ,cyan-alt-other)))
    `(jupyter-repl-output-prompt ((,class :foreground ,magenta-alt-other)))
    `(jupyter-repl-traceback ((,class :inherit modus-themes-intense-red)))
;;;;; kaocha-runner
    `(kaocha-runner-error-face ((,class :inherit error)))
    `(kaocha-runner-success-face ((,class :inherit success)))
    `(kaocha-runner-warning-face ((,class :inherit warning)))
;;;;; keycast
    `(keycast-command ((,class :inherit bold :foreground ,blue-active)))
    `(keycast-key ((,class :background ,blue-active :foreground ,bg-main)))
;;;;; line numbers (display-line-numbers-mode and global variant)
    `(line-number
      ((,class :inherit default
               ,@(modus-themes--line-numbers
                  fg-alt bg-dim
                  fg-unfocused))))
    `(line-number-current-line
      ((,class :inherit (bold default)
               ,@(modus-themes--line-numbers
                  fg-main bg-active
                  blue-alt-other))))
    `(line-number-major-tick
      ((,class :inherit (bold default)
               ,@(modus-themes--line-numbers
                  yellow-nuanced-fg yellow-nuanced-bg
                  red-alt))))
    `(line-number-minor-tick
      ((,class :inherit (bold default)
               ,@(modus-themes--line-numbers
                  fg-alt bg-inactive
                  fg-inactive))))
;;;;; lsp-mode
    `(lsp-face-highlight-read ((,class :inherit modus-themes-subtle-blue :underline t)))
    `(lsp-face-highlight-textual ((,class :inherit modus-themes-subtle-blue)))
    `(lsp-face-highlight-write ((,class :inherit (modus-themes-refine-blue bold))))
    `(lsp-face-semhl-constant ((,class :foreground ,blue-alt-other)))
    `(lsp-face-semhl-deprecated ((,class :inherit modus-themes-lang-warning)))
    `(lsp-face-semhl-enummember ((,class :foreground ,blue-alt-other)))
    `(lsp-face-semhl-field ((,class :foreground ,cyan-alt)))
    `(lsp-face-semhl-field-static ((,class :inherit modus-themes-slant :foreground ,cyan-alt)))
    `(lsp-face-semhl-function ((,class :foreground ,magenta)))
    `(lsp-face-semhl-method ((,class :foreground ,magenta)))
    `(lsp-face-semhl-namespace ((,class :inherit modus-themes-bold :foreground ,magenta-alt)))
    `(lsp-face-semhl-preprocessor ((,class :foreground ,red-alt-other)))
    `(lsp-face-semhl-static-method ((,class :inherit modus-themes-slant :foreground ,magenta)))
    `(lsp-face-semhl-type-class ((,class :foreground ,magenta-alt)))
    `(lsp-face-semhl-type-enum ((,class :foreground ,magenta-alt)))
    `(lsp-face-semhl-type-primitive ((,class :inherit modus-themes-slant :foreground ,magenta-alt)))
    `(lsp-face-semhl-type-template ((,class :inherit modus-themes-slant :foreground ,magenta-alt)))
    `(lsp-face-semhl-type-typedef ((,class :inherit modus-themes-slant :foreground ,magenta-alt)))
    `(lsp-face-semhl-variable ((,class :foreground ,cyan)))
    `(lsp-face-semhl-variable-local ((,class :foreground ,cyan)))
    `(lsp-face-semhl-variable-parameter ((,class :foreground ,cyan-alt-other)))
    `(lsp-lens-face ((,class :height 0.8 :foreground ,fg-alt)))
    `(lsp-lens-mouse-face ((,class :height 0.8 :foreground ,blue-alt-other :underline t)))
    `(lsp-ui-doc-background ((,class :background ,bg-alt)))
    `(lsp-ui-doc-header ((,class :background ,bg-header :foreground ,fg-header)))
    `(lsp-ui-doc-url ((,class :inherit button)))
    `(lsp-ui-peek-filename ((,class :foreground ,fg-special-warm)))
    `(lsp-ui-peek-footer ((,class :background ,bg-header :foreground ,fg-header)))
    `(lsp-ui-peek-header ((,class :background ,bg-header :foreground ,fg-header)))
    `(lsp-ui-peek-highlight ((,class :inherit modus-themes-subtle-blue)))
    `(lsp-ui-peek-line-number ((,class :inherit shadow)))
    `(lsp-ui-peek-list ((,class :background ,bg-dim)))
    `(lsp-ui-peek-peek ((,class :background ,bg-alt)))
    `(lsp-ui-peek-selection ((,class :inherit modus-themes-subtle-cyan)))
    `(lsp-ui-sideline-code-action ((,class :foreground ,yellow)))
    `(lsp-ui-sideline-current-symbol ((,class :inherit bold :height 0.99 :box (:line-width -1 :style nil) :foreground ,fg-main)))
    `(lsp-ui-sideline-symbol ((,class :inherit bold :height 0.99 :box (:line-width -1 :style nil) :foreground ,fg-alt)))
    `(lsp-ui-sideline-symbol-info ((,class :inherit italic :height 0.99)))
;;;;; macrostep
    `(macrostep-compiler-macro-face ((,class :inherit italic)))
    `(macrostep-expansion-highlight-face ((,class :background ,blue-nuanced-bg)))
    `(macrostep-gensym-1 ((,class :inherit bold :foreground ,blue :box t)))
    `(macrostep-gensym-2 ((,class :inherit bold :foreground ,green :box t)))
    `(macrostep-gensym-3 ((,class :inherit bold :foreground ,yellow :box t)))
    `(macrostep-gensym-4 ((,class :inherit bold :foreground ,red :box t)))
    `(macrostep-gensym-5 ((,class :inherit bold :foreground ,magenta :box t)))
    `(macrostep-macro-face ((,class :inherit button :foreground ,green-alt)))
;;;;; magit
    `(magit-bisect-bad ((,class :foreground ,red-alt-other)))
    `(magit-bisect-good ((,class :foreground ,green-alt-other)))
    `(magit-bisect-skip ((,class :foreground ,yellow-alt-other)))
    `(magit-blame-date ((,class :foreground ,blue)))
    `(magit-blame-dimmed ((,class :inherit (shadow modus-themes-reset-hard))))
    `(magit-blame-hash ((,class :foreground ,fg-special-warm)))
    `(magit-blame-heading ((,class :inherit modus-themes-reset-hard :background ,bg-alt :extend t)))
    `(magit-blame-highlight ((,class :inherit modus-themes-nuanced-cyan)))
    `(magit-blame-margin ((,class :inherit (magit-blame-highlight modus-themes-reset-hard))))
    `(magit-blame-name ((,class :foreground ,magenta-alt-other)))
    `(magit-blame-summary ((,class :foreground ,cyan-alt-other)))
    `(magit-branch-current ((,class :foreground ,blue-alt-other :box t)))
    `(magit-branch-local ((,class :foreground ,blue-alt)))
    `(magit-branch-remote ((,class :foreground ,magenta-alt)))
    `(magit-branch-remote-head ((,class :foreground ,magenta-alt-other :box t)))
    `(magit-branch-upstream ((,class :inherit italic)))
    `(magit-cherry-equivalent ((,class :background ,bg-main :foreground ,magenta-intense)))
    `(magit-cherry-unmatched ((,class :background ,bg-main :foreground ,cyan-intense)))
    ;; NOTE: here we break from the pattern of inheriting from the
    ;; modus-themes-diff-* faces, though only for the standard actions,
    ;; not the highlighted ones.  This is because Magit's interaction
    ;; model relies on highlighting the current diff hunk.
    `(magit-diff-added ((,class ,@(modus-themes--diff
                                   bg-main blue-alt-other
                                   bg-diff-added fg-diff-added
                                   green-nuanced-bg fg-diff-added
                                   bg-diff-added-deuteran fg-diff-added-deuteran))))
    `(magit-diff-added-highlight ((,class :inherit modus-themes-diff-focus-added)))
    `(magit-diff-base ((,class ,@(modus-themes--diff
                                  bg-main yellow
                                  bg-diff-changed fg-diff-changed
                                  yellow-nuanced-bg fg-diff-changed))))
    `(magit-diff-base-highlight ((,class :inherit modus-themes-diff-focus-changed)))
    `(magit-diff-context ((,class :foreground ,fg-unfocused)))
    `(magit-diff-context-highlight ((,class ,@(modus-themes--diff
                                               bg-dim fg-dim
                                               bg-inactive fg-inactive
                                               bg-dim fg-alt
                                               bg-dim fg-alt))))
    `(magit-diff-file-heading ((,class :inherit bold :foreground ,fg-special-cold)))
    `(magit-diff-file-heading-highlight ((,class :inherit (modus-themes-special-cold bold))))
    `(magit-diff-file-heading-selection ((,class :inherit modus-themes-refine-cyan)))
    ;; NOTE: here we break from the pattern of inheriting from the
    ;; modus-themes-diff-* faces.
    `(magit-diff-hunk-heading ((,class :inherit bold
                                       ,@(modus-themes--diff
                                          bg-alt fg-alt
                                          bg-active fg-inactive
                                          bg-inactive fg-inactive
                                          bg-inactive fg-inactive
                                          t))))
    `(magit-diff-hunk-heading-highlight
      ((,class :inherit bold
               :background ,@(modus-themes--diff-deuteran bg-active bg-diff-heading)
               :foreground ,@(modus-themes--diff-deuteran fg-main fg-diff-heading))))
    `(magit-diff-hunk-heading-selection ((,class :inherit modus-themes-refine-blue)))
    `(magit-diff-hunk-region ((,class :inherit bold)))
    `(magit-diff-lines-boundary ((,class :background ,fg-main)))
    `(magit-diff-lines-heading ((,class :inherit modus-themes-refine-magenta)))
    `(magit-diff-removed ((,class ,@(modus-themes--diff
                                     bg-main red
                                     bg-diff-removed fg-diff-removed
                                     red-nuanced-bg fg-diff-removed))))
    `(magit-diff-removed-highlight ((,class :inherit modus-themes-diff-focus-removed)))
    `(magit-diffstat-added ((,class :foreground ,@(modus-themes--diff-deuteran blue green))))
    `(magit-diffstat-removed ((,class :foreground ,red)))
    `(magit-dimmed ((,class :foreground ,fg-unfocused)))
    `(magit-filename ((,class :foreground ,fg-special-cold)))
    `(magit-hash ((,class :inherit shadow)))
    `(magit-head ((,class :inherit magit-branch-local)))
    `(magit-header-line ((,class :inherit bold :foreground ,magenta-active)))
    `(magit-header-line-key ((,class :inherit modus-themes-key-binding)))
    `(magit-header-line-log-select ((,class :inherit bold :foreground ,fg-main)))
    `(magit-keyword ((,class :foreground ,magenta)))
    `(magit-keyword-squash ((,class :inherit bold :foreground ,yellow-alt-other)))
    `(magit-log-author ((,class :foreground ,cyan)))
    `(magit-log-date ((,class :inherit shadow)))
    `(magit-log-graph ((,class :foreground ,fg-dim)))
    `(magit-mode-line-process ((,class :inherit bold :foreground ,blue-active)))
    `(magit-mode-line-process-error ((,class :inherit bold :foreground ,red-active)))
    `(magit-process-ng ((,class :inherit error)))
    `(magit-process-ok ((,class :inherit success)))
    `(magit-reflog-amend ((,class :background ,bg-main :foreground ,magenta-intense)))
    `(magit-reflog-checkout ((,class :background ,bg-main :foreground ,blue-intense)))
    `(magit-reflog-cherry-pick ((,class :background ,bg-main :foreground ,green-intense)))
    `(magit-reflog-commit ((,class :background ,bg-main :foreground ,green-intense)))
    `(magit-reflog-merge ((,class :background ,bg-main :foreground ,green-intense)))
    `(magit-reflog-other ((,class :background ,bg-main :foreground ,cyan-intense)))
    `(magit-reflog-rebase ((,class :background ,bg-main :foreground ,magenta-intense)))
    `(magit-reflog-remote ((,class :background ,bg-main :foreground ,cyan-intense)))
    `(magit-reflog-reset ((,class :background ,bg-main :foreground ,red-intense)))
    `(magit-refname ((,class :inherit shadow)))
    `(magit-refname-pullreq ((,class :inherit shadow)))
    `(magit-refname-stash ((,class :inherit shadow)))
    `(magit-refname-wip ((,class :inherit shadow)))
    `(magit-section ((,class :background ,bg-dim :foreground ,fg-main)))
    `(magit-section-heading ((,class :inherit bold :foreground ,cyan)))
    `(magit-section-heading-selection ((,class :inherit (modus-themes-refine-cyan bold))))
    `(magit-section-highlight ((,class :background ,bg-alt)))
    `(magit-sequence-done ((,class :foreground ,@(modus-themes--success-deuteran
                                                  blue
                                                  green))))
    `(magit-sequence-drop ((,class :foreground ,red-alt)))
    `(magit-sequence-exec ((,class :foreground ,magenta-alt)))
    `(magit-sequence-head ((,class :foreground ,cyan-alt)))
    `(magit-sequence-onto ((,class :inherit shadow)))
    `(magit-sequence-part ((,class :foreground ,yellow-alt)))
    `(magit-sequence-pick ((,class :foreground ,blue-alt)))
    `(magit-sequence-stop ((,class :foreground ,red)))
    `(magit-signature-bad ((,class :inherit bold :foreground ,red)))
    `(magit-signature-error ((,class :foreground ,red-alt)))
    `(magit-signature-expired ((,class :foreground ,yellow)))
    `(magit-signature-expired-key ((,class :foreground ,yellow)))
    `(magit-signature-good ((,class :foreground ,@(modus-themes--success-deuteran
                                                   blue
                                                   green))))
    `(magit-signature-revoked ((,class :foreground ,magenta)))
    `(magit-signature-untrusted ((,class :foreground ,cyan)))
    `(magit-tag ((,class :foreground ,yellow-alt-other)))
;;;;; magit-imerge
    `(magit-imerge-overriding-value ((,class :inherit bold :foreground ,red-alt)))
;;;;; make-mode (makefiles)
    `(makefile-makepp-perl ((,class :background ,cyan-nuanced-bg)))
    `(makefile-space ((,class :background ,magenta-nuanced-bg)))
;;;;; man
    `(Man-overstrike ((,class :inherit bold :foreground ,magenta)))
    `(Man-reverse ((,class :inherit modus-themes-subtle-magenta)))
    `(Man-underline ((,class :foreground ,cyan :underline t)))
;;;;; marginalia
    `(marginalia-archive ((,class :foreground ,green-nuanced-fg)))
    `(marginalia-date ((,class :foreground ,blue-nuanced-fg)))
    `(marginalia-char ((,class :foreground ,red-active)))
    `(marginalia-documentation ((,class :foreground ,fg-special-cold :inherit modus-themes-slant)))
    `(marginalia-file-modes ((,class :inherit shadow)))
    `(marginalia-file-name ((,class :foreground ,fg-special-mild)))
    `(marginalia-file-owner ((,class :foreground ,red-nuanced-fg)))
    ;; Here we make an exception of not applying the bespoke
    ;; `modus-themes-key-binding' for two reasons: (1) completion
    ;; highlights can be fairly intense, so we do not want more
    ;; components to compete with them for attention, (2) the
    ;; `marginalia-key' may not be used for key bindings specifically,
    ;; so we might end up applying styles in places we should not.
    `(marginalia-key ((,class :foreground ,magenta-active)))
    `(marginalia-mode ((,class :foreground ,cyan-active)))
    `(marginalia-modified ((,class :foreground ,yellow-active)))
    `(marginalia-number ((,class :foreground ,blue-active)))
    `(marginalia-size ((,class :foreground ,green-active)))
    `(marginalia-type ((,class :foreground ,fg-special-warm)))
    `(marginalia-variable ((,class :foreground ,yellow-nuanced-fg)))
    `(marginalia-version ((,class :foreground ,cyan-active)))
;;;;; markdown-mode
    `(markdown-blockquote-face ((,class :inherit modus-themes-slant :foreground ,fg-special-cold)))
    `(markdown-bold-face ((,class :inherit bold)))
    `(markdown-code-face ((,class ,@(modus-themes--mixed-fonts) :background ,bg-dim :extend t)))
    `(markdown-comment-face ((,class :inherit font-lock-comment-face)))
    `(markdown-footnote-marker-face ((,class :inherit bold :foreground ,cyan-alt)))
    `(markdown-footnote-text-face ((,class :inherit modus-themes-slant :foreground ,fg-main)))
    `(markdown-gfm-checkbox-face ((,class :foreground ,cyan-alt-other)))
    `(markdown-header-delimiter-face ((,class :inherit modus-themes-bold :foreground ,fg-dim)))
    `(markdown-header-face ((t nil)))
    `(markdown-header-face-1 ((,class :inherit modus-themes-heading-1)))
    `(markdown-header-face-2 ((,class :inherit modus-themes-heading-2)))
    `(markdown-header-face-3 ((,class :inherit modus-themes-heading-3)))
    `(markdown-header-face-4 ((,class :inherit modus-themes-heading-4)))
    `(markdown-header-face-5 ((,class :inherit modus-themes-heading-5)))
    `(markdown-header-face-6 ((,class :inherit modus-themes-heading-6)))
    `(markdown-header-rule-face ((,class :inherit bold :foreground ,fg-special-warm)))
    `(markdown-hr-face ((,class :inherit bold :foreground ,fg-special-warm)))
    `(markdown-html-attr-name-face ((,class ,@(modus-themes--mixed-fonts)
                                            :foreground ,cyan)))
    `(markdown-html-attr-value-face ((,class ,@(modus-themes--mixed-fonts)
                                             :foreground ,blue)))
    `(markdown-html-entity-face ((,class ,@(modus-themes--mixed-fonts)
                                         :foreground ,cyan)))
    `(markdown-html-tag-delimiter-face ((,class ,@(modus-themes--mixed-fonts)
                                                :foreground ,fg-special-mild)))
    `(markdown-html-tag-name-face ((,class ,@(modus-themes--mixed-fonts)
                                           :foreground ,magenta-alt)))
    `(markdown-inline-code-face ((,class ,@(modus-themes--mixed-fonts)
                                         :background ,bg-alt :foreground ,fg-special-calm)))
    `(markdown-italic-face ((,class :inherit italic :foreground ,fg-special-cold)))
    `(markdown-language-info-face ((,class ,@(modus-themes--mixed-fonts)
                                           :foreground ,fg-special-cold)))
    `(markdown-language-keyword-face ((,class ,@(modus-themes--mixed-fonts)
                                              :background ,bg-alt
                                              :foreground ,fg-alt)))
    `(markdown-line-break-face ((,class :inherit modus-themes-refine-cyan :underline t)))
    `(markdown-link-face ((,class :inherit button)))
    `(markdown-link-title-face ((,class :inherit modus-themes-slant :foreground ,fg-special-cold)))
    `(markdown-list-face ((,class :foreground ,fg-dim)))
    `(markdown-markup-face ((,class :inherit shadow)))
    `(markdown-math-face ((,class :foreground ,magenta-alt-other)))
    `(markdown-metadata-key-face ((,class :foreground ,cyan-alt-other)))
    `(markdown-metadata-value-face ((,class :foreground ,blue-alt)))
    `(markdown-missing-link-face ((,class :inherit bold :foreground ,yellow)))
    `(markdown-plain-url-face ((,class :inherit markdown-link-face)))
    `(markdown-pre-face ((,class :inherit markdown-code-face :foreground ,fg-special-mild)))
    `(markdown-reference-face ((,class :inherit markdown-markup-face)))
    `(markdown-strike-through-face ((,class :strike-through t)))
    `(markdown-table-face ((,class ,@(modus-themes--mixed-fonts)
                                   :foreground ,fg-special-cold)))
    `(markdown-url-face ((,class :foreground ,blue-alt)))
;;;;; markup-faces (`adoc-mode')
    `(markup-anchor-face ((,class :foreground ,fg-inactive)))
    `(markup-attribute-face ((,class :inherit italic :foreground ,fg-inactive)))
    `(markup-big-face ((,class :height 1.3 :foreground ,blue-nuanced-fg)))
    `(markup-bold-face ((,class :inherit bold :foreground ,red-nuanced-fg)))
    `(markup-code-face ((,class :inherit fixed-pitch :foreground ,magenta)))
    `(markup-command-face ((,class :foreground ,fg-inactive)))
    `(markup-comment-face ((,class :inherit font-lock-comment-face)))
    `(markup-complex-replacement-face ((,class :box (:line-width 2 :color nil :style released-button)
                                               :inherit modus-themes-refine-magenta)))
    `(markup-emphasis-face ((,class :inherit italic :foreground ,fg-special-cold)))
    `(markup-error-face ((,class :inherit bold :foreground ,red)))
    `(markup-gen-face ((,class :foreground ,magenta-alt)))
    `(markup-internal-reference-face ((,class :inherit button :foreground ,fg-alt)))
    `(markup-italic-face ((,class :inherit italic :foreground ,fg-special-cold)))
    `(markup-list-face ((,class :inherit modus-themes-special-calm)))
    `(markup-meta-face ((,class :foreground ,fg-inactive)))
    `(markup-meta-hide-face ((,class :inherit shadow)))
    `(markup-passthrough-face ((,class :inherit fixed-pitch :foreground ,cyan)))
    `(markup-preprocessor-face ((,class :foreground ,red-alt-other)))
    `(markup-replacement-face ((,class :foreground ,yellow-alt-other)))
    `(markup-secondary-text-face ((,class :height 0.8 :foreground ,magenta-nuanced-fg)))
    `(markup-small-face ((,class :height 0.8 :foreground ,fg-main)))
    `(markup-strong-face ((,class :inherit bold :foreground ,red-nuanced-fg)))
    `(markup-subscript-face ((,class :height 0.8 :foreground ,fg-special-cold)))
    `(markup-superscript-face ((,class :height 0.8 :foreground ,fg-special-cold)))
    `(markup-table-cell-face ((,class :inherit modus-themes-special-cold)))
    `(markup-table-face ((,class :inherit modus-themes-subtle-cyan)))
    `(markup-table-row-face ((,class :inherit modus-themes-subtle-cyan)))
    `(markup-title-0-face ((,class :height 3.0 :foreground ,blue-nuanced-fg)))
    `(markup-title-1-face ((,class :height 2.4 :foreground ,blue-nuanced-fg)))
    `(markup-title-2-face ((,class :height 1.8 :foreground ,blue-nuanced-fg)))
    `(markup-title-3-face ((,class :height 1.4 :foreground ,blue-nuanced-fg)))
    `(markup-title-4-face ((,class :height 1.2 :foreground ,blue-nuanced-fg)))
    `(markup-title-5-face ((,class :height 1.2 :foreground ,blue-nuanced-fg :underline t)))
    `(markup-value-face ((,class :foreground ,fg-inactive)))
    `(markup-verbatim-face ((,class :inherit modus-themes-special-mild)))
;;;;; mentor
    `(mentor-download-message ((,class :foreground ,fg-special-warm)))
    `(mentor-download-name ((,class :foreground ,fg-special-cold)))
    `(mentor-download-progress ((,class :foreground ,blue-alt-other)))
    `(mentor-download-size ((,class :foreground ,magenta-alt-other)))
    `(mentor-download-speed-down ((,class :foreground ,cyan-alt)))
    `(mentor-download-speed-up ((,class :foreground ,red-alt)))
    `(mentor-download-state ((,class :foreground ,yellow-alt)))
    `(mentor-highlight-face ((,class :inherit modus-themes-subtle-blue)))
    `(mentor-tracker-name ((,class :foreground ,magenta-alt)))
;;;;; messages
    `(message-cited-text-1 ((,class ,@(modus-themes--mail-cite blue-faint fg-alt))))
    `(message-cited-text-2 ((,class ,@(modus-themes--mail-cite green-faint fg-comment-yellow))))
    `(message-cited-text-3 ((,class ,@(modus-themes--mail-cite red-faint fg-special-cold))))
    `(message-cited-text-4 ((,class ,@(modus-themes--mail-cite yellow-faint fg-special-calm))))
    `(message-header-cc ((,class :foreground ,blue-alt-other)))
    `(message-header-name ((,class :inherit bold :foreground ,cyan)))
    `(message-header-newsgroups ((,class :inherit message-header-other)))
    `(message-header-other ((,class :foreground ,fg-special-calm)))
    `(message-header-subject ((,class :inherit bold :foreground ,magenta-alt)))
    `(message-header-to ((,class :inherit bold :foreground ,magenta-alt-other)))
    `(message-header-xheader ((,class :foreground ,blue-alt)))
    `(message-mml ((,class :foreground ,cyan-alt-other)))
    `(message-separator ((,class :inherit modus-themes-intense-neutral)))
;;;;; minibuffer-line
    `(minibuffer-line ((,class :foreground ,fg-main)))
;;;;; minimap
    `(minimap-active-region-background ((,class :background ,bg-active)))
    `(minimap-current-line-face ((,class :background ,cyan-intense-bg :foreground ,fg-main)))
;;;;; mmm-mode
    `(mmm-cleanup-submode-face ((,class :background ,yellow-nuanced-bg)))
    `(mmm-code-submode-face ((,class :background ,bg-alt)))
    `(mmm-comment-submode-face ((,class :background ,blue-nuanced-bg)))
    `(mmm-declaration-submode-face ((,class :background ,cyan-nuanced-bg)))
    `(mmm-default-submode-face ((,class :background ,bg-dim)))
    `(mmm-init-submode-face ((,class :background ,magenta-nuanced-bg)))
    `(mmm-output-submode-face ((,class :background ,red-nuanced-bg)))
    `(mmm-special-submode-face ((,class :background ,green-nuanced-bg)))
;;;;; mode-line
    `(mode-line ((,class ,@(modus-themes--variable-pitch-ui)
                         ,@(modus-themes--mode-line-attrs
                            fg-active bg-active
                            fg-dim bg-active
                            fg-main bg-active-accent
                            fg-alt bg-active
                            'alt-style nil bg-main))))
    `(mode-line-buffer-id ((,class :inherit bold)))
    `(mode-line-emphasis ((,class :inherit bold :foreground ,blue-active)))
    `(mode-line-highlight ((,class :inherit modus-themes-active-blue :box (:line-width -1 :style pressed-button))))
    `(mode-line-inactive ((,class ,@(modus-themes--variable-pitch-ui)
                                  ,@(modus-themes--mode-line-attrs
                                     fg-inactive bg-inactive
                                     fg-alt bg-dim
                                     fg-inactive bg-inactive
                                     bg-region bg-active))))
;;;;; mood-line
    `(mood-line-modified ((,class :foreground ,magenta-active)))
    `(mood-line-status-error ((,class :inherit bold :foreground ,red-active)))
    `(mood-line-status-info ((,class :foreground ,cyan-active)))
    `(mood-line-status-neutral ((,class :foreground ,blue-active)))
    `(mood-line-status-success ((,class :foreground ,@(modus-themes--success-deuteran
                                                       blue-active
                                                       green-active))))
    `(mood-line-status-warning ((,class :inherit bold :foreground ,yellow-active)))
    `(mood-line-unimportant ((,class :foreground ,fg-inactive)))
;;;;; mpdel
    `(mpdel-browser-directory-face ((,class :foreground ,blue)))
    `(mpdel-playlist-current-song-face ((,class :inherit bold :foreground ,blue-alt-other)))
;;;;; mu4e
    `(mu4e-attach-number-face ((,class :inherit bold :foreground ,fg-dim)))
    `(mu4e-cited-1-face ((,class :inherit message-cited-text-1)))
    `(mu4e-cited-2-face ((,class :inherit message-cited-text-2)))
    `(mu4e-cited-3-face ((,class :inherit message-cited-text-3)))
    `(mu4e-cited-4-face ((,class :inherit message-cited-text-4)))
    `(mu4e-cited-5-face ((,class :inherit message-cited-text-1)))
    `(mu4e-cited-6-face ((,class :inherit message-cited-text-2)))
    `(mu4e-cited-7-face ((,class :inherit message-cited-text-3)))
    `(mu4e-compose-header-face ((,class :inherit mu4e-compose-separator-face)))
    `(mu4e-compose-separator-face ((,class :inherit modus-themes-intense-neutral)))
    `(mu4e-contact-face ((,class :inherit message-header-to)))
    `(mu4e-context-face ((,class :foreground ,blue-active)))
    `(mu4e-draft-face ((,class :foreground ,magenta-alt)))
    `(mu4e-flagged-face ((,class :foreground ,red-alt)))
    `(mu4e-footer-face ((,class :inherit modus-themes-slant :foreground ,fg-special-cold)))
    `(mu4e-forwarded-face ((,class :foreground ,magenta-alt-other)))
    `(mu4e-header-face ((,class :inherit shadow)))
    `(mu4e-header-highlight-face ((,class :inherit modus-themes-hl-line)))
    `(mu4e-header-key-face ((,class :inherit message-header-name)))
    `(mu4e-header-marks-face ((,class :inherit mu4e-special-header-value-face)))
    `(mu4e-header-title-face ((,class :foreground ,fg-special-mild)))
    `(mu4e-header-value-face ((,class :inherit message-header-other)))
    `(mu4e-highlight-face ((,class :inherit modus-themes-key-binding)))
    `(mu4e-link-face ((,class :inherit button)))
    `(mu4e-modeline-face ((,class :foreground ,magenta-active)))
    `(mu4e-moved-face ((,class :inherit modus-themes-slant :foreground ,yellow)))
    `(mu4e-ok-face ((,class :inherit bold :foreground ,green)))
    `(mu4e-region-code ((,class :inherit modus-themes-special-calm)))
    `(mu4e-replied-face ((,class :foreground ,blue)))
    `(mu4e-special-header-value-face ((,class :inherit message-header-subject)))
    `(mu4e-system-face ((,class :inherit modus-themes-slant :foreground ,fg-mark-del)))
    `(mu4e-title-face ((,class :foreground ,fg-main)))
    `(mu4e-trashed-face ((,class :foreground ,red)))
    `(mu4e-unread-face ((,class :inherit bold)))
    `(mu4e-url-number-face ((,class :foreground ,fg-alt)))
    `(mu4e-view-body-face ((,class :foreground ,fg-main)))
    `(mu4e-warning-face ((,class :inherit warning)))
;;;;; mu4e-conversation
    `(mu4e-conversation-header ((,class :inherit modus-themes-special-cold)))
    `(mu4e-conversation-sender-1 ((,class :foreground ,fg-special-warm)))
    `(mu4e-conversation-sender-2 ((,class :foreground ,fg-special-cold)))
    `(mu4e-conversation-sender-3 ((,class :foreground ,fg-special-mild)))
    `(mu4e-conversation-sender-4 ((,class :inherit shadow)))
    `(mu4e-conversation-sender-5 ((,class :foreground ,yellow-refine-fg)))
    `(mu4e-conversation-sender-6 ((,class :foreground ,cyan-refine-fg)))
    `(mu4e-conversation-sender-7 ((,class :foreground ,green-refine-fg)))
    `(mu4e-conversation-sender-8 ((,class :foreground ,blue-refine-fg)))
    `(mu4e-conversation-sender-me ((,class :foreground ,fg-main)))
    `(mu4e-conversation-unread ((,class :inherit bold)))
;;;;; multiple-cursors
    `(mc/cursor-bar-face ((,class :height 1 :background ,fg-main)))
    `(mc/cursor-face ((,class :inverse-video t)))
    `(mc/region-face ((,class :inherit region)))
;;;;; neotree
    `(neo-banner-face ((,class :foreground ,magenta)))
    `(neo-button-face ((,class :inherit button)))
    `(neo-dir-link-face ((,class :inherit bold :foreground ,blue)))
    `(neo-expand-btn-face ((,class :foreground ,cyan)))
    `(neo-file-link-face ((,class :foreground ,fg-main)))
    `(neo-header-face ((,class :inherit bold :foreground ,fg-main)))
    `(neo-root-dir-face ((,class :inherit bold :foreground ,cyan-alt)))
    `(neo-vc-added-face ((,class :foreground ,@(modus-themes--diff-deuteran blue green))))
    `(neo-vc-conflict-face ((,class :inherit bold :foreground ,red)))
    `(neo-vc-default-face ((,class :foreground ,fg-main)))
    `(neo-vc-edited-face ((,class :foreground ,yellow)))
    `(neo-vc-ignored-face ((,class :foreground ,fg-inactive)))
    `(neo-vc-missing-face ((,class :foreground ,red-alt)))
    `(neo-vc-needs-merge-face ((,class :foreground ,magenta-alt)))
    `(neo-vc-needs-update-face ((,class :underline t)))
    `(neo-vc-removed-face ((,class :strike-through t)))
    `(neo-vc-unlocked-changes-face ((,class :inherit modus-themes-refine-blue)))
    `(neo-vc-up-to-date-face ((,class :inherit shadow)))
    `(neo-vc-user-face ((,class :foreground ,magenta)))
;;;;; no-emoji
    `(no-emoji ((,class :foreground ,cyan)))
;;;;; notmuch
    `(notmuch-crypto-decryption ((,class :inherit (shadow bold))))
    `(notmuch-crypto-part-header ((,class :foreground ,magenta-alt-other)))
    `(notmuch-crypto-signature-bad ((,class :inherit error)))
    `(notmuch-crypto-signature-good ((,class :inherit success)))
    `(notmuch-crypto-signature-good-key ((,class :inherit bold :foreground ,cyan)))
    `(notmuch-crypto-signature-unknown ((,class :inherit warning)))
    `(notmuch-hello-logo-background ((,class :background "gray50")))
    `(notmuch-message-summary-face ((,class :inherit (bold modus-themes-nuanced-cyan))))
    `(notmuch-search-count ((,class :inherit shadow)))
    `(notmuch-search-date ((,class :foreground ,cyan)))
    `(notmuch-search-flagged-face ((,class :foreground ,red-alt)))
    `(notmuch-search-matching-authors ((,class :foreground ,fg-special-cold)))
    `(notmuch-search-non-matching-authors ((,class :inherit shadow)))
    `(notmuch-search-subject ((,class :foreground ,fg-main)))
    `(notmuch-search-unread-face ((,class :inherit bold)))
    `(notmuch-tag-added ((,class :underline ,blue)))
    `(notmuch-tag-deleted ((,class :strike-through ,red)))
    `(notmuch-tag-face ((,class :foreground ,blue)))
    `(notmuch-tag-flagged ((,class :foreground ,red-alt)))
    `(notmuch-tag-unread ((,class :foreground ,magenta-alt)))
    `(notmuch-tree-match-author-face ((,class :inherit notmuch-search-matching-authors)))
    `(notmuch-tree-match-date-face ((,class :inherit notmuch-search-date)))
    `(notmuch-tree-match-face ((,class :foreground ,fg-main)))
    `(notmuch-tree-match-tag-face ((,class :inherit notmuch-tag-face)))
    `(notmuch-tree-no-match-face ((,class :inherit shadow)))
    `(notmuch-tree-no-match-date-face ((,class :inherit shadow)))
    `(notmuch-wash-cited-text ((,class :inherit message-cited-text-1)))
    `(notmuch-wash-toggle-button ((,class :background ,bg-alt :foreground ,fg-alt)))
;;;;; num3-mode
    `(num3-face-even ((,class :inherit bold :background ,bg-alt)))
;;;;; nxml-mode
    `(nxml-attribute-colon ((,class :foreground ,fg-main)))
    `(nxml-attribute-local-name ((,class :inherit font-lock-variable-name-face)))
    `(nxml-attribute-prefix ((,class  :inherit font-lock-type-face)))
    `(nxml-attribute-value ((,class :inherit font-lock-constant-face)))
    `(nxml-cdata-section-CDATA ((,class :inherit error)))
    `(nxml-cdata-section-delimiter ((,class :inherit error)))
    `(nxml-char-ref-delimiter ((,class :foreground ,fg-special-mild)))
    `(nxml-char-ref-number ((,class :inherit modus-themes-bold :foreground ,fg-special-mild)))
    `(nxml-delimited-data ((,class :inherit modus-themes-slant :foreground ,fg-special-cold)))
    `(nxml-delimiter ((,class :foreground ,fg-dim)))
    `(nxml-element-colon ((,class :foreground ,fg-main)))
    `(nxml-element-local-name ((,class :inherit font-lock-function-name-face)))
    `(nxml-element-prefix ((,class :inherit font-lock-builtin-face)))
    `(nxml-entity-ref-delimiter ((,class :foreground ,fg-special-mild)))
    `(nxml-entity-ref-name ((,class :inherit modus-themes-bold :foreground ,fg-special-mild)))
    `(nxml-glyph ((,class :inherit modus-themes-intense-neutral)))
    `(nxml-hash ((,class :inherit (bold font-lock-string-face))))
    `(nxml-heading ((,class :inherit bold)))
    `(nxml-name ((,class :inherit font-lock-builtin-face)))
    `(nxml-namespace-attribute-colon ((,class :foreground ,fg-main)))
    `(nxml-namespace-attribute-prefix ((,class :inherit font-lock-variable-name-face)))
    `(nxml-processing-instruction-target ((,class :inherit font-lock-keyword-face)))
    `(nxml-prolog-keyword ((,class :inherit font-lock-keyword-face)))
    `(nxml-ref ((,class :inherit modus-themes-bold :foreground ,fg-special-mild)))
    `(rng-error ((,class :inherit error)))
;;;;; objed
    `(objed-hl ((,class :background ,(if modus-themes-hl-line bg-hl-alt-intense bg-hl-alt))))
    `(objed-mark ((,class :background ,bg-active)))
    `(objed-mode-line ((,class :foreground ,cyan-active)))
;;;;; orderless
    `(orderless-match-face-0 ((,class :inherit bold
                                      ,@(modus-themes--standard-completions
                                         blue-alt-other blue-nuanced-bg
                                         blue-refine-bg blue-refine-fg))))
    `(orderless-match-face-1 ((,class :inherit bold
                                      ,@(modus-themes--standard-completions
                                         magenta-alt magenta-nuanced-bg
                                         magenta-refine-bg magenta-refine-fg))))
    `(orderless-match-face-2 ((,class :inherit bold
                                      ,@(modus-themes--standard-completions
                                         green green-nuanced-bg
                                         green-refine-bg green-refine-fg))))
    `(orderless-match-face-3 ((,class :inherit bold
                                      ,@(modus-themes--standard-completions
                                         yellow yellow-nuanced-bg
                                         yellow-refine-bg yellow-refine-fg))))
;;;;; org
    `(org-agenda-calendar-event ((,class :foreground ,fg-main)))
    `(org-agenda-calendar-sexp ((,class :foreground ,cyan-alt)))
    `(org-agenda-clocking ((,class :inherit modus-themes-special-cold :extend t)))
    `(org-agenda-column-dateline ((,class :background ,bg-alt)))
    `(org-agenda-current-time ((,class :inherit bold :foreground ,blue-alt-other)))
    `(org-agenda-date ((,class :foreground ,cyan)))
    `(org-agenda-date-today ((,class :inherit bold :foreground ,fg-main :underline t)))
    `(org-agenda-date-weekend ((,class :foreground ,cyan-alt-other)))
    `(org-agenda-diary ((,class :foreground ,fg-main)))
    `(org-agenda-dimmed-todo-face ((,class :inherit bold :foreground ,fg-alt)))
    `(org-agenda-done ((,class :foreground ,green-alt)))
    `(org-agenda-filter-category ((,class :inherit bold :foreground ,magenta-active)))
    `(org-agenda-filter-effort ((,class :inherit bold :foreground ,magenta-active)))
    `(org-agenda-filter-regexp ((,class :inherit bold :foreground ,magenta-active)))
    `(org-agenda-filter-tags ((,class :inherit bold :foreground ,magenta-active)))
    `(org-agenda-restriction-lock ((,class :background ,bg-dim :foreground ,fg-dim)))
    `(org-agenda-structure ((,class ,@(modus-themes--scale modus-themes-scale-5)
                                    :foreground ,blue-alt)))
    `(org-archived ((,class :background ,bg-alt :foreground ,fg-alt)))
    `(org-block ((,class ,@(modus-themes--mixed-fonts)
                         ,@(modus-themes--org-block bg-dim fg-main))))
    `(org-block-begin-line ((,class ,@(modus-themes--mixed-fonts)
                                    ,@(modus-themes--org-block-delim
                                       bg-dim fg-special-cold
                                       bg-alt fg-special-mild))))
    `(org-block-end-line ((,class :inherit org-block-begin-line)))
    `(org-checkbox ((,class :box (:line-width 1 :color ,bg-active)
                            :background ,bg-inactive :foreground ,fg-active)))
    `(org-checkbox-statistics-done ((,class :inherit org-done)))
    `(org-checkbox-statistics-todo ((,class :inherit org-todo)))
    `(org-clock-overlay ((,class :inherit modus-themes-special-cold)))
    `(org-code ((,class ,@(modus-themes--mixed-fonts)
                        :background ,magenta-nuanced-bg :foreground ,magenta-nuanced-fg)))
    `(org-column ((,class :background ,bg-alt)))
    `(org-column-title ((,class :inherit bold :underline t :background ,bg-alt)))
    `(org-date ((,class :inherit ,(if modus-themes-no-mixed-fonts
                                      'button
                                    '(button fixed-pitch))
                        ,@(modus-themes--link-color
                           cyan cyan-faint))))
    `(org-date-selected ((,class :inherit bold :foreground ,blue-alt :inverse-video t)))
    `(org-dispatcher-highlight ((,class :inherit (bold modus-themes-mark-alt))))
    `(org-document-info ((,class :foreground ,fg-special-cold)))
    `(org-document-info-keyword ((,class ,@(modus-themes--mixed-fonts)
                                         :foreground ,fg-alt)))
    `(org-document-title ((,class :inherit (bold modus-themes-variable-pitch) :foreground ,fg-special-cold
                                  ,@(modus-themes--scale modus-themes-scale-5))))
    `(org-done ((,class :foreground ,@(modus-themes--success-deuteran blue green))))
    `(org-drawer ((,class ,@(modus-themes--mixed-fonts)
                          :foreground ,fg-alt)))
    `(org-ellipsis (())) ; inherits from the heading's color
    `(org-footnote ((,class :inherit button
                            ,@(modus-themes--link-color
                               blue-alt blue-alt-faint))))
    `(org-formula ((,class ,@(modus-themes--mixed-fonts)
                           :foreground ,red-alt)))
    `(org-habit-alert-face ((,class ,@(modus-themes--org-habit
                                       yellow-graph-0-bg
                                       yellow-graph-0-bg
                                       yellow-graph-1-bg))))
    `(org-habit-alert-future-face ((,class ,@(modus-themes--org-habit
                                              yellow-graph-1-bg
                                              yellow-graph-0-bg
                                              yellow-graph-1-bg))))
    `(org-habit-clear-face ((,class ,@(modus-themes--org-habit
                                       blue-graph-0-bg
                                       green-graph-1-bg
                                       blue-graph-1-bg))))
    `(org-habit-clear-future-face ((,class ,@(modus-themes--org-habit
                                              blue-graph-1-bg
                                              green-graph-1-bg
                                              blue-graph-1-bg))))
    `(org-habit-overdue-face ((,class ,@(modus-themes--org-habit
                                         red-graph-0-bg
                                         red-graph-0-bg
                                         red-graph-1-bg))))
    `(org-habit-overdue-future-face ((,class ,@(modus-themes--org-habit
                                                red-graph-1-bg
                                                red-graph-0-bg
                                                red-graph-1-bg))))
    `(org-habit-ready-face ((,class ,@(modus-themes--org-habit
                                       green-graph-0-bg
                                       green-graph-0-bg
                                       green-graph-1-bg))))
    `(org-habit-ready-future-face ((,class ,@(modus-themes--org-habit
                                              green-graph-1-bg
                                              green-graph-0-bg
                                              green-graph-1-bg))))
    `(org-headline-done ((,class :inherit modus-themes-variable-pitch
                                 :foreground ,@(modus-themes--success-deuteran
                                                blue-nuanced-fg
                                                green-nuanced-fg))))
    `(org-headline-todo ((,class :inherit modus-themes-variable-pitch :foreground ,red-nuanced-fg)))
    `(org-hide ((,class :foreground ,bg-main)))
    `(org-indent ((,class :inherit (fixed-pitch org-hide))))
    `(org-latex-and-related ((,class :foreground ,magenta-refine-fg)))
    `(org-level-1 ((,class :inherit modus-themes-heading-1)))
    `(org-level-2 ((,class :inherit modus-themes-heading-2)))
    `(org-level-3 ((,class :inherit modus-themes-heading-3)))
    `(org-level-4 ((,class :inherit modus-themes-heading-4)))
    `(org-level-5 ((,class :inherit modus-themes-heading-5)))
    `(org-level-6 ((,class :inherit modus-themes-heading-6)))
    `(org-level-7 ((,class :inherit modus-themes-heading-7)))
    `(org-level-8 ((,class :inherit modus-themes-heading-8)))
    `(org-link ((,class :inherit button)))
    `(org-list-dt ((,class :inherit bold)))
    `(org-macro ((,class ,@(modus-themes--mixed-fonts)
                         :background ,cyan-nuanced-bg :foreground ,cyan-nuanced-fg)))
    `(org-meta-line ((,class ,@(modus-themes--mixed-fonts) :foreground ,fg-alt)))
    `(org-mode-line-clock ((,class :foreground ,fg-main)))
    `(org-mode-line-clock-overrun ((,class :inherit modus-themes-active-red)))
    `(org-priority ((,class :foreground ,magenta)))
    `(org-property-value ((,class ,@(modus-themes--mixed-fonts)
                                  :foreground ,fg-special-cold)))
    `(org-quote ((,class ,@(modus-themes--org-block bg-dim fg-special-cold fg-main))))
    `(org-scheduled ((,class :foreground ,magenta-alt)))
    `(org-scheduled-previously ((,class :foreground ,yellow-alt-other)))
    `(org-scheduled-today ((,class :foreground ,magenta-alt-other)))
    `(org-sexp-date ((,class :inherit org-date)))
    `(org-special-keyword ((,class ,@(modus-themes--mixed-fonts)
                                   :foreground ,fg-alt)))
    `(org-table ((,class ,@(modus-themes--mixed-fonts)
                         :foreground ,fg-special-cold)))
    `(org-table-header ((,class :inherit (fixed-pitch modus-themes-intense-neutral))))
    `(org-tag ((,class :foreground ,magenta-nuanced-fg)))
    `(org-tag-group ((,class :inherit bold :foreground ,cyan-nuanced-fg)))
    `(org-target ((,class :underline t)))
    `(org-time-grid ((,class :foreground ,fg-unfocused)))
    `(org-todo ((,class :foreground ,red)))
    `(org-upcoming-deadline ((,class :foreground ,red-alt-other)))
    `(org-upcoming-distant-deadline ((,class :foreground ,red-nuanced-fg)))
    `(org-verbatim ((,class ,@(modus-themes--mixed-fonts)
                            :background ,bg-alt :foreground ,fg-special-calm)))
    `(org-verse ((,class :inherit org-quote)))
    `(org-warning ((,class :inherit bold :foreground ,red-alt-other)))
;;;;; org-journal
    `(org-journal-calendar-entry-face ((,class :inherit modus-themes-slant :foreground ,yellow-alt-other)))
    `(org-journal-calendar-scheduled-face ((,class :inherit modus-themes-slant :foreground ,red-alt-other)))
    `(org-journal-highlight ((,class :foreground ,magenta-alt)))
;;;;; org-noter
    `(org-noter-no-notes-exist-face ((,class :inherit bold :foreground ,red-active)))
    `(org-noter-notes-exist-face ((,class :inherit bold :foreground ,green-active)))
;;;;; org-pomodoro
    `(org-pomodoro-mode-line ((,class :foreground ,red-active)))
    `(org-pomodoro-mode-line-break ((,class :foreground ,cyan-active)))
    `(org-pomodoro-mode-line-overtime ((,class :inherit bold :foreground ,red-active)))
;;;;; org-recur
    `(org-recur ((,class :foreground ,magenta-active)))
;;;;; org-roam
    `(org-roam-link ((,class :inherit button
                             ,@(modus-themes--link-color
                                green green-faint))))
    `(org-roam-link-current ((,class :inherit button
                                     ,@(modus-themes--link-color
                                        green-alt green-alt-faint))))
    `(org-roam-link-invalid ((,class :inherit button
                                     ,@(modus-themes--link-color
                                        red red-faint))))
    `(org-roam-link-shielded ((,class :inherit button
                                      ,@(modus-themes--link-color
                                         yellow yellow-faint))))
    `(org-roam-tag ((,class :inherit italic :foreground ,fg-alt)))
;;;;; org-superstar
    `(org-superstar-item ((,class :foreground ,fg-main)))
    `(org-superstar-leading ((,class :foreground ,fg-whitespace)))
;;;;; org-table-sticky-header
    `(org-table-sticky-header-face ((,class :inherit modus-themes-intense-neutral)))
;;;;; org-tree-slide
    `(org-tree-slide-header-overlay-face
      ((,class :inherit (bold modus-themes-variable-pitch) :background ,bg-main
               :foreground ,fg-special-cold :overline nil
               ,@(modus-themes--scale modus-themes-scale-5))))
;;;;; org-treescope
    `(org-treescope-faces--markerinternal-midday ((,class :inherit modus-themes-intense-blue)))
    `(org-treescope-faces--markerinternal-range ((,class :inherit modus-themes-special-mild)))
;;;;; origami
    `(origami-fold-header-face ((,class :background ,bg-dim :foreground ,fg-dim :box t)))
    `(origami-fold-replacement-face ((,class :background ,bg-alt :foreground ,fg-alt)))
;;;;; outline-mode
    `(outline-1 ((,class :inherit modus-themes-heading-1)))
    `(outline-2 ((,class :inherit modus-themes-heading-2)))
    `(outline-3 ((,class :inherit modus-themes-heading-3)))
    `(outline-4 ((,class :inherit modus-themes-heading-4)))
    `(outline-5 ((,class :inherit modus-themes-heading-5)))
    `(outline-6 ((,class :inherit modus-themes-heading-6)))
    `(outline-7 ((,class :inherit modus-themes-heading-7)))
    `(outline-8 ((,class :inherit modus-themes-heading-8)))
;;;;; outline-minor-faces
    `(outline-minor-0 ((,class :background ,bg-alt)))
;;;;; package (M-x list-packages)
    `(package-description ((,class :foreground ,fg-special-cold)))
    `(package-help-section-name ((,class :inherit bold :foreground ,magenta-alt-other)))
    `(package-name ((,class :inherit button)))
    `(package-status-avail-obso ((,class :inherit bold :foreground ,red)))
    `(package-status-available ((,class :foreground ,fg-special-mild)))
    `(package-status-built-in ((,class :foreground ,magenta)))
    `(package-status-dependency ((,class :foreground ,magenta-alt-other)))
    `(package-status-disabled ((,class :inherit modus-themes-subtle-red)))
    `(package-status-external ((,class :foreground ,cyan-alt-other)))
    `(package-status-held ((,class :foreground ,yellow-alt)))
    `(package-status-incompat ((,class :inherit bold :foreground ,yellow)))
    `(package-status-installed ((,class :foreground ,fg-special-warm)))
    `(package-status-new ((,class :inherit bold :foreground ,green)))
    `(package-status-unsigned ((,class :inherit bold :foreground ,red-alt)))
;;;;; page-break-lines
    `(page-break-lines ((,class :inherit default :foreground ,fg-window-divider-outer)))
;;;;; pandoc-mode
    `(pandoc-citation-key-face ((,class :background ,bg-dim :foreground ,magenta-alt)))
    `(pandoc-directive-@@-face ((,class :background ,bg-dim :foreground ,blue-alt-other)))
    `(pandoc-directive-braces-face ((,class :foreground ,blue-alt-other)))
    `(pandoc-directive-contents-face ((,class :foreground ,cyan-alt-other)))
    `(pandoc-directive-type-face ((,class :foreground ,magenta)))
;;;;; paradox
    `(paradox-archive-face ((,class :foreground ,fg-special-mild)))
    `(paradox-comment-face ((,class :inherit font-lock-comment-face)))
    `(paradox-commit-tag-face ((,class :inherit modus-themes-refine-magenta :box t)))
    `(paradox-description-face ((,class :foreground ,fg-special-cold)))
    `(paradox-description-face-multiline ((,class :foreground ,fg-special-cold)))
    `(paradox-download-face ((,class :inherit modus-themes-bold :foreground ,blue-alt-other)))
    `(paradox-highlight-face ((,class :inherit modus-themes-bold :foreground ,cyan-alt-other)))
    `(paradox-homepage-button-face ((,class :foreground ,magenta-alt-other :underline t)))
    `(paradox-mode-line-face ((,class :inherit bold :foreground ,cyan-active)))
    `(paradox-name-face ((,class :foreground ,blue :underline t)))
    `(paradox-star-face ((,class :foreground ,magenta)))
    `(paradox-starred-face ((,class :foreground ,magenta-alt)))
;;;;; paren-face
    `(parenthesis ((,class :foreground ,fg-unfocused)))
;;;;; parrot
    `(parrot-rotate-rotation-highlight-face ((,class :inherit modus-themes-refine-magenta)))
;;;;; pass
    `(pass-mode-directory-face ((,class :inherit bold :foreground ,fg-special-cold)))
    `(pass-mode-entry-face ((,class :background ,bg-main :foreground ,fg-main)))
    `(pass-mode-header-face ((,class :foreground ,fg-special-warm)))
;;;;; pdf-tools
    `(pdf-links-read-link ((,class :background ,fg-main :foreground ,magenta-intense-bg :inherit bold))) ; Foreground is background and vice versa
    `(pdf-occur-document-face ((,class :inherit shadow)))
    `(pdf-occur-page-face ((,class :inherit shadow)))
;;;;; persp-mode
    `(persp-face-lighter-buffer-not-in-persp ((,class :inherit modus-themes-intense-red)))
    `(persp-face-lighter-default ((,class :inherit bold :foreground ,blue-active)))
    `(persp-face-lighter-nil-persp ((,class :inherit bold :foreground ,fg-active)))
;;;;; perspective
    `(persp-selected-face ((,class :inherit bold :foreground ,blue-active)))
;;;;; phi-grep
    `(phi-grep-heading-face  ((,class :inherit bold :foreground ,red-alt
                                      ,@(modus-themes--scale modus-themes-scale-4))))
    `(phi-grep-line-number-face ((,class :foreground ,fg-special-warm)))
    `(phi-grep-match-face ((,class :inherit modus-themes-special-calm)))
    `(phi-grep-modified-face ((,class :inherit modus-themes-refine-yellow)))
    `(phi-grep-overlay-face ((,class :inherit modus-themes-refine-blue)))
;;;;; phi-search
    `(phi-replace-preview-face ((,class :inherit modus-themes-intense-magenta)))
    `(phi-search-failpart-face ((,class :inherit modus-themes-refine-red)))
    `(phi-search-match-face ((,class :inherit modus-themes-search-success-lazy)))
    `(phi-search-selection-face ((,class :inherit (modus-themes-search-success bold))))
;;;;; pkgbuild-mode
    `(pkgbuild-error-face ((,class :inherit modus-themes-lang-error)))
;;;;; pomidor
    `(pomidor-break-face ((,class :foreground ,blue-alt-other)))
    `(pomidor-overwork-face ((,class :foreground ,red-alt-other)))
    `(pomidor-skip-face ((,class :inherit modus-themes-slant :foreground ,fg-alt)))
    `(pomidor-work-face ((,class :foreground ,@(modus-themes--success-deuteran
                                                blue-alt
                                                green-alt-other))))
;;;;; popup
    `(popup-face ((,class :background ,bg-alt :foreground ,fg-main)))
    `(popup-isearch-match ((,class :inherit (modus-themes-refine-cyan bold))))
    `(popup-menu-mouse-face ((,class :inherit modus-themes-intense-blue)))
    `(popup-menu-selection-face ((,class :inherit (modus-themes-subtle-cyan bold))))
    `(popup-scroll-bar-background-face ((,class :background ,bg-active)))
    `(popup-scroll-bar-foreground-face ((,class :foreground ,fg-active)))
    `(popup-summary-face ((,class :background ,bg-active :foreground ,fg-inactive)))
    `(popup-tip-face ((,class :inherit modus-themes-refine-yellow)))
;;;;; powerline
    `(powerline-active0 ((,class :background ,bg-main :foreground ,blue-faint :inverse-video t)))
    `(powerline-active1 ((,class :background ,blue-nuanced-bg :foreground ,blue-nuanced-fg)))
    `(powerline-active2 ((,class :background ,bg-active :foreground ,fg-active)))
    `(powerline-inactive0 ((,class :background ,bg-special-cold :foreground ,fg-special-cold)))
    `(powerline-inactive1 ((,class :background ,bg-dim :foreground ,fg-inactive)))
    `(powerline-inactive2 ((,class :background ,bg-inactive :foreground ,fg-inactive)))
;;;;; powerline-evil
    `(powerline-evil-base-face ((,class :background ,fg-main :foreground ,bg-main)))
    `(powerline-evil-emacs-face ((,class :inherit modus-themes-active-magenta)))
    `(powerline-evil-insert-face ((,class :inherit modus-themes-active-green)))
    `(powerline-evil-motion-face ((,class :inherit modus-themes-active-blue)))
    `(powerline-evil-normal-face ((,class :background ,fg-alt :foreground ,bg-main)))
    `(powerline-evil-operator-face ((,class :inherit modus-themes-active-yellow)))
    `(powerline-evil-replace-face ((,class :inherit modus-themes-active-red)))
    `(powerline-evil-visual-face ((,class :inherit modus-themes-active-cyan)))
;;;;; proced
    `(proced-mark ((,class :inherit modus-themes-mark-symbol)))
    `(proced-marked ((,class :inherit modus-themes-mark-alt)))
    `(proced-sort-header ((,class :inherit bold :foreground ,fg-special-calm :underline t)))
;;;;; prodigy
    `(prodigy-green-face ((,class :foreground ,green)))
    `(prodigy-red-face ((,class :foreground ,red)))
    `(prodigy-yellow-face ((,class :foreground ,yellow)))
;;;;; quick-peek
    `(quick-peek-background-face ((,class :background ,bg-alt)))
    `(quick-peek-border-face ((,class :background ,fg-window-divider-inner :height 1)))
    `(quick-peek-padding-face ((,class :background ,bg-alt :height 0.15)))
;;;;; racket-mode
    `(racket-debug-break-face ((,class :inherit modus-themes-intense-red)))
    `(racket-debug-locals-face ((,class :box (:line-width -1 :color nil)
                                        :foreground ,green-alt-other)))
    `(racket-debug-result-face ((,class :inherit bold :box (:line-width -1 :color nil)
                                        :foreground ,green)))
    `(racket-here-string-face ((,class :foreground ,blue-alt)))
    `(racket-keyword-argument-face ((,class :foreground ,red-alt)))
    `(racket-logger-config-face ((,class :inherit modus-themes-slant :foreground ,fg-alt)))
    `(racket-logger-debug-face ((,class :foreground ,blue-alt-other)))
    `(racket-logger-info-face ((,class :foreground ,fg-lang-note)))
    `(racket-logger-topic-face ((,class :inherit modus-themes-slant :foreground ,magenta)))
    `(racket-selfeval-face ((,class :foreground ,green-alt)))
    `(racket-xp-error-face ((,class :inherit modus-themes-lang-error)))
;;;;; rainbow-blocks
    `(rainbow-blocks-depth-1-face ((,class :foreground ,magenta-alt-other)))
    `(rainbow-blocks-depth-2-face ((,class :foreground ,blue)))
    `(rainbow-blocks-depth-3-face ((,class :foreground ,magenta-alt)))
    `(rainbow-blocks-depth-4-face ((,class :foreground ,green)))
    `(rainbow-blocks-depth-5-face ((,class :foreground ,magenta)))
    `(rainbow-blocks-depth-6-face ((,class :foreground ,cyan)))
    `(rainbow-blocks-depth-7-face ((,class :foreground ,yellow)))
    `(rainbow-blocks-depth-8-face ((,class :foreground ,cyan-alt)))
    `(rainbow-blocks-depth-9-face ((,class :foreground ,red-alt)))
    `(rainbow-blocks-unmatched-face ((,class :foreground ,red)))
;;;;; rainbow-identifiers
    `(rainbow-identifiers-identifier-1 ((,class :foreground ,green-alt-other)))
    `(rainbow-identifiers-identifier-2 ((,class :foreground ,magenta-alt-other)))
    `(rainbow-identifiers-identifier-3 ((,class :foreground ,cyan-alt-other)))
    `(rainbow-identifiers-identifier-4 ((,class :foreground ,yellow-alt-other)))
    `(rainbow-identifiers-identifier-5 ((,class :foreground ,blue-alt-other)))
    `(rainbow-identifiers-identifier-6 ((,class :foreground ,green-alt)))
    `(rainbow-identifiers-identifier-7 ((,class :foreground ,magenta-alt)))
    `(rainbow-identifiers-identifier-8 ((,class :foreground ,cyan-alt)))
    `(rainbow-identifiers-identifier-9 ((,class :foreground ,yellow-alt)))
    `(rainbow-identifiers-identifier-10 ((,class :foreground ,green)))
    `(rainbow-identifiers-identifier-11 ((,class :foreground ,magenta)))
    `(rainbow-identifiers-identifier-12 ((,class :foreground ,cyan)))
    `(rainbow-identifiers-identifier-13 ((,class :foreground ,yellow)))
    `(rainbow-identifiers-identifier-14 ((,class :foreground ,blue-alt)))
    `(rainbow-identifiers-identifier-15 ((,class :foreground ,red-alt)))
;;;;; rainbow-delimiters
    `(rainbow-delimiters-base-error-face ((,class :background ,red-subtle-bg :foreground ,fg-main)))
    `(rainbow-delimiters-base-face ((,class :foreground ,fg-main)))
    `(rainbow-delimiters-depth-1-face ((,class :foreground ,fg-main)))
    `(rainbow-delimiters-depth-2-face ((,class :foreground ,magenta-intense)))
    `(rainbow-delimiters-depth-3-face ((,class :foreground ,cyan-intense)))
    `(rainbow-delimiters-depth-4-face ((,class :foreground ,orange-intense)))
    `(rainbow-delimiters-depth-5-face ((,class :foreground ,purple-intense)))
    `(rainbow-delimiters-depth-6-face ((,class :foreground ,green-intense)))
    `(rainbow-delimiters-depth-7-face ((,class :foreground ,red-intense)))
    `(rainbow-delimiters-depth-8-face ((,class :foreground ,blue-intense)))
    `(rainbow-delimiters-depth-9-face ((,class :foreground ,yellow-intense)))
    `(rainbow-delimiters-mismatched-face ((,class :inherit (bold modus-themes-refine-yellow))))
    `(rainbow-delimiters-unmatched-face ((,class :inherit (bold modus-themes-refine-red))))
;;;;; rcirc
    `(rcirc-bright-nick ((,class :inherit bold :foreground ,magenta-alt)))
    `(rcirc-dim-nick ((,class :inherit shadow)))
    `(rcirc-my-nick ((,class :inherit bold :foreground ,magenta)))
    `(rcirc-nick-in-message ((,class :foreground ,magenta-alt-other)))
    `(rcirc-nick-in-message-full-line ((,class :inherit bold :foreground ,fg-special-mild)))
    `(rcirc-other-nick ((,class :inherit bold :foreground ,fg-special-cold)))
    `(rcirc-prompt ((,class :inherit comint-highlight-prompt)))
    `(rcirc-server ((,class :foreground ,fg-unfocused)))
    `(rcirc-timestamp ((,class :foreground ,blue-nuanced-fg)))
    `(rcirc-url ((,class :foreground ,blue :underline t)))
;;;;; recursion-indicator
    `(recursion-indicator-general ((,class :foreground ,blue-active)))
    `(recursion-indicator-minibuffer ((,class :foreground ,red-active)))
;;;;; regexp-builder (re-builder)
    `(reb-match-0 ((,class :inherit modus-themes-refine-cyan)))
    `(reb-match-1 ((,class :inherit modus-themes-subtle-magenta)))
    `(reb-match-2 ((,class :inherit modus-themes-subtle-green)))
    `(reb-match-3 ((,class :inherit modus-themes-refine-yellow)))
    `(reb-regexp-grouping-backslash ((,class :inherit font-lock-regexp-grouping-backslash)))
    `(reb-regexp-grouping-construct ((,class :inherit font-lock-regexp-grouping-construct)))
;;;;; rg (rg.el)
    `(rg-column-number-face ((,class :foreground ,magenta-alt-other)))
    `(rg-context-face ((,class :foreground ,fg-unfocused)))
    `(rg-error-face ((,class :inherit bold :foreground ,red)))
    `(rg-file-tag-face ((,class :foreground ,fg-special-cold)))
    `(rg-filename-face ((,class :inherit bold :foreground ,fg-special-cold)))
    `(rg-line-number-face ((,class :foreground ,fg-special-warm)))
    `(rg-literal-face ((,class :foreground ,blue-alt)))
    `(rg-match-face ((,class :inherit modus-themes-special-calm)))
    `(rg-regexp-face ((,class :foreground ,magenta-active)))
    `(rg-toggle-off-face ((,class :inherit bold :foreground ,fg-inactive)))
    `(rg-toggle-on-face ((,class :inherit bold :foreground ,cyan-active)))
    `(rg-warning-face ((,class :inherit bold :foreground ,yellow)))
;;;;; ripgrep
    `(ripgrep-context-face ((,class :foreground ,fg-unfocused)))
    `(ripgrep-error-face ((,class :inherit bold :foreground ,red)))
    `(ripgrep-hit-face ((,class :foreground ,cyan)))
    `(ripgrep-match-face ((,class :inherit modus-themes-special-calm)))
;;;;; rmail
    `(rmail-header-name ((,class :foreground ,cyan-alt-other)))
    `(rmail-highlight ((,class :inherit bold :foreground ,magenta-alt)))
;;;;; ruler-mode
    `(ruler-mode-column-number ((,class :inherit ruler-mode-default :foreground ,fg-main)))
    `(ruler-mode-comment-column ((,class :inherit ruler-mode-default :foreground ,red)))
    `(ruler-mode-current-column ((,class :inherit ruler-mode-default :background ,blue-subtle-bg :foreground ,fg-main)))
    `(ruler-mode-default ((,class :inherit default :background ,bg-alt :foreground ,fg-unfocused)))
    `(ruler-mode-fill-column ((,class :inherit ruler-mode-default :foreground ,green)))
    `(ruler-mode-fringes ((,class :inherit ruler-mode-default :foreground ,cyan)))
    `(ruler-mode-goal-column ((,class :inherit ruler-mode-default :foreground ,blue)))
    `(ruler-mode-margins ((,class :inherit ruler-mode-default :foreground ,bg-main)))
    `(ruler-mode-pad ((,class :inherit ruler-mode-default :background ,bg-active :foreground ,fg-inactive)))
    `(ruler-mode-tab-stop ((,class :inherit ruler-mode-default :foreground ,fg-special-warm)))
;;;;; sallet
    `(sallet-buffer-compressed ((,class :inherit italic :foreground ,yellow-nuanced-fg)))
    `(sallet-buffer-default-directory ((,class :foreground ,cyan-nuanced-fg)))
    `(sallet-buffer-directory ((,class :foreground ,blue-nuanced-fg)))
    `(sallet-buffer-help ((,class :foreground ,fg-special-cold)))
    `(sallet-buffer-modified ((,class :inherit italic :foreground ,yellow-alt-other)))
    `(sallet-buffer-ordinary ((,class :foreground ,fg-main)))
    `(sallet-buffer-read-only ((,class :foreground ,yellow-alt)))
    `(sallet-buffer-size ((,class :foreground ,fg-special-calm)))
    `(sallet-buffer-special ((,class :foreground ,magenta-alt-other)))
    `(sallet-flx-match ((,class ,@(modus-themes--extra-completions
                                   'modus-themes-subtle-cyan
                                   'modus-themes-refine-cyan
                                   'modus-themes-nuanced-cyan
                                   cyan-alt-other))))
    `(sallet-recentf-buffer-name ((,class :foreground ,blue-nuanced-fg)))
    `(sallet-recentf-file-path ((,class :foreground ,fg-special-mild)))
    `(sallet-regexp-match ((,class ,@(modus-themes--extra-completions
                                      'modus-themes-subtle-magenta
                                      'modus-themes-refine-magenta
                                      'modus-themes-nuanced-magenta
                                      magenta-alt-other))))
    `(sallet-source-header ((,class :inherit bold :foreground ,red-alt
                                    ,@(modus-themes--scale modus-themes-scale-4))))
    `(sallet-substring-match ((,class ,@(modus-themes--extra-completions
                                         'modus-themes-subtle-blue
                                         'modus-themes-refine-blue
                                         'modus-themes-nuanced-blue
                                         blue-alt-other))))
;;;;; selectrum
    ;; NOTE 2021-02-22: The `selectrum-primary-highlight' and
    ;; `selectrum-secondary-highlight' are deprecated upstream in favour
    ;; of their selectrum-prescient counterparts.  We shall remove those
    ;; faces from the themes once we are certain that they are no longer
    ;; relevant.
    `(selectrum-current-candidate
      ((,class :inherit bold :foreground ,fg-main
               :background ,@(pcase modus-themes-completions
                               ('opinionated (list bg-active))
                               (_ (list bg-inactive))))))
    `(selectrum-primary-highlight
      ((,class :inherit bold
               ,@(modus-themes--standard-completions
                  magenta-alt magenta-nuanced-bg
                  magenta-refine-bg magenta-refine-fg))))
    `(selectrum-secondary-highlight
      ((,class :inherit bold
               ,@(modus-themes--standard-completions
                  cyan-alt-other cyan-nuanced-bg
                  cyan-refine-bg cyan-refine-fg))))
    `(selectrum-quick-keys-highlight
      ((,class :inherit modus-themes-refine-red)))
    `(selectrum-quick-keys-match
      ((,class :inherit (bold modus-themes-search-success))))
;;;;; selectrum-prescient
    `(selectrum-prescient-primary-highlight
      ((,class :inherit bold
               ,@(modus-themes--standard-completions
                  magenta-alt magenta-nuanced-bg
                  magenta-refine-bg magenta-refine-fg))))
    `(selectrum-prescient-secondary-highlight
      ((,class :inherit bold
               ,@(modus-themes--standard-completions
                  cyan-alt-other cyan-nuanced-bg
                  cyan-refine-bg cyan-refine-fg))))
;;;;; semantic
    `(semantic-complete-inline-face ((,class :foreground ,fg-special-warm :underline t)))
    `(semantic-decoration-on-fileless-includes ((,class :inherit modus-themes-refine-green)))
    `(semantic-decoration-on-private-members-face ((,class :inherit modus-themes-refine-cyan)))
    `(semantic-decoration-on-protected-members-face ((,class :background ,bg-dim)))
    `(semantic-decoration-on-unknown-includes ((,class :inherit modus-themes-refine-red)))
    `(semantic-decoration-on-unparsed-includes ((,class :inherit modus-themes-refine-yellow)))
    `(semantic-highlight-edits-face ((,class :background ,bg-alt)))
    `(semantic-highlight-func-current-tag-face ((,class :background ,bg-alt)))
    `(semantic-idle-symbol-highlight ((,class :inherit modus-themes-special-mild)))
    `(semantic-tag-boundary-face ((,class :overline ,blue-intense)))
    `(semantic-unmatched-syntax-face ((,class :underline ,fg-lang-error)))
;;;;; sesman
    `(sesman-browser-button-face ((,class :foreground ,blue-alt-other :underline t)))
    `(sesman-browser-highligh-face ((,class :inherit modus-themes-subtle-blue)))
    `(sesman-buffer-face ((,class :foreground ,magenta)))
    `(sesman-directory-face ((,class :inherit bold :foreground ,blue)))
    `(sesman-project-face ((,class :inherit bold :foreground ,magenta-alt-other)))
;;;;; shell-script-mode
    `(sh-heredoc ((,class :foreground ,blue-alt)))
    `(sh-quoted-exec ((,class :inherit modus-themes-bold :foreground ,magenta-alt)))
;;;;; shortdoc
    `(shortdoc-heading ((,class :inherit modus-themes-pseudo-header)))
    `(shortdoc-section (())) ; remove the default's variable-pitch style
;;;;; show-paren-mode
    `(show-paren-match ((,class ,@(modus-themes--paren bg-paren-match
                                                       bg-paren-match-intense)
                                :foreground ,fg-main)))
    `(show-paren-match-expression ((,class :background ,bg-paren-expression)))
    `(show-paren-mismatch ((,class :inherit modus-themes-intense-red)))
;;;;; shr
    `(shr-abbreviation ((,class :inherit modus-themes-lang-note)))
    `(shr-selected-link ((,class :inherit modus-themes-subtle-red)))
;;;;; side-notes
    `(side-notes ((,class :background ,bg-dim :foreground ,fg-dim)))
;;;;; sieve-mode
    `(sieve-action-commands ((,class :inherit font-lock-builtin-face)))
    `(sieve-control-commands ((,class :inherit font-lock-keyword-face)))
    `(sieve-tagged-arguments ((,class :inherit font-lock-type-face)))
    `(sieve-test-commands ((,class :inherit font-lock-function-name-face)))
;;;;; skewer-mode
    `(skewer-error-face ((,class :foreground ,red :underline t)))
;;;;; smart-mode-line
    `(sml/charging ((,class :foreground ,green-active)))
    `(sml/discharging ((,class :foreground ,red-active)))
    `(sml/filename ((,class :inherit bold :foreground ,blue-active)))
    `(sml/folder ((,class :foreground ,fg-active)))
    `(sml/git ((,class :inherit bold :foreground ,green-active)))
    `(sml/global ((,class :foreground ,fg-active)))
    `(sml/line-number ((,class :inherit sml/global)))
    `(sml/minor-modes ((,class :inherit sml/global)))
    `(sml/modes ((,class :inherit bold :foreground ,fg-active)))
    `(sml/modified ((,class :inherit bold :foreground ,magenta-active)))
    `(sml/mule-info ((,class :inherit sml/global)))
    `(sml/name-filling ((,class :foreground ,yellow-active)))
    `(sml/not-modified ((,class :inherit sml/global)))
    `(sml/numbers-separator ((,class :inherit sml/global)))
    `(sml/outside-modified ((,class :inherit modus-themes-intense-red)))
    `(sml/position-percentage ((,class :inherit sml/global)))
    `(sml/prefix ((,class :foreground ,green-active)))
    `(sml/process ((,class :inherit sml/prefix)))
    `(sml/projectile ((,class :inherit sml/git)))
    `(sml/read-only ((,class :inherit bold :foreground ,cyan-active)))
    `(sml/remote ((,class :inherit sml/global)))
    `(sml/sudo ((,class :inherit modus-themes-subtle-red)))
    `(sml/time ((,class :inherit sml/global)))
    `(sml/vc ((,class :inherit sml/git)))
    `(sml/vc-edited ((,class :inherit bold :foreground ,yellow-active)))
;;;;; smartparens
    `(sp-pair-overlay-face ((,class :inherit modus-themes-special-warm)))
    `(sp-show-pair-enclosing ((,class :inherit modus-themes-special-mild)))
    `(sp-show-pair-match-face ((,class ,@(modus-themes--paren bg-paren-match
                                                              bg-paren-match-intense)
                                       :foreground ,fg-main)))
    `(sp-show-pair-mismatch-face ((,class :inherit modus-themes-intense-red)))
    `(sp-wrap-overlay-closing-pair ((,class :inherit sp-pair-overlay-face)))
    `(sp-wrap-overlay-face ((,class :inherit sp-pair-overlay-face)))
    `(sp-wrap-overlay-opening-pair ((,class :inherit sp-pair-overlay-face)))
    `(sp-wrap-tag-overlay-face ((,class :inherit sp-pair-overlay-face)))
;;;;; smerge
    `(smerge-base ((,class :inherit modus-themes-diff-changed)))
    `(smerge-lower ((,class :inherit modus-themes-diff-added)))
    `(smerge-markers ((,class :inherit modus-themes-diff-heading)))
    `(smerge-refined-added ((,class :inherit modus-themes-diff-refine-added)))
    `(smerge-refined-changed (()))
    `(smerge-refined-removed ((,class :inherit modus-themes-diff-refine-removed)))
    `(smerge-upper ((,class :inherit modus-themes-diff-removed)))
;;;;; solaire
    `(solaire-default-face ((,class :inherit default :background ,bg-alt :foreground ,fg-dim)))
    `(solaire-line-number-face ((,class :inherit solaire-default-face :foreground ,fg-unfocused)))
    `(solaire-hl-line-face ((,class :background ,bg-active)))
    `(solaire-org-hide-face ((,class :background ,bg-alt :foreground ,bg-alt)))
;;;;; spaceline
    `(spaceline-evil-emacs ((,class :inherit modus-themes-active-magenta)))
    `(spaceline-evil-insert ((,class :inherit modus-themes-active-green)))
    `(spaceline-evil-motion ((,class :inherit modus-themes-active-blue)))
    `(spaceline-evil-normal ((,class :background ,fg-alt :foreground ,bg-alt)))
    `(spaceline-evil-replace ((,class :inherit modus-themes-active-red)))
    `(spaceline-evil-visual ((,class :inherit modus-themes-active-cyan)))
    `(spaceline-flycheck-error ((,class :foreground ,red-active)))
    `(spaceline-flycheck-info ((,class :foreground ,cyan-active)))
    `(spaceline-flycheck-warning ((,class :foreground ,yellow-active)))
    `(spaceline-highlight-face ((,class :inherit modus-themes-fringe-blue)))
    `(spaceline-modified ((,class :inherit modus-themes-fringe-magenta)))
    `(spaceline-python-venv ((,class :foreground ,magenta-active)))
    `(spaceline-read-only ((,class :inherit modus-themes-fringe-red)))
    `(spaceline-unmodified ((,class :inherit modus-themes-fringe-cyan)))
;;;;; speedbar
    `(speedbar-button-face ((,class :inherit button)))
    `(speedbar-directory-face ((,class :inherit bold :foreground ,blue)))
    `(speedbar-file-face ((,class :foreground ,fg-main)))
    `(speedbar-highlight-face ((,class :inherit modus-themes-subtle-blue)))
    `(speedbar-selected-face ((,class :inherit bold :foreground ,cyan)))
    `(speedbar-separator-face ((,class :inherit modus-themes-intense-neutral)))
    `(speedbar-tag-face ((,class :foreground ,yellow-alt-other)))
;;;;; spell-fu
    `(spell-fu-incorrect-face ((,class :inherit modus-themes-lang-error)))
;;;;; spray
    `(spray-accent-face ((,class :foreground ,red-intense)))
    `(spray-base-face ((,class :inherit default :foreground ,fg-special-cold)))
;;;;; stripes
    `(stripes ((,class :inherit modus-themes-hl-line)))
;;;;; success
    `(suggest-heading ((,class :inherit bold :foreground ,yellow-alt-other)))
;;;;; switch-window
    `(switch-window-background ((,class :background ,bg-dim)))
    `(switch-window-label ((,class :height 3.0 :foreground ,blue-intense)))
;;;;; swiper
    `(swiper-background-match-face-1 ((,class :inherit modus-themes-subtle-neutral)))
    `(swiper-background-match-face-2 ((,class :inherit modus-themes-refine-cyan)))
    `(swiper-background-match-face-3 ((,class :inherit modus-themes-refine-magenta)))
    `(swiper-background-match-face-4 ((,class :inherit modus-themes-refine-yellow)))
    `(swiper-line-face ((,class :inherit modus-themes-special-cold)))
    `(swiper-match-face-1 ((,class :inherit (bold modus-themes-intense-neutral))))
    `(swiper-match-face-2 ((,class :inherit (bold modus-themes-intense-green))))
    `(swiper-match-face-3 ((,class :inherit (bold modus-themes-intense-blue))))
    `(swiper-match-face-4 ((,class :inherit (bold modus-themes-intense-red))))
;;;;; swoop
    `(swoop-face-header-format-line ((,class :inherit bold :foreground ,red-alt
                                             ,@(modus-themes--scale modus-themes-scale-3))))
    `(swoop-face-line-buffer-name ((,class :inherit bold :foreground ,blue-alt
                                           ,@(modus-themes--scale modus-themes-scale-4))))
    `(swoop-face-line-number ((,class :foreground ,fg-special-warm)))
    `(swoop-face-target-line ((,class :inherit modus-themes-intense-blue :extend t)))
    `(swoop-face-target-words ((,class :inherit modus-themes-refine-cyan)))
;;;;; sx
    `(sx-inbox-item-type ((,class :foreground ,magenta-alt-other)))
    `(sx-inbox-item-type-unread ((,class :inherit (sx-inbox-item-type bold))))
    `(sx-question-list-answers ((,class :foreground ,green)))
    `(sx-question-list-answers-accepted ((,class :box t :foreground ,green)))
    `(sx-question-list-bounty ((,class :inherit bold :background ,bg-alt :foreground ,yellow)))
    `(sx-question-list-date ((,class :foreground ,fg-special-cold)))
    `(sx-question-list-favorite ((,class :inherit bold :foreground ,fg-special-warm)))
    `(sx-question-list-parent ((,class :foreground ,fg-main)))
    `(sx-question-list-read-question ((,class :inherit shadow)))
    `(sx-question-list-score ((,class :foreground ,fg-special-mild)))
    `(sx-question-list-score-upvoted ((,class :inherit (sx-question-list-score bold))))
    `(sx-question-list-unread-question ((,class :inherit bold :foreground ,fg-main)))
    `(sx-question-mode-accepted ((,class :inherit bold :height 1.3 :foreground ,green)))
    `(sx-question-mode-closed ((,class :inherit modus-themes-active-yellow :box (:line-width 2 :color nil))))
    `(sx-question-mode-closed-reason ((,class :box (:line-width 2 :color nil) :foreground ,fg-main)))
    `(sx-question-mode-content-face ((,class :background ,bg-dim)))
    `(sx-question-mode-date ((,class :foreground ,blue)))
    `(sx-question-mode-header ((,class :inherit bold :foreground ,cyan)))
    `(sx-question-mode-kbd-tag ((,class :inherit bold :height 0.9 :box (:line-width 3 :color ,fg-main :style released-button) :foreground ,fg-main)))
    `(sx-question-mode-score ((,class :foreground ,fg-dim)))
    `(sx-question-mode-score-downvoted ((,class :foreground ,yellow)))
    `(sx-question-mode-score-upvoted ((,class :inherit bold :foreground ,magenta)))
    `(sx-question-mode-title ((,class :inherit bold :foreground ,fg-main)))
    `(sx-question-mode-title-comments ((,class :inherit bold :foreground ,fg-alt)))
    `(sx-tag ((,class :foreground ,magenta-alt)))
    `(sx-user-name ((,class :foreground ,blue-alt)))
    `(sx-user-reputation ((,class :inherit shadow)))
;;;;; symbol-overlay
    `(symbol-overlay-default-face ((,class :inherit modus-themes-special-warm)))
    `(symbol-overlay-face-1 ((,class :inherit modus-themes-intense-blue)))
    `(symbol-overlay-face-2 ((,class :inherit modus-themes-refine-magenta)))
    `(symbol-overlay-face-3 ((,class :inherit modus-themes-intense-yellow)))
    `(symbol-overlay-face-4 ((,class :inherit modus-themes-intense-magenta)))
    `(symbol-overlay-face-5 ((,class :inherit modus-themes-intense-red)))
    `(symbol-overlay-face-6 ((,class :inherit modus-themes-refine-red)))
    `(symbol-overlay-face-7 ((,class :inherit modus-themes-intense-cyan)))
    `(symbol-overlay-face-8 ((,class :inherit modus-themes-refine-cyan)))
;;;;; syslog-mode
    `(syslog-debug ((,class :inherit bold :foreground ,cyan-alt-other)))
    `(syslog-error ((,class :inherit bold :foreground ,red)))
    `(syslog-file ((,class :inherit bold :foreground ,fg-special-cold)))
    `(syslog-hide ((,class :background ,bg-main :foreground ,fg-main)))
    `(syslog-hour ((,class :inherit bold :foreground ,magenta-alt-other)))
    `(syslog-info ((,class :inherit bold :foreground ,blue-alt-other)))
    `(syslog-ip ((,class :inherit bold :foreground ,fg-special-mild :underline t)))
    `(syslog-su ((,class :inherit bold :foreground ,red-alt)))
    `(syslog-warn ((,class :inherit bold :foreground ,yellow)))
;;;;; tab-bar-groups
    `(tab-bar-groups-tab-1 ((,class ,@(modus-themes--variable-pitch-ui) :foreground ,blue-tab)))
    `(tab-bar-groups-tab-2 ((,class ,@(modus-themes--variable-pitch-ui) :foreground ,red-tab)))
    `(tab-bar-groups-tab-3 ((,class ,@(modus-themes--variable-pitch-ui) :foreground ,green-tab)))
    `(tab-bar-groups-tab-4 ((,class ,@(modus-themes--variable-pitch-ui) :foreground ,orange-tab)))
    `(tab-bar-groups-tab-5 ((,class ,@(modus-themes--variable-pitch-ui) :foreground ,purple-tab)))
    `(tab-bar-groups-tab-6 ((,class ,@(modus-themes--variable-pitch-ui) :foreground ,cyan-tab)))
    `(tab-bar-groups-tab-7 ((,class ,@(modus-themes--variable-pitch-ui) :foreground ,yellow-tab)))
    `(tab-bar-groups-tab-8 ((,class ,@(modus-themes--variable-pitch-ui) :foreground ,magenta-tab)))
;;;;; tab-bar-mode
    `(tab-bar ((,class ,@(modus-themes--variable-pitch-ui)
                       :background ,bg-tab-bar :foreground ,fg-main)))
    `(tab-bar-tab ((,class :inherit bold :box (:line-width 2 :color ,bg-tab-active)
                           :background ,bg-tab-active :foreground ,fg-main)))
    `(tab-bar-tab-inactive ((,class :box (:line-width 2 :color ,bg-tab-inactive)
                                    :background ,bg-tab-inactive :foreground ,fg-dim)))
;;;;; tab-line-mode
    `(tab-line ((,class ,@(modus-themes--variable-pitch-ui)
                        :height 0.95 :background ,bg-tab-bar :foreground ,fg-main)))
    `(tab-line-close-highlight ((,class :foreground ,red)))
    `(tab-line-highlight ((,class :background ,blue-subtle-bg :foreground ,fg-dim)))
    `(tab-line-tab ((,class :inherit bold :box (:line-width 2 :color ,bg-tab-active)
                            :background ,bg-tab-active :foreground ,fg-main)))
    `(tab-line-tab-current ((,class :inherit tab-line-tab)))
    `(tab-line-tab-inactive ((,class :box (:line-width 2 :color ,bg-tab-inactive)
                                     :background ,bg-tab-inactive :foreground ,fg-dim)))
    `(tab-line-tab-inactive-alternate ((,class :box (:line-width 2 :color ,bg-tab-inactive-alt)
                                               :background ,bg-tab-inactive-alt :foreground ,fg-main)))
;;;;; table (built-in table.el)
    `(table-cell ((,class :background ,blue-nuanced-bg)))
;;;;; telega
    ;; FIXME 2021-03-28: Some aspects of `telega' are not fully
    ;; supported or have not been tested thoroughly.  Please understand
    ;; that I do not use that service because it requires a smartphone
    ;; and I have none.  Help with testing is appreciated.
    `(telega-button ((,class :box t :foreground ,blue)))
    `(telega-button-active ((,class :box ,blue-intense-bg :background ,blue-intense-bg :foreground ,fg-main)))
    `(telega-button-highlight ((,class :inherit modus-themes-subtle-magenta)))
    `(telega-chat-prompt ((,class :inherit bold)))
    `(telega-entity-type-code ((,class :inherit fixed-pitch)))
    `(telega-entity-type-mention ((,class :foreground ,cyan)))
    `(telega-entity-type-pre ((,class :inherit fixed-pitch)))
    `(telega-msg-heading ((,class :background ,bg-alt)))
    `(telega-msg-self-title ((,class :inherit bold)))
    `(telega-root-heading ((,class :inherit modus-themes-subtle-neutral)))
    `(telega-secret-title ((,class :foreground ,magenta-alt)))
    `(telega-unmuted-count ((,class :foreground ,blue-alt-other)))
    `(telega-user-online-status ((,class :foreground ,cyan-active)))
    `(telega-username ((,class :foreground ,cyan-alt-other)))
    `(telega-webpage-chat-link ((,class :background ,bg-alt)))
    `(telega-webpage-fixed ((,class :inherit fixed-pitch :height 0.85)))
    `(telega-webpage-header ((,class :inherit modus-themes-variable-pitch :height 1.3)))
    `(telega-webpage-preformatted ((,class :inherit fixed-pitch :background ,bg-alt)))
    `(telega-webpage-subheader ((,class :inherit modus-themes-variable-pitch :height 1.15)))
;;;;; telephone-line
    `(telephone-line-accent-active ((,class :background ,fg-inactive :foreground ,bg-inactive)))
    `(telephone-line-accent-inactive ((,class :background ,bg-active :foreground ,fg-active)))
    `(telephone-line-error ((,class :inherit bold :foreground ,red-active)))
    `(telephone-line-evil ((,class :foreground ,fg-main)))
    `(telephone-line-evil-emacs ((,class :inherit telephone-line-evil :background ,magenta-intense-bg)))
    `(telephone-line-evil-insert ((,class :inherit telephone-line-evil :background ,green-intense-bg)))
    `(telephone-line-evil-motion ((,class :inherit telephone-line-evil :background ,yellow-intense-bg)))
    `(telephone-line-evil-normal ((,class :inherit telephone-line-evil :background ,bg-alt)))
    `(telephone-line-evil-operator ((,class :inherit telephone-line-evil :background ,yellow-subtle-bg)))
    `(telephone-line-evil-replace ((,class :inherit telephone-line-evil :background ,red-intense-bg)))
    `(telephone-line-evil-visual ((,class :inherit telephone-line-evil :background ,cyan-intense-bg)))
    `(telephone-line-projectile ((,class :foreground ,cyan-active)))
    `(telephone-line-unimportant ((,class :foreground ,fg-inactive)))
    `(telephone-line-warning ((,class :inherit bold :foreground ,yellow-active)))
;;;;; terraform-mode
    `(terraform--resource-name-face ((,class ,@(modus-themes--syntax-string
                                                magenta-alt-other magenta-alt-other-faint
                                                red-alt red-alt))))
    `(terraform--resource-type-face ((,class ,@(modus-themes--syntax-string
                                                green green-faint
                                                blue-alt magenta-alt))))
;;;;; term
    `(term ((,class :background ,bg-main :foreground ,fg-main)))
    `(term-bold ((,class :inherit bold)))
    `(term-color-black ((,class :background "gray35" :foreground "gray35")))
    `(term-color-blue ((,class :background ,blue :foreground ,blue)))
    `(term-color-cyan ((,class :background ,cyan :foreground ,cyan)))
    `(term-color-green ((,class :background ,green :foreground ,green)))
    `(term-color-magenta ((,class :background ,magenta :foreground ,magenta)))
    `(term-color-red ((,class :background ,red :foreground ,red)))
    `(term-color-white ((,class :background "gray65" :foreground "gray65")))
    `(term-color-yellow ((,class :background ,yellow :foreground ,yellow)))
    `(term-underline ((,class :underline t)))
;;;;; tomatinho
    `(tomatinho-ok-face ((,class :foreground ,blue-intense)))
    `(tomatinho-pause-face ((,class :foreground ,yellow-intense)))
    `(tomatinho-reset-face ((,class :inherit shadow)))
;;;;; transient
    `(transient-active-infix ((,class :inherit modus-themes-special-mild)))
    `(transient-amaranth ((,class :inherit bold :foreground ,yellow)))
    `(transient-argument ((,class :inherit bold :foreground ,red-alt)))
    `(transient-blue ((,class :inherit bold :foreground ,blue)))
    `(transient-disabled-suffix ((,class :inherit modus-themes-intense-red)))
    `(transient-enabled-suffix ((,class :inherit ,@(modus-themes--success-deuteran
                                                    'modus-themes-subtle-blue
                                                    'modus-themes-subtle-green))))
    `(transient-heading ((,class :inherit bold :foreground ,fg-main)))
    `(transient-inactive-argument ((,class :inherit shadow)))
    `(transient-inactive-value ((,class :inherit shadow)))
    `(transient-key ((,class :inherit modus-themes-key-binding)))
    `(transient-mismatched-key ((,class :underline t)))
    `(transient-nonstandard-key ((,class :underline t)))
    `(transient-pink ((,class :inherit bold :foreground ,magenta)))
    `(transient-red ((,class :inherit bold :foreground ,red-intense)))
    `(transient-teal ((,class :inherit bold :foreground ,cyan-alt-other)))
    `(transient-unreachable ((,class :foreground ,fg-unfocused)))
    `(transient-unreachable-key ((,class :foreground ,fg-unfocused)))
    `(transient-value ((,class :inherit bold :foreground ,magenta-alt-other)))
;;;;; trashed
    `(trashed-deleted ((,class :inherit modus-themes-mark-del)))
    `(trashed-directory ((,class :foreground ,blue)))
    `(trashed-mark ((,class :inherit modus-themes-mark-symbol)))
    `(trashed-marked ((,class :inherit modus-themes-mark-alt)))
    `(trashed-restored ((,class :inherit modus-themes-mark-sel)))
    `(trashed-symlink ((,class :inherit button
                               ,@(modus-themes--link-color
                                  cyan-alt cyan-alt-faint))))
;;;;; treemacs
    `(treemacs-directory-collapsed-face ((,class :foreground ,magenta-alt)))
    `(treemacs-directory-face ((,class :inherit dired-directory)))
    `(treemacs-file-face ((,class :foreground ,fg-main)))
    `(treemacs-fringe-indicator-face ((,class :foreground ,fg-main)))
    `(treemacs-git-added-face ((,class :foreground ,green-intense)))
    `(treemacs-git-conflict-face ((,class :inherit (modus-themes-intense-red bold))))
    `(treemacs-git-ignored-face ((,class :inherit shadow)))
    `(treemacs-git-modified-face ((,class :foreground ,yellow-alt-other)))
    `(treemacs-git-renamed-face ((,class :foreground ,cyan-alt-other)))
    `(treemacs-git-unmodified-face ((,class :foreground ,fg-main)))
    `(treemacs-git-untracked-face ((,class :foreground ,red-alt-other)))
    `(treemacs-help-column-face ((,class :inherit modus-themes-bold :foreground ,magenta-alt-other :underline t)))
    `(treemacs-help-title-face ((,class :foreground ,blue-alt-other)))
    `(treemacs-on-failure-pulse-face ((,class :inherit modus-themes-intense-red)))
    `(treemacs-on-success-pulse-face ((,class :inherit ,@(modus-themes--success-deuteran
                                                          'modus-themes-intense-blue
                                                          'modus-themes-intense-green))))
    `(treemacs-root-face ((,class :inherit bold :foreground ,blue-alt-other :height 1.2 :underline t)))
    `(treemacs-root-remote-disconnected-face ((,class :inherit treemacs-root-remote-face :foreground ,yellow)))
    `(treemacs-root-remote-face ((,class :inherit treemacs-root-face :foreground ,magenta)))
    `(treemacs-root-remote-unreadable-face ((,class :inherit treemacs-root-unreadable-face)))
    `(treemacs-root-unreadable-face ((,class :inherit treemacs-root-face :strike-through t)))
    `(treemacs-tags-face ((,class :foreground ,blue-alt)))
    `(treemacs-tags-face ((,class :foreground ,magenta-alt)))
;;;;; tty-menu
    `(tty-menu-disabled-face ((,class :background ,bg-alt :foreground ,fg-alt)))
    `(tty-menu-enabled-face ((,class :inherit bold :background ,bg-alt :foreground ,fg-main)))
    `(tty-menu-selected-face ((,class :inherit modus-themes-intense-blue)))
;;;;; tuareg
    `(caml-types-def-face ((,class :inherit modus-themes-subtle-red)))
    `(caml-types-expr-face ((,class :inherit modus-themes-subtle-green)))
    `(caml-types-occ-face ((,class :inherit modus-themes-subtle-green)))
    `(caml-types-scope-face ((,class :inherit modus-themes-subtle-blue)))
    `(caml-types-typed-face ((,class :inherit modus-themes-subtle-magenta)))
    `(tuareg-font-double-semicolon-face ((,class :inherit font-lock-preprocessor-face)))
    `(tuareg-font-lock-attribute-face ((,class :inherit font-lock-function-name-face)))
    `(tuareg-font-lock-constructor-face ((,class :foreground ,fg-main)))
    `(tuareg-font-lock-error-face ((,class :inherit (modus-themes-intense-red bold))))
    `(tuareg-font-lock-extension-node-face ((,class :background ,bg-alt :foreground ,magenta)))
    `(tuareg-font-lock-governing-face ((,class :inherit bold :foreground ,fg-main)))
    `(tuareg-font-lock-infix-extension-node-face ((,class :inherit font-lock-function-name-face)))
    `(tuareg-font-lock-interactive-directive-face ((,class :foreground ,fg-special-cold)))
    `(tuareg-font-lock-interactive-error-face ((,class :inherit error)))
    `(tuareg-font-lock-interactive-output-face ((,class :inherit font-lock-constant-face)))
    `(tuareg-font-lock-label-face ((,class :inherit font-lock-type-face)))
    `(tuareg-font-lock-line-number-face ((,class :foreground ,fg-special-warm)))
    `(tuareg-font-lock-module-face ((,class :inherit font-lock-builtin-face)))
    `(tuareg-font-lock-multistage-face ((,class :inherit bold :background ,bg-alt :foreground ,blue)))
    `(tuareg-font-lock-operator-face ((,class :inherit font-lock-preprocessor-face)))
    `(tuareg-opam-error-face ((,class :inherit error)))
    `(tuareg-opam-pkg-variable-name-face ((,class :inherit font-lock-variable-name-face)))
;;;;; typescript
    `(typescript-jsdoc-tag ((,class :inherit (font-lock-builtin-face font-lock-comment-face) :weight normal)))
    `(typescript-jsdoc-type ((,class :inherit (font-lock-type-face font-lock-comment-face) :weight normal)))
    `(typescript-jsdoc-value ((,class :inherit (font-lock-constant-face font-lock-comment-face) :weight normal)))
;;;;; undo-tree
    `(undo-tree-visualizer-active-branch-face ((,class :inherit bold :foreground ,fg-main)))
    `(undo-tree-visualizer-current-face ((,class :foreground ,blue-intense)))
    `(undo-tree-visualizer-default-face ((,class :inherit shadow)))
    `(undo-tree-visualizer-register-face ((,class :foreground ,magenta-intense)))
    `(undo-tree-visualizer-unmodified-face ((,class :foreground ,green-intense)))
;;;;; vc (vc-dir.el, vc-hooks.el)
    `(vc-dir-directory ((,class :foreground ,blue)))
    `(vc-dir-file ((,class :foreground ,fg-main)))
    `(vc-dir-header ((,class :foreground ,cyan-alt-other)))
    `(vc-dir-header-value ((,class :foreground ,magenta-alt-other)))
    `(vc-dir-mark-indicator ((,class :foreground ,blue-alt-other)))
    `(vc-dir-status-edited ((,class :foreground ,yellow)))
    `(vc-dir-status-ignored ((,class :foreground ,fg-unfocused)))
    `(vc-dir-status-up-to-date ((,class :foreground ,cyan)))
    `(vc-dir-status-warning ((,class :foreground ,red)))
    `(vc-conflict-state ((,class :inherit modus-themes-slant :foreground ,red-active)))
    `(vc-edited-state ((,class :foreground ,yellow-active)))
    `(vc-locally-added-state ((,class :foreground ,cyan-active)))
    `(vc-locked-state ((,class :foreground ,blue-active)))
    `(vc-missing-state ((,class :inherit modus-themes-slant :foreground ,magenta-active)))
    `(vc-needs-update-state ((,class :inherit modus-themes-slant :foreground ,green-active)))
    `(vc-removed-state ((,class :foreground ,red-active)))
    `(vc-state-base ((,class :foreground ,fg-active)))
    `(vc-up-to-date-state ((,class :foreground ,fg-special-cold)))
;;;;; vdiff
    `(vdiff-addition-face ((,class :inherit modus-themes-diff-added)))
    `(vdiff-change-face ((,class :inherit modus-themes-diff-changed)))
    `(vdiff-closed-fold-face ((,class :inherit modus-themes-diff-heading)))
    `(vdiff-refine-added ((,class :inherit modus-themes-diff-refine-added)))
    `(vdiff-refine-changed ((,class :inherit modus-themes-diff-refine-changed)))
    `(vdiff-subtraction-face ((,class :inherit modus-themes-diff-removed)))
    `(vdiff-target-face ((,class :inherit modus-themes-intense-blue)))
;;;;; vertico
    `(vertico-current ((,class :inherit bold :foreground ,fg-main
                               :background ,@(pcase modus-themes-completions
                                               ('opinionated (list bg-active))
                                               (_ (list bg-inactive))))))
;;;;; vimish-fold
    `(vimish-fold-fringe ((,class :foreground ,cyan-active)))
    `(vimish-fold-mouse-face ((,class :inherit modus-themes-intense-blue)))
    `(vimish-fold-overlay ((,class :background ,bg-alt :foreground ,fg-special-cold)))
;;;;; visible-mark
    `(visible-mark-active ((,class :background ,blue-intense-bg)))
    `(visible-mark-face1 ((,class :background ,cyan-intense-bg)))
    `(visible-mark-face2 ((,class :background ,yellow-intense-bg)))
    `(visible-mark-forward-face1 ((,class :background ,magenta-intense-bg)))
    `(visible-mark-forward-face2 ((,class :background ,green-intense-bg)))
;;;;; visual-regexp
    `(vr/group-0 ((,class :inherit modus-themes-intense-blue)))
    `(vr/group-1 ((,class :inherit modus-themes-intense-magenta)))
    `(vr/group-2 ((,class :inherit modus-themes-intense-green)))
    `(vr/match-0 ((,class :inherit modus-themes-refine-yellow)))
    `(vr/match-1 ((,class :inherit modus-themes-refine-yellow)))
    `(vr/match-separator-face ((,class :inherit (modus-themes-intense-neutral bold))))
;;;;; volatile-highlights
    `(vhl/default-face ((,class :background ,bg-alt :foreground ,blue-nuanced-fg :extend t)))
;;;;; vterm
    `(vterm-color-black ((,class :background "gray35" :foreground "gray35")))
    `(vterm-color-blue ((,class :background ,blue :foreground ,blue)))
    `(vterm-color-cyan ((,class :background ,cyan :foreground ,cyan)))
    `(vterm-color-default ((,class :background ,bg-main :foreground ,fg-main)))
    `(vterm-color-green ((,class :background ,green :foreground ,green)))
    `(vterm-color-inverse-video ((,class :background ,bg-main :inverse-video t)))
    `(vterm-color-magenta ((,class :background ,magenta :foreground ,magenta)))
    `(vterm-color-red ((,class :background ,red :foreground ,red)))
    `(vterm-color-underline ((,class :foreground ,fg-special-warm :underline t)))
    `(vterm-color-white ((,class :background "gray65" :foreground "gray65")))
    `(vterm-color-yellow ((,class :background ,yellow :foreground ,yellow)))
;;;;; wcheck-mode
    `(wcheck-default-face ((,class :foreground ,red :underline t)))
;;;;; web-mode
    `(web-mode-annotation-face ((,class :inherit web-mode-comment-face)))
    `(web-mode-annotation-html-face ((,class :inherit web-mode-comment-face)))
    `(web-mode-annotation-tag-face ((,class :inherit web-mode-comment-face :underline t)))
    `(web-mode-block-attr-name-face ((,class :inherit font-lock-constant-face)))
    `(web-mode-block-attr-value-face ((,class :inherit font-lock-type-face)))
    `(web-mode-block-comment-face ((,class :inherit web-mode-comment-face)))
    `(web-mode-block-control-face ((,class :inherit font-lock-builtin-face)))
    `(web-mode-block-delimiter-face ((,class :foreground ,fg-main)))
    `(web-mode-block-face ((,class :background ,bg-dim)))
    `(web-mode-block-string-face ((,class :inherit web-mode-string-face)))
    `(web-mode-bold-face ((,class :inherit bold)))
    `(web-mode-builtin-face ((,class :inherit font-lock-builtin-face)))
    `(web-mode-comment-face ((,class :inherit font-lock-comment-face)))
    `(web-mode-comment-keyword-face ((,class :inherit font-lock-warning-face)))
    `(web-mode-constant-face ((,class :inherit font-lock-constant-face)))
    `(web-mode-css-at-rule-face ((,class :inherit font-lock-constant-face)))
    `(web-mode-css-color-face ((,class :inherit font-lock-builtin-face)))
    `(web-mode-css-comment-face ((,class :inherit web-mode-comment-face)))
    `(web-mode-css-function-face ((,class :inherit font-lock-builtin-face)))
    `(web-mode-css-priority-face ((,class :inherit font-lock-warning-face)))
    `(web-mode-css-property-name-face ((,class :inherit font-lock-keyword-face)))
    `(web-mode-css-pseudo-class-face ((,class :inherit font-lock-doc-face)))
    `(web-mode-css-selector-face ((,class :inherit font-lock-keyword-face)))
    `(web-mode-css-string-face ((,class :inherit web-mode-string-face)))
    `(web-mode-css-variable-face ((,class :foreground ,fg-special-warm)))
    `(web-mode-current-column-highlight-face ((,class :background ,bg-alt)))
    `(web-mode-current-element-highlight-face ((,class :inherit modus-themes-special-mild)))
    `(web-mode-doctype-face ((,class :inherit modus-themes-slant :foreground ,fg-special-cold)))
    `(web-mode-error-face ((,class :inherit modus-themes-intense-red)))
    `(web-mode-filter-face ((,class :inherit font-lock-function-name-face)))
    `(web-mode-folded-face ((,class :underline t)))
    `(web-mode-function-call-face ((,class :inherit font-lock-function-name-face)))
    `(web-mode-function-name-face ((,class :inherit font-lock-function-name-face)))
    `(web-mode-html-attr-custom-face ((,class :inherit font-lock-variable-name-face)))
    `(web-mode-html-attr-engine-face ((,class :foreground ,fg-main)))
    `(web-mode-html-attr-equal-face ((,class :foreground ,fg-main)))
    `(web-mode-html-attr-name-face ((,class :inherit font-lock-variable-name-face)))
    `(web-mode-html-attr-value-face ((,class :inherit font-lock-constant-face)))
    `(web-mode-html-entity-face ((,class :inherit font-lock-negation-char-face)))
    `(web-mode-html-tag-bracket-face ((,class :foreground ,fg-dim)))
    `(web-mode-html-tag-custom-face ((,class :inherit font-lock-function-name-face)))
    `(web-mode-html-tag-face ((,class :inherit font-lock-function-name-face)))
    `(web-mode-html-tag-namespaced-face ((,class :inherit font-lock-builtin-face)))
    `(web-mode-html-tag-unclosed-face ((,class :inherit error :underline t)))
    `(web-mode-inlay-face ((,class :background ,bg-alt)))
    `(web-mode-italic-face ((,class :inherit italic)))
    `(web-mode-javascript-comment-face ((,class :inherit web-mode-comment-face)))
    `(web-mode-javascript-string-face ((,class :inherit web-mode-string-face)))
    `(web-mode-json-comment-face ((,class :inherit web-mode-comment-face)))
    `(web-mode-json-context-face ((,class :inherit font-lock-builtin-face)))
    `(web-mode-json-key-face ((,class :foreground ,blue-nuanced-fg)))
    `(web-mode-json-string-face ((,class :inherit web-mode-string-face)))
    `(web-mode-jsx-depth-1-face ((,class :background ,blue-intense-bg :foreground ,fg-main)))
    `(web-mode-jsx-depth-2-face ((,class :background ,blue-subtle-bg :foreground ,fg-main)))
    `(web-mode-jsx-depth-3-face ((,class :background ,bg-special-cold :foreground ,fg-special-cold)))
    `(web-mode-jsx-depth-4-face ((,class :background ,bg-alt :foreground ,blue-refine-fg)))
    `(web-mode-jsx-depth-5-face ((,class :background ,bg-alt :foreground ,blue-nuanced-fg)))
    `(web-mode-keyword-face ((,class :inherit :inherit font-lock-keyword-face)))
    `(web-mode-param-name-face ((,class :inherit font-lock-function-name-face)))
    `(web-mode-part-comment-face ((,class :inherit web-mode-comment-face)))
    `(web-mode-part-face ((,class :inherit web-mode-block-face)))
    `(web-mode-part-string-face ((,class :inherit web-mode-string-face)))
    `(web-mode-preprocessor-face ((,class :inherit font-lock-preprocessor-face)))
    `(web-mode-script-face ((,class :inherit web-mode-part-face)))
    `(web-mode-sql-keyword-face ((,class :inherit font-lock-negation-char-face)))
    `(web-mode-string-face ((,class :inherit font-lock-string-face)))
    `(web-mode-style-face ((,class :inherit web-mode-part-face)))
    `(web-mode-symbol-face ((,class :inherit font-lock-constant-face)))
    `(web-mode-type-face ((,class :inherit font-lock-builtin-face)))
    `(web-mode-underline-face ((,class :underline t)))
    `(web-mode-variable-name-face ((,class :inherit font-lock-variable-name-face)))
    `(web-mode-warning-face ((,class :inherit font-lock-warning-face)))
    `(web-mode-whitespace-face ((,class :background ,bg-whitespace :foreground ,fg-whitespace)))
;;;;; wgrep
    `(wgrep-delete-face ((,class :inherit modus-themes-refine-yellow)))
    `(wgrep-done-face ((,class :inherit modus-themes-refine-blue)))
    `(wgrep-face ((,class :inherit modus-themes-refine-green)))
    `(wgrep-file-face ((,class :foreground ,fg-special-warm)))
    `(wgrep-reject-face ((,class :inherit (modus-themes-intense-red bold))))
;;;;; which-function-mode
    `(which-func ((,class :foreground ,magenta-active)))
;;;;; which-key
    `(which-key-command-description-face ((,class :foreground ,fg-main)))
    `(which-key-group-description-face ((,class :foreground ,magenta-alt)))
    `(which-key-highlighted-command-face ((,class :foreground ,yellow :underline t)))
    `(which-key-key-face ((,class :inherit modus-themes-key-binding)))
    `(which-key-local-map-description-face ((,class :foreground ,fg-main)))
    `(which-key-note-face ((,class :foreground ,fg-special-warm)))
    `(which-key-separator-face ((,class :inherit shadow)))
    `(which-key-special-key-face ((,class :inherit bold :foreground ,orange-intense)))
;;;;; whitespace-mode
    `(whitespace-big-indent ((,class :inherit modus-themes-subtle-red)))
    `(whitespace-empty ((,class :inherit modus-themes-intense-magenta)))
    `(whitespace-hspace ((,class :background ,bg-whitespace :foreground ,fg-whitespace)))
    `(whitespace-indentation ((,class :background ,bg-whitespace :foreground ,fg-whitespace)))
    `(whitespace-line ((,class :background ,bg-alt)))
    `(whitespace-newline ((,class :background ,bg-whitespace :foreground ,fg-whitespace)))
    `(whitespace-space ((,class :background ,bg-whitespace :foreground ,fg-whitespace)))
    `(whitespace-space-after-tab ((,class :inherit modus-themes-subtle-magenta)))
    `(whitespace-space-before-tab ((,class :inherit modus-themes-subtle-cyan)))
    `(whitespace-tab ((,class :background ,bg-whitespace :foreground ,fg-whitespace)))
    `(whitespace-trailing ((,class :inherit modus-themes-intense-red)))
;;;;; window-divider-mode
    `(window-divider ((,class :foreground ,fg-window-divider-inner)))
    `(window-divider-first-pixel ((,class :foreground ,fg-window-divider-outer)))
    `(window-divider-last-pixel ((,class :foreground ,fg-window-divider-outer)))
;;;;; winum
    `(winum-face ((,class :inherit modus-themes-bold :foreground ,cyan-active)))
;;;;; writegood-mode
    `(writegood-duplicates-face ((,class :background ,bg-alt :foreground ,red-alt :underline t)))
    `(writegood-passive-voice-face ((,class :inherit modus-themes-lang-warning)))
    `(writegood-weasels-face ((,class :inherit modus-themes-lang-error)))
;;;;; woman
    `(woman-addition ((,class :foreground ,magenta-alt-other)))
    `(woman-bold ((,class :inherit bold :foreground ,magenta)))
    `(woman-italic ((,class :inherit italic :foreground ,cyan)))
    `(woman-unknown ((,class :inherit italic :foreground ,yellow)))
;;;;; xah-elisp-mode
    `(xah-elisp-at-symbol ((,class :inherit font-lock-warning-face)))
    `(xah-elisp-cap-variable ((,class :inherit font-lock-preprocessor-face)))
    `(xah-elisp-command-face ((,class :inherit font-lock-type-face)))
    `(xah-elisp-dollar-symbol ((,class :inherit font-lock-variable-name-face)))
;;;;; xref
    `(xref-file-header ((,class :inherit bold :foreground ,fg-special-cold)))
    `(xref-line-number ((,class :inherit shadow)))
    `(xref-match ((,class :inherit match)))
;;;;; yaml-mode
    `(yaml-tab-face ((,class :inherit modus-themes-intense-red)))
;;;;; yasnippet
    `(yas-field-highlight-face ((,class :background ,bg-hl-alt-intense)))
;;;;; ztree
    `(ztreep-arrow-face ((,class :foreground ,fg-inactive)))
    `(ztreep-diff-header-face ((,class :inherit bold :height 1.2 :foreground ,fg-special-cold)))
    `(ztreep-diff-header-small-face ((,class :foreground ,fg-main)))
    `(ztreep-diff-model-add-face ((,class :foreground ,@(modus-themes--diff-deuteran blue green))))
    `(ztreep-diff-model-diff-face ((,class :foreground ,red)))
    `(ztreep-diff-model-ignored-face ((,class :inherit shadow :strike-through t)))
    `(ztreep-diff-model-normal-face ((,class :inherit shadow)))
    `(ztreep-expand-sign-face ((,class :inherit ztreep-arrow-face)))
    `(ztreep-header-face ((,class :inherit bold :height 1.2 :foreground ,fg-special-cold)))
    `(ztreep-leaf-face ((,class :foreground ,cyan)))
    `(ztreep-node-count-children-face ((,class :foreground ,fg-special-warm)))
    `(ztreep-node-face ((,class :foreground ,fg-main))))
  "Face specs for use with `modus-themes-theme'.")

(defconst modus-themes-custom-variables
  '(
;;;; ansi-colors
    `(ansi-color-faces-vector [default bold shadow italic underline success warning error])
    `(ansi-color-names-vector ["gray35" ,red ,green ,yellow ,blue ,magenta ,cyan "gray65"])
;;;; awesome-tray
    `(awesome-tray-mode-line-active-color ,blue)
    `(awesome-tray-mode-line-inactive-color ,bg-active)
;;;; exwm
    `(exwm-floating-border-color ,fg-window-divider-inner)
;;;; flymake fringe indicators
    `(flymake-error-bitmap '(flymake-double-exclamation-mark modus-themes-fringe-red))
    `(flymake-warning-bitmap '(exclamation-mark modus-themes-fringe-yellow))
    `(flymake-note-bitmap '(exclamation-mark modus-themes-fringe-cyan))
;;;; ibuffer
    `(ibuffer-deletion-face 'modus-themes-mark-del)
    `(ibuffer-filter-group-name-face 'modus-themes-pseudo-header)
    `(ibuffer-marked-face 'modus-themes-mark-sel)
    `(ibuffer-title-face 'default)
;;;; highlight-tail
    `(highlight-tail-colors
      '((,green-subtle-bg . 0)
        (,cyan-subtle-bg . 20)))
;;;; hl-todo
    `(hl-todo-keyword-faces
      '(("HOLD" . ,yellow-alt)
        ("TODO" . ,magenta)
        ("NEXT" . ,magenta-alt-other)
        ("THEM" . ,magenta-alt)
        ("PROG" . ,cyan)
        ("OKAY" . ,cyan-alt)
        ("DONT" . ,green-alt)
        ("FAIL" . ,red)
        ("BUG" . ,red)
        ("DONE" . ,green)
        ("NOTE" . ,yellow-alt-other)
        ("KLUDGE" . ,yellow)
        ("HACK" . ,yellow)
        ("TEMP" . ,red-nuanced-fg)
        ("FIXME" . ,red-alt-other)
        ("XXX+" . ,red-alt)
        ("REVIEW" . ,cyan-alt-other)
        ("DEPRECATED" . ,blue-nuanced-fg)))
;;;; pdf-tools
    `(pdf-view-midnight-colors
      '(,fg-main . ,bg-dim))
;;;; vc-annotate (C-x v g)
    `(vc-annotate-background nil)
    `(vc-annotate-background-mode nil)
    `(vc-annotate-color-map
      '((20 . ,red)
        (40 . ,magenta)
        (60 . ,magenta-alt)
        (80 . ,red-alt)
        (100 . ,yellow)
        (120 . ,yellow-alt)
        (140 . ,fg-special-warm)
        (160 . ,fg-special-mild)
        (180 . ,green)
        (200 . ,green-alt)
        (220 . ,cyan-alt-other)
        (240 . ,cyan-alt)
        (260 . ,cyan)
        (280 . ,fg-special-cold)
        (300 . ,blue)
        (320 . ,blue-alt)
        (340 . ,blue-alt-other)
        (360 . ,magenta-alt-other)))
    `(vc-annotate-very-old-color nil)
;;;; xterm-color
    `(xterm-color-names ["black" ,red ,green ,yellow ,blue ,magenta ,cyan "gray65"])
    `(xterm-color-names-bright ["gray35" ,red-alt ,green-alt ,yellow-alt ,blue-alt ,magenta-alt ,cyan-alt "white"])
    (if (or (eq modus-themes-org-blocks 'tinted-background)
            (eq modus-themes-org-blocks 'rainbow))
        `(org-src-block-faces              ; TODO this list should be expanded
          `(("emacs-lisp" modus-themes-nuanced-magenta)
            ("elisp" modus-themes-nuanced-magenta)
            ("clojure" modus-themes-nuanced-magenta)
            ("clojurescript" modus-themes-nuanced-magenta)
            ("c" modus-themes-nuanced-blue)
            ("c++" modus-themes-nuanced-blue)
            ("sh" modus-themes-nuanced-green)
            ("shell" modus-themes-nuanced-green)
            ("html" modus-themes-nuanced-yellow)
            ("xml" modus-themes-nuanced-yellow)
            ("css" modus-themes-nuanced-red)
            ("scss" modus-themes-nuanced-red)
            ("python" modus-themes-nuanced-green)
            ("ipython" modus-themes-nuanced-magenta)
            ("r" modus-themes-nuanced-cyan)
            ("yaml" modus-themes-nuanced-cyan)
            ("conf" modus-themes-nuanced-cyan)
            ("docker" modus-themes-nuanced-cyan)))
      `(org-src-block-faces '())))
  "Custom variables for `modus-themes-theme'.")

;;;###autoload
(when load-file-name
  (let ((dir (file-name-directory load-file-name)))
    (unless (equal dir (expand-file-name "themes/" data-directory))
      (add-to-list 'custom-theme-load-path dir))))

(provide 'modus-themes)

;; Local Variables:
;; time-stamp-start: "Last-Modified:[ \t]+\\\\?[\"<]"
;; time-stamp-end: "\\\\?[\">]"
;; time-stamp-format: "%Y-%02m-%02d %02H:%02M:%02S %5z"
;; End:

;;; modus-themes.el ends here<|MERGE_RESOLUTION|>--- conflicted
+++ resolved
@@ -5,7 +5,7 @@
 ;; Author: Protesilaos Stavrou <info@protesilaos.com>
 ;; URL: https://gitlab.com/protesilaos/modus-themes
 ;; Version: 1.4.0
-;; Last-Modified: <2021-05-25 12:25:39 +0300>
+;; Last-Modified: <2021-05-25 11:57:50 +0200>
 ;; Package-Requires: ((emacs "26.1"))
 ;; Keywords: faces, theme, accessibility
 
@@ -1560,8 +1560,7 @@
  
 
-<<<<<<< HEAD
-;;; Customization options
+;;; Customization variables
 
 (defvar modus-themes--recursive-flag nil
   "Non-nil means the theme is being reloaded.
@@ -1579,9 +1578,6 @@
 	('modus-vivendi (modus-themes-load-vivendi))))))
 
 ;;;; Current customization options (>= 1.0.0)
-=======
-;;; Customization variables
->>>>>>> 15c973f7
 
 (defcustom modus-themes-operandi-color-overrides nil
   "Override colors in the Modus Operandi palette.
@@ -2105,15 +2101,11 @@
           (const :format "[%v] %t\n" :tag "Like `moody', but without noticeable border" borderless-moody)
           (const :format "[%v] %t\n" :tag "Two-dimensional box with a colored background" accented)
           (const :format "[%v] %t\n" :tag "Like `3d', but with a colored background" accented-3d)
-<<<<<<< HEAD
-          (const :format "[%v] %t\n" :tag "Like `moody', but with a colored background" accented-moody))
-  :set #'modus-themes--set-option
-=======
           (const :format "[%v] %t\n" :tag "Like `moody', but with a colored background" accented-moody)
           (const :format "[%v] %t\n" :tag "Like `accented', but without a noticeable border" borderless-accented)
           (const :format "[%v] %t\n" :tag "Like `accented-3d', but with a noticeable border" borderless-accented-3d)
           (const :format "[%v] %t\n" :tag "Like `accented-moody', but with a noticeable border" borderless-accented-moody))
->>>>>>> 15c973f7
+  :set #'modus-themes--set-option
   :link '(info-link "(modus-themes) Mode line"))
 
 (defcustom modus-themes-diffs nil
