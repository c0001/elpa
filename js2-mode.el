;;; js2-mode.el --- Improved JavaScript editing mode

;; Copyright (C) 2009, 2012  Free Software Foundation, Inc.

;; Author:  Steve Yegge <steve.yegge@gmail.com>
;; Contributors:  mooz <stillpedant@gmail.com>
;;                Dmitry Gutov <dgutov@yandex.ru>
;; Version:  See `js2-mode-version'
;; Keywords:  languages, javascript

;; This file is part of GNU Emacs.

;; GNU Emacs is free software: you can redistribute it and/or modify
;; it under the terms of the GNU General Public License as published by
;; the Free Software Foundation, either version 3 of the License, or
;; (at your option) any later version.

;; GNU Emacs is distributed in the hope that it will be useful,
;; but WITHOUT ANY WARRANTY; without even the implied warranty of
;; MERCHANTABILITY or FITNESS FOR A PARTICULAR PURPOSE.  See the
;; GNU General Public License for more details.

;; You should have received a copy of the GNU General Public License
;; along with GNU Emacs.  If not, see <http://www.gnu.org/licenses/>.

;;; Commentary:

;; This JavaScript editing mode supports:

;;  - strict recognition of the Ecma-262 language standard
;;  - support for most Rhino and SpiderMonkey extensions from 1.5 to 1.8
;;  - parsing support for ECMAScript for XML (E4X, ECMA-357)
;;  - accurate syntax highlighting using a recursive-descent parser
;;  - on-the-fly reporting of syntax errors and strict-mode warnings
;;  - undeclared-variable warnings using a configurable externs framework
;;  - "bouncing" line indentation to choose among alternate indentation points
;;  - smart line-wrapping within comments and strings
;;  - code folding:
;;    - show some or all function bodies as {...}
;;    - show some or all block comments as /*...*/
;;  - context-sensitive menu bar and popup menus
;;  - code browsing using the `imenu' package
;;  - typing helpers such as automatic insertion of matching braces/parens
;;  - many customization options

;; Installation:
;;
;; To install it as your major mode for JavaScript editing:

;;   (add-to-list 'auto-mode-alist '("\\.js$" . js2-mode))

;; Alternately, to install it as a minor mode just for JavaScript linting,
;; you must add it to the appropriate major-mode hook.  Normally this would be:

;;   (add-hook 'js-mode-hook 'js2-minor-mode)

;; To customize how it works:
;;   M-x customize-group RET js2-mode RET

;; Notes:

;; This mode includes a port of Mozilla Rhino's scanner, parser and
;; symbol table.  Ideally it should stay in sync with Rhino, keeping
;; `js2-mode' current as the EcmaScript language standard evolves.

;; Unlike cc-engine based language modes, js2-mode's line-indentation is not
;; customizable.  It is a surprising amount of work to support customizable
;; indentation.  The current compromise is that the tab key lets you cycle among
;; various likely indentation points, similar to the behavior of python-mode.

;; This mode does not yet work with "multi-mode" modes such as `mmm-mode'
;; and `mumamo', although it could be made to do so with some effort.
;; This means that `js2-mode' is currently only useful for editing JavaScript
;; files, and not for editing JavaScript within <script> tags or templates.

;;; Code:

(eval-when-compile
  (require 'cl))

(require 'imenu)
(require 'cc-cmds)  ; for `c-fill-paragraph'

(eval-and-compile
  (require 'cc-mode)     ; (only) for `c-populate-syntax-table'
  (require 'cc-langs)    ; it's here in Emacs 21...
  (require 'cc-engine))  ; for `c-paragraph-start' et. al.

(defvar electric-layout-rules)

;;; Externs (variables presumed to be defined by the host system)

(defvar js2-ecma-262-externs
  (mapcar 'symbol-name
          '(Array Boolean Date Error EvalError Function Infinity JSON
          Math NaN Number Object RangeError ReferenceError RegExp
          String SyntaxError TypeError URIError arguments
          decodeURI decodeURIComponent encodeURI
          encodeURIComponent escape eval isFinite isNaN
          parseFloat parseInt undefined unescape))
"Ecma-262 externs.  Included in `js2-externs' by default.")

(defvar js2-browser-externs
  (mapcar 'symbol-name
          '(;; DOM level 1
            Attr CDATASection CharacterData Comment DOMException
            DOMImplementation Document DocumentFragment
            DocumentType Element Entity EntityReference
            ExceptionCode NamedNodeMap Node NodeList Notation
            ProcessingInstruction Text

            ;; DOM level 2
            HTMLAnchorElement HTMLAppletElement HTMLAreaElement
            HTMLBRElement HTMLBaseElement HTMLBaseFontElement
            HTMLBodyElement HTMLButtonElement HTMLCollection
            HTMLDListElement HTMLDirectoryElement HTMLDivElement
            HTMLDocument HTMLElement HTMLFieldSetElement
            HTMLFontElement HTMLFormElement HTMLFrameElement
            HTMLFrameSetElement HTMLHRElement HTMLHeadElement
            HTMLHeadingElement HTMLHtmlElement HTMLIFrameElement
            HTMLImageElement HTMLInputElement HTMLIsIndexElement
            HTMLLIElement HTMLLabelElement HTMLLegendElement
            HTMLLinkElement HTMLMapElement HTMLMenuElement
            HTMLMetaElement HTMLModElement HTMLOListElement
            HTMLObjectElement HTMLOptGroupElement
            HTMLOptionElement HTMLOptionsCollection
            HTMLParagraphElement HTMLParamElement HTMLPreElement
            HTMLQuoteElement HTMLScriptElement HTMLSelectElement
            HTMLStyleElement HTMLTableCaptionElement
            HTMLTableCellElement HTMLTableColElement
            HTMLTableElement HTMLTableRowElement
            HTMLTableSectionElement HTMLTextAreaElement
            HTMLTitleElement HTMLUListElement

            ;; DOM level 3
            DOMConfiguration DOMError DOMException
            DOMImplementationList DOMImplementationSource
            DOMLocator DOMStringList NameList TypeInfo
            UserDataHandler

            ;; Window
            window alert confirm document java navigator prompt screen
            self top

            ;; W3C CSS
            CSSCharsetRule CSSFontFace CSSFontFaceRule
            CSSImportRule CSSMediaRule CSSPageRule
            CSSPrimitiveValue CSSProperties CSSRule CSSRuleList
            CSSStyleDeclaration CSSStyleRule CSSStyleSheet
            CSSValue CSSValueList Counter DOMImplementationCSS
            DocumentCSS DocumentStyle ElementCSSInlineStyle
            LinkStyle MediaList RGBColor Rect StyleSheet
            StyleSheetList ViewCSS

            ;; W3C Event
            EventListener EventTarget Event DocumentEvent UIEvent
            MouseEvent MutationEvent KeyboardEvent

            ;; W3C Range
            DocumentRange Range RangeException

            ;; W3C XML
            XPathResult XMLHttpRequest))
  "Browser externs.
You can cause these to be included or excluded with the custom
variable `js2-include-browser-externs'.")

(defvar js2-rhino-externs
  (mapcar 'symbol-name
          '(Packages importClass importPackage com org java
            ;; Global object (shell) externs.
            defineClass deserialize doctest gc help load
            loadClass print quit readFile readUrl runCommand seal
            serialize spawn sync toint32 version))
  "Mozilla Rhino externs.
Set `js2-include-rhino-externs' to t to include them.")

(defvar js2-gears-externs
  (mapcar 'symbol-name
          '(
            ;; TODO(stevey):  add these
            ))
  "Google Gears externs.
Set `js2-include-gears-externs' to t to include them.")

;;; Variables

(defun js2-mark-safe-local (name pred)
  "Make the variable NAME buffer-local and mark it as safe file-local
variable with predicate PRED."
  (make-variable-buffer-local name)
  (put name 'safe-local-variable pred))

(defcustom js2-highlight-level 2
  "Amount of syntax highlighting to perform.
0 or a negative value means none.
1 adds basic syntax highlighting.
2 adds highlighting of some Ecma built-in properties.
3 adds highlighting of many Ecma built-in functions."
  :group 'js2-mode
  :type '(choice (const :tag "None" 0)
                 (const :tag "Basic" 1)
                 (const :tag "Include Properties" 2)
                 (const :tag "Include Functions" 3)))

(defvar js2-mode-dev-mode-p nil
  "Non-nil if running in development mode.  Normally nil.")

(defgroup js2-mode nil
  "An improved JavaScript mode."
  :group 'languages)

(defcustom js2-basic-offset (if (and (boundp 'c-basic-offset)
                                     (numberp c-basic-offset))
                                c-basic-offset
                              4)
  "Number of spaces to indent nested statements.
Similar to `c-basic-offset'."
  :group 'js2-mode
  :type 'integer)
(js2-mark-safe-local 'js2-basic-offset 'integerp)


(defcustom js2-bounce-indent-p nil
  "Non-nil to have indent-line function choose among alternatives.
If nil, the indent-line function will indent to a predetermined column
based on heuristic guessing.  If non-nil, then if the current line is
already indented to that predetermined column, indenting will choose
another likely column and indent to that spot.  Repeated invocation of
the indent-line function will cycle among the computed alternatives.
See the function `js2-bounce-indent' for details.  When it is non-nil,
js2-mode also binds `js2-bounce-indent-backwards' to Shift-Tab."
  :type 'boolean
  :group 'js2-mode)

(defcustom js2-pretty-multiline-declarations t
  "Non-nil to line up multiline declarations vertically:

  var a = 10,
      b = 20,
      c = 30;

If the value is not `all', and the first assigned value in
declaration is a function/array/object literal spanning several
lines, it won't be indented additionally:

  var o = {                   var bar = 2,
    foo: 3          vs.           o = {
  },                                foo: 3
      bar = 2;                    };"
  :group 'js2-mode
  :type 'symbol)
(js2-mark-safe-local 'js2-pretty-multiline-declarations 'symbolp)

(defcustom js2-indent-on-enter-key nil
  "Non-nil to have Enter/Return key indent the line.
This is unusual for Emacs modes but common in IDEs like Eclipse."
  :type 'boolean
  :group 'js2-mode)

(defcustom js2-enter-indents-newline nil
  "Non-nil to have Enter/Return key indent the newly-inserted line.
This is unusual for Emacs modes but common in IDEs like Eclipse."
  :type 'boolean
  :group 'js2-mode)

(defcustom js2-idle-timer-delay 0.2
  "Delay in secs before re-parsing after user makes changes.
Multiplied by `js2-dynamic-idle-timer-adjust', which see."
  :type 'number
  :group 'js2-mode)
(make-variable-buffer-local 'js2-idle-timer-delay)

(defcustom js2-dynamic-idle-timer-adjust 0
  "Positive to adjust `js2-idle-timer-delay' based on file size.
The idea is that for short files, parsing is faster so we can be
more responsive to user edits without interfering with editing.
The buffer length in characters (typically bytes) is divided by
this value and used to multiply `js2-idle-timer-delay' for the
buffer.  For example, a 21k file and 10k adjust yields 21k/10k
== 2, so js2-idle-timer-delay is multiplied by 2.
If `js2-dynamic-idle-timer-adjust' is 0 or negative,
`js2-idle-timer-delay' is not dependent on the file size."
  :type 'number
  :group 'js2-mode)

(defcustom js2-mode-escape-quotes t
  "Non-nil to disable automatic quote-escaping inside strings."
  :type 'boolean
  :group 'js2-mode)

(defcustom js2-concat-multiline-strings t
  "Non-nil to automatically turn a newline in mid-string into a
string concatenation.  When `eol', the '+' will be inserted at the
end of the line, otherwise, at the beginning of the next line."
  :type '(choice (const t) (const eol) (const nil))
  :group 'js2-mode)

(defcustom js2-mode-squeeze-spaces t
  "Non-nil to normalize whitespace when filling in comments.
Multiple runs of spaces are converted to a single space."
  :type 'boolean
  :group 'js2-mode)

(defcustom js2-mode-show-parse-errors t
  "True to highlight parse errors."
  :type 'boolean
  :group 'js2-mode)

(defcustom js2-mode-show-strict-warnings t
  "Non-nil to emit Ecma strict-mode warnings.
Some of the warnings can be individually disabled by other flags,
even if this flag is non-nil."
  :type 'boolean
  :group 'js2-mode)

(defcustom js2-strict-trailing-comma-warning t
  "Non-nil to warn about trailing commas in array literals.
Ecma-262 forbids them, but many browsers permit them.  IE is the
big exception, and can produce bugs if you have trailing commas."
  :type 'boolean
  :group 'js2-mode)

(defcustom js2-strict-missing-semi-warning t
  "Non-nil to warn about semicolon auto-insertion after statement.
Technically this is legal per Ecma-262, but some style guides disallow
depending on it."
  :type 'boolean
  :group 'js2-mode)

(defcustom js2-missing-semi-one-line-override nil
  "Non-nil to permit missing semicolons in one-line functions.
In one-liner functions such as `function identity(x) {return x}'
people often omit the semicolon for a cleaner look.  If you are
such a person, you can suppress the missing-semicolon warning
by setting this variable to t."
  :type 'boolean
  :group 'js2-mode)

(defcustom js2-strict-inconsistent-return-warning t
  "Non-nil to warn about mixing returns with value-returns.
It's perfectly legal to have a `return' and a `return foo' in the
same function, but it's often an indicator of a bug, and it also
interferes with type inference (in systems that support it.)"
  :type 'boolean
  :group 'js2-mode)

(defcustom js2-strict-cond-assign-warning t
  "Non-nil to warn about expressions like if (a = b).
This often should have been '==' instead of '='.  If the warning
is enabled, you can suppress it on a per-expression basis by
parenthesizing the expression, e.g. if ((a = b)) ..."
  :type 'boolean
  :group 'js2-mode)

(defcustom js2-strict-var-redeclaration-warning t
  "Non-nil to warn about redeclaring variables in a script or function."
  :type 'boolean
  :group 'js2-mode)

(defcustom js2-strict-var-hides-function-arg-warning t
  "Non-nil to warn about a var decl hiding a function argument."
  :type 'boolean
  :group 'js2-mode)

(defcustom js2-skip-preprocessor-directives nil
  "Non-nil to treat lines beginning with # as comments.
Useful for viewing Mozilla JavaScript source code."
  :type 'boolean
  :group 'js2-mode)

(defcustom js2-language-version 200
  "Configures what JavaScript language version to recognize.
Currently versions 150, 160, 170, 180 and 200 are supported,
corresponding to JavaScript 1.5, 1.6, 1.7, 1.8 and 2.0 (Harmony),
respectively.  In a nutshell, 1.6 adds E4X support, 1.7 adds let,
yield, and Array comprehensions, and 1.8 adds function closures."
  :type 'integer
  :group 'js2-mode)

(defcustom js2-allow-keywords-as-property-names t
  "If non-nil, you can use JavaScript keywords as object property names.
Examples:

  var foo = {int: 5, while: 6, continue: 7};
  foo.return = 8;

Ecma-262 forbids this syntax, but many browsers support it."
  :type 'boolean
  :group 'js2-mode)

(defcustom js2-instanceof-has-side-effects nil
  "If non-nil, treats the instanceof operator as having side effects.
This is useful for xulrunner apps."
  :type 'boolean
  :group 'js2-mode)

(defcustom js2-move-point-on-right-click t
  "Non-nil to move insertion point when you right-click.
This makes right-click context menu behavior a bit more intuitive,
since menu operations generally apply to the point.  The exception
is if there is a region selection, in which case the point does -not-
move, so cut/copy/paste can work properly.

Note that IntelliJ moves the point, and Eclipse leaves it alone,
so this behavior is customizable."
  :group 'js2-mode
  :type 'boolean)

(defcustom js2-allow-rhino-new-expr-initializer t
  "Non-nil to support a Rhino's experimental syntactic construct.

Rhino supports the ability to follow a `new' expression with an object
literal, which is used to set additional properties on the new object
after calling its constructor.  Syntax:

  new <expr> [ ( arglist ) ] [initializer]

Hence, this expression:

  new Object {a: 1, b: 2}

results in an Object with properties a=1 and b=2.  This syntax is
apparently not configurable in Rhino - it's currently always enabled,
as of Rhino version 1.7R2."
  :type 'boolean
  :group 'js2-mode)

(defcustom js2-allow-member-expr-as-function-name nil
  "Non-nil to support experimental Rhino syntax for function names.

Rhino supports an experimental syntax configured via the Rhino Context
setting `allowMemberExprAsFunctionName'.  The experimental syntax is:

  function <member-expr> ( [ arg-list ] ) { <body> }

Where member-expr is a non-parenthesized 'member expression', which
is anything at the grammar level of a new-expression or lower, meaning
any expression that does not involve infix or unary operators.

When <member-expr> is not a simple identifier, then it is syntactic
sugar for assigning the anonymous function to the <member-expr>.  Hence,
this code:

  function a.b().c[2] (x, y) { ... }

is rewritten as:

  a.b().c[2] = function(x, y) {...}

which doesn't seem particularly useful, but Rhino permits it."
  :type 'boolean
  :group 'js2-mode)

(defvar js2-mode-version 20120416
  "Release number for `js2-mode'.")

;; scanner variables

(defmacro js2-deflocal (name value &optional comment)
  "Define a buffer-local variable NAME with VALUE and COMMENT."
  `(progn
     (defvar ,name ,value ,comment)
     (make-variable-buffer-local ',name)))

;; We record the start and end position of each token.
(js2-deflocal js2-token-beg 1)
(js2-deflocal js2-token-end -1)

(defvar js2-EOF_CHAR -1
  "Represents end of stream.  Distinct from js2-EOF token type.")

;; I originally used symbols to represent tokens, but Rhino uses
;; ints and then sets various flag bits in them, so ints it is.
;; The upshot is that we need a `js2-' prefix in front of each name.
(defvar js2-ERROR -1)
(defvar js2-EOF 0)
(defvar js2-EOL 1)
(defvar js2-ENTERWITH 2)       ; begin interpreter bytecodes
(defvar js2-LEAVEWITH 3)
(defvar js2-RETURN 4)
(defvar js2-GOTO 5)
(defvar js2-IFEQ 6)
(defvar js2-IFNE 7)
(defvar js2-SETNAME 8)
(defvar js2-BITOR 9)
(defvar js2-BITXOR 10)
(defvar js2-BITAND 11)
(defvar js2-EQ 12)
(defvar js2-NE 13)
(defvar js2-LT 14)
(defvar js2-LE 15)
(defvar js2-GT 16)
(defvar js2-GE 17)
(defvar js2-LSH 18)
(defvar js2-RSH 19)
(defvar js2-URSH 20)
(defvar js2-ADD 21)            ; infix plus
(defvar js2-SUB 22)            ; infix minus
(defvar js2-MUL 23)
(defvar js2-DIV 24)
(defvar js2-MOD 25)
(defvar js2-NOT 26)
(defvar js2-BITNOT 27)
(defvar js2-POS 28)            ; unary plus
(defvar js2-NEG 29)            ; unary minus
(defvar js2-NEW 30)
(defvar js2-DELPROP 31)
(defvar js2-TYPEOF 32)
(defvar js2-GETPROP 33)
(defvar js2-GETPROPNOWARN 34)
(defvar js2-SETPROP 35)
(defvar js2-GETELEM 36)
(defvar js2-SETELEM 37)
(defvar js2-CALL 38)
(defvar js2-NAME 39)           ; an identifier
(defvar js2-NUMBER 40)
(defvar js2-STRING 41)
(defvar js2-NULL 42)
(defvar js2-THIS 43)
(defvar js2-FALSE 44)
(defvar js2-TRUE 45)
(defvar js2-SHEQ 46)           ; shallow equality (===)
(defvar js2-SHNE 47)           ; shallow inequality (!==)
(defvar js2-REGEXP 48)
(defvar js2-BINDNAME 49)
(defvar js2-THROW 50)
(defvar js2-RETHROW 51)        ; rethrow caught exception: catch (e if ) uses it
(defvar js2-IN 52)
(defvar js2-INSTANCEOF 53)
(defvar js2-LOCAL_LOAD 54)
(defvar js2-GETVAR 55)
(defvar js2-SETVAR 56)
(defvar js2-CATCH_SCOPE 57)
(defvar js2-ENUM_INIT_KEYS 58)
(defvar js2-ENUM_INIT_VALUES 59)
(defvar js2-ENUM_INIT_ARRAY 60)
(defvar js2-ENUM_NEXT 61)
(defvar js2-ENUM_ID 62)
(defvar js2-THISFN 63)
(defvar js2-RETURN_RESULT 64)  ; to return previously stored return result
(defvar js2-ARRAYLIT 65)       ; array literal
(defvar js2-OBJECTLIT 66)      ; object literal
(defvar js2-GET_REF 67)        ; *reference
(defvar js2-SET_REF 68)        ; *reference = something
(defvar js2-DEL_REF 69)        ; delete reference
(defvar js2-REF_CALL 70)       ; f(args) = something or f(args)++
(defvar js2-REF_SPECIAL 71)    ; reference for special properties like __proto
(defvar js2-YIELD 72)          ; JS 1.7 yield pseudo keyword

;; XML support
(defvar js2-DEFAULTNAMESPACE 73)
(defvar js2-ESCXMLATTR 74)
(defvar js2-ESCXMLTEXT 75)
(defvar js2-REF_MEMBER 76)     ; Reference for x.@y, x..y etc.
(defvar js2-REF_NS_MEMBER 77)  ; Reference for x.ns::y, x..ns::y etc.
(defvar js2-REF_NAME 78)       ; Reference for @y, @[y] etc.
(defvar js2-REF_NS_NAME 79)    ; Reference for ns::y, @ns::y@[y] etc.

(defvar js2-first-bytecode js2-ENTERWITH)
(defvar js2-last-bytecode js2-REF_NS_NAME)

(defvar js2-TRY 80)
(defvar js2-SEMI 81)           ; semicolon
(defvar js2-LB 82)             ; left and right brackets
(defvar js2-RB 83)
(defvar js2-LC 84)             ; left and right curly-braces
(defvar js2-RC 85)
(defvar js2-LP 86)             ; left and right parens
(defvar js2-RP 87)
(defvar js2-COMMA 88)          ; comma operator

(defvar js2-ASSIGN 89)         ; simple assignment (=)
(defvar js2-ASSIGN_BITOR 90)   ; |=
(defvar js2-ASSIGN_BITXOR 91)  ; ^=
(defvar js2-ASSIGN_BITAND 92)  ; &=
(defvar js2-ASSIGN_LSH 93)     ; <<=
(defvar js2-ASSIGN_RSH 94)     ; >>=
(defvar js2-ASSIGN_URSH 95)    ; >>>=
(defvar js2-ASSIGN_ADD 96)     ; +=
(defvar js2-ASSIGN_SUB 97)     ; -=
(defvar js2-ASSIGN_MUL 98)     ; *=
(defvar js2-ASSIGN_DIV 99)     ; /=
(defvar js2-ASSIGN_MOD 100)    ; %=

(defvar js2-first-assign js2-ASSIGN)
(defvar js2-last-assign js2-ASSIGN_MOD)

(defvar js2-HOOK 101)          ; conditional (?:)
(defvar js2-COLON 102)
(defvar js2-OR 103)            ; logical or (||)
(defvar js2-AND 104)           ; logical and (&&)
(defvar js2-INC 105)           ; increment/decrement (++ --)
(defvar js2-DEC 106)
(defvar js2-DOT 107)           ; member operator (.)
(defvar js2-FUNCTION 108)      ; function keyword
(defvar js2-EXPORT 109)        ; export keyword
(defvar js2-IMPORT 110)        ; import keyword
(defvar js2-IF 111)            ; if keyword
(defvar js2-ELSE 112)          ; else keyword
(defvar js2-SWITCH 113)        ; switch keyword
(defvar js2-CASE 114)          ; case keyword
(defvar js2-DEFAULT 115)       ; default keyword
(defvar js2-WHILE 116)         ; while keyword
(defvar js2-DO 117)            ; do keyword
(defvar js2-FOR 118)           ; for keyword
(defvar js2-BREAK 119)         ; break keyword
(defvar js2-CONTINUE 120)      ; continue keyword
(defvar js2-VAR 121)           ; var keyword
(defvar js2-WITH 122)          ; with keyword
(defvar js2-CATCH 123)         ; catch keyword
(defvar js2-FINALLY 124)       ; finally keyword
(defvar js2-VOID 125)          ; void keyword
(defvar js2-RESERVED 126)      ; reserved keywords

(defvar js2-EMPTY 127)

;; Types used for the parse tree - never returned by scanner.

(defvar js2-BLOCK 128)         ; statement block
(defvar js2-LABEL 129)         ; label
(defvar js2-TARGET 130)
(defvar js2-LOOP 131)
(defvar js2-EXPR_VOID 132)     ; expression statement in functions
(defvar js2-EXPR_RESULT 133)   ; expression statement in scripts
(defvar js2-JSR 134)
(defvar js2-SCRIPT 135)        ; top-level node for entire script
(defvar js2-TYPEOFNAME 136)    ; for typeof(simple-name)
(defvar js2-USE_STACK 137)
(defvar js2-SETPROP_OP 138)    ; x.y op= something
(defvar js2-SETELEM_OP 139)    ; x[y] op= something
(defvar js2-LOCAL_BLOCK 140)
(defvar js2-SET_REF_OP 141)    ; *reference op= something

;; For XML support:
(defvar js2-DOTDOT 142)        ; member operator (..)
(defvar js2-COLONCOLON 143)    ; namespace::name
(defvar js2-XML 144)           ; XML type
(defvar js2-DOTQUERY 145)      ; .() -- e.g., x.emps.emp.(name == "terry")
(defvar js2-XMLATTR 146)       ; @
(defvar js2-XMLEND 147)

;; Optimizer-only tokens
(defvar js2-TO_OBJECT 148)
(defvar js2-TO_DOUBLE 149)

(defvar js2-GET 150)           ; JS 1.5 get pseudo keyword
(defvar js2-SET 151)           ; JS 1.5 set pseudo keyword
(defvar js2-LET 152)           ; JS 1.7 let pseudo keyword
(defvar js2-CONST 153)
(defvar js2-SETCONST 154)
(defvar js2-SETCONSTVAR 155)
(defvar js2-ARRAYCOMP 156)
(defvar js2-LETEXPR 157)
(defvar js2-WITHEXPR 158)
(defvar js2-DEBUGGER 159)

(defvar js2-COMMENT 160)
(defvar js2-ENUM 161)  ; for "enum" reserved word
(defvar js2-TRIPLEDOT 162) ; for rest parameter

(defconst js2-num-tokens (1+ js2-TRIPLEDOT))

(defconst js2-debug-print-trees nil)

;; Rhino accepts any string or stream as input.  Emacs character
;; processing works best in buffers, so we'll assume the input is a
;; buffer.  JavaScript strings can be copied into temp buffers before
;; scanning them.

;; Buffer-local variables yield much cleaner code than using `defstruct'.
;; They're the Emacs equivalent of instance variables, more or less.

(js2-deflocal js2-ts-dirty-line nil
  "Token stream buffer-local variable.
Indicates stuff other than whitespace since start of line.")

(js2-deflocal js2-ts-regexp-flags nil
  "Token stream buffer-local variable.")

(js2-deflocal js2-ts-string ""
  "Token stream buffer-local variable.
Last string scanned.")

(js2-deflocal js2-ts-number nil
  "Token stream buffer-local variable.
Last literal number scanned.")

(js2-deflocal js2-ts-hit-eof nil
  "Token stream buffer-local variable.")

(js2-deflocal js2-ts-line-start 0
  "Token stream buffer-local variable.")

(js2-deflocal js2-ts-lineno 1
  "Token stream buffer-local variable.")

(js2-deflocal js2-ts-line-end-char -1
  "Token stream buffer-local variable.")

(js2-deflocal js2-ts-cursor 1  ; emacs buffers are 1-indexed
  "Token stream buffer-local variable.
Current scan position.")

(js2-deflocal js2-ts-is-xml-attribute nil
  "Token stream buffer-local variable.")

(js2-deflocal js2-ts-xml-is-tag-content nil
  "Token stream buffer-local variable.")

(js2-deflocal js2-ts-xml-open-tags-count 0
  "Token stream buffer-local variable.")

(js2-deflocal js2-ts-string-buffer nil
  "Token stream buffer-local variable.
List of chars built up while scanning various tokens.")

(js2-deflocal js2-ts-comment-type nil
  "Token stream buffer-local variable.")

;;; Parser variables

(js2-deflocal js2-parsed-errors nil
  "List of errors produced during scanning/parsing.")

(js2-deflocal js2-parsed-warnings nil
  "List of warnings produced during scanning/parsing.")

(js2-deflocal js2-recover-from-parse-errors t
  "Non-nil to continue parsing after a syntax error.

In recovery mode, the AST will be built in full, and any error
nodes will be flagged with appropriate error information.  If
this flag is nil, a syntax error will result in an error being
signaled.

The variable is automatically buffer-local, because different
modes that use the parser will need different settings.")

(js2-deflocal js2-parse-hook nil
  "List of callbacks for receiving parsing progress.")

(defvar js2-parse-finished-hook nil
  "List of callbacks to notify when parsing finishes.
Not called if parsing was interrupted.")

(js2-deflocal js2-is-eval-code nil
  "True if we're evaluating code in a string.
If non-nil, the tokenizer will record the token text, and the AST nodes
will record their source text.  Off by default for IDE modes, since the
text is available in the buffer.")

(defvar js2-parse-ide-mode t
  "Non-nil if the parser is being used for `js2-mode'.
If non-nil, the parser will set text properties for fontification
and the syntax table.  The value should be nil when using the
parser as a frontend to an interpreter or byte compiler.")

;;; Parser instance variables (buffer-local vars for js2-parse)

(defconst js2-clear-ti-mask #xFFFF
  "Mask to clear token information bits.")

(defconst js2-ti-after-eol (lsh 1 16)
  "Flag:  first token of the source line.")

(defconst js2-ti-check-label (lsh 1 17)
  "Flag:  indicates to check for label.")

;; Inline Rhino's CompilerEnvirons vars as buffer-locals.

(js2-deflocal js2-compiler-generate-debug-info t)
(js2-deflocal js2-compiler-use-dynamic-scope nil)
(js2-deflocal js2-compiler-reserved-keywords-as-identifier nil)
(js2-deflocal js2-compiler-xml-available t)
(js2-deflocal js2-compiler-optimization-level 0)
(js2-deflocal js2-compiler-generating-source t)
(js2-deflocal js2-compiler-strict-mode nil)
(js2-deflocal js2-compiler-report-warning-as-error nil)
(js2-deflocal js2-compiler-generate-observer-count nil)
(js2-deflocal js2-compiler-activation-names nil)

;; SKIP:  sourceURI

;; There's a compileFunction method in Context.java - may need it.
(js2-deflocal js2-called-by-compile-function nil
  "True if `js2-parse' was called by `js2-compile-function'.
Will only be used when we finish implementing the interpreter.")

;; SKIP:  ts  (we just call `js2-init-scanner' and use its vars)

(js2-deflocal js2-current-flagged-token js2-EOF)
(js2-deflocal js2-current-token js2-EOF)

;; SKIP:  node factory - we're going to just call functions directly,
;; and eventually go to a unified AST format.

(js2-deflocal js2-nesting-of-function 0)

(js2-deflocal js2-recorded-identifiers nil
  "Tracks identifiers found during parsing.")

(js2-deflocal js2-is-in-destructuring nil
  "True while parsing destructuring expression.")

(defcustom js2-global-externs nil
  "A list of any extern names you'd like to consider always declared.
This list is global and is used by all `js2-mode' files.
You can create buffer-local externs list using `js2-additional-externs'.

There is also a buffer-local variable `js2-default-externs',
which is initialized by default to include the Ecma-262 externs
and the standard browser externs.  The three lists are all
checked during highlighting."
  :type 'list
  :group 'js2-mode)

(js2-deflocal js2-default-externs nil
  "Default external declarations.

These are currently only used for highlighting undeclared variables,
which only worries about top-level (unqualified) references.
As js2-mode's processing improves, we will flesh out this list.

The initial value is set to `js2-ecma-262-externs', unless you
have set `js2-include-browser-externs', in which case the browser
externs are also included.

See `js2-additional-externs' for more information.")

(defcustom js2-include-browser-externs t
  "Non-nil to include browser externs in the master externs list.
If you work on JavaScript files that are not intended for browsers,
such as Mozilla Rhino server-side JavaScript, set this to nil.
You can always include them on a per-file basis by calling
`js2-add-browser-externs' from a function on `js2-mode-hook'.

See `js2-additional-externs' for more information about externs."
  :type 'boolean
  :group 'js2-mode)

(defcustom js2-include-rhino-externs t
  "Non-nil to include Mozilla Rhino externs in the master externs list.
See `js2-additional-externs' for more information about externs."
  :type 'boolean
  :group 'js2-mode)

(defcustom js2-include-gears-externs t
  "Non-nil to include Google Gears externs in the master externs list.
See `js2-additional-externs' for more information about externs."
  :type 'boolean
  :group 'js2-mode)

(js2-deflocal js2-additional-externs nil
  "A buffer-local list of additional external declarations.
It is used to decide whether variables are considered undeclared
for purposes of highlighting.

Each entry is a Lisp string.  The string should be the fully qualified
name of an external entity.  All externs should be added to this list,
so that as js2-mode's processing improves it can take advantage of them.

You may want to declare your externs in three ways.
First, you can add externs that are valid for all your JavaScript files.
You should probably do this by adding them to `js2-global-externs', which
is a global list used for all js2-mode files.

Next, you can add a function to `js2-mode-hook' that adds additional
externs appropriate for the specific file, perhaps based on its path.
These should go in `js2-additional-externs', which is buffer-local.

Finally, you can add a function to `js2-post-parse-callbacks',
which is called after parsing completes, and `root' is bound to
the root of the parse tree.  At this stage you can set up an AST
node visitor using `js2-visit-ast' and examine the parse tree
for specific import patterns that may imply the existence of
other externs, possibly tied to your build system.  These should also
be added to `js2-additional-externs'.

Your post-parse callback may of course also use the simpler and
faster (but perhaps less robust) approach of simply scanning the
buffer text for your imports, using regular expressions.")

;; SKIP:  decompiler
;; SKIP:  encoded-source

;;; The following variables are per-function and should be saved/restored
;;; during function parsing...

(js2-deflocal js2-current-script-or-fn nil)
(js2-deflocal js2-current-scope nil)
(js2-deflocal js2-nesting-of-with 0)
(js2-deflocal js2-label-set nil
  "An alist mapping label names to nodes.")

(js2-deflocal js2-loop-set nil)
(js2-deflocal js2-loop-and-switch-set nil)
(js2-deflocal js2-has-return-value nil)
(js2-deflocal js2-end-flags 0)

;;; ...end of per function variables

;; Without 2-token lookahead, labels are a problem.
;; These vars store the token info of the last matched name,
;; iff it wasn't the last matched token.  Only valid in some contexts.
(defvar js2-prev-name-token-start nil)
(defvar js2-prev-name-token-string nil)

(defsubst js2-save-name-token-data (pos name)
  (setq js2-prev-name-token-start pos
        js2-prev-name-token-string name))

;; These flags enumerate the possible ways a statement/function can
;; terminate. These flags are used by endCheck() and by the Parser to
;; detect inconsistent return usage.
;;
;; END_UNREACHED is reserved for code paths that are assumed to always be
;; able to execute (example: throw, continue)
;;
;; END_DROPS_OFF indicates if the statement can transfer control to the
;; next one. Statement such as return dont. A compound statement may have
;; some branch that drops off control to the next statement.
;;
;; END_RETURNS indicates that the statement can return (without arguments)
;; END_RETURNS_VALUE indicates that the statement can return a value.
;;
;; A compound statement such as
;; if (condition) {
;;   return value;
;; }
;; Will be detected as (END_DROPS_OFF | END_RETURN_VALUE) by endCheck()

(defconst js2-end-unreached     #x0)
(defconst js2-end-drops-off     #x1)
(defconst js2-end-returns       #x2)
(defconst js2-end-returns-value #x4)
(defconst js2-end-yields        #x8)

;; Rhino awkwardly passes a statementLabel parameter to the
;; statementHelper() function, the main statement parser, which
;; is then used by quite a few of the sub-parsers.  We just make
;; it a buffer-local variable and make sure it's cleaned up properly.
(js2-deflocal js2-labeled-stmt nil)  ; type `js2-labeled-stmt-node'

;; Similarly, Rhino passes an inForInit boolean through about half
;; the expression parsers.  We use a dynamically-scoped variable,
;; which makes it easier to funcall the parsers individually without
;; worrying about whether they take the parameter or not.
(js2-deflocal js2-in-for-init nil)
(js2-deflocal js2-temp-name-counter 0)
(js2-deflocal js2-parse-stmt-count 0)

(defsubst js2-get-next-temp-name ()
  (format "$%d" (incf js2-temp-name-counter)))

(defvar js2-parse-interruptable-p t
  "Set this to nil to force parse to continue until finished.
This will mostly be useful for interpreters.")

(defvar js2-statements-per-pause 50
  "Pause after this many statements to check for user input.
If user input is pending, stop the parse and discard the tree.
This makes for a smoother user experience for large files.
You may have to wait a second or two before the highlighting
and error-reporting appear, but you can always type ahead if
you wish.  This appears to be more or less how Eclipse, IntelliJ
and other editors work.")

(js2-deflocal js2-record-comments t
  "Instructs the scanner to record comments in `js2-scanned-comments'.")

(js2-deflocal js2-scanned-comments nil
  "List of all comments from the current parse.")

(defcustom js2-mode-indent-inhibit-undo nil
  "Non-nil to disable collection of Undo information when indenting lines.
Some users have requested this behavior.  It's nil by default because
other Emacs modes don't work this way."
  :type 'boolean
  :group 'js2-mode)

(defcustom js2-mode-indent-ignore-first-tab nil
  "If non-nil, ignore first TAB keypress if we look indented properly.
It's fairly common for users to navigate to an already-indented line
and press TAB for reassurance that it's been indented.  For this class
of users, we want the first TAB press on a line to be ignored if the
line is already indented to one of the precomputed alternatives.

This behavior is only partly implemented.  If you TAB-indent a line,
navigate to another line, and then navigate back, it fails to clear
the last-indented variable, so it thinks you've already hit TAB once,
and performs the indent.  A full solution would involve getting on the
point-motion hooks for the entire buffer.  If we come across another
use cases that requires watching point motion, I'll consider doing it.

If you set this variable to nil, then the TAB key will always change
the indentation of the current line, if more than one alternative
indentation spot exists."
  :type 'boolean
  :group 'js2-mode)

(defvar js2-indent-hook nil
  "A hook for user-defined indentation rules.

Functions on this hook should expect two arguments:    (LIST INDEX)
The LIST argument is the list of computed indentation points for
the current line.  INDEX is the list index of the indentation point
that `js2-bounce-indent' plans to use.  If INDEX is nil, then the
indent function is not going to change the current line indentation.

If a hook function on this list returns a non-nil value, then
`js2-bounce-indent' assumes the hook function has performed its own
indentation, and will do nothing.  If all hook functions on the list
return nil, then `js2-bounce-indent' will use its computed indentation
and reindent the line.

When hook functions on this hook list are called, the variable
`js2-mode-ast' may or may not be set, depending on whether the
parse tree is available.  If the variable is nil, you can pass a
callback to `js2-mode-wait-for-parse', and your callback will be
called after the new parse tree is built.  This can take some time
in large files.")

(defface js2-warning
  `((((class color) (background light))
     (:underline  "orange"))
    (((class color) (background dark))
     (:underline "orange"))
    (t (:underline t)))
  "Face for JavaScript warnings."
  :group 'js2-mode)

(defface js2-error
  `((((class color) (background light))
     (:foreground "red"))
    (((class color) (background dark))
     (:foreground "red"))
    (t (:foreground "red")))
  "Face for JavaScript errors."
  :group 'js2-mode)

(defface js2-jsdoc-tag
  '((t :foreground "SlateGray"))
  "Face used to highlight @whatever tags in jsdoc comments."
  :group 'js2-mode)

(defface js2-jsdoc-type
  '((t :foreground "SteelBlue"))
  "Face used to highlight {FooBar} types in jsdoc comments."
  :group 'js2-mode)

(defface js2-jsdoc-value
  '((t :foreground "PeachPuff3"))
  "Face used to highlight tag values in jsdoc comments."
  :group 'js2-mode)

(defface js2-function-param
  '((t :foreground "SeaGreen"))
  "Face used to highlight function parameters in javascript."
  :group 'js2-mode)

(defface js2-instance-member
  '((t :foreground "DarkOrchid"))
  "Face used to highlight instance variables in javascript.
Not currently used."
  :group 'js2-mode)

(defface js2-private-member
  '((t :foreground "PeachPuff3"))
  "Face used to highlight calls to private methods in javascript.
Not currently used."
  :group 'js2-mode)

(defface js2-private-function-call
  '((t :foreground "goldenrod"))
  "Face used to highlight calls to private functions in javascript.
Not currently used."
  :group 'js2-mode)

(defface js2-jsdoc-html-tag-name
  '((((class color) (min-colors 88) (background light))
     (:foreground "rosybrown"))
    (((class color) (min-colors 8) (background dark))
     (:foreground "yellow"))
    (((class color) (min-colors 8) (background light))
     (:foreground "magenta")))
    "Face used to highlight jsdoc html tag names"
  :group 'js2-mode)

(defface js2-jsdoc-html-tag-delimiter
  '((((class color) (min-colors 88) (background light))
     (:foreground "dark khaki"))
    (((class color) (min-colors 8) (background dark))
     (:foreground "green"))
    (((class color) (min-colors 8) (background light))
     (:foreground "green")))
  "Face used to highlight brackets in jsdoc html tags."
  :group 'js2-mode)

(defface js2-external-variable
  '((t :foreground "orange"))
  "Face used to highlight undeclared variable identifiers.")

(defcustom js2-post-parse-callbacks nil
  "A list of callback functions invoked after parsing finishes.
Currently, the main use for this function is to add synthetic
declarations to `js2-recorded-identifiers', which see."
  :type 'list
  :group 'js2-mode)

(defcustom js2-highlight-external-variables t
  "Non-nil to highlight undeclared variable identifiers.
An undeclared variable is any variable not declared with var or let
in the current scope or any lexically enclosing scope.  If you use
such a variable, then you are either expecting it to originate from
another file, or you've got a potential bug."
  :type 'boolean
  :group 'js2-mode)

(defcustom js2-auto-insert-catch-block t
  "Non-nil to insert matching catch block on open-curly after `try'."
  :type 'boolean
  :group 'js2-mode)

(defvar js2-mode-map
  (let ((map (make-sparse-keymap))
        keys)
    (define-key map [mouse-1] #'js2-mode-show-node)
    (define-key map (kbd "C-c C-e") #'js2-mode-hide-element)
    (define-key map (kbd "C-c C-s") #'js2-mode-show-element)
    (define-key map (kbd "C-c C-a") #'js2-mode-show-all)
    (define-key map (kbd "C-c C-f") #'js2-mode-toggle-hide-functions)
    (define-key map (kbd "C-c C-t") #'js2-mode-toggle-hide-comments)
    (define-key map (kbd "C-c C-o") #'js2-mode-toggle-element)
    (define-key map (kbd "C-c C-w") #'js2-mode-toggle-warnings-and-errors)
    (define-key map [down-mouse-3] #'js2-down-mouse-3)
    (when js2-bounce-indent-p
      (define-key map (kbd "<backtab>") #'js2-indent-bounce-backwards))

    (define-key map [menu-bar javascript]
      (cons "JavaScript" (make-sparse-keymap "JavaScript")))

    (define-key map [menu-bar javascript customize-js2-mode]
      '(menu-item "Customize js2-mode" js2-mode-customize
                  :help "Customize the behavior of this mode"))

    (define-key map [menu-bar javascript js2-force-refresh]
      '(menu-item "Force buffer refresh" js2-mode-reset
                  :help "Re-parse the buffer from scratch"))

    (define-key map [menu-bar javascript separator-2]
      '("--"))

    (define-key map [menu-bar javascript next-error]
      '(menu-item "Next warning or error" next-error
                  :enabled (and js2-mode-ast
                                (or (js2-ast-root-errors js2-mode-ast)
                                    (js2-ast-root-warnings js2-mode-ast)))
                  :help "Move to next warning or error"))

    (define-key map [menu-bar javascript display-errors]
      '(menu-item "Show errors and warnings" js2-mode-display-warnings-and-errors
                  :visible (not js2-mode-show-parse-errors)
                  :help "Turn on display of warnings and errors"))

    (define-key map [menu-bar javascript hide-errors]
      '(menu-item "Hide errors and warnings" js2-mode-hide-warnings-and-errors
                  :visible js2-mode-show-parse-errors
                  :help "Turn off display of warnings and errors"))

    (define-key map [menu-bar javascript separator-1]
      '("--"))

    (define-key map [menu-bar javascript js2-toggle-function]
      '(menu-item "Show/collapse element" js2-mode-toggle-element
                  :help "Hide or show function body or comment"))

    (define-key map [menu-bar javascript show-comments]
      '(menu-item "Show block comments" js2-mode-toggle-hide-comments
                  :visible js2-mode-comments-hidden
                  :help "Expand all hidden block comments"))

    (define-key map [menu-bar javascript hide-comments]
      '(menu-item "Hide block comments" js2-mode-toggle-hide-comments
                  :visible (not js2-mode-comments-hidden)
                  :help "Show block comments as /*...*/"))

    (define-key map [menu-bar javascript show-all-functions]
      '(menu-item "Show function bodies" js2-mode-toggle-hide-functions
                  :visible js2-mode-functions-hidden
                  :help "Expand all hidden function bodies"))

    (define-key map [menu-bar javascript hide-all-functions]
      '(menu-item "Hide function bodies" js2-mode-toggle-hide-functions
                  :visible (not js2-mode-functions-hidden)
                  :help "Show {...} for all top-level function bodies"))

    map)
  "Keymap used in `js2-mode' buffers.")

(defconst js2-mode-identifier-re "[a-zA-Z_$][a-zA-Z0-9_$]*")

(defvar js2-mode-//-comment-re "^\\(\\s-*\\)//.+"
  "Matches a //-comment line.  Must be first non-whitespace on line.
First match-group is the leading whitespace.")

(defvar js2-mode-hook nil)

(js2-deflocal js2-mode-ast nil "Private variable.")
(js2-deflocal js2-mode-parse-timer nil "Private variable.")
(js2-deflocal js2-mode-buffer-dirty-p nil "Private variable.")
(js2-deflocal js2-mode-parsing nil "Private variable.")
(js2-deflocal js2-mode-node-overlay nil)

(defvar js2-mode-show-overlay js2-mode-dev-mode-p
  "Debug:  Non-nil to highlight AST nodes on mouse-down.")

(js2-deflocal js2-mode-fontifications nil "Private variable")
(js2-deflocal js2-mode-deferred-properties nil "Private variable")
(js2-deflocal js2-imenu-recorder nil "Private variable")
(js2-deflocal js2-imenu-function-map nil "Private variable")

(defvar js2-paragraph-start
  "\\(@[a-zA-Z]+\\>\\|$\\)")

;; Note that we also set a 'c-in-sws text property in html comments,
;; so that `c-forward-sws' and `c-backward-sws' work properly.
(defvar js2-syntactic-ws-start
  "\\s \\|/[*/]\\|[\n\r]\\|\\\\[\n\r]\\|\\s!\\|<!--\\|^\\s-*-->")

(defvar js2-syntactic-ws-end
  "\\s \\|[\n\r/]\\|\\s!")

(defvar js2-syntactic-eol
  (concat "\\s *\\(/\\*[^*\n\r]*"
          "\\(\\*+[^*\n\r/][^*\n\r]*\\)*"
          "\\*+/\\s *\\)*"
          "\\(//\\|/\\*[^*\n\r]*"
          "\\(\\*+[^*\n\r/][^*\n\r]*\\)*$"
          "\\|\\\\$\\|$\\)")
  "Copied from `java-mode'.  Needed for some cc-engine functions.")

(defvar js2-comment-prefix-regexp
  "//+\\|\\**")

(defvar js2-comment-start-skip
  "\\(//+\\|/\\*+\\)\\s *")

(defvar js2-mode-verbose-parse-p js2-mode-dev-mode-p
  "Non-nil to emit status messages during parsing.")

(defvar js2-mode-functions-hidden nil "Private variable.")
(defvar js2-mode-comments-hidden nil "Private variable.")

(defvar js2-mode-syntax-table
  (let ((table (make-syntax-table)))
    (c-populate-syntax-table table)
    table)
  "Syntax table used in `js2-mode' buffers.")

(defvar js2-mode-abbrev-table nil
  "Abbrev table in use in `js2-mode' buffers.")
(define-abbrev-table 'js2-mode-abbrev-table ())

(defvar js2-mode-pending-parse-callbacks nil
  "List of functions waiting to be notified that parse is finished.")

(defvar js2-mode-last-indented-line -1)

;;; Localizable error and warning messages

;; Messages are copied from Rhino's Messages.properties.
;; Many of the Java-specific messages have been elided.
;; Add any js2-specific ones at the end, so we can keep
;; this file synced with changes to Rhino's.

(defvar js2-message-table
  (make-hash-table :test 'equal :size 250)
  "Contains localized messages for `js2-mode'.")

;; TODO(stevey):  construct this table at compile-time.
(defmacro js2-msg (key &rest strings)
  `(puthash ,key (funcall #'concat ,@strings)
            js2-message-table))

(defun js2-get-msg (msg-key)
  "Look up a localized message.
MSG-KEY is a list of (MSG ARGS).  If the message takes parameters,
the correct number of ARGS must be provided."
  (let* ((key (if (listp msg-key) (car msg-key) msg-key))
         (args (if (listp msg-key) (cdr msg-key)))
         (msg (gethash key js2-message-table)))
    (if msg
        (apply #'format msg args)
      key)))  ; default to showing the key

(js2-msg "msg.dup.parms"
         "Duplicate parameter name '%s'.")

(js2-msg "msg.too.big.jump"
         "Program too complex: jump offset too big.")

(js2-msg "msg.too.big.index"
         "Program too complex: internal index exceeds 64K limit.")

(js2-msg "msg.while.compiling.fn"
         "Encountered code generation error while compiling function '%s': %s")

(js2-msg "msg.while.compiling.script"
         "Encountered code generation error while compiling script: %s")

;; Context
(js2-msg "msg.ctor.not.found"
         "Constructor for '%s' not found.")

(js2-msg "msg.not.ctor"
         "'%s' is not a constructor.")

;; FunctionObject
(js2-msg "msg.varargs.ctor"
         "Method or constructor '%s' must be static "
         "with the signature (Context cx, Object[] args, "
         "Function ctorObj, boolean inNewExpr) "
         "to define a variable arguments constructor.")

(js2-msg "msg.varargs.fun"
         "Method '%s' must be static with the signature "
         "(Context cx, Scriptable thisObj, Object[] args, Function funObj) "
         "to define a variable arguments function.")

(js2-msg "msg.incompat.call"
         "Method '%s' called on incompatible object.")

(js2-msg "msg.bad.parms"
         "Unsupported parameter type '%s' in method '%s'.")

(js2-msg "msg.bad.method.return"
         "Unsupported return type '%s' in method '%s'.")

(js2-msg "msg.bad.ctor.return"
         "Construction of objects of type '%s' is not supported.")

(js2-msg "msg.no.overload"
         "Method '%s' occurs multiple times in class '%s'.")

(js2-msg "msg.method.not.found"
         "Method '%s' not found in '%s'.")

;; IRFactory

(js2-msg "msg.bad.for.in.lhs"
         "Invalid left-hand side of for..in loop.")

(js2-msg "msg.mult.index"
         "Only one variable allowed in for..in loop.")

(js2-msg "msg.bad.for.in.destruct"
         "Left hand side of for..in loop must be an array of "
         "length 2 to accept key/value pair.")

(js2-msg "msg.cant.convert"
         "Can't convert to type '%s'.")

(js2-msg "msg.bad.assign.left"
         "Invalid assignment left-hand side.")

(js2-msg "msg.bad.decr"
         "Invalid decerement operand.")

(js2-msg "msg.bad.incr"
         "Invalid increment operand.")

(js2-msg "msg.bad.yield"
         "yield must be in a function.")

(js2-msg "msg.yield.parenthesized"
         "yield expression must be parenthesized.")

;; NativeGlobal
(js2-msg "msg.cant.call.indirect"
          "Function '%s' must be called directly, and not by way of a "
          "function of another name.")

(js2-msg "msg.eval.nonstring"
          "Calling eval() with anything other than a primitive "
          "string value will simply return the value. "
          "Is this what you intended?")

(js2-msg "msg.eval.nonstring.strict"
         "Calling eval() with anything other than a primitive "
         "string value is not allowed in strict mode.")

(js2-msg "msg.bad.destruct.op"
         "Invalid destructuring assignment operator")

;; NativeCall
(js2-msg "msg.only.from.new"
         "'%s' may only be invoked from a `new' expression.")

(js2-msg "msg.deprec.ctor"
         "The '%s' constructor is deprecated.")

;; NativeFunction
(js2-msg "msg.no.function.ref.found"
         "no source found to decompile function reference %s")

(js2-msg "msg.arg.isnt.array"
         "second argument to Function.prototype.apply must be an array")

;; NativeGlobal
(js2-msg "msg.bad.esc.mask"
         "invalid string escape mask")

;; NativeRegExp
(js2-msg "msg.bad.quant"
  "Invalid quantifier %s")

(js2-msg "msg.overlarge.backref"
  "Overly large back reference %s")

(js2-msg "msg.overlarge.min"
  "Overly large minimum %s")

(js2-msg "msg.overlarge.max"
  "Overly large maximum %s")

(js2-msg "msg.zero.quant"
  "Zero quantifier %s")

(js2-msg "msg.max.lt.min"
  "Maximum %s less than minimum")

(js2-msg "msg.unterm.quant"
  "Unterminated quantifier %s")

(js2-msg "msg.unterm.paren"
  "Unterminated parenthetical %s")

(js2-msg "msg.unterm.class"
  "Unterminated character class %s")

(js2-msg "msg.bad.range"
  "Invalid range in character class.")

(js2-msg "msg.trail.backslash"
  "Trailing \\ in regular expression.")

(js2-msg "msg.re.unmatched.right.paren"
  "unmatched ) in regular expression.")

(js2-msg "msg.no.regexp"
  "Regular expressions are not available.")

(js2-msg "msg.bad.backref"
  "back-reference exceeds number of capturing parentheses.")

(js2-msg "msg.bad.regexp.compile"
         "Only one argument may be specified if the first "
         "argument to RegExp.prototype.compile is a RegExp object.")

;; Parser
(js2-msg "msg.got.syntax.errors"
         "Compilation produced %s syntax errors.")

(js2-msg "msg.var.redecl"
         "TypeError: redeclaration of var %s.")

(js2-msg "msg.const.redecl"
         "TypeError: redeclaration of const %s.")

(js2-msg "msg.let.redecl"
         "TypeError: redeclaration of variable %s.")

(js2-msg "msg.parm.redecl"
         "TypeError: redeclaration of formal parameter %s.")

(js2-msg "msg.fn.redecl"
         "TypeError: redeclaration of function %s.")

(js2-msg "msg.let.decl.not.in.block"
         "SyntaxError: let declaration not directly within block")

;; NodeTransformer
(js2-msg "msg.dup.label"
         "duplicated label")

(js2-msg "msg.undef.label"
         "undefined label")

(js2-msg "msg.bad.break"
         "unlabelled break must be inside loop or switch")

(js2-msg "msg.continue.outside"
         "continue must be inside loop")

(js2-msg "msg.continue.nonloop"
         "continue can only use labels of iteration statements")

(js2-msg "msg.bad.throw.eol"
         "Line terminator is not allowed between the throw "
         "keyword and throw expression.")

(js2-msg "msg.no.paren.parms"
         "missing ( before function parameters.")

(js2-msg "msg.no.parm"
         "missing formal parameter")

(js2-msg "msg.no.paren.after.parms"
         "missing ) after formal parameters")

(js2-msg "msg.no.default.after.default.param" ; added by js2-mode
         "parameter without default follows parameter with default")

(js2-msg "msg.param.after.rest" ; added by js2-mode
         "parameter after rest parameter")

(js2-msg "msg.no.brace.body"
         "missing '{' before function body")

(js2-msg "msg.no.brace.after.body"
         "missing } after function body")

(js2-msg "msg.no.paren.cond"
         "missing ( before condition")

(js2-msg "msg.no.paren.after.cond"
         "missing ) after condition")

(js2-msg "msg.no.semi.stmt"
         "missing ; before statement")

(js2-msg "msg.missing.semi"
         "missing ; after statement")

(js2-msg "msg.no.name.after.dot"
         "missing name after . operator")

(js2-msg "msg.no.name.after.coloncolon"
         "missing name after :: operator")

(js2-msg "msg.no.name.after.dotdot"
         "missing name after .. operator")

(js2-msg "msg.no.name.after.xmlAttr"
         "missing name after .@")

(js2-msg "msg.no.bracket.index"
         "missing ] in index expression")

(js2-msg "msg.no.paren.switch"
         "missing ( before switch expression")

(js2-msg "msg.no.paren.after.switch"
         "missing ) after switch expression")

(js2-msg "msg.no.brace.switch"
         "missing '{' before switch body")

(js2-msg "msg.bad.switch"
         "invalid switch statement")

(js2-msg "msg.no.colon.case"
         "missing : after case expression")

(js2-msg "msg.double.switch.default"
         "double default label in the switch statement")

(js2-msg "msg.no.while.do"
         "missing while after do-loop body")

(js2-msg "msg.no.paren.for"
         "missing ( after for")

(js2-msg "msg.no.semi.for"
         "missing ; after for-loop initializer")

(js2-msg "msg.no.semi.for.cond"
         "missing ; after for-loop condition")

(js2-msg "msg.in.after.for.name"
         "missing in or of after for")

(js2-msg "msg.no.paren.for.ctrl"
         "missing ) after for-loop control")

(js2-msg "msg.no.paren.with"
         "missing ( before with-statement object")

(js2-msg "msg.no.paren.after.with"
         "missing ) after with-statement object")

(js2-msg "msg.no.paren.after.let"
         "missing ( after let")

(js2-msg "msg.no.paren.let"
         "missing ) after variable list")

(js2-msg "msg.no.curly.let"
         "missing } after let statement")

(js2-msg "msg.bad.return"
         "invalid return")

(js2-msg "msg.no.brace.block"
         "missing } in compound statement")

(js2-msg "msg.bad.label"
         "invalid label")

(js2-msg "msg.bad.var"
         "missing variable name")

(js2-msg "msg.bad.var.init"
         "invalid variable initialization")

(js2-msg "msg.no.colon.cond"
         "missing : in conditional expression")

(js2-msg "msg.no.paren.arg"
         "missing ) after argument list")

(js2-msg "msg.no.bracket.arg"
         "missing ] after element list")

(js2-msg "msg.bad.prop"
         "invalid property id")

(js2-msg "msg.no.colon.prop"
         "missing : after property id")

(js2-msg "msg.no.brace.prop"
         "missing } after property list")

(js2-msg "msg.no.paren"
         "missing ) in parenthetical")

(js2-msg "msg.reserved.id"
         "identifier is a reserved word")

(js2-msg "msg.no.paren.catch"
         "missing ( before catch-block condition")

(js2-msg "msg.bad.catchcond"
         "invalid catch block condition")

(js2-msg "msg.catch.unreachable"
         "any catch clauses following an unqualified catch are unreachable")

(js2-msg "msg.no.brace.try"
         "missing '{' before try block")

(js2-msg "msg.no.brace.catchblock"
         "missing '{' before catch-block body")

(js2-msg "msg.try.no.catchfinally"
         "'try' without 'catch' or 'finally'")

(js2-msg "msg.no.return.value"
         "function %s does not always return a value")

(js2-msg "msg.anon.no.return.value"
         "anonymous function does not always return a value")

(js2-msg "msg.return.inconsistent"
         "return statement is inconsistent with previous usage")

(js2-msg "msg.generator.returns"
         "TypeError: generator function '%s' returns a value")

(js2-msg "msg.anon.generator.returns"
         "TypeError: anonymous generator function returns a value")

(js2-msg "msg.syntax"
         "syntax error")

(js2-msg "msg.unexpected.eof"
         "Unexpected end of file")

(js2-msg "msg.XML.bad.form"
         "illegally formed XML syntax")

(js2-msg "msg.XML.not.available"
         "XML runtime not available")

(js2-msg "msg.too.deep.parser.recursion"
         "Too deep recursion while parsing")

(js2-msg "msg.no.side.effects"
         "Code has no side effects")

(js2-msg "msg.extra.trailing.comma"
         "Trailing comma is not legal in an ECMA-262 object initializer")

(js2-msg "msg.array.trailing.comma"
         "Trailing comma yields different behavior across browsers")

(js2-msg "msg.equal.as.assign"
         (concat "Test for equality (==) mistyped as assignment (=)?"
                 " (parenthesize to suppress warning)"))

(js2-msg "msg.var.hides.arg"
         "Variable %s hides argument")

(js2-msg "msg.destruct.assign.no.init"
         "Missing = in destructuring declaration")

;; ScriptRuntime
(js2-msg "msg.no.properties"
         "%s has no properties.")

(js2-msg "msg.invalid.iterator"
         "Invalid iterator value")

(js2-msg "msg.iterator.primitive"
         "__iterator__ returned a primitive value")

(js2-msg "msg.assn.create.strict"
         "Assignment to undeclared variable %s")

(js2-msg "msg.undeclared.variable"  ; added by js2-mode
         "Undeclared variable or function '%s'")

(js2-msg "msg.ref.undefined.prop"
         "Reference to undefined property '%s'")

(js2-msg "msg.prop.not.found"
         "Property %s not found.")

(js2-msg "msg.invalid.type"
         "Invalid JavaScript value of type %s")

(js2-msg "msg.primitive.expected"
         "Primitive type expected (had %s instead)")

(js2-msg "msg.namespace.expected"
         "Namespace object expected to left of :: (found %s instead)")

(js2-msg "msg.null.to.object"
         "Cannot convert null to an object.")

(js2-msg "msg.undef.to.object"
         "Cannot convert undefined to an object.")

(js2-msg "msg.cyclic.value"
         "Cyclic %s value not allowed.")

(js2-msg "msg.is.not.defined"
         "'%s' is not defined.")

(js2-msg "msg.undef.prop.read"
         "Cannot read property '%s' from %s")

(js2-msg "msg.undef.prop.write"
         "Cannot set property '%s' of %s to '%s'")

(js2-msg "msg.undef.prop.delete"
         "Cannot delete property '%s' of %s")

(js2-msg "msg.undef.method.call"
         "Cannot call method '%s' of %s")

(js2-msg "msg.undef.with"
         "Cannot apply 'with' to %s")

(js2-msg "msg.isnt.function"
         "%s is not a function, it is %s.")

(js2-msg "msg.isnt.function.in"
         "Cannot call property %s in object %s. "
         "It is not a function, it is '%s'.")

(js2-msg "msg.function.not.found"
         "Cannot find function %s.")

(js2-msg "msg.function.not.found.in"
         "Cannot find function %s in object %s.")

(js2-msg "msg.isnt.xml.object"
         "%s is not an xml object.")

(js2-msg "msg.no.ref.to.get"
         "%s is not a reference to read reference value.")

(js2-msg "msg.no.ref.to.set"
         "%s is not a reference to set reference value to %s.")

(js2-msg "msg.no.ref.from.function"
         "Function %s can not be used as the left-hand "
         "side of assignment or as an operand of ++ or -- operator.")

(js2-msg "msg.bad.default.value"
         "Object's getDefaultValue() method returned an object.")

(js2-msg "msg.instanceof.not.object"
         "Can't use instanceof on a non-object.")

(js2-msg "msg.instanceof.bad.prototype"
         "'prototype' property of %s is not an object.")

(js2-msg "msg.bad.radix"
         "illegal radix %s.")

;; ScriptableObject
(js2-msg "msg.default.value"
         "Cannot find default value for object.")

(js2-msg "msg.zero.arg.ctor"
         "Cannot load class '%s' which has no zero-parameter constructor.")

(js2-msg "msg.ctor.multiple.parms"
         "Can't define constructor or class %s since more than "
         "one constructor has multiple parameters.")

(js2-msg "msg.extend.scriptable"
         "%s must extend ScriptableObject in order to define property %s.")

(js2-msg "msg.bad.getter.parms"
         "In order to define a property, getter %s must have zero "
         "parameters or a single ScriptableObject parameter.")

(js2-msg "msg.obj.getter.parms"
         "Expected static or delegated getter %s to take "
         "a ScriptableObject parameter.")

(js2-msg "msg.getter.static"
         "Getter and setter must both be static or neither be static.")

(js2-msg "msg.setter.return"
         "Setter must have void return type: %s")

(js2-msg "msg.setter2.parms"
         "Two-parameter setter must take a ScriptableObject as "
         "its first parameter.")

(js2-msg "msg.setter1.parms"
         "Expected single parameter setter for %s")

(js2-msg "msg.setter2.expected"
         "Expected static or delegated setter %s to take two parameters.")

(js2-msg "msg.setter.parms"
         "Expected either one or two parameters for setter.")

(js2-msg "msg.setter.bad.type"
         "Unsupported parameter type '%s' in setter '%s'.")

(js2-msg "msg.add.sealed"
         "Cannot add a property to a sealed object: %s.")

(js2-msg "msg.remove.sealed"
         "Cannot remove a property from a sealed object: %s.")

(js2-msg "msg.modify.sealed"
         "Cannot modify a property of a sealed object: %s.")

(js2-msg "msg.modify.readonly"
         "Cannot modify readonly property: %s.")

;; TokenStream
(js2-msg "msg.missing.exponent"
         "missing exponent")

(js2-msg "msg.caught.nfe"
         "number format error")

(js2-msg "msg.unterminated.string.lit"
         "unterminated string literal")

(js2-msg "msg.unterminated.comment"
         "unterminated comment")

(js2-msg "msg.unterminated.re.lit"
         "unterminated regular expression literal")

(js2-msg "msg.invalid.re.flag"
         "invalid flag after regular expression")

(js2-msg "msg.no.re.input.for"
         "no input for %s")

(js2-msg "msg.illegal.character"
         "illegal character")

(js2-msg "msg.invalid.escape"
         "invalid Unicode escape sequence")

(js2-msg "msg.bad.namespace"
         "not a valid default namespace statement. "
         "Syntax is: default xml namespace = EXPRESSION;")

;; TokensStream warnings
(js2-msg "msg.bad.octal.literal"
         "illegal octal literal digit %s; "
         "interpreting it as a decimal digit")

(js2-msg "msg.reserved.keyword"
         "illegal usage of future reserved keyword %s; "
         "interpreting it as ordinary identifier")

(js2-msg "msg.script.is.not.constructor"
         "Script objects are not constructors.")

;; Arrays
(js2-msg "msg.arraylength.bad"
         "Inappropriate array length.")

;; Arrays
(js2-msg "msg.arraylength.too.big"
         "Array length %s exceeds supported capacity limit.")

;; URI
(js2-msg "msg.bad.uri"
         "Malformed URI sequence.")

;; Number
(js2-msg "msg.bad.precision"
         "Precision %s out of range.")

;; NativeGenerator
(js2-msg "msg.send.newborn"
         "Attempt to send value to newborn generator")

(js2-msg "msg.already.exec.gen"
         "Already executing generator")

(js2-msg "msg.StopIteration.invalid"
         "StopIteration may not be changed to an arbitrary object.")

;; Interpreter
(js2-msg "msg.yield.closing"
         "Yield from closing generator")

;;; Utilities

(defun js2-delete-if (predicate list)
  "Remove all items satisfying PREDICATE in LIST."
  (loop for item in list
        if (not (funcall predicate item))
        collect item))

(defun js2-position (element list)
  "Find 0-indexed position of ELEMENT in LIST comparing with `eq'.
Returns nil if element is not found in the list."
  (let ((count 0)
        found)
    (while (and list (not found))
      (if (eq element (car list))
          (setq found t)
        (setq count (1+ count)
              list (cdr list))))
    (if found count)))

(defun js2-find-if (predicate list)
  "Find first item satisfying PREDICATE in LIST."
  (let (result)
    (while (and list (not result))
      (if (funcall predicate (car list))
          (setq result (car list)))
      (setq list (cdr list)))
    result))

(defmacro js2-time (form)
  "Evaluate FORM, discard result, and return elapsed time in sec."
  (declare (debug t))
  (let ((beg (make-symbol "--js2-time-beg--"))
        (delta (make-symbol "--js2-time-end--")))
    `(let ((,beg (current-time))
           ,delta)
       ,form
       (/ (truncate (* (- (float-time (current-time))
                          (float-time ,beg))
                       10000))
          10000.0))))

(defsubst js2-same-line (pos)
  "Return t if POS is on the same line as current point."
  (and (>= pos (point-at-bol))
       (<= pos (point-at-eol))))

(defun js2-same-line-2 (p1 p2)
  "Return t if P1 is on the same line as P2."
  (save-excursion
    (goto-char p1)
    (js2-same-line p2)))

(defun js2-code-bug ()
  "Signal an error when we encounter an unexpected code path."
  (error "failed assertion"))

(defsubst js2-record-text-property (beg end prop value)
  "Record a text property to set when parsing finishes."
  (push (list beg end prop value) js2-mode-deferred-properties))

;; I'd like to associate errors with nodes, but for now the
;; easiest thing to do is get the context info from the last token.
(defun js2-record-parse-error (msg &optional arg pos len)
  (push (list (list msg arg)
              (or pos js2-token-beg)
              (or len (- js2-token-end js2-token-beg)))
        js2-parsed-errors))

(defun js2-report-error (msg &optional msg-arg pos len)
  "Signal a syntax error or record a parse error."
  (if js2-recover-from-parse-errors
      (js2-record-parse-error msg msg-arg pos len)
  (signal 'js2-syntax-error
          (list msg
                js2-ts-lineno
                (save-excursion
                  (goto-char js2-ts-cursor)
                  (current-column))
                js2-ts-hit-eof))))

(defun js2-report-warning (msg &optional msg-arg pos len face)
  (if js2-compiler-report-warning-as-error
      (js2-report-error msg msg-arg pos len)
    (push (list (list msg msg-arg)
                (or pos js2-token-beg)
                (or len (- js2-token-end js2-token-beg))
                face)
          js2-parsed-warnings)))

(defun js2-add-strict-warning (msg-id &optional msg-arg beg end)
  (if js2-compiler-strict-mode
      (js2-report-warning msg-id msg-arg beg
                          (and beg end (- end beg)))))

(put 'js2-syntax-error 'error-conditions
     '(error syntax-error js2-syntax-error))
(put 'js2-syntax-error 'error-message "Syntax error")

(put 'js2-parse-error 'error-conditions
     '(error parse-error js2-parse-error))
(put 'js2-parse-error 'error-message "Parse error")

(defmacro js2-clear-flag (flags flag)
  `(setq ,flags (logand ,flags (lognot ,flag))))

(defmacro js2-set-flag (flags flag)
  "Logical-or FLAG into FLAGS."
  `(setq ,flags (logior ,flags ,flag)))

(defsubst js2-flag-set-p (flags flag)
  (/= 0 (logand flags flag)))

(defsubst js2-flag-not-set-p (flags flag)
  (zerop (logand flags flag)))

(defmacro js2-with-underscore-as-word-syntax (&rest body)
  "Evaluate BODY with the _ character set to be word-syntax."
  (declare (indent 0) (debug t))
  (let ((old-syntax (make-symbol "old-syntax")))
  `(let ((,old-syntax (string (char-syntax ?_))))
     (unwind-protect
         (progn
           (modify-syntax-entry ?_ "w" js2-mode-syntax-table)
           ,@body)
       (modify-syntax-entry ?_ ,old-syntax js2-mode-syntax-table)))))

(defsubst js2-char-uppercase-p (c)
  "Return t if C is an uppercase character.
Handles unicode and latin chars properly."
  (/= c (downcase c)))

(defsubst js2-char-lowercase-p (c)
  "Return t if C is an uppercase character.
Handles unicode and latin chars properly."
  (/= c (upcase c)))

;;; AST struct and function definitions

;; flags for ast node property 'member-type (used for e4x operators)
(defvar js2-property-flag    #x1 "Property access: element is valid name.")
(defvar js2-attribute-flag   #x2 "x.@y or x..@y.")
(defvar js2-descendants-flag #x4 "x..y or x..@i.")

(defsubst js2-relpos (pos anchor)
  "Convert POS to be relative to ANCHOR.
If POS is nil, returns nil."
  (and pos (- pos anchor)))

(defun js2-make-pad (indent)
  (if (zerop indent)
      ""
    (make-string (* indent js2-basic-offset) ? )))

(defun js2-visit-ast (node callback)
  "Visit every node in ast NODE with visitor CALLBACK.

CALLBACK is a function that takes two arguments:  (NODE END-P).  It is
called twice:  once to visit the node, and again after all the node's
children have been processed.  The END-P argument is nil on the first
call and non-nil on the second call.  The return value of the callback
affects the traversal:  if non-nil, the children of NODE are processed.
If the callback returns nil, or if the node has no children, then the
callback is called immediately with a non-nil END-P argument.

The node traversal is approximately lexical-order, although there
are currently no guarantees around this."
  (when node
    (let ((vfunc (get (aref node 0) 'js2-visitor)))
      ;; visit the node
      (when  (funcall callback node nil)
        ;; visit the kids
        (cond
         ((eq vfunc 'js2-visit-none)
          nil)                            ; don't even bother calling it
         ;; Each AST node type has to define a `js2-visitor' function
         ;; that takes a node and a callback, and calls `js2-visit-ast'
         ;; on each child of the node.
         (vfunc
          (funcall vfunc node callback))
         (t
          (error "%s does not define a visitor-traversal function"
                 (aref node 0)))))
      ;; call the end-visit
      (funcall callback node t))))

(defstruct (js2-node
            (:constructor nil))  ; abstract
  "Base AST node type."
  (type -1)  ; token type
  (pos -1)   ; start position of this AST node in parsed input
  (len 1)    ; num characters spanned by the node
  props      ; optional node property list (an alist)
  parent)    ; link to parent node; null for root

(defsubst js2-node-get-prop (node prop &optional default)
  (or (cadr (assoc prop (js2-node-props node))) default))

(defsubst js2-node-set-prop (node prop value)
  (setf (js2-node-props node)
        (cons (list prop value) (js2-node-props node))))

(defun js2-fixup-starts (n nodes)
  "Adjust the start positions of NODES to be relative to N.
Any node in the list may be nil, for convenience."
  (dolist (node nodes)
    (when node
      (setf (js2-node-pos node) (- (js2-node-pos node)
                                   (js2-node-pos n))))))

(defun js2-node-add-children (parent &rest nodes)
  "Set parent node of NODES to PARENT, and return PARENT.
Does nothing if we're not recording parent links.
If any given node in NODES is nil, doesn't record that link."
  (js2-fixup-starts parent nodes)
  (dolist (node nodes)
    (and node
         (setf (js2-node-parent node) parent))))

;; Non-recursive since it's called a frightening number of times.
(defun js2-node-abs-pos (n)
  (let ((pos (js2-node-pos n)))
    (while (setq n (js2-node-parent n))
      (setq pos (+ pos (js2-node-pos n))))
    pos))

(defsubst js2-node-abs-end (n)
  "Return absolute buffer position of end of N."
  (+ (js2-node-abs-pos n) (js2-node-len n)))

;; It's important to make sure block nodes have a Lisp list for the
;; child nodes, to limit printing recursion depth in an AST that
;; otherwise consists of defstruct vectors.  Emacs will crash printing
;; a sufficiently large vector tree.

(defstruct (js2-block-node
            (:include js2-node)
            (:constructor nil)
            (:constructor make-js2-block-node (&key (type js2-BLOCK)
                                                    (pos js2-token-beg)
                                                    len
                                                    props
                                                    kids)))
  "A block of statements."
  kids)  ; a Lisp list of the child statement nodes

(put 'cl-struct-js2-block-node 'js2-visitor 'js2-visit-block)
(put 'cl-struct-js2-block-node 'js2-printer 'js2-print-block)

(defun js2-visit-block (ast callback)
  "Visit the `js2-block-node' children of AST."
  (dolist (kid (js2-block-node-kids ast))
    (js2-visit-ast kid callback)))

(defun js2-print-block (n i)
  (let ((pad (js2-make-pad i)))
    (insert pad "{\n")
    (dolist (kid (js2-block-node-kids n))
      (js2-print-ast kid (1+ i)))
    (insert pad "}")))

(defstruct (js2-scope
            (:include js2-block-node)
            (:constructor nil)
            (:constructor make-js2-scope (&key (type js2-BLOCK)
                                               (pos js2-token-beg)
                                               len
                                               kids)))
  ;; The symbol-table is a LinkedHashMap<String,Symbol> in Rhino.
  ;; I don't have one of those handy, so I'll use an alist for now.
  ;; It's as fast as an emacs hashtable for up to about 50 elements,
  ;; and is much lighter-weight to construct (both CPU and mem).
  ;; The keys are interned strings (symbols) for faster lookup.
  ;; Should switch to hybrid alist/hashtable eventually.
  symbol-table  ; an alist of (symbol . js2-symbol)
  parent-scope  ; a `js2-scope'
  top)          ; top-level `js2-scope' (script/function)

(put 'cl-struct-js2-scope 'js2-visitor 'js2-visit-block)
(put 'cl-struct-js2-scope 'js2-printer 'js2-print-none)

(defun js2-scope-set-parent-scope (scope parent)
  (setf (js2-scope-parent-scope scope) parent
        (js2-scope-top scope) (if (null parent)
                                  scope
                                (js2-scope-top parent))))

(defun js2-node-get-enclosing-scope (node)
  "Return the innermost `js2-scope' node surrounding NODE.
Returns nil if there is no enclosing scope node."
  (let ((parent (js2-node-parent node)))
    (while (not (js2-scope-p parent))
      (setq parent (js2-node-parent parent)))
    parent))

(defun js2-get-defining-scope (scope name)
  "Search up scope chain from SCOPE looking for NAME, a string or symbol.
Returns `js2-scope' in which NAME is defined, or nil if not found."
  (let ((sym (if (symbolp name)
                 name
               (intern name)))
        table
        result
        (continue t))
    (while (and scope continue)
      (if (and (setq table (js2-scope-symbol-table scope))
               (assq sym table))
          (setq continue nil
                result scope)
        (setq scope (js2-scope-parent-scope scope))))
    result))

(defun js2-scope-get-symbol (scope name)
  "Return symbol table entry for NAME in SCOPE.
NAME can be a string or symbol.   Returns a `js2-symbol' or nil if not found."
  (and (js2-scope-symbol-table scope)
       (cdr (assq (if (symbolp name)
                      name
                    (intern name))
                  (js2-scope-symbol-table scope)))))

(defun js2-scope-put-symbol (scope name symbol)
  "Enter SYMBOL into symbol-table for SCOPE under NAME.
NAME can be a Lisp symbol or string.  SYMBOL is a `js2-symbol'."
  (let* ((table (js2-scope-symbol-table scope))
         (sym (if (symbolp name) name (intern name)))
         (entry (assq sym table)))
    (if entry
        (setcdr entry symbol)
      (push (cons sym symbol)
            (js2-scope-symbol-table scope)))))

(defstruct (js2-symbol
            (:constructor nil)
            (:constructor make-js2-symbol (decl-type name &optional ast-node)))
  "A symbol table entry."
  ;; One of js2-FUNCTION, js2-LP (for parameters), js2-VAR,
  ;; js2-LET, or js2-CONST
  decl-type
  name  ; string
  ast-node) ; a `js2-node'

(defstruct (js2-error-node
            (:include js2-node)
            (:constructor nil) ; silence emacs21 byte-compiler
            (:constructor make-js2-error-node (&key (type js2-ERROR)
                                                    (pos js2-token-beg)
                                                    len)))
  "AST node representing a parse error.")

(put 'cl-struct-js2-error-node 'js2-visitor 'js2-visit-none)
(put 'cl-struct-js2-error-node 'js2-printer 'js2-print-none)

(defstruct (js2-script-node
            (:include js2-scope)
            (:constructor nil)
            (:constructor make-js2-script-node (&key (type js2-SCRIPT)
                                                     (pos js2-token-beg)
                                                     len
                                                     var-decls
                                                     fun-decls)))
  functions   ; Lisp list of nested functions
  regexps     ; Lisp list of (string . flags)
  symbols     ; alist (every symbol gets unique index)
  (param-count 0)
  var-names   ; vector of string names
  consts      ; bool-vector matching var-decls
  (temp-number 0))  ; for generating temp variables

(put 'cl-struct-js2-script-node 'js2-visitor 'js2-visit-block)
(put 'cl-struct-js2-script-node 'js2-printer 'js2-print-script)

(defun js2-print-script (node indent)
  (dolist (kid (js2-block-node-kids node))
    (js2-print-ast kid indent)))

(defstruct (js2-ast-root
            (:include js2-script-node)
            (:constructor nil)
            (:constructor make-js2-ast-root (&key (type js2-SCRIPT)
                                                  (pos js2-token-beg)
                                                  len
                                                  buffer)))
  "The root node of a js2 AST."
  buffer         ; the source buffer from which the code was parsed
  comments       ; a Lisp list of comments, ordered by start position
  errors         ; a Lisp list of errors found during parsing
  warnings       ; a Lisp list of warnings found during parsing
  node-count)    ; number of nodes in the tree, including the root

(put 'cl-struct-js2-ast-root 'js2-visitor 'js2-visit-ast-root)
(put 'cl-struct-js2-ast-root 'js2-printer 'js2-print-script)

(defun js2-visit-ast-root (ast callback)
  (dolist (kid (js2-ast-root-kids ast))
    (js2-visit-ast kid callback))
  (dolist (comment (js2-ast-root-comments ast))
    (js2-visit-ast comment callback)))

(defstruct (js2-comment-node
            (:include js2-node)
            (:constructor nil)
            (:constructor make-js2-comment-node (&key (type js2-COMMENT)
                                                      (pos js2-token-beg)
                                                      len
                                                      (format js2-ts-comment-type))))
  format)  ; 'line, 'block, 'jsdoc or 'html

(put 'cl-struct-js2-comment-node 'js2-visitor 'js2-visit-none)
(put 'cl-struct-js2-comment-node 'js2-printer 'js2-print-comment)

(defun js2-print-comment (n i)
  ;; We really ought to link end-of-line comments to their nodes.
  ;; Or maybe we could add a new comment type, 'endline.
  (insert (js2-make-pad i)
          (js2-node-string n)))

(defstruct (js2-expr-stmt-node
            (:include js2-node)
            (:constructor nil)
            (:constructor make-js2-expr-stmt-node (&key (type js2-EXPR_VOID)
                                                        (pos js2-ts-cursor)
                                                        len
                                                        expr)))
  "An expression statement."
  expr)

(defsubst js2-expr-stmt-node-set-has-result (node)
  "Change NODE type to `js2-EXPR_RESULT'.  Used for code generation."
  (setf (js2-node-type node) js2-EXPR_RESULT))

(put 'cl-struct-js2-expr-stmt-node 'js2-visitor 'js2-visit-expr-stmt-node)
(put 'cl-struct-js2-expr-stmt-node 'js2-printer 'js2-print-expr-stmt-node)

(defun js2-visit-expr-stmt-node (n v)
  (js2-visit-ast (js2-expr-stmt-node-expr n) v))

(defun js2-print-expr-stmt-node (n indent)
  (js2-print-ast (js2-expr-stmt-node-expr n) indent)
  (insert ";\n"))

(defstruct (js2-loop-node
            (:include js2-scope)
            (:constructor nil))
  "Abstract supertype of loop nodes."
  body      ; a `js2-block-node'
  lp        ; position of left-paren, nil if omitted
  rp)       ; position of right-paren, nil if omitted

(defstruct (js2-do-node
            (:include js2-loop-node)
            (:constructor nil)
            (:constructor make-js2-do-node (&key (type js2-DO)
                                                 (pos js2-token-beg)
                                                 len
                                                 body
                                                 condition
                                                 while-pos
                                                 lp
                                                 rp)))
  "AST node for do-loop."
  condition  ; while (expression)
  while-pos) ; buffer position of 'while' keyword

(put 'cl-struct-js2-do-node 'js2-visitor 'js2-visit-do-node)
(put 'cl-struct-js2-do-node 'js2-printer 'js2-print-do-node)

(defun js2-visit-do-node (n v)
  (js2-visit-ast (js2-do-node-body n) v)
  (js2-visit-ast (js2-do-node-condition n) v))

(defun js2-print-do-node (n i)
  (let ((pad (js2-make-pad i)))
    (insert pad "do {\n")
    (dolist (kid (js2-block-node-kids (js2-do-node-body n)))
      (js2-print-ast kid (1+ i)))
    (insert pad "} while (")
    (js2-print-ast (js2-do-node-condition n) 0)
    (insert ");\n")))

(defstruct (js2-while-node
            (:include js2-loop-node)
            (:constructor nil)
            (:constructor make-js2-while-node (&key (type js2-WHILE)
                                                    (pos js2-token-beg)
                                                    len body
                                                    condition lp
                                                    rp)))
  "AST node for while-loop."
  condition)    ; while-condition

(put 'cl-struct-js2-while-node 'js2-visitor 'js2-visit-while-node)
(put 'cl-struct-js2-while-node 'js2-printer 'js2-print-while-node)

(defun js2-visit-while-node (n v)
  (js2-visit-ast (js2-while-node-condition n) v)
  (js2-visit-ast (js2-while-node-body n) v))

(defun js2-print-while-node (n i)
  (let ((pad (js2-make-pad i)))
    (insert pad "while (")
    (js2-print-ast (js2-while-node-condition n) 0)
    (insert ") {\n")
    (js2-print-body (js2-while-node-body n) (1+ i))
    (insert pad "}\n")))

(defstruct (js2-for-node
            (:include js2-loop-node)
            (:constructor nil)
            (:constructor make-js2-for-node (&key (type js2-FOR)
                                                  (pos js2-ts-cursor)
                                                  len body init
                                                  condition
                                                  update lp rp)))
  "AST node for a C-style for-loop."
  init       ; initialization expression
  condition  ; loop condition
  update)    ; update clause

(put 'cl-struct-js2-for-node 'js2-visitor 'js2-visit-for-node)
(put 'cl-struct-js2-for-node 'js2-printer 'js2-print-for-node)

(defun js2-visit-for-node (n v)
  (js2-visit-ast (js2-for-node-init n) v)
  (js2-visit-ast (js2-for-node-condition n) v)
  (js2-visit-ast (js2-for-node-update n) v)
  (js2-visit-ast (js2-for-node-body n) v))

(defun js2-print-for-node (n i)
  (let ((pad (js2-make-pad i)))
    (insert pad "for (")
    (js2-print-ast (js2-for-node-init n) 0)
    (insert "; ")
    (js2-print-ast (js2-for-node-condition n) 0)
    (insert "; ")
    (js2-print-ast (js2-for-node-update n) 0)
    (insert ") {\n")
    (js2-print-body (js2-for-node-body n) (1+ i))
    (insert pad "}\n")))

(defstruct (js2-for-in-node
            (:include js2-loop-node)
            (:constructor nil)
            (:constructor make-js2-for-in-node (&key (type js2-FOR)
                                                     (pos js2-ts-cursor)
                                                     len body
                                                     iterator
                                                     object
                                                     in-pos
                                                     each-pos
                                                     foreach-p forof-p
                                                     lp rp)))
  "AST node for a for..in loop."
  iterator  ; [var] foo in ...
  object    ; object over which we're iterating
  in-pos    ; buffer position of 'in' keyword
  each-pos  ; buffer position of 'each' keyword, if foreach-p
  foreach-p ; t if it's a for-each loop
  forof-p)  ; t if it's a for-of loop

(put 'cl-struct-js2-for-in-node 'js2-visitor 'js2-visit-for-in-node)
(put 'cl-struct-js2-for-in-node 'js2-printer 'js2-print-for-in-node)

(defun js2-visit-for-in-node (n v)
  (js2-visit-ast (js2-for-in-node-iterator n) v)
  (js2-visit-ast (js2-for-in-node-object n) v)
  (js2-visit-ast (js2-for-in-node-body n) v))

(defun js2-print-for-in-node (n i)
  (let ((pad (js2-make-pad i))
        (foreach (js2-for-in-node-foreach-p n))
        (forof (js2-for-in-node-forof-p n)))
    (insert pad "for ")
    (if foreach
        (insert "each "))
    (insert "(")
    (js2-print-ast (js2-for-in-node-iterator n) 0)
    (if forof
        (insert " of ")
      (insert " in "))
    (js2-print-ast (js2-for-in-node-object n) 0)
    (insert ") {\n")
    (js2-print-body (js2-for-in-node-body n) (1+ i))
    (insert pad "}\n")))

(defstruct (js2-return-node
            (:include js2-node)
            (:constructor nil)
            (:constructor make-js2-return-node (&key (type js2-RETURN)
                                                     (pos js2-ts-cursor)
                                                     len
                                                     retval)))
  "AST node for a return statement."
  retval)  ; expression to return, or 'undefined

(put 'cl-struct-js2-return-node 'js2-visitor 'js2-visit-return-node)
(put 'cl-struct-js2-return-node 'js2-printer 'js2-print-return-node)

(defun js2-visit-return-node (n v)
  (js2-visit-ast (js2-return-node-retval n) v))

(defun js2-print-return-node (n i)
  (insert (js2-make-pad i) "return")
  (when (js2-return-node-retval n)
    (insert " ")
    (js2-print-ast (js2-return-node-retval n) 0))
  (insert ";\n"))

(defstruct (js2-if-node
            (:include js2-node)
            (:constructor nil)
            (:constructor make-js2-if-node (&key (type js2-IF)
                                                 (pos js2-ts-cursor)
                                                 len condition
                                                 then-part
                                                 else-pos
                                                 else-part lp
                                                 rp)))
  "AST node for an if-statement."
  condition   ; expression
  then-part   ; statement or block
  else-pos    ; optional buffer position of 'else' keyword
  else-part   ; optional statement or block
  lp          ; position of left-paren, nil if omitted
  rp)         ; position of right-paren, nil if omitted

(put 'cl-struct-js2-if-node 'js2-visitor 'js2-visit-if-node)
(put 'cl-struct-js2-if-node 'js2-printer 'js2-print-if-node)

(defun js2-visit-if-node (n v)
  (js2-visit-ast (js2-if-node-condition n) v)
  (js2-visit-ast (js2-if-node-then-part n) v)
  (js2-visit-ast (js2-if-node-else-part n) v))

(defun js2-print-if-node (n i)
  (let ((pad (js2-make-pad i))
        (then-part (js2-if-node-then-part n))
        (else-part (js2-if-node-else-part n)))
    (insert pad "if (")
    (js2-print-ast (js2-if-node-condition n) 0)
    (insert ") {\n")
    (js2-print-body then-part (1+ i))
    (insert pad "}")
    (cond
     ((not else-part)
      (insert "\n"))
     ((js2-if-node-p else-part)
      (insert " else ")
      (js2-print-body else-part i))
     (t
      (insert " else {\n")
      (js2-print-body else-part (1+ i))
      (insert pad "}\n")))))

(defstruct (js2-try-node
            (:include js2-node)
            (:constructor nil)
            (:constructor make-js2-try-node (&key (type js2-TRY)
                                                  (pos js2-ts-cursor)
                                                  len
                                                  try-block
                                                  catch-clauses
                                                  finally-block)))
  "AST node for a try-statement."
  try-block
  catch-clauses  ; a Lisp list of `js2-catch-node'
  finally-block) ; a `js2-finally-node'

(put 'cl-struct-js2-try-node 'js2-visitor 'js2-visit-try-node)
(put 'cl-struct-js2-try-node 'js2-printer 'js2-print-try-node)

(defun js2-visit-try-node (n v)
  (js2-visit-ast (js2-try-node-try-block n) v)
  (dolist (clause (js2-try-node-catch-clauses n))
    (js2-visit-ast clause v))
  (js2-visit-ast (js2-try-node-finally-block n) v))

(defun js2-print-try-node (n i)
  (let ((pad (js2-make-pad i))
        (catches (js2-try-node-catch-clauses n))
        (finally (js2-try-node-finally-block n)))
    (insert pad "try {\n")
    (js2-print-body (js2-try-node-try-block n) (1+ i))
    (insert pad "}")
    (when catches
      (dolist (catch catches)
        (js2-print-ast catch i)))
    (if finally
        (js2-print-ast finally i)
      (insert "\n"))))

(defstruct (js2-catch-node
            (:include js2-node)
            (:constructor nil)
            (:constructor make-js2-catch-node (&key (type js2-CATCH)
                                                    (pos js2-ts-cursor)
                                                    len
                                                    param
                                                    guard-kwd
                                                    guard-expr
                                                    block lp
                                                    rp)))
  "AST node for a catch clause."
  param       ; destructuring form or simple name node
  guard-kwd   ; relative buffer position of "if" in "catch (x if ...)"
  guard-expr  ; catch condition, a `js2-node'
  block       ; statements, a `js2-block-node'
  lp          ; buffer position of left-paren, nil if omitted
  rp)         ; buffer position of right-paren, nil if omitted

(put 'cl-struct-js2-catch-node 'js2-visitor 'js2-visit-catch-node)
(put 'cl-struct-js2-catch-node 'js2-printer 'js2-print-catch-node)

(defun js2-visit-catch-node (n v)
  (js2-visit-ast (js2-catch-node-param n) v)
  (when (js2-catch-node-guard-kwd n)
    (js2-visit-ast (js2-catch-node-guard-expr n) v))
  (js2-visit-ast (js2-catch-node-block n) v))

(defun js2-print-catch-node (n i)
  (let ((pad (js2-make-pad i))
        (guard-kwd (js2-catch-node-guard-kwd n))
        (guard-expr (js2-catch-node-guard-expr n)))
    (insert " catch (")
    (js2-print-ast (js2-catch-node-param n) 0)
    (when guard-kwd
      (insert " if ")
      (js2-print-ast guard-expr 0))
    (insert ") {\n")
    (js2-print-body (js2-catch-node-block n) (1+ i))
    (insert pad "}")))

(defstruct (js2-finally-node
            (:include js2-node)
            (:constructor nil)
            (:constructor make-js2-finally-node (&key (type js2-FINALLY)
                                                      (pos js2-ts-cursor)
                                                      len body)))
  "AST node for a finally clause."
  body)  ; a `js2-node', often but not always a block node

(put 'cl-struct-js2-finally-node 'js2-visitor 'js2-visit-finally-node)
(put 'cl-struct-js2-finally-node 'js2-printer 'js2-print-finally-node)

(defun js2-visit-finally-node (n v)
  (js2-visit-ast (js2-finally-node-body n) v))

(defun js2-print-finally-node (n i)
  (let ((pad (js2-make-pad i)))
    (insert " finally {\n")
    (js2-print-body (js2-finally-node-body n) (1+ i))
    (insert pad "}\n")))

(defstruct (js2-switch-node
            (:include js2-node)
            (:constructor nil)
            (:constructor make-js2-switch-node (&key (type js2-SWITCH)
                                                     (pos js2-ts-cursor)
                                                     len
                                                     discriminant
                                                     cases lp
                                                     rp)))
  "AST node for a switch statement."
  discriminant  ; a `js2-node' (switch expression)
  cases  ; a Lisp list of `js2-case-node'
  lp     ; position of open-paren for discriminant, nil if omitted
  rp)    ; position of close-paren for discriminant, nil if omitted

(put 'cl-struct-js2-switch-node 'js2-visitor 'js2-visit-switch-node)
(put 'cl-struct-js2-switch-node 'js2-printer 'js2-print-switch-node)

(defun js2-visit-switch-node (n v)
  (js2-visit-ast (js2-switch-node-discriminant n) v)
  (dolist (c (js2-switch-node-cases n))
    (js2-visit-ast c v)))

(defun js2-print-switch-node (n i)
  (let ((pad (js2-make-pad i))
        (cases (js2-switch-node-cases n)))
    (insert pad "switch (")
    (js2-print-ast (js2-switch-node-discriminant n) 0)
    (insert ") {\n")
    (dolist (case cases)
      (js2-print-ast case i))
    (insert pad "}\n")))

(defstruct (js2-case-node
            (:include js2-block-node)
            (:constructor nil)
            (:constructor make-js2-case-node (&key (type js2-CASE)
                                                   (pos js2-ts-cursor)
                                                   len kids expr)))
  "AST node for a case clause of a switch statement."
  expr)   ; the case expression (nil for default)

(put 'cl-struct-js2-case-node 'js2-visitor 'js2-visit-case-node)
(put 'cl-struct-js2-case-node 'js2-printer 'js2-print-case-node)

(defun js2-visit-case-node (n v)
  (js2-visit-ast (js2-case-node-expr n) v)
  (js2-visit-block n v))

(defun js2-print-case-node (n i)
  (let ((pad (js2-make-pad i))
        (expr (js2-case-node-expr n)))
    (insert pad)
    (if (null expr)
        (insert "default:\n")
      (insert "case ")
      (js2-print-ast expr 0)
      (insert ":\n"))
    (dolist (kid (js2-case-node-kids n))
      (js2-print-ast kid (1+ i)))))

(defstruct (js2-throw-node
            (:include js2-node)
            (:constructor nil)
            (:constructor make-js2-throw-node (&key (type js2-THROW)
                                                    (pos js2-ts-cursor)
                                                    len expr)))
  "AST node for a throw statement."
  expr)   ; the expression to throw

(put 'cl-struct-js2-throw-node 'js2-visitor 'js2-visit-throw-node)
(put 'cl-struct-js2-throw-node 'js2-printer 'js2-print-throw-node)

(defun js2-visit-throw-node (n v)
  (js2-visit-ast (js2-throw-node-expr n) v))

(defun js2-print-throw-node (n i)
  (insert (js2-make-pad i) "throw ")
  (js2-print-ast (js2-throw-node-expr n) 0)
  (insert ";\n"))

(defstruct (js2-with-node
            (:include js2-node)
            (:constructor nil)
            (:constructor make-js2-with-node (&key (type js2-WITH)
                                                   (pos js2-ts-cursor)
                                                   len object
                                                   body lp rp)))
  "AST node for a with-statement."
  object
  body
  lp    ; buffer position of left-paren around object, nil if omitted
  rp)   ; buffer position of right-paren around object, nil if omitted

(put 'cl-struct-js2-with-node 'js2-visitor 'js2-visit-with-node)
(put 'cl-struct-js2-with-node 'js2-printer 'js2-print-with-node)

(defun js2-visit-with-node (n v)
  (js2-visit-ast (js2-with-node-object n) v)
  (js2-visit-ast (js2-with-node-body n) v))

(defun js2-print-with-node (n i)
  (let ((pad (js2-make-pad i)))
    (insert pad "with (")
    (js2-print-ast (js2-with-node-object n) 0)
    (insert ") {\n")
    (js2-print-body (js2-with-node-body n) (1+ i))
    (insert pad "}\n")))

(defstruct (js2-label-node
            (:include js2-node)
            (:constructor nil)
            (:constructor make-js2-label-node (&key (type js2-LABEL)
                                                    (pos js2-ts-cursor)
                                                    len name)))
  "AST node for a statement label or case label."
  name   ; a string
  loop)  ; for validating and code-generating continue-to-label

(put 'cl-struct-js2-label-node 'js2-visitor 'js2-visit-none)
(put 'cl-struct-js2-label-node 'js2-printer 'js2-print-label)

(defun js2-print-label (n i)
  (insert (js2-make-pad i)
          (js2-label-node-name n)
          ":\n"))

(defstruct (js2-labeled-stmt-node
            (:include js2-node)
            (:constructor nil)
            ;; type needs to be in `js2-side-effecting-tokens' to avoid spurious
            ;; no-side-effects warnings, hence js2-EXPR_RESULT.
            (:constructor make-js2-labeled-stmt-node (&key (type js2-EXPR_RESULT)
                                                           (pos js2-ts-cursor)
                                                           len labels stmt)))
  "AST node for a statement with one or more labels.
Multiple labels for a statement are collapsed into the labels field."
  labels  ; Lisp list of `js2-label-node'
  stmt)   ; the statement these labels are for

(put 'cl-struct-js2-labeled-stmt-node 'js2-visitor 'js2-visit-labeled-stmt)
(put 'cl-struct-js2-labeled-stmt-node 'js2-printer 'js2-print-labeled-stmt)

(defun js2-get-label-by-name (lbl-stmt name)
  "Return a `js2-label-node' by NAME from LBL-STMT's labels list.
Returns nil if no such label is in the list."
  (let ((label-list (js2-labeled-stmt-node-labels lbl-stmt))
        result)
    (while (and label-list (not result))
      (if (string= (js2-label-node-name (car label-list)) name)
          (setq result (car label-list))
        (setq label-list (cdr label-list))))
    result))

(defun js2-visit-labeled-stmt (n v)
  (dolist (label (js2-labeled-stmt-node-labels n))
    (js2-visit-ast label v))
  (js2-visit-ast (js2-labeled-stmt-node-stmt n) v))

(defun js2-print-labeled-stmt (n i)
  (dolist (label (js2-labeled-stmt-node-labels n))
    (js2-print-ast label i))
  (js2-print-ast (js2-labeled-stmt-node-stmt n) (1+ i)))

(defun js2-labeled-stmt-node-contains (node label)
  "Return t if NODE contains LABEL in its label set.
NODE is a `js2-labels-node'.  LABEL is an identifier."
  (loop for nl in (js2-labeled-stmt-node-labels node)
        if (string= label (js2-label-node-name nl))
          return t
        finally return nil))

(defsubst js2-labeled-stmt-node-add-label (node label)
  "Add a `js2-label-node' to the label set for this statement."
  (setf (js2-labeled-stmt-node-labels node)
        (nconc (js2-labeled-stmt-node-labels node) (list label))))

(defstruct (js2-jump-node
            (:include js2-node)
            (:constructor nil))
  "Abstract supertype of break and continue nodes."
  label   ; `js2-name-node' for location of label identifier, if present
  target) ; target js2-labels-node or loop/switch statement

(defun js2-visit-jump-node (n v)
  ;; We don't visit the target, since it's a back-link.
  (js2-visit-ast (js2-jump-node-label n) v))

(defstruct (js2-break-node
            (:include js2-jump-node)
            (:constructor nil)
            (:constructor make-js2-break-node (&key (type js2-BREAK)
                                                    (pos js2-ts-cursor)
                                                    len label target)))
  "AST node for a break statement.
The label field is a `js2-name-node', possibly nil, for the named label
if provided.  E.g. in 'break foo', it represents 'foo'.  The target field
is the target of the break - a label node or enclosing loop/switch statement.")

(put 'cl-struct-js2-break-node 'js2-visitor 'js2-visit-jump-node)
(put 'cl-struct-js2-break-node 'js2-printer 'js2-print-break-node)

(defun js2-print-break-node (n i)
  (insert (js2-make-pad i) "break")
  (when (js2-break-node-label n)
    (insert " ")
    (js2-print-ast (js2-break-node-label n) 0))
  (insert ";\n"))

(defstruct (js2-continue-node
            (:include js2-jump-node)
            (:constructor nil)
            (:constructor make-js2-continue-node (&key (type js2-CONTINUE)
                                                       (pos js2-ts-cursor)
                                                       len label target)))
  "AST node for a continue statement.
The label field is the user-supplied enclosing label name, a `js2-name-node'.
It is nil if continue specifies no label.  The target field is the jump target:
a `js2-label-node' or the innermost enclosing loop.")

(put 'cl-struct-js2-continue-node 'js2-visitor 'js2-visit-jump-node)
(put 'cl-struct-js2-continue-node 'js2-printer 'js2-print-continue-node)

(defun js2-print-continue-node (n i)
  (insert (js2-make-pad i) "continue")
  (when (js2-continue-node-label n)
    (insert " ")
    (js2-print-ast (js2-continue-node-label n) 0))
  (insert ";\n"))

(defstruct (js2-function-node
            (:include js2-script-node)
            (:constructor nil)
            (:constructor make-js2-function-node (&key (type js2-FUNCTION)
                                                       (pos js2-ts-cursor)
                                                       len
                                                       (ftype 'FUNCTION)
                                                       (form 'FUNCTION_STATEMENT)
                                                       (name "")
                                                       params rest-p
                                                       body
                                                       lp rp)))
  "AST node for a function declaration.
The `params' field is a Lisp list of nodes.  Each node is either a simple
`js2-name-node', or if it's a destructuring-assignment parameter, a
`js2-array-node' or `js2-object-node'."
  ftype            ; FUNCTION, GETTER or SETTER
  form             ; FUNCTION_{STATEMENT|EXPRESSION|EXPRESSION_STATEMENT}
  name             ; function name (a `js2-name-node', or nil if anonymous)
  params           ; a Lisp list of destructuring forms or simple name nodes
  rest-p           ; if t, the last parameter is rest parameter
  body             ; a `js2-block-node' or expression node (1.8 only)
  lp               ; position of arg-list open-paren, or nil if omitted
  rp               ; position of arg-list close-paren, or nil if omitted
  ignore-dynamic   ; ignore value of the dynamic-scope flag (interpreter only)
  needs-activation ; t if we need an activation object for this frame
  is-generator     ; t if this function contains a yield
  member-expr)     ; nonstandard Ecma extension from Rhino

(put 'cl-struct-js2-function-node 'js2-visitor 'js2-visit-function-node)
(put 'cl-struct-js2-function-node 'js2-printer 'js2-print-function-node)

(defun js2-visit-function-node (n v)
  (js2-visit-ast (js2-function-node-name n) v)
  (dolist (p (js2-function-node-params n))
    (js2-visit-ast p v))
  (js2-visit-ast (js2-function-node-body n) v))

(defun js2-print-function-node (n i)
  (let ((pad (js2-make-pad i))
        (getter (js2-node-get-prop n 'GETTER_SETTER))
        (name (js2-function-node-name n))
        (params (js2-function-node-params n))
        (rest-p (js2-function-node-rest-p n))
        (body (js2-function-node-body n))
        (expr (eq (js2-function-node-form n) 'FUNCTION_EXPRESSION)))
    (unless getter
      (insert pad "function"))
    (when name
        (insert " ")
        (js2-print-ast name 0))
    (insert "(")
    (loop with len = (length params)
          for param in params
          for count from 1
          do
          (when (and rest-p (= count len))
            (insert "..."))
          (js2-print-ast param 0)
          (when (< count len)
            (insert ", ")))
    (insert ") {")
    (unless expr
      (insert "\n"))
    ;; TODO:  fix this to be smarter about indenting, etc.
    (js2-print-body body (1+ i))
    (insert pad "}")
    (unless expr
      (insert "\n"))))

(defun js2-function-name (node)
  "Return function name for NODE, a `js2-function-node', or nil if anonymous."
  (and (js2-function-node-name node)
       (js2-name-node-name (js2-function-node-name node))))

;; Having this be an expression node makes it more flexible.
;; There are IDE contexts, such as indentation in a for-loop initializer,
;; that work better if you assume it's an expression.  Whenever we have
;; a standalone var/const declaration, we just wrap with an expr stmt.
;; Eclipse apparently screwed this up and now has two versions, expr and stmt.
(defstruct (js2-var-decl-node
            (:include js2-node)
            (:constructor nil)
            (:constructor make-js2-var-decl-node (&key (type js2-VAR)
                                                       (pos js2-token-beg)
                                                       len kids
                                                       decl-type)))
  "AST node for a variable declaration list (VAR, CONST or LET).
The node bounds differ depending on the declaration type.  For VAR or
CONST declarations, the bounds include the var/const keyword.  For LET
declarations, the node begins at the position of the first child."
  kids        ; a Lisp list of `js2-var-init-node' structs.
  decl-type)  ; js2-VAR, js2-CONST or js2-LET

(put 'cl-struct-js2-var-decl-node 'js2-visitor 'js2-visit-var-decl)
(put 'cl-struct-js2-var-decl-node 'js2-printer 'js2-print-var-decl)

(defun js2-visit-var-decl (n v)
  (dolist (kid (js2-var-decl-node-kids n))
    (js2-visit-ast kid v)))

(defun js2-print-var-decl (n i)
  (let ((pad (js2-make-pad i))
        (tt (js2-var-decl-node-decl-type n)))
    (insert pad)
    (insert (cond
             ((= tt js2-VAR) "var ")
             ((= tt js2-LET) "let ")
             ((= tt js2-CONST) "const ")
             (t
              (error "malformed var-decl node"))))
    (loop with kids = (js2-var-decl-node-kids n)
          with len = (length kids)
          for kid in kids
          for count from 1
          do
          (js2-print-ast kid 0)
          (if (< count len)
              (insert ", ")))))

(defstruct (js2-var-init-node
            (:include js2-node)
            (:constructor nil)
            (:constructor make-js2-var-init-node (&key (type js2-VAR)
                                                       (pos js2-ts-cursor)
                                                       len target
                                                       initializer)))
  "AST node for a variable declaration.
The type field will be js2-CONST for a const decl."
  target        ; `js2-name-node', `js2-object-node', or `js2-array-node'
  initializer)  ; initializer expression, a `js2-node'

(put 'cl-struct-js2-var-init-node 'js2-visitor 'js2-visit-var-init-node)
(put 'cl-struct-js2-var-init-node 'js2-printer 'js2-print-var-init-node)

(defun js2-visit-var-init-node (n v)
  (js2-visit-ast (js2-var-init-node-target n) v)
  (js2-visit-ast (js2-var-init-node-initializer n) v))

(defun js2-print-var-init-node (n i)
  (let ((pad (js2-make-pad i))
        (name (js2-var-init-node-target n))
        (init (js2-var-init-node-initializer n)))
    (insert pad)
    (js2-print-ast name 0)
    (when init
      (insert " = ")
      (js2-print-ast init 0))))

(defstruct (js2-cond-node
            (:include js2-node)
            (:constructor nil)
            (:constructor make-js2-cond-node (&key (type js2-HOOK)
                                                   (pos js2-ts-cursor)
                                                   len
                                                   test-expr
                                                   true-expr
                                                   false-expr
                                                   q-pos c-pos)))
  "AST node for the ternary operator"
  test-expr
  true-expr
  false-expr
  q-pos   ; buffer position of ?
  c-pos)  ; buffer position of :

(put 'cl-struct-js2-cond-node 'js2-visitor 'js2-visit-cond-node)
(put 'cl-struct-js2-cond-node 'js2-printer 'js2-print-cond-node)

(defun js2-visit-cond-node (n v)
  (js2-visit-ast (js2-cond-node-test-expr n) v)
  (js2-visit-ast (js2-cond-node-true-expr n) v)
  (js2-visit-ast (js2-cond-node-false-expr n) v))

(defun js2-print-cond-node (n i)
  (let ((pad (js2-make-pad i)))
    (insert pad)
    (js2-print-ast (js2-cond-node-test-expr n) 0)
    (insert " ? ")
    (js2-print-ast (js2-cond-node-true-expr n) 0)
    (insert " : ")
    (js2-print-ast (js2-cond-node-false-expr n) 0)))

(defstruct (js2-infix-node
            (:include js2-node)
            (:constructor nil)
            (:constructor make-js2-infix-node (&key type
                                                    (pos js2-ts-cursor)
                                                    len op-pos
                                                    left right)))
  "Represents infix expressions.
Includes assignment ops like `|=', and the comma operator.
The type field inherited from `js2-node' holds the operator."
  op-pos    ; buffer position where operator begins
  left      ; any `js2-node'
  right)    ; any `js2-node'

(put 'cl-struct-js2-infix-node 'js2-visitor 'js2-visit-infix-node)
(put 'cl-struct-js2-infix-node 'js2-printer 'js2-print-infix-node)

(defun js2-visit-infix-node (n v)
  (js2-visit-ast (js2-infix-node-left n) v)
  (js2-visit-ast (js2-infix-node-right n) v))

(defconst js2-operator-tokens
  (let ((table (make-hash-table :test 'eq))
        (tokens
         (list (cons js2-IN "in")
               (cons js2-TYPEOF "typeof")
               (cons js2-INSTANCEOF "instanceof")
               (cons js2-DELPROP "delete")
               (cons js2-COMMA ",")
               (cons js2-COLON ":")
               (cons js2-OR "||")
               (cons js2-AND "&&")
               (cons js2-INC "++")
               (cons js2-DEC "--")
               (cons js2-BITOR "|")
               (cons js2-BITXOR "^")
               (cons js2-BITAND "&")
               (cons js2-EQ "==")
               (cons js2-NE "!=")
               (cons js2-LT "<")
               (cons js2-LE "<=")
               (cons js2-GT ">")
               (cons js2-GE ">=")
               (cons js2-LSH "<<")
               (cons js2-RSH ">>")
               (cons js2-URSH ">>>")
               (cons js2-ADD "+")       ; infix plus
               (cons js2-SUB "-")       ; infix minus
               (cons js2-MUL "*")
               (cons js2-DIV "/")
               (cons js2-MOD "%")
               (cons js2-NOT "!")
               (cons js2-BITNOT "~")
               (cons js2-POS "+")       ; unary plus
               (cons js2-NEG "-")       ; unary minus
               (cons js2-SHEQ "===")    ; shallow equality
               (cons js2-SHNE "!==")    ; shallow inequality
               (cons js2-ASSIGN "=")
               (cons js2-ASSIGN_BITOR "|=")
               (cons js2-ASSIGN_BITXOR "^=")
               (cons js2-ASSIGN_BITAND "&=")
               (cons js2-ASSIGN_LSH "<<=")
               (cons js2-ASSIGN_RSH ">>=")
               (cons js2-ASSIGN_URSH ">>>=")
               (cons js2-ASSIGN_ADD "+=")
               (cons js2-ASSIGN_SUB "-=")
               (cons js2-ASSIGN_MUL "*=")
               (cons js2-ASSIGN_DIV "/=")
               (cons js2-ASSIGN_MOD "%="))))
    (loop for (k . v) in tokens do
          (puthash k v table))
    table))

(defun js2-print-infix-node (n i)
  (let* ((tt (js2-node-type n))
         (op (gethash tt js2-operator-tokens)))
    (unless op
      (error "unrecognized infix operator %s" (js2-node-type n)))
    (insert (js2-make-pad i))
    (js2-print-ast (js2-infix-node-left n) 0)
    (unless (= tt js2-COMMA)
      (insert " "))
    (insert op)
    (insert " ")
    (js2-print-ast (js2-infix-node-right n) 0)))

(defstruct (js2-assign-node
            (:include js2-infix-node)
            (:constructor nil)
            (:constructor make-js2-assign-node (&key type
                                                     (pos js2-ts-cursor)
                                                     len op-pos
                                                     left right)))
  "Represents any assignment.
The type field holds the actual assignment operator.")

(put 'cl-struct-js2-assign-node 'js2-visitor 'js2-visit-infix-node)
(put 'cl-struct-js2-assign-node 'js2-printer 'js2-print-infix-node)

(defstruct (js2-unary-node
            (:include js2-node)
            (:constructor nil)
            (:constructor make-js2-unary-node (&key type ; required
                                                    (pos js2-ts-cursor)
                                                    len operand)))
  "AST node type for unary operator nodes.
The type field can be NOT, BITNOT, POS, NEG, INC, DEC,
TYPEOF, or DELPROP.  For INC or DEC, a 'postfix node
property is added if the operator follows the operand."
  operand)  ; a `js2-node' expression

(put 'cl-struct-js2-unary-node 'js2-visitor 'js2-visit-unary-node)
(put 'cl-struct-js2-unary-node 'js2-printer 'js2-print-unary-node)

(defun js2-visit-unary-node (n v)
  (js2-visit-ast (js2-unary-node-operand n) v))

(defun js2-print-unary-node (n i)
  (let* ((tt (js2-node-type n))
         (op (gethash tt js2-operator-tokens))
         (postfix (js2-node-get-prop n 'postfix)))
    (unless op
      (error "unrecognized unary operator %s" tt))
    (insert (js2-make-pad i))
    (unless postfix
      (insert op))
    (if (or (= tt js2-TYPEOF)
            (= tt js2-DELPROP))
        (insert " "))
    (js2-print-ast (js2-unary-node-operand n) 0)
    (when postfix
      (insert op))))

(defstruct (js2-let-node
            (:include js2-scope)
            (:constructor nil)
            (:constructor make-js2-let-node (&key (type js2-LETEXPR)
                                                  (pos js2-token-beg)
                                                  len vars body
                                                  lp rp)))
  "AST node for a let expression or a let statement.
Note that a let declaration such as let x=6, y=7 is a `js2-var-decl-node'."
  vars   ; a `js2-var-decl-node'
  body   ; a `js2-node' representing the expression or body block
  lp
  rp)

(put 'cl-struct-js2-let-node 'js2-visitor 'js2-visit-let-node)
(put 'cl-struct-js2-let-node 'js2-printer 'js2-print-let-node)

(defun js2-visit-let-node (n v)
  (js2-visit-ast (js2-let-node-vars n) v)
  (js2-visit-ast (js2-let-node-body n) v))

(defun js2-print-let-node (n i)
  (insert (js2-make-pad i) "let (")
  (js2-print-ast (js2-let-node-vars n) 0)
  (insert ") ")
  (js2-print-ast (js2-let-node-body n) i))

(defstruct (js2-keyword-node
            (:include js2-node)
            (:constructor nil)
            (:constructor make-js2-keyword-node (&key type
                                                      (pos js2-token-beg)
                                                      (len (- js2-ts-cursor pos)))))
  "AST node representing a literal keyword such as `null'.
Used for `null', `this', `true', `false' and `debugger'.
The node type is set to js2-NULL, js2-THIS, etc.")

(put 'cl-struct-js2-keyword-node 'js2-visitor 'js2-visit-none)
(put 'cl-struct-js2-keyword-node 'js2-printer 'js2-print-keyword-node)

(defun js2-print-keyword-node (n i)
  (insert (js2-make-pad i)
          (let ((tt (js2-node-type n)))
            (cond
             ((= tt js2-THIS) "this")
             ((= tt js2-NULL) "null")
             ((= tt js2-TRUE) "true")
             ((= tt js2-FALSE) "false")
             ((= tt js2-DEBUGGER) "debugger")
             (t (error "Invalid keyword literal type: %d" tt))))))

(defsubst js2-this-node-p (node)
  "Return t if NODE is a `js2-literal-node' of type js2-THIS."
  (eq (js2-node-type node) js2-THIS))

(defstruct (js2-new-node
            (:include js2-node)
            (:constructor nil)
            (:constructor make-js2-new-node (&key (type js2-NEW)
                                                  (pos js2-token-beg)
                                                  len target
                                                  args initializer
                                                  lp rp)))
  "AST node for new-expression such as new Foo()."
  target  ; an identifier or reference
  args    ; a Lisp list of argument nodes
  lp      ; position of left-paren, nil if omitted
  rp      ; position of right-paren, nil if omitted
  initializer) ; experimental Rhino syntax:  optional `js2-object-node'

(put 'cl-struct-js2-new-node 'js2-visitor 'js2-visit-new-node)
(put 'cl-struct-js2-new-node 'js2-printer 'js2-print-new-node)

(defun js2-visit-new-node (n v)
  (js2-visit-ast (js2-new-node-target n) v)
  (dolist (arg (js2-new-node-args n))
    (js2-visit-ast arg v))
  (js2-visit-ast (js2-new-node-initializer n) v))

(defun js2-print-new-node (n i)
  (insert (js2-make-pad i) "new ")
  (js2-print-ast (js2-new-node-target n))
  (insert "(")
  (js2-print-list (js2-new-node-args n))
  (insert ")")
  (when (js2-new-node-initializer n)
    (insert " ")
    (js2-print-ast (js2-new-node-initializer n))))

(defstruct (js2-name-node
            (:include js2-node)
            (:constructor nil)
            (:constructor make-js2-name-node (&key (type js2-NAME)
                                                   (pos js2-token-beg)
                                                   (len (- js2-ts-cursor
                                                           js2-token-beg))
                                                   (name js2-ts-string))))
  "AST node for a JavaScript identifier"
  name   ; a string
  scope) ; a `js2-scope' (optional, used for codegen)

(put 'cl-struct-js2-name-node 'js2-visitor 'js2-visit-none)
(put 'cl-struct-js2-name-node 'js2-printer 'js2-print-name-node)

(defun js2-print-name-node (n i)
  (insert (js2-make-pad i)
          (js2-name-node-name n)))

(defsubst js2-name-node-length (node)
  "Return identifier length of NODE, a `js2-name-node'.
Returns 0 if NODE is nil or its identifier field is nil."
  (if node
      (length (js2-name-node-name node))
    0))

(defstruct (js2-number-node
            (:include js2-node)
            (:constructor nil)
            (:constructor make-js2-number-node (&key (type js2-NUMBER)
                                                     (pos js2-token-beg)
                                                     (len (- js2-ts-cursor
                                                             js2-token-beg))
                                                     (value js2-ts-string)
                                                     (num-value js2-ts-number))))
  "AST node for a number literal."
  value      ; the original string, e.g. "6.02e23"
  num-value) ; the parsed number value

(put 'cl-struct-js2-number-node 'js2-visitor 'js2-visit-none)
(put 'cl-struct-js2-number-node 'js2-printer 'js2-print-number-node)

(defun js2-print-number-node (n i)
  (insert (js2-make-pad i)
          (number-to-string (js2-number-node-num-value n))))

(defstruct (js2-regexp-node
            (:include js2-node)
            (:constructor nil)
            (:constructor make-js2-regexp-node (&key (type js2-REGEXP)
                                                     (pos js2-token-beg)
                                                     (len (- js2-ts-cursor
                                                             js2-token-beg))
                                                     value flags)))
  "AST node for a regular expression literal."
  value  ; the regexp string, without // delimiters
  flags) ; a string of flags, e.g. `mi'.

(put 'cl-struct-js2-regexp-node 'js2-visitor 'js2-visit-none)
(put 'cl-struct-js2-regexp-node 'js2-printer 'js2-print-regexp)

(defun js2-print-regexp (n i)
  (insert (js2-make-pad i)
          "/"
          (js2-regexp-node-value n)
          "/")
  (if (js2-regexp-node-flags n)
      (insert (js2-regexp-node-flags n))))

(defstruct (js2-string-node
            (:include js2-node)
            (:constructor nil)
            (:constructor make-js2-string-node (&key (type js2-STRING)
                                                     (pos js2-token-beg)
                                                     (len (- js2-ts-cursor
                                                             js2-token-beg))
                                                     (value js2-ts-string))))
  "String literal.
Escape characters are not evaluated; e.g. \n is 2 chars in value field.
You can tell the quote type by looking at the first character."
  value) ; the characters of the string, including the quotes

(put 'cl-struct-js2-string-node 'js2-visitor 'js2-visit-none)
(put 'cl-struct-js2-string-node 'js2-printer 'js2-print-string-node)

(defun js2-print-string-node (n i)
  (insert (js2-make-pad i)
          (js2-node-string n)))

(defstruct (js2-array-node
            (:include js2-node)
            (:constructor nil)
            (:constructor make-js2-array-node (&key (type js2-ARRAYLIT)
                                                    (pos js2-ts-cursor)
                                                    len elems)))
  "AST node for an array literal."
  elems)  ; list of expressions.  [foo,,bar] yields a nil middle element.

(put 'cl-struct-js2-array-node 'js2-visitor 'js2-visit-array-node)
(put 'cl-struct-js2-array-node 'js2-printer 'js2-print-array-node)

(defun js2-visit-array-node (n v)
  (dolist (e (js2-array-node-elems n))
    (js2-visit-ast e v)))  ; Can be nil; e.g. [a, ,b].

(defun js2-print-array-node (n i)
  (insert (js2-make-pad i) "[")
  (js2-print-list (js2-array-node-elems n))
  (insert "]"))

(defstruct (js2-object-node
            (:include js2-node)
            (:constructor nil)
            (:constructor make-js2-object-node (&key (type js2-OBJECTLIT)
                                                     (pos js2-ts-cursor)
                                                     len
                                                     elems)))
  "AST node for an object literal expression.
`elems' is a list of either `js2-object-prop-node' or `js2-name-node'.
The latter represents abbreviation in destructuring expressions."
  elems)

(put 'cl-struct-js2-object-node 'js2-visitor 'js2-visit-object-node)
(put 'cl-struct-js2-object-node 'js2-printer 'js2-print-object-node)

(defun js2-visit-object-node (n v)
  (dolist (e (js2-object-node-elems n))
    (js2-visit-ast e v)))

(defun js2-print-object-node (n i)
  (insert (js2-make-pad i) "{")
  (js2-print-list (js2-object-node-elems n))
  (insert "}"))

(defstruct (js2-object-prop-node
            (:include js2-infix-node)
            (:constructor nil)
            (:constructor make-js2-object-prop-node (&key (type js2-COLON)
                                                          (pos js2-ts-cursor)
                                                          len left
                                                          right op-pos)))
  "AST node for an object literal prop:value entry.
The `left' field is the property:  a name node, string node or number node.
The `right' field is a `js2-node' representing the initializer value.")

(put 'cl-struct-js2-object-prop-node 'js2-visitor 'js2-visit-infix-node)
(put 'cl-struct-js2-object-prop-node 'js2-printer 'js2-print-object-prop-node)

(defun js2-print-object-prop-node (n i)
  (insert (js2-make-pad i))
  (js2-print-ast (js2-object-prop-node-left n) 0)
  (insert ": ")
  (js2-print-ast (js2-object-prop-node-right n) 0))

(defstruct (js2-getter-setter-node
            (:include js2-infix-node)
            (:constructor nil)
            (:constructor make-js2-getter-setter-node (&key type ; GET or SET
                                                            (pos js2-ts-cursor)
                                                            len left right)))
  "AST node for a getter/setter property in an object literal.
The `left' field is the `js2-name-node' naming the getter/setter prop.
The `right' field is always an anonymous `js2-function-node' with a node
property `GETTER_SETTER' set to js2-GET or js2-SET. ")

(put 'cl-struct-js2-getter-setter-node 'js2-visitor 'js2-visit-infix-node)
(put 'cl-struct-js2-getter-setter-node 'js2-printer 'js2-print-getter-setter)

(defun js2-print-getter-setter (n i)
  (let ((pad (js2-make-pad i))
        (left (js2-getter-setter-node-left n))
        (right (js2-getter-setter-node-right n)))
    (insert pad)
    (insert (if (= (js2-node-type n) js2-GET) "get " "set "))
    (js2-print-ast left 0)
    (js2-print-ast right 0)))

(defstruct (js2-prop-get-node
            (:include js2-infix-node)
            (:constructor nil)
            (:constructor make-js2-prop-get-node (&key (type js2-GETPROP)
                                                       (pos js2-ts-cursor)
                                                       len left right)))
  "AST node for a dotted property reference, e.g. foo.bar or foo().bar")

(put 'cl-struct-js2-prop-get-node 'js2-visitor 'js2-visit-prop-get-node)
(put 'cl-struct-js2-prop-get-node 'js2-printer 'js2-print-prop-get-node)

(defun js2-visit-prop-get-node (n v)
  (js2-visit-ast (js2-prop-get-node-left n) v)
  (js2-visit-ast (js2-prop-get-node-right n) v))

(defun js2-print-prop-get-node (n i)
  (insert (js2-make-pad i))
  (js2-print-ast (js2-prop-get-node-left n) 0)
  (insert ".")
  (js2-print-ast (js2-prop-get-node-right n) 0))

(defstruct (js2-elem-get-node
            (:include js2-node)
            (:constructor nil)
            (:constructor make-js2-elem-get-node (&key (type js2-GETELEM)
                                                       (pos js2-ts-cursor)
                                                       len target element
                                                       lb rb)))
  "AST node for an array index expression such as foo[bar]."
  target  ; a `js2-node' - the expression preceding the "."
  element ; a `js2-node' - the expression in brackets
  lb      ; position of left-bracket, nil if omitted
  rb)     ; position of right-bracket, nil if omitted

(put 'cl-struct-js2-elem-get-node 'js2-visitor 'js2-visit-elem-get-node)
(put 'cl-struct-js2-elem-get-node 'js2-printer 'js2-print-elem-get-node)

(defun js2-visit-elem-get-node (n v)
  (js2-visit-ast (js2-elem-get-node-target n) v)
  (js2-visit-ast (js2-elem-get-node-element n) v))

(defun js2-print-elem-get-node (n i)
  (insert (js2-make-pad i))
  (js2-print-ast (js2-elem-get-node-target n) 0)
  (insert "[")
  (js2-print-ast (js2-elem-get-node-element n) 0)
  (insert "]"))

(defstruct (js2-call-node
            (:include js2-node)
            (:constructor nil)
            (:constructor make-js2-call-node (&key (type js2-CALL)
                                                   (pos js2-ts-cursor)
                                                   len target args
                                                   lp rp)))
  "AST node for a JavaScript function call."
  target  ; a `js2-node' evaluating to the function to call
  args  ; a Lisp list of `js2-node' arguments
  lp    ; position of open-paren, or nil if missing
  rp)   ; position of close-paren, or nil if missing

(put 'cl-struct-js2-call-node 'js2-visitor 'js2-visit-call-node)
(put 'cl-struct-js2-call-node 'js2-printer 'js2-print-call-node)

(defun js2-visit-call-node (n v)
  (js2-visit-ast (js2-call-node-target n) v)
  (dolist (arg (js2-call-node-args n))
    (js2-visit-ast arg v)))

(defun js2-print-call-node (n i)
  (insert (js2-make-pad i))
  (js2-print-ast (js2-call-node-target n) 0)
  (insert "(")
  (js2-print-list (js2-call-node-args n))
  (insert ")"))

(defstruct (js2-yield-node
            (:include js2-node)
            (:constructor nil)
            (:constructor make-js2-yield-node (&key (type js2-YIELD)
                                                    (pos js2-ts-cursor)
                                                    len value)))
  "AST node for yield statement or expression."
  value) ; optional:  value to be yielded

(put 'cl-struct-js2-yield-node 'js2-visitor 'js2-visit-yield-node)
(put 'cl-struct-js2-yield-node 'js2-printer 'js2-print-yield-node)

(defun js2-visit-yield-node (n v)
  (js2-visit-ast (js2-yield-node-value n) v))

(defun js2-print-yield-node (n i)
  (insert (js2-make-pad i))
  (insert "yield")
  (when (js2-yield-node-value n)
    (insert " ")
    (js2-print-ast (js2-yield-node-value n) 0)))

(defstruct (js2-paren-node
            (:include js2-node)
            (:constructor nil)
            (:constructor make-js2-paren-node (&key (type js2-LP)
                                                    (pos js2-ts-cursor)
                                                    len expr)))
  "AST node for a parenthesized expression.
In particular, used when the parens are syntactically optional,
as opposed to required parens such as those enclosing an if-conditional."
  expr)   ; `js2-node'

(put 'cl-struct-js2-paren-node 'js2-visitor 'js2-visit-paren-node)
(put 'cl-struct-js2-paren-node 'js2-printer 'js2-print-paren-node)

(defun js2-visit-paren-node (n v)
  (js2-visit-ast (js2-paren-node-expr n) v))

(defun js2-print-paren-node (n i)
  (insert (js2-make-pad i))
  (insert "(")
  (js2-print-ast (js2-paren-node-expr n) 0)
  (insert ")"))

(defstruct (js2-array-comp-node
            (:include js2-scope)
            (:constructor nil)
            (:constructor make-js2-array-comp-node (&key (type js2-ARRAYCOMP)
                                                         (pos js2-ts-cursor)
                                                         len result
                                                         loops filter
                                                         if-pos lp rp)))
  "AST node for an Array comprehension such as [[x,y] for (x in foo) for (y in bar)]."
  result  ; result expression (just after left-bracket)
  loops   ; a Lisp list of `js2-array-comp-loop-node'
  filter  ; guard/filter expression
  if-pos  ; buffer pos of 'if' keyword, if present, else nil
  lp      ; buffer position of if-guard left-paren, or nil if not present
  rp)     ; buffer position of if-guard right-paren, or nil if not present

(put 'cl-struct-js2-array-comp-node 'js2-visitor 'js2-visit-array-comp-node)
(put 'cl-struct-js2-array-comp-node 'js2-printer 'js2-print-array-comp-node)

(defun js2-visit-array-comp-node (n v)
  (js2-visit-ast (js2-array-comp-node-result n) v)
  (dolist (l (js2-array-comp-node-loops n))
    (js2-visit-ast l v))
  (js2-visit-ast (js2-array-comp-node-filter n) v))

(defun js2-print-array-comp-node (n i)
  (let ((pad (js2-make-pad i))
        (result (js2-array-comp-node-result n))
        (loops (js2-array-comp-node-loops n))
        (filter (js2-array-comp-node-filter n)))
    (insert pad "[")
    (js2-print-ast result 0)
    (dolist (l loops)
      (insert " ")
      (js2-print-ast l 0))
    (when filter
      (insert " if (")
      (js2-print-ast filter 0)
      (insert ")"))
    (insert "]")))

(defstruct (js2-array-comp-loop-node
            (:include js2-for-in-node)
            (:constructor nil)
            (:constructor make-js2-array-comp-loop-node (&key (type js2-FOR)
                                                              (pos js2-ts-cursor)
                                                              len iterator
                                                              object in-pos
                                                              foreach-p
                                                              each-pos
                                                              forof-p
                                                              lp rp)))
  "AST subtree for each 'for (foo in bar)' loop in an array comprehension.")

(put 'cl-struct-js2-array-comp-loop-node 'js2-visitor 'js2-visit-array-comp-loop)
(put 'cl-struct-js2-array-comp-loop-node 'js2-printer 'js2-print-array-comp-loop)

(defun js2-visit-array-comp-loop (n v)
  (js2-visit-ast (js2-array-comp-loop-node-iterator n) v)
  (js2-visit-ast (js2-array-comp-loop-node-object n) v))

(defun js2-print-array-comp-loop (n i)
  (insert "for ")
  (when (js2-array-comp-loop-node-foreach-p n) (insert "each "))
  (insert "(")
  (js2-print-ast (js2-array-comp-loop-node-iterator n) 0)
  (if (js2-array-comp-loop-node-forof-p n)
      (insert " of ")
    (insert " in "))
  (js2-print-ast (js2-array-comp-loop-node-object n) 0)
  (insert ")"))

(defstruct (js2-empty-expr-node
            (:include js2-node)
            (:constructor nil)
            (:constructor make-js2-empty-expr-node (&key (type js2-EMPTY)
                                                         (pos js2-token-beg)
                                                         len)))
  "AST node for an empty expression.")

(put 'cl-struct-js2-empty-expr-node 'js2-visitor 'js2-visit-none)
(put 'cl-struct-js2-empty-expr-node 'js2-printer 'js2-print-none)

(defstruct (js2-xml-node
            (:include js2-block-node)
            (:constructor nil)
            (:constructor make-js2-xml-node (&key (type js2-XML)
                                                  (pos js2-token-beg)
                                                  len kids)))
  "AST node for initial parse of E4X literals.
The kids field is a list of XML fragments, each a `js2-string-node' or
a `js2-xml-js-expr-node'.  Equivalent to Rhino's XmlLiteral node.")

(put 'cl-struct-js2-xml-node 'js2-visitor 'js2-visit-block)
(put 'cl-struct-js2-xml-node 'js2-printer 'js2-print-xml-node)

(defun js2-print-xml-node (n i)
  (dolist (kid (js2-xml-node-kids n))
    (js2-print-ast kid i)))

(defstruct (js2-xml-js-expr-node
            (:include js2-xml-node)
            (:constructor nil)
            (:constructor make-js2-xml-js-expr-node (&key (type js2-XML)
                                                          (pos js2-ts-cursor)
                                                          len expr)))
  "AST node for an embedded JavaScript {expression} in an E4X literal.
The start and end fields correspond to the curly-braces."
  expr)  ; a `js2-expr-node' of some sort

(put 'cl-struct-js2-xml-js-expr-node 'js2-visitor 'js2-visit-xml-js-expr)
(put 'cl-struct-js2-xml-js-expr-node 'js2-printer 'js2-print-xml-js-expr)

(defun js2-visit-xml-js-expr (n v)
  (js2-visit-ast (js2-xml-js-expr-node-expr n) v))

(defun js2-print-xml-js-expr (n i)
  (insert (js2-make-pad i))
  (insert "{")
  (js2-print-ast (js2-xml-js-expr-node-expr n) 0)
  (insert "}"))

(defstruct (js2-xml-dot-query-node
            (:include js2-infix-node)
            (:constructor nil)
            (:constructor make-js2-xml-dot-query-node (&key (type js2-DOTQUERY)
                                                            (pos js2-ts-cursor)
                                                            op-pos len left
                                                            right rp)))
  "AST node for an E4X foo.(bar) filter expression.
Note that the left-paren is automatically the character immediately
following the dot (.) in the operator.  No whitespace is permitted
between the dot and the lp by the scanner."
  rp)

(put 'cl-struct-js2-xml-dot-query-node 'js2-visitor 'js2-visit-infix-node)
(put 'cl-struct-js2-xml-dot-query-node 'js2-printer 'js2-print-xml-dot-query)

(defun js2-print-xml-dot-query (n i)
  (insert (js2-make-pad i))
  (js2-print-ast (js2-xml-dot-query-node-left n) 0)
  (insert ".(")
  (js2-print-ast (js2-xml-dot-query-node-right n) 0)
  (insert ")"))

(defstruct (js2-xml-ref-node
            (:include js2-node)
            (:constructor nil))  ; abstract
  "Base type for E4X XML attribute-access or property-get expressions.
Such expressions can take a variety of forms.  The general syntax has
three parts:

  - (optional) an @ (specifying an attribute access)
  - (optional) a namespace (a `js2-name-node') and double-colon
  - (required) either a `js2-name-node' or a bracketed [expression]

The property-name expressions (examples:  ns::name, @name) are
represented as `js2-xml-prop-ref' nodes.  The bracketed-expression
versions (examples:  ns::[name], @[name]) become `js2-xml-elem-ref' nodes.

This node type (or more specifically, its subclasses) will sometimes
be the right-hand child of a `js2-prop-get-node' or a
`js2-infix-node' of type `js2-DOTDOT', the .. xml-descendants operator.
The `js2-xml-ref-node' may also be a standalone primary expression with
no explicit target, which is valid in certain expression contexts such as

  company..employee.(@id < 100)

in this case, the @id is a `js2-xml-ref' that is part of an infix '<'
expression whose parent is a `js2-xml-dot-query-node'."
  namespace
  at-pos
  colon-pos)

(defsubst js2-xml-ref-node-attr-access-p (node)
  "Return non-nil if this expression began with an @-token."
  (and (numberp (js2-xml-ref-node-at-pos node))
       (plusp (js2-xml-ref-node-at-pos node))))

(defstruct (js2-xml-prop-ref-node
            (:include js2-xml-ref-node)
            (:constructor nil)
            (:constructor make-js2-xml-prop-ref-node (&key (type js2-REF_NAME)
                                                           (pos js2-token-beg)
                                                           len propname
                                                           namespace at-pos
                                                           colon-pos)))
  "AST node for an E4X XML [expr] property-ref expression.
The JavaScript syntax is an optional @, an optional ns::, and a name.

  [ '@' ] [ name '::' ] name

Examples include name, ns::name, ns::*, *::name, *::*, @attr, @ns::attr,
@ns::*, @*::attr, @*::*, and @*.

The node starts at the @ token, if present.  Otherwise it starts at the
namespace name.  The node bounds extend through the closing right-bracket,
or if it is missing due to a syntax error, through the end of the index
expression."
  propname)

(put 'cl-struct-js2-xml-prop-ref-node 'js2-visitor 'js2-visit-xml-prop-ref-node)
(put 'cl-struct-js2-xml-prop-ref-node 'js2-printer 'js2-print-xml-prop-ref-node)

(defun js2-visit-xml-prop-ref-node (n v)
  (js2-visit-ast (js2-xml-prop-ref-node-namespace n) v)
  (js2-visit-ast (js2-xml-prop-ref-node-propname n) v))

(defun js2-print-xml-prop-ref-node (n i)
  (insert (js2-make-pad i))
  (if (js2-xml-ref-node-attr-access-p n)
      (insert "@"))
  (when (js2-xml-prop-ref-node-namespace n)
    (js2-print-ast (js2-xml-prop-ref-node-namespace n) 0)
    (insert "::"))
  (if (js2-xml-prop-ref-node-propname n)
      (js2-print-ast (js2-xml-prop-ref-node-propname n) 0)))

(defstruct (js2-xml-elem-ref-node
            (:include js2-xml-ref-node)
            (:constructor nil)
            (:constructor make-js2-xml-elem-ref-node (&key (type js2-REF_MEMBER)
                                                           (pos js2-token-beg)
                                                           len expr lb rb
                                                           namespace at-pos
                                                           colon-pos)))
  "AST node for an E4X XML [expr] member-ref expression.
Syntax:

 [ '@' ] [ name '::' ] '[' expr ']'

Examples include ns::[expr], @ns::[expr], @[expr], *::[expr] and @*::[expr].

Note that the form [expr] (i.e. no namespace or attribute-qualifier)
is not a legal E4X XML element-ref expression, since it's already used
for standard JavaScript element-get array indexing.  Hence, a
`js2-xml-elem-ref-node' always has either the attribute-qualifier, a
non-nil namespace node, or both.

The node starts at the @ token, if present.  Otherwise it starts
at the namespace name.  The node bounds extend through the closing
right-bracket, or if it is missing due to a syntax error, through the
end of the index expression."
  expr  ; the bracketed index expression
  lb
  rb)

(put 'cl-struct-js2-xml-elem-ref-node 'js2-visitor 'js2-visit-xml-elem-ref-node)
(put 'cl-struct-js2-xml-elem-ref-node 'js2-printer 'js2-print-xml-elem-ref-node)

(defun js2-visit-xml-elem-ref-node (n v)
  (js2-visit-ast (js2-xml-elem-ref-node-namespace n) v)
  (js2-visit-ast (js2-xml-elem-ref-node-expr n) v))

(defun js2-print-xml-elem-ref-node (n i)
  (insert (js2-make-pad i))
  (if (js2-xml-ref-node-attr-access-p n)
      (insert "@"))
  (when (js2-xml-elem-ref-node-namespace n)
    (js2-print-ast (js2-xml-elem-ref-node-namespace n) 0)
    (insert "::"))
  (insert "[")
  (if (js2-xml-elem-ref-node-expr n)
      (js2-print-ast (js2-xml-elem-ref-node-expr n) 0))
  (insert "]"))

;;; Placeholder nodes for when we try parsing the XML literals structurally.

(defstruct (js2-xml-start-tag-node
            (:include js2-xml-node)
            (:constructor nil)
            (:constructor make-js2-xml-start-tag-node (&key (type js2-XML)
                                                            (pos js2-ts-cursor)
                                                            len name attrs kids
                                                            empty-p)))
  "AST node for an XML start-tag.  Not currently used.
The `kids' field is a Lisp list of child content nodes."
  name      ; a `js2-xml-name-node'
  attrs     ; a Lisp list of `js2-xml-attr-node'
  empty-p)  ; t if this is an empty element such as <foo bar="baz"/>

(put 'cl-struct-js2-xml-start-tag-node 'js2-visitor 'js2-visit-xml-start-tag)
(put 'cl-struct-js2-xml-start-tag-node 'js2-printer 'js2-print-xml-start-tag)

(defun js2-visit-xml-start-tag (n v)
  (js2-visit-ast (js2-xml-start-tag-node-name n) v)
  (dolist (attr (js2-xml-start-tag-node-attrs n))
    (js2-visit-ast attr v))
  (js2-visit-block n v))

(defun js2-print-xml-start-tag (n i)
  (insert (js2-make-pad i) "<")
  (js2-print-ast (js2-xml-start-tag-node-name n) 0)
  (when (js2-xml-start-tag-node-attrs n)
    (insert " ")
    (js2-print-list (js2-xml-start-tag-node-attrs n) " "))
  (insert ">"))

;; I -think- I'm going to make the parent node the corresponding start-tag,
;; and add the end-tag to the kids list of the parent as well.
(defstruct (js2-xml-end-tag-node
            (:include js2-xml-node)
            (:constructor nil)
            (:constructor make-js2-xml-end-tag-node (&key (type js2-XML)
                                                          (pos js2-ts-cursor)
                                                          len name)))
  "AST node for an XML end-tag.  Not currently used."
  name)  ; a `js2-xml-name-node'

(put 'cl-struct-js2-xml-end-tag-node 'js2-visitor 'js2-visit-xml-end-tag)
(put 'cl-struct-js2-xml-end-tag-node 'js2-printer 'js2-print-xml-end-tag)

(defun js2-visit-xml-end-tag (n v)
  (js2-visit-ast (js2-xml-end-tag-node-name n) v))

(defun js2-print-xml-end-tag (n i)
  (insert (js2-make-pad i))
  (insert "</")
  (js2-print-ast (js2-xml-end-tag-node-name n) 0)
  (insert ">"))

(defstruct (js2-xml-name-node
            (:include js2-xml-node)
            (:constructor nil)
            (:constructor make-js2-xml-name-node (&key (type js2-XML)
                                                       (pos js2-ts-cursor)
                                                       len namespace kids)))
  "AST node for an E4X XML name.  Not currently used.
Any XML name can be qualified with a namespace, hence the namespace field.
Further, any E4X name can be comprised of arbitrary JavaScript {} expressions.
The kids field is a list of `js2-name-node' and `js2-xml-js-expr-node'.
For a simple name, the kids list has exactly one node, a `js2-name-node'."
  namespace)  ; a `js2-string-node'

(put 'cl-struct-js2-xml-name-node 'js2-visitor 'js2-visit-xml-name-node)
(put 'cl-struct-js2-xml-name-node 'js2-printer 'js2-print-xml-name-node)

(defun js2-visit-xml-name-node (n v)
  (js2-visit-ast (js2-xml-name-node-namespace n) v))

(defun js2-print-xml-name-node (n i)
  (insert (js2-make-pad i))
  (when (js2-xml-name-node-namespace n)
    (js2-print-ast (js2-xml-name-node-namespace n) 0)
    (insert "::"))
  (dolist (kid (js2-xml-name-node-kids n))
    (js2-print-ast kid 0)))

(defstruct (js2-xml-pi-node
            (:include js2-xml-node)
            (:constructor nil)
            (:constructor make-js2-xml-pi-node (&key (type js2-XML)
                                                     (pos js2-ts-cursor)
                                                     len name attrs)))
  "AST node for an E4X XML processing instruction.  Not currently used."
  name   ; a `js2-xml-name-node'
  attrs) ; a list of `js2-xml-attr-node'

(put 'cl-struct-js2-xml-pi-node 'js2-visitor 'js2-visit-xml-pi-node)
(put 'cl-struct-js2-xml-pi-node 'js2-printer 'js2-print-xml-pi-node)

(defun js2-visit-xml-pi-node (n v)
  (js2-visit-ast (js2-xml-pi-node-name n) v)
  (dolist (attr (js2-xml-pi-node-attrs n))
    (js2-visit-ast attr v)))

(defun js2-print-xml-pi-node (n i)
  (insert (js2-make-pad i) "<?")
  (js2-print-ast (js2-xml-pi-node-name n))
  (when (js2-xml-pi-node-attrs n)
    (insert " ")
    (js2-print-list (js2-xml-pi-node-attrs n)))
  (insert "?>"))

(defstruct (js2-xml-cdata-node
            (:include js2-xml-node)
            (:constructor nil)
            (:constructor make-js2-xml-cdata-node (&key (type js2-XML)
                                                        (pos js2-ts-cursor)
                                                        len content)))
  "AST node for a CDATA escape section.  Not currently used."
  content)  ; a `js2-string-node' with node-property 'quote-type 'cdata

(put 'cl-struct-js2-xml-cdata-node 'js2-visitor 'js2-visit-xml-cdata-node)
(put 'cl-struct-js2-xml-cdata-node 'js2-printer 'js2-print-xml-cdata-node)

(defun js2-visit-xml-cdata-node (n v)
  (js2-visit-ast (js2-xml-cdata-node-content n) v))

(defun js2-print-xml-cdata-node (n i)
  (insert (js2-make-pad i))
  (js2-print-ast (js2-xml-cdata-node-content n)))

(defstruct (js2-xml-attr-node
            (:include js2-xml-node)
            (:constructor nil)
            (:constructor make-js2-attr-node (&key (type js2-XML)
                                                   (pos js2-ts-cursor)
                                                   len name value
                                                   eq-pos quote-type)))
  "AST node representing a foo='bar' XML attribute value.  Not yet used."
  name   ; a `js2-xml-name-node'
  value  ; a `js2-xml-name-node'
  eq-pos ; buffer position of "=" sign
  quote-type) ; 'single or 'double

(put 'cl-struct-js2-xml-attr-node 'js2-visitor 'js2-visit-xml-attr-node)
(put 'cl-struct-js2-xml-attr-node 'js2-printer 'js2-print-xml-attr-node)

(defun js2-visit-xml-attr-node (n v)
  (js2-visit-ast (js2-xml-attr-node-name n) v)
  (js2-visit-ast (js2-xml-attr-node-value n) v))

(defun js2-print-xml-attr-node (n i)
  (let ((quote (if (eq (js2-xml-attr-node-quote-type n) 'single)
                   "'"
                 "\"")))
    (insert (js2-make-pad i))
    (js2-print-ast (js2-xml-attr-node-name n) 0)
    (insert "=" quote)
    (js2-print-ast (js2-xml-attr-node-value n) 0)
    (insert quote)))

(defstruct (js2-xml-text-node
            (:include js2-xml-node)
            (:constructor nil)
            (:constructor make-js2-text-node (&key (type js2-XML)
                                                   (pos js2-ts-cursor)
                                                   len content)))
  "AST node for an E4X XML text node.  Not currently used."
  content)  ; a Lisp list of `js2-string-node' and `js2-xml-js-expr-node'

(put 'cl-struct-js2-xml-text-node 'js2-visitor 'js2-visit-xml-text-node)
(put 'cl-struct-js2-xml-text-node 'js2-printer 'js2-print-xml-text-node)

(defun js2-visit-xml-text-node (n v)
  (js2-visit-ast (js2-xml-text-node-content n) v))

(defun js2-print-xml-text-node (n i)
  (insert (js2-make-pad i))
  (dolist (kid (js2-xml-text-node-content n))
    (js2-print-ast kid)))

(defstruct (js2-xml-comment-node
            (:include js2-xml-node)
            (:constructor nil)
            (:constructor make-js2-xml-comment-node (&key (type js2-XML)
                                                          (pos js2-ts-cursor)
                                                          len)))
  "AST node for E4X XML comment.  Not currently used.")

(put 'cl-struct-js2-xml-comment-node 'js2-visitor 'js2-visit-none)
(put 'cl-struct-js2-xml-comment-node 'js2-printer 'js2-print-xml-comment)

(defun js2-print-xml-comment (n i)
  (insert (js2-make-pad i)
          (js2-node-string n)))

;;; Node utilities

(defsubst js2-node-line (n)
  "Fetch the source line number at the start of node N.
This is O(n) in the length of the source buffer; use prudently."
  (1+ (count-lines (point-min) (js2-node-abs-pos n))))

(defsubst js2-block-node-kid (n i)
  "Return child I of node N, or nil if there aren't that many."
  (nth i (js2-block-node-kids n)))

(defsubst js2-block-node-first (n)
  "Return first child of block node N, or nil if there is none."
  (first (js2-block-node-kids n)))

(defun js2-node-root (n)
  "Return the root of the AST containing N.
If N has no parent pointer, returns N."
  (let ((parent (js2-node-parent n)))
    (if parent
        (js2-node-root parent)
      n)))

(defun js2-node-position-in-parent (node &optional parent)
  "Return the position of NODE in parent's block-kids list.
PARENT can be supplied if known.  Positioned returned is zero-indexed.
Returns 0 if NODE is not a child of a block statement, or if NODE
is not a statement node."
  (let ((p (or parent (js2-node-parent node)))
        (i 0))
    (if (not (js2-block-node-p p))
        i
      (or (js2-position node (js2-block-node-kids p))
          0))))

(defsubst js2-node-short-name (n)
  "Return the short name of node N as a string, e.g. `js2-if-node'."
  (substring (symbol-name (aref n 0))
             (length "cl-struct-")))

(defun js2-node-child-list (node)
  "Return the child list for NODE, a Lisp list of nodes.
Works for block nodes, array nodes, obj literals, funarg lists,
var decls and try nodes (for catch clauses).  Note that you should call
`js2-block-node-kids' on the function body for the body statements.
Returns nil for zero-length child lists or unsupported nodes."
  (cond
   ((js2-function-node-p node)
    (js2-function-node-params node))
   ((js2-block-node-p node)
    (js2-block-node-kids node))
   ((js2-try-node-p node)
    (js2-try-node-catch-clauses node))
   ((js2-array-node-p node)
    (js2-array-node-elems node))
   ((js2-object-node-p node)
    (js2-object-node-elems node))
   ((js2-call-node-p node)
    (js2-call-node-args node))
   ((js2-new-node-p node)
    (js2-new-node-args node))
   ((js2-var-decl-node-p node)
    (js2-var-decl-node-kids node))
   (t
    nil)))

(defun js2-node-set-child-list (node kids)
  "Set the child list for NODE to KIDS."
   (cond
    ((js2-function-node-p node)
     (setf (js2-function-node-params node) kids))
    ((js2-block-node-p node)
     (setf (js2-block-node-kids node) kids))
    ((js2-try-node-p node)
     (setf (js2-try-node-catch-clauses node) kids))
    ((js2-array-node-p node)
     (setf (js2-array-node-elems node) kids))
    ((js2-object-node-p node)
     (setf (js2-object-node-elems node) kids))
    ((js2-call-node-p node)
     (setf (js2-call-node-args node) kids))
    ((js2-new-node-p node)
     (setf (js2-new-node-args node) kids))
    ((js2-var-decl-node-p node)
     (setf (js2-var-decl-node-kids node) kids))
    (t
     (error "Unsupported node type: %s" (js2-node-short-name node))))
   kids)

;; All because Common Lisp doesn't support multiple inheritance for defstructs.
(defconst js2-paren-expr-nodes
  '(cl-struct-js2-array-comp-loop-node
    cl-struct-js2-array-comp-node
    cl-struct-js2-call-node
    cl-struct-js2-catch-node
    cl-struct-js2-do-node
    cl-struct-js2-elem-get-node
    cl-struct-js2-for-in-node
    cl-struct-js2-for-node
    cl-struct-js2-function-node
    cl-struct-js2-if-node
    cl-struct-js2-let-node
    cl-struct-js2-new-node
    cl-struct-js2-paren-node
    cl-struct-js2-switch-node
    cl-struct-js2-while-node
    cl-struct-js2-with-node
    cl-struct-js2-xml-dot-query-node)
  "Node types that can have a parenthesized child expression.
In particular, nodes that respond to `js2-node-lp' and `js2-node-rp'.")

(defsubst js2-paren-expr-node-p (node)
  "Return t for nodes that typically have a parenthesized child expression.
Useful for computing the indentation anchors for arg-lists and conditions.
Note that it may return a false positive, for instance when NODE is
a `js2-new-node' and there are no arguments or parentheses."
  (memq (aref node 0) js2-paren-expr-nodes))

;; Fake polymorphism... yech.
(defun js2-node-lp (node)
  "Return relative left-paren position for NODE, if applicable.
For `js2-elem-get-node' structs, returns left-bracket position.
Note that the position may be nil in the case of a parse error."
  (cond
   ((js2-elem-get-node-p node)
    (js2-elem-get-node-lb node))
   ((js2-loop-node-p node)
    (js2-loop-node-lp node))
   ((js2-function-node-p node)
    (js2-function-node-lp node))
   ((js2-if-node-p node)
    (js2-if-node-lp node))
   ((js2-new-node-p node)
    (js2-new-node-lp node))
   ((js2-call-node-p node)
    (js2-call-node-lp node))
   ((js2-paren-node-p node)
    (js2-node-pos node))
   ((js2-switch-node-p node)
    (js2-switch-node-lp node))
   ((js2-catch-node-p node)
    (js2-catch-node-lp node))
   ((js2-let-node-p node)
    (js2-let-node-lp node))
   ((js2-array-comp-node-p node)
    (js2-array-comp-node-lp node))
   ((js2-with-node-p node)
    (js2-with-node-lp node))
   ((js2-xml-dot-query-node-p node)
    (1+ (js2-infix-node-op-pos node)))
   (t
    (error "Unsupported node type: %s" (js2-node-short-name node)))))

;; Fake polymorphism... blech.
(defun js2-node-rp (node)
  "Return relative right-paren position for NODE, if applicable.
For `js2-elem-get-node' structs, returns right-bracket position.
Note that the position may be nil in the case of a parse error."
  (cond
   ((js2-elem-get-node-p node)
    (js2-elem-get-node-rb node))
   ((js2-loop-node-p node)
    (js2-loop-node-rp node))
   ((js2-function-node-p node)
    (js2-function-node-rp node))
   ((js2-if-node-p node)
    (js2-if-node-rp node))
   ((js2-new-node-p node)
    (js2-new-node-rp node))
   ((js2-call-node-p node)
    (js2-call-node-rp node))
   ((js2-paren-node-p node)
    (+ (js2-node-pos node) (js2-node-len node)))
   ((js2-switch-node-p node)
    (js2-switch-node-rp node))
   ((js2-catch-node-p node)
    (js2-catch-node-rp node))
   ((js2-let-node-p node)
    (js2-let-node-rp node))
   ((js2-array-comp-node-p node)
    (js2-array-comp-node-rp node))
   ((js2-with-node-p node)
    (js2-with-node-rp node))
   ((js2-xml-dot-query-node-p node)
    (1+ (js2-xml-dot-query-node-rp node)))
   (t
    (error "Unsupported node type: %s" (js2-node-short-name node)))))

(defsubst js2-node-first-child (node)
  "Return the first element of `js2-node-child-list' for NODE."
  (car (js2-node-child-list node)))

(defsubst js2-node-last-child (node)
  "Return the last element of `js2-node-last-child' for NODE."
  (car (last (js2-node-child-list node))))

(defun js2-node-prev-sibling (node)
  "Return the previous statement in parent.
Works for parents supported by `js2-node-child-list'.
Returns nil if NODE is not in the parent, or PARENT is
not a supported node, or if NODE is the first child."
  (let* ((p (js2-node-parent node))
         (kids (js2-node-child-list p))
         (sib (car kids)))
    (while (and kids
                (not (eq node (cadr kids))))
      (setq kids (cdr kids)
            sib (car kids)))
    sib))

(defun js2-node-next-sibling (node)
  "Return the next statement in parent block.
Returns nil if NODE is not in the block, or PARENT is not
a block node, or if NODE is the last statement."
  (let* ((p (js2-node-parent node))
         (kids (js2-node-child-list p)))
    (while (and kids
                (not (eq node (car kids))))
      (setq kids (cdr kids)))
    (cadr kids)))

(defun js2-node-find-child-before (pos parent &optional after)
  "Find the last child that starts before POS in parent.
If AFTER is non-nil, returns first child starting after POS.
POS is an absolute buffer position.  PARENT is any node
supported by `js2-node-child-list'.
Returns nil if no applicable child is found."
  (let ((kids (if (js2-function-node-p parent)
                  (js2-block-node-kids (js2-function-node-body parent))
                (js2-node-child-list parent)))
        (beg (if (js2-function-node-p parent)
                 (js2-node-abs-pos (js2-function-node-body parent))
               (js2-node-abs-pos parent)))
        kid result fn
        (continue t))
    (setq fn (if after '>= '<))
    (while (and kids continue)
      (setq kid (car kids))
      (if (funcall fn (+ beg (js2-node-pos kid)) pos)
          (setq result kid
                continue (if after nil t))
        (setq continue (if after t nil)))
      (setq kids (cdr kids)))
    result))

(defun js2-node-find-child-after (pos parent)
  "Find first child that starts after POS in parent.
POS is an absolute buffer position.  PARENT is any node
supported by `js2-node-child-list'.
Returns nil if no applicable child is found."
  (js2-node-find-child-before pos parent 'after))

(defun js2-node-replace-child (pos parent new-node)
  "Replace node at index POS in PARENT with NEW-NODE.
Only works for parents supported by `js2-node-child-list'."
  (let ((kids (js2-node-child-list parent))
        (i 0))
    (while (< i pos)
      (setq kids (cdr kids)
            i (1+ i)))
    (setcar kids new-node)
    (js2-node-add-children parent new-node)))

(defun js2-node-buffer (n)
  "Return the buffer associated with AST N.
Returns nil if the buffer is not set as a property on the root
node, or if parent links were not recorded during parsing."
  (let ((root (js2-node-root n)))
    (and root
         (js2-ast-root-p root)
         (js2-ast-root-buffer root))))

(defun js2-block-node-push (n kid)
  "Push js2-node KID onto the end of js2-block-node N's child list.
KID is always added to the -end- of the kids list.
Function also calls `js2-node-add-children' to add the parent link."
  (let ((kids (js2-node-child-list n)))
    (if kids
        (setcdr kids (nconc (cdr kids) (list kid)))
      (js2-node-set-child-list n (list kid)))
    (js2-node-add-children n kid)))

(defun js2-node-string (node)
  (with-current-buffer (or (js2-node-buffer node)
                           (error "No buffer available for node %s" node))
    (let ((pos (js2-node-abs-pos node)))
      (buffer-substring-no-properties pos (+ pos (js2-node-len node))))))

;; Container for storing the node we're looking for in a traversal.
(js2-deflocal js2-discovered-node nil)

;; Keep track of absolute node position during traversals.
(js2-deflocal js2-visitor-offset nil)

(js2-deflocal js2-node-search-point nil)

(when js2-mode-dev-mode-p
  (defun js2-find-node-at-point ()
    (interactive)
    (let ((node (js2-node-at-point)))
      (message "%s" (or node "No node found at point"))))
  (defun js2-node-name-at-point ()
    (interactive)
    (let ((node (js2-node-at-point)))
      (message "%s" (if node
                        (js2-node-short-name node)
                      "No node found at point.")))))

(defun js2-node-at-point (&optional pos skip-comments)
  "Return AST node at POS, a buffer position, defaulting to current point.
The `js2-mode-ast' variable must be set to the current parse tree.
Signals an error if the AST (`js2-mode-ast') is nil.
Always returns a node - if it can't find one, it returns the root.
If SKIP-COMMENTS is non-nil, comment nodes are ignored."
  (let ((ast js2-mode-ast)
        result)
    (unless ast
      (error "No JavaScript AST available"))
    ;; Look through comments first, since they may be inside nodes that
    ;; would otherwise report a match.
    (setq pos (or pos (point))
          result (if (> pos (js2-node-abs-end ast))
                     ast
                   (if (not skip-comments)
                       (js2-comment-at-point pos))))
    (unless result
      (setq js2-discovered-node nil
            js2-visitor-offset 0
            js2-node-search-point pos)
      (unwind-protect
          (catch 'js2-visit-done
            (js2-visit-ast ast #'js2-node-at-point-visitor))
        (setq js2-visitor-offset nil
              js2-node-search-point nil))
      (setq result js2-discovered-node))
    ;; may have found a comment beyond end of last child node,
    ;; since visiting the ast-root looks at the comment-list last.
    (if (and skip-comments
             (js2-comment-node-p result))
        (setq result nil))
    (or result js2-mode-ast)))

(defun js2-node-at-point-visitor (node end-p)
  (let ((rel-pos (js2-node-pos node))
        abs-pos
        abs-end
        (point js2-node-search-point))
    (cond
     (end-p
      ;; this evaluates to a non-nil return value, even if it's zero
      (decf js2-visitor-offset rel-pos))
     ;; we already looked for comments before visiting, and don't want them now
     ((js2-comment-node-p node)
      nil)
     (t
      (setq abs-pos (incf js2-visitor-offset rel-pos)
            ;; we only want to use the node if the point is before
            ;; the last character position in the node, so we decrement
            ;; the absolute end by 1.
            abs-end (+ abs-pos (js2-node-len node) -1))
      (cond
       ;; If this node starts after search-point, stop the search.
       ((> abs-pos point)
        (throw 'js2-visit-done nil))
       ;; If this node ends before the search-point, don't check kids.
       ((> point abs-end)
        nil)
       (t
        ;; Otherwise point is within this node, possibly in a child.
        (setq js2-discovered-node node)
        t))))))  ; keep processing kids to look for more specific match

(defsubst js2-block-comment-p (node)
  "Return non-nil if NODE is a comment node of format `jsdoc' or `block'."
  (and (js2-comment-node-p node)
       (memq (js2-comment-node-format node) '(jsdoc block))))

;; TODO:  put the comments in a vector and binary-search them instead
(defun js2-comment-at-point (&optional pos)
  "Look through scanned comment nodes for one containing POS.
POS is a buffer position that defaults to current point.
Function returns nil if POS was not in any comment node."
  (let ((ast js2-mode-ast)
        (x (or pos (point)))
        beg end)
    (unless ast
      (error "No JavaScript AST available"))
    (catch 'done
      ;; Comments are stored in lexical order.
      (dolist (comment (js2-ast-root-comments ast) nil)
        (setq beg (js2-node-abs-pos comment)
              end (+ beg (js2-node-len comment)))
        (if (and (>= x beg)
                 (<= x end))
            (throw 'done comment))))))

(defun js2-mode-find-parent-fn (node)
  "Find function enclosing NODE.
Returns nil if NODE is not inside a function."
  (setq node (js2-node-parent node))
  (while (and node (not (js2-function-node-p node)))
    (setq node (js2-node-parent node)))
  (and (js2-function-node-p node) node))

(defun js2-mode-find-enclosing-fn (node)
  "Find function or root enclosing NODE."
  (if (js2-ast-root-p node)
      node
    (setq node (js2-node-parent node))
    (while (not (or (js2-ast-root-p node)
                    (js2-function-node-p node)))
      (setq node (js2-node-parent node)))
    node))

(defun js2-mode-find-enclosing-node (beg end)
  "Find script or function fully enclosing BEG and END."
  (let ((node (js2-node-at-point beg))
        pos
        (continue t))
    (while continue
      (if (or (js2-ast-root-p node)
              (and (js2-function-node-p node)
                   (<= (setq pos (js2-node-abs-pos node)) beg)
                   (>= (+ pos (js2-node-len node)) end)))
          (setq continue nil)
        (setq node (js2-node-parent node))))
    node))

(defun js2-node-parent-script-or-fn (node)
  "Find script or function immediately enclosing NODE.
If NODE is the ast-root, returns nil."
  (if (js2-ast-root-p node)
      nil
    (setq node (js2-node-parent node))
    (while (and node (not (or (js2-function-node-p node)
                              (js2-script-node-p node))))
      (setq node (js2-node-parent node)))
    node))

(defun js2-nested-function-p (node)
  "Return t if NODE is a nested function, or is inside a nested function."
  (unless (js2-ast-root-p node)
    (js2-function-node-p (if (js2-function-node-p node)
                             (js2-node-parent-script-or-fn node)
                           (js2-node-parent-script-or-fn
                            (js2-node-parent-script-or-fn node))))))

(defun js2-mode-shift-kids (kids start offset)
  (dolist (kid kids)
    (if (> (js2-node-pos kid) start)
        (incf (js2-node-pos kid) offset))))

(defun js2-mode-shift-children (parent start offset)
  "Update start-positions of all children of PARENT beyond START."
  (let ((root (js2-node-root parent)))
    (js2-mode-shift-kids (js2-node-child-list parent) start offset)
    (js2-mode-shift-kids (js2-ast-root-comments root) start offset)))

(defun js2-node-is-descendant (node ancestor)
  "Return t if NODE is a descendant of ANCESTOR."
  (while (and node
              (not (eq node ancestor)))
    (setq node (js2-node-parent node)))
  node)

;;; visitor infrastructure

(defun js2-visit-none (node callback)
  "Visitor for AST node that have no node children."
  nil)

(defun js2-print-none (node indent)
  "Visitor for AST node with no printed representation.")

(defun js2-print-body (node indent)
  "Print a statement, or a block without braces."
  (if (js2-block-node-p node)
      (dolist (kid (js2-block-node-kids node))
        (js2-print-ast kid indent))
    (js2-print-ast node indent)))

(defun js2-print-list (args &optional delimiter)
  (loop with len = (length args)
        for arg in args
        for count from 1
        do
        (when arg (js2-print-ast arg 0))
        (if (< count len)
            (insert (or delimiter ", ")))))

(defun js2-print-tree (ast)
  "Prints an AST to the current buffer.
Makes `js2-ast-parent-nodes' available to the printer functions."
  (let ((max-lisp-eval-depth (max max-lisp-eval-depth 1500)))
    (js2-print-ast ast)))

(defun js2-print-ast (node &optional indent)
  "Helper function for printing AST nodes.
Requires `js2-ast-parent-nodes' to be non-nil.
You should use `js2-print-tree' instead of this function."
  (let ((printer (get (aref node 0) 'js2-printer))
        (i (or indent 0))
        (pos (js2-node-abs-pos node)))
    ;; TODO:  wedge comments in here somewhere
    (if printer
        (funcall printer node i))))

(defconst js2-side-effecting-tokens
  (let ((tokens (make-bool-vector js2-num-tokens nil)))
    (dolist (tt (list js2-ASSIGN
                      js2-ASSIGN_ADD
                      js2-ASSIGN_BITAND
                      js2-ASSIGN_BITOR
                      js2-ASSIGN_BITXOR
                      js2-ASSIGN_DIV
                      js2-ASSIGN_LSH
                      js2-ASSIGN_MOD
                      js2-ASSIGN_MUL
                      js2-ASSIGN_RSH
                      js2-ASSIGN_SUB
                      js2-ASSIGN_URSH
                      js2-BLOCK
                      js2-BREAK
                      js2-CALL
                      js2-CATCH
                      js2-CATCH_SCOPE
                      js2-CONST
                      js2-CONTINUE
                      js2-DEBUGGER
                      js2-DEC
                      js2-DELPROP
                      js2-DEL_REF
                      js2-DO
                      js2-ELSE
                      js2-EMPTY
                      js2-ENTERWITH
                      js2-EXPORT
                      js2-EXPR_RESULT
                      js2-FINALLY
                      js2-FOR
                      js2-FUNCTION
                      js2-GOTO
                      js2-IF
                      js2-IFEQ
                      js2-IFNE
                      js2-IMPORT
                      js2-INC
                      js2-JSR
                      js2-LABEL
                      js2-LEAVEWITH
                      js2-LET
                      js2-LETEXPR
                      js2-LOCAL_BLOCK
                      js2-LOOP
                      js2-NEW
                      js2-REF_CALL
                      js2-RETHROW
                      js2-RETURN
                      js2-RETURN_RESULT
                      js2-SEMI
                      js2-SETELEM
                      js2-SETELEM_OP
                      js2-SETNAME
                      js2-SETPROP
                      js2-SETPROP_OP
                      js2-SETVAR
                      js2-SET_REF
                      js2-SET_REF_OP
                      js2-SWITCH
                      js2-TARGET
                      js2-THROW
                      js2-TRY
                      js2-VAR
                      js2-WHILE
                      js2-WITH
                      js2-WITHEXPR
                      js2-YIELD))
      (aset tokens tt t))
    (if js2-instanceof-has-side-effects
        (aset tokens js2-INSTANCEOF t))
    tokens))

(defun js2-node-has-side-effects (node)
  "Return t if NODE has side effects."
  (when node  ; makes it easier to handle malformed expressions
    (let ((tt (js2-node-type node)))
      (cond
       ;; This doubtless needs some work, since EXPR_VOID is used
       ;; in several ways in Rhino and I may not have caught them all.
       ;; I'll wait for people to notice incorrect warnings.
       ((and (= tt js2-EXPR_VOID)
             (js2-expr-stmt-node-p node)) ; but not if EXPR_RESULT
        (let ((expr (js2-expr-stmt-node-expr node)))
          (or (js2-node-has-side-effects expr)
              (when (js2-string-node-p expr)
                (string= "use strict" (js2-string-node-value expr))))))
       ((= tt js2-COMMA)
        (js2-node-has-side-effects (js2-infix-node-right node)))
       ((or (= tt js2-AND)
            (= tt js2-OR))
        (or (js2-node-has-side-effects (js2-infix-node-right node))
            (js2-node-has-side-effects (js2-infix-node-left node))))
       ((= tt js2-HOOK)
        (and (js2-node-has-side-effects (js2-cond-node-true-expr node))
             (js2-node-has-side-effects (js2-cond-node-false-expr node))))
       ((js2-paren-node-p node)
        (js2-node-has-side-effects (js2-paren-node-expr node)))
       ((= tt js2-ERROR) ; avoid cascaded error messages
        nil)
       (t
        (aref js2-side-effecting-tokens tt))))))

(defun js2-member-expr-leftmost-name (node)
  "For an expr such as foo.bar.baz, return leftmost node foo.
NODE is any `js2-node' object.  If it represents a member expression,
which is any sequence of property gets, element-gets, function calls,
or xml descendants/filter operators, then we look at the lexically
leftmost (first) node in the chain.  If it is a name-node we return it.
Note that NODE can be a raw name-node and it will be returned as well.
If NODE is not a name-node or member expression, or if it is a member
expression whose leftmost target is not a name node, returns nil."
  (let ((continue t)
        result)
    (while (and continue (not result))
      (cond
       ((js2-name-node-p node)
        (setq result node))
       ((js2-prop-get-node-p node)
        (setq node (js2-prop-get-node-left node)))
       ;; TODO:  handle call-nodes, xml-nodes, others?
       (t
        (setq continue nil))))
    result))

(defconst js2-stmt-node-types
  (list js2-BLOCK
        js2-BREAK
        js2-CONTINUE
        js2-DEFAULT  ; e4x "default xml namespace" statement
        js2-DO
        js2-EXPR_RESULT
        js2-EXPR_VOID
        js2-FOR
        js2-IF
        js2-RETURN
        js2-SWITCH
        js2-THROW
        js2-TRY
        js2-WHILE
        js2-WITH)
  "Node types that only appear in statement contexts.
The list does not include nodes that always appear as the child
of another specific statement type, such as switch-cases,
catch and finally blocks, and else-clauses.  The list also excludes
nodes like yield, let and var, which may appear in either expression
or statement context, and in the latter context always have a
`js2-expr-stmt-node' parent.  Finally, the list does not include
functions or scripts, which are treated separately from statements
by the JavaScript parser and runtime.")

(defun js2-stmt-node-p (node)
  "Heuristic for figuring out if NODE is a statement.
Some node types can appear in either an expression context or a
statement context, e.g. let-nodes, yield-nodes, and var-decl nodes.
For these node types in a statement context, the parent will be a
`js2-expr-stmt-node'.
Functions aren't included in the check."
  (memq (js2-node-type node) js2-stmt-node-types))

(defun js2-mode-find-first-stmt (node)
  "Search upward starting from NODE looking for a statement.
For purposes of this function, a `js2-function-node' counts."
  (while (not (or (js2-stmt-node-p node)
                  (js2-function-node-p node)))
    (setq node (js2-node-parent node)))
  node)

(defun js2-node-parent-stmt (node)
  "Return the node's first ancestor that is a statement.
Returns nil if NODE is a `js2-ast-root'.  Note that any expression
appearing in a statement context will have a parent that is a
`js2-expr-stmt-node' that will be returned by this function."
  (let ((parent (js2-node-parent node)))
    (if (or (null parent)
            (js2-stmt-node-p parent)
            (and (js2-function-node-p parent)
                 (not (eq (js2-function-node-form parent)
                          'FUNCTION_EXPRESSION))))
        parent
      (js2-node-parent-stmt parent))))

;; In the Mozilla Rhino sources, Roshan James writes:
;;  Does consistent-return analysis on the function body when strict mode is
;;  enabled.
;;
;;    function (x) { return (x+1) }
;;
;;  is ok, but
;;
;;    function (x) { if (x < 0) return (x+1); }
;;
;;  is not because the function can potentially return a value when the
;;  condition is satisfied and if not, the function does not explicitly
;;  return a value.
;;
;;  This extends to checking mismatches such as "return" and "return <value>"
;;  used in the same function. Warnings are not emitted if inconsistent
;;  returns exist in code that can be statically shown to be unreachable.
;;  Ex.
;;    function (x) { while (true) { ... if (..) { return value } ... } }
;;
;;  emits no warning. However if the loop had a break statement, then a
;;  warning would be emitted.
;;
;;  The consistency analysis looks at control structures such as loops, ifs,
;;  switch, try-catch-finally blocks, examines the reachable code paths and
;;  warns the user about an inconsistent set of termination possibilities.
;;
;;  These flags enumerate the possible ways a statement/function can
;;  terminate. These flags are used by endCheck() and by the Parser to
;;  detect inconsistent return usage.
;;
;;  END_UNREACHED is reserved for code paths that are assumed to always be
;;  able to execute (example: throw, continue)
;;
;;  END_DROPS_OFF indicates if the statement can transfer control to the
;;  next one. Statement such as return dont. A compound statement may have
;;  some branch that drops off control to the next statement.
;;
;;  END_RETURNS indicates that the statement can return with no value.
;;  END_RETURNS_VALUE indicates that the statement can return a value.
;;
;;  A compound statement such as
;;  if (condition) {
;;    return value;
;;  }
;;  Will be detected as (END_DROPS_OFF | END_RETURN_VALUE) by endCheck()

(defconst js2-END_UNREACHED 0)
(defconst js2-END_DROPS_OFF 1)
(defconst js2-END_RETURNS 2)
(defconst js2-END_RETURNS_VALUE 4)
(defconst js2-END_YIELDS 8)

(defun js2-has-consistent-return-usage (node)
  "Check that every return usage in a function body is consistent.
Returns t if the function satisfies strict mode requirement."
  (let ((n (js2-end-check node)))
    ;; either it doesn't return a value in any branch...
    (or (js2-flag-not-set-p n js2-END_RETURNS_VALUE)
        ;; or it returns a value (or is unreached) at every branch
        (js2-flag-not-set-p n (logior js2-END_DROPS_OFF
                                      js2-END_RETURNS
                                      js2-END_YIELDS)))))

(defun js2-end-check-if (node)
  "Ensure that return usage in then/else blocks is consistent.
If there is no else block, then the return statement can fall through.
Returns logical OR of END_* flags"
  (let ((th (js2-if-node-then-part node))
        (el (js2-if-node-else-part node)))
    (if (null th)
        js2-END_UNREACHED
      (logior (js2-end-check th) (if el
                                     (js2-end-check el)
                                   js2-END_DROPS_OFF)))))

(defun js2-end-check-switch (node)
  "Consistency of return statements is checked between the case statements.
If there is no default, then the switch can fall through. If there is a
default, we check to see if all code paths in the default return or if
there is a code path that can fall through.
Returns logical OR of END_* flags."
  (let ((rv js2-END_UNREACHED)
        default-case)
    ;; examine the cases
    (catch 'break
      (dolist (c (js2-switch-node-cases node))
        (if (js2-case-node-expr c)
            (js2-set-flag rv (js2-end-check-block c))
          (setq default-case c)
          (throw 'break nil))))
    ;; we don't care how the cases drop into each other
    (js2-clear-flag rv js2-END_DROPS_OFF)
    ;; examine the default
    (js2-set-flag rv (if default-case
                         (js2-end-check default-case)
                       js2-END_DROPS_OFF))
    rv))

(defun js2-end-check-try (node)
 "If the block has a finally, return consistency is checked in the
finally block. If all code paths in the finally return, then the
returns in the try-catch blocks don't matter. If there is a code path
that does not return or if there is no finally block, the returns
of the try and catch blocks are checked for mismatch.
Returns logical OR of END_* flags."
 (let ((finally (js2-try-node-finally-block node))
       rv)
   ;; check the finally if it exists
   (setq rv (if finally
                (js2-end-check (js2-finally-node-body finally))
              js2-END_DROPS_OFF))
   ;; If the finally block always returns, then none of the returns
   ;; in the try or catch blocks matter.
   (when (js2-flag-set-p rv js2-END_DROPS_OFF)
     (js2-clear-flag rv js2-END_DROPS_OFF)
     ;; examine the try block
     (js2-set-flag rv (js2-end-check (js2-try-node-try-block node)))
     ;; check each catch block
     (dolist (cb (js2-try-node-catch-clauses node))
       (js2-set-flag rv (js2-end-check (js2-catch-node-block cb)))))
   rv))

(defun js2-end-check-loop (node)
  "Return statement in the loop body must be consistent.
The default assumption for any kind of a loop is that it will eventually
terminate.  The only exception is a loop with a constant true condition.
Code that follows such a loop is examined only if one can determine
statically that there is a break out of the loop.

    for(... ; ... ; ...) {}
    for(... in ... ) {}
    while(...) { }
    do { } while(...)

Returns logical OR of END_* flags."
  (let ((rv (js2-end-check (js2-loop-node-body node)))
        (condition (cond
                    ((js2-while-node-p node)
                     (js2-while-node-condition node))
                     ((js2-do-node-p node)
                      (js2-do-node-condition node))
                     ((js2-for-node-p node)
                      (js2-for-node-condition node)))))

    ;; check to see if the loop condition is always true
    (if (and condition
             (eq (js2-always-defined-boolean-p condition) 'ALWAYS_TRUE))
        (js2-clear-flag rv js2-END_DROPS_OFF))

    ;; look for effect of breaks
    (js2-set-flag rv (js2-node-get-prop node
                                        'CONTROL_BLOCK_PROP
                                        js2-END_UNREACHED))
    rv))

(defun js2-end-check-block (node)
  "A general block of code is examined statement by statement.
If any statement (even a compound one) returns in all branches, then
subsequent statements are not examined.
Returns logical OR of END_* flags."
  (let* ((rv js2-END_DROPS_OFF)
         (kids (js2-block-node-kids node))
         (n (car kids)))
    ;; Check each statment.  If the statement can continue onto the next
    ;; one (i.e. END_DROPS_OFF is set), then check the next statement.
    (while (and n (js2-flag-set-p rv js2-END_DROPS_OFF))
      (js2-clear-flag rv js2-END_DROPS_OFF)
      (js2-set-flag rv (js2-end-check n))
      (setq kids (cdr kids)
            n (car kids)))
    rv))

(defun js2-end-check-label (node)
  "A labeled statement implies that there may be a break to the label.
The function processes the labeled statement and then checks the
CONTROL_BLOCK_PROP property to see if there is ever a break to the
particular label.
Returns logical OR of END_* flags."
  (let ((rv (js2-end-check (js2-labeled-stmt-node-stmt node))))
    (logior rv (js2-node-get-prop node
                                  'CONTROL_BLOCK_PROP
                                  js2-END_UNREACHED))))

(defun js2-end-check-break (node)
  "When a break is encountered annotate the statement being broken
out of by setting its CONTROL_BLOCK_PROP property.
Returns logical OR of END_* flags."
  (and (js2-break-node-target node)
       (js2-node-set-prop (js2-break-node-target node)
                          'CONTROL_BLOCK_PROP
                          js2-END_DROPS_OFF))
  js2-END_UNREACHED)

(defun js2-end-check (node)
  "Examine the body of a function, doing a basic reachability analysis.
Returns a combination of flags END_* flags that indicate
how the function execution can terminate. These constitute only the
pessimistic set of termination conditions. It is possible that at
runtime certain code paths will never be actually taken. Hence this
analysis will flag errors in cases where there may not be errors.
Returns logical OR of END_* flags"
  (let (kid)
    (cond
     ((js2-break-node-p node)
      (js2-end-check-break node))
     ((js2-expr-stmt-node-p node)
      (if (setq kid (js2-expr-stmt-node-expr node))
          (js2-end-check kid)
        js2-END_DROPS_OFF))
     ((or (js2-continue-node-p node)
          (js2-throw-node-p node))
      js2-END_UNREACHED)
     ((js2-return-node-p node)
      (if (setq kid (js2-return-node-retval node))
          js2-END_RETURNS_VALUE
        js2-END_RETURNS))
     ((js2-loop-node-p node)
      (js2-end-check-loop node))
     ((js2-switch-node-p node)
      (js2-end-check-switch node))
     ((js2-labeled-stmt-node-p node)
      (js2-end-check-label node))
     ((js2-if-node-p node)
      (js2-end-check-if node))
     ((js2-try-node-p node)
      (js2-end-check-try node))
     ((js2-block-node-p node)
      (if (null (js2-block-node-kids node))
          js2-END_DROPS_OFF
        (js2-end-check-block node)))
     ((js2-yield-node-p node)
      js2-END_YIELDS)
     (t
      js2-END_DROPS_OFF))))

(defun js2-always-defined-boolean-p (node)
  "Check if NODE always evaluates to true or false in boolean context.
Returns 'ALWAYS_TRUE, 'ALWAYS_FALSE, or nil if it's neither always true
nor always false."
  (let ((tt (js2-node-type node))
        num)
    (cond
     ((or (= tt js2-FALSE) (= tt js2-NULL))
      'ALWAYS_FALSE)
     ((= tt js2-TRUE)
      'ALWAYS_TRUE)
     ((= tt js2-NUMBER)
      (setq num (js2-number-node-num-value node))
      (if (and (not (eq num 0.0e+NaN))
               (not (zerop num)))
          'ALWAYS_TRUE
        'ALWAYS_FALSE))
     (t
      nil))))

;;; Scanner -- a port of Mozilla Rhino's lexer.
;; Corresponds to Rhino files Token.java and TokenStream.java.

(defvar js2-tokens nil
  "List of all defined token names.")  ; initialized in `js2-token-names'

(defconst js2-token-names
  (let* ((names (make-vector js2-num-tokens -1))
         (case-fold-search nil)  ; only match js2-UPPER_CASE
         (syms (apropos-internal "^js2-\\(?:[A-Z_]+\\)")))
    (loop for sym in syms
          for i from 0
          do
          (unless (or (memq sym '(js2-EOF_CHAR js2-ERROR))
                      (not (boundp sym)))
            (aset names (symbol-value sym)           ; code, e.g. 152
                  (downcase
                   (substring (symbol-name sym) 4))) ; name, e.g. "let"
            (push sym js2-tokens)))
    names)
  "Vector mapping int values to token string names, sans `js2-' prefix.")

(defun js2-token-name (tok)
  "Return a string name for TOK, a token symbol or code.
Signals an error if it's not a recognized token."
  (let ((code tok))
    (if (symbolp tok)
        (setq code (symbol-value tok)))
    (if (eq code -1)
        "ERROR"
      (if (and (numberp code)
               (not (minusp code))
               (< code js2-num-tokens))
          (aref js2-token-names code)
        (error "Invalid token: %s" code)))))

(defsubst js2-token-sym (tok)
  "Return symbol for TOK given its code, e.g. 'js2-LP for code 86."
  (intern (js2-token-name tok)))

(defconst js2-token-codes
  (let ((table (make-hash-table :test 'eq :size 256)))
    (loop for name across js2-token-names
          for sym = (intern (concat "js2-" (upcase name)))
          do
          (puthash sym (symbol-value sym) table))
    ;; clean up a few that are "wrong" in Rhino's token codes
    (puthash 'js2-DELETE js2-DELPROP table)
    table)
  "Hashtable mapping token symbols to their bytecodes.")

(defsubst js2-token-code (sym)
  "Return code for token symbol SYM, e.g. 86 for 'js2-LP."
  (or (gethash sym js2-token-codes)
      (error "Invalid token symbol: %s " sym)))  ; signal code bug

(defun js2-report-scan-error (msg &optional no-throw beg len)
  (setq js2-token-end js2-ts-cursor)
  (js2-report-error msg nil
                    (or beg js2-token-beg)
                    (or len (- js2-token-end js2-token-beg)))
  (unless no-throw
    (throw 'return js2-ERROR)))

(defun js2-get-string-from-buffer ()
  "Reverse the char accumulator and return it as a string."
  (setq js2-token-end js2-ts-cursor)
  (if js2-ts-string-buffer
      (apply #'string (nreverse js2-ts-string-buffer))
    ""))

;; TODO:  could potentially avoid a lot of consing by allocating a
;; char buffer the way Rhino does.
(defsubst js2-add-to-string (c)
  (push c js2-ts-string-buffer))

;; Note that when we "read" the end-of-file, we advance js2-ts-cursor
;; to (1+ (point-max)), which lets the scanner treat end-of-file like
;; any other character:  when it's not part of the current token, we
;; unget it, allowing it to be read again by the following call.
(defsubst js2-unget-char ()
  (decf js2-ts-cursor))

;; Rhino distinguishes \r and \n line endings.  We don't need to
;; because we only scan from Emacs buffers, which always use \n.
(defun js2-get-char ()
  "Read and return the next character from the input buffer.
Increments `js2-ts-lineno' if the return value is a newline char.
Updates `js2-ts-cursor' to the point after the returned char.
Returns `js2-EOF_CHAR' if we hit the end of the buffer.
Also updates `js2-ts-hit-eof' and `js2-ts-line-start' as needed."
  (let (c)
    ;; check for end of buffer
    (if (>= js2-ts-cursor (point-max))
        (setq js2-ts-hit-eof t
              js2-ts-cursor (1+ js2-ts-cursor)
              c js2-EOF_CHAR)  ; return value
      ;; otherwise read next char
      (setq c (char-before (incf js2-ts-cursor)))
      ;; if we read a newline, update counters
      (if (= c ?\n)
          (setq js2-ts-line-start js2-ts-cursor
                js2-ts-lineno (1+ js2-ts-lineno)))
      ;; TODO:  skip over format characters
      c)))

(defun js2-read-unicode-escape ()
  "Read a \\uNNNN sequence from the input.
Assumes the ?\ and ?u have already been read.
Returns the unicode character, or nil if it wasn't a valid character.
Doesn't change the values of any scanner variables."
  ;; I really wish I knew a better way to do this, but I can't
  ;; find the Emacs function that takes a 16-bit int and converts
  ;; it to a Unicode/utf-8 character.  So I basically eval it with (read).
  ;; Have to first check that it's 4 hex characters or it may stop
  ;; the read early.
  (ignore-errors
    (let ((s (buffer-substring-no-properties js2-ts-cursor
                                             (+ 4 js2-ts-cursor))))
      (if (string-match "[a-zA-Z0-9]\\{4\\}" s)
          (read (concat "?\\u" s))))))

(defun js2-match-char (test)
  "Consume and return next character if it matches TEST, a character.
Returns nil and consumes nothing if TEST is not the next character."
  (let ((c (js2-get-char)))
    (if (eq c test)
        t
      (js2-unget-char)
      nil)))

(defun js2-peek-char ()
  (prog1
      (js2-get-char)
    (js2-unget-char)))

(defun js2-java-identifier-start-p (c)
  (or
   (memq c '(?$ ?_))
   (js2-char-uppercase-p c)
   (js2-char-lowercase-p c)))

(defun js2-java-identifier-part-p (c)
  "Implementation of java.lang.Character.isJavaIdentifierPart()."
  ;; TODO:  make me Unicode-friendly.  See comments above.
  (or
   (memq c '(?$ ?_))
   (js2-char-uppercase-p c)
   (js2-char-lowercase-p c)
   (and (>= c ?0) (<= c ?9))))

(defun js2-alpha-p (c)
  (cond ((and (<= ?A c) (<= c ?Z)) t)
        ((and (<= ?a c) (<= c ?z)) t)
        (t nil)))

(defsubst js2-digit-p (c)
  (and (<= ?0 c) (<= c ?9)))

(defun js2-js-space-p (c)
  (if (<= c 127)
      (memq c '(#x20 #x9 #xB #xC #xD))
    (or
     (eq c #xA0)
     ;; TODO:  change this nil to check for Unicode space character
     nil)))

(defconst js2-eol-chars (list js2-EOF_CHAR ?\n ?\r))

(defun js2-skip-line ()
  "Skip to end of line."
  (let (c)
    (while (not (memq (setq c (js2-get-char)) js2-eol-chars)))
    (js2-unget-char)
    (setq js2-token-end js2-ts-cursor)))

(defun js2-init-scanner (&optional buf line)
  "Create token stream for BUF starting on LINE.
BUF defaults to `current-buffer' and LINE defaults to 1.

A buffer can only have one scanner active at a time, which yields
dramatically simpler code than using a defstruct.  If you need to
have simultaneous scanners in a buffer, copy the regions to scan
into temp buffers."
  (with-current-buffer (or buf (current-buffer))
    (setq js2-ts-dirty-line nil
          js2-ts-regexp-flags nil
          js2-ts-string ""
          js2-ts-number nil
          js2-ts-hit-eof nil
          js2-ts-line-start 0
          js2-ts-lineno (or line 1)
          js2-ts-line-end-char -1
          js2-ts-cursor (point-min)
          js2-ts-is-xml-attribute nil
          js2-ts-xml-is-tag-content nil
          js2-ts-xml-open-tags-count 0
          js2-ts-string-buffer nil)))

;; This function uses the cached op, string and number fields in
;; TokenStream; if getToken has been called since the passed token
;; was scanned, the op or string printed may be incorrect.
(defun js2-token-to-string (token)
  ;; Not sure where this function is used in Rhino.  Not tested.
  (if (not js2-debug-print-trees)
      ""
    (let ((name (js2-token-name token)))
      (cond
       ((memq token (list js2-STRING js2-REGEXP js2-NAME))
        (concat name " `" js2-ts-string "'"))
       ((eq token js2-NUMBER)
        (format "NUMBER %g" js2-ts-number))
       (t
        name)))))

(defconst js2-keywords
  '(break
    case catch const continue
    debugger default delete do
    else enum
    false finally for function
    if in instanceof import
    let
    new null
    return
    switch
    this throw true try typeof
    var void
    while with
    yield))

;; Token names aren't exactly the same as the keywords, unfortunately.
;; E.g. enum isn't in the tokens, and delete is js2-DELPROP.
(defconst js2-kwd-tokens
  (let ((table (make-vector js2-num-tokens nil))
        (tokens
         (list js2-BREAK
               js2-CASE js2-CATCH js2-CONST js2-CONTINUE
               js2-DEBUGGER js2-DEFAULT js2-DELPROP js2-DO
               js2-ELSE
               js2-FALSE js2-FINALLY js2-FOR js2-FUNCTION
               js2-IF js2-IN js2-INSTANCEOF js2-IMPORT
               js2-LET
               js2-NEW js2-NULL
               js2-RETURN
               js2-SWITCH
               js2-THIS js2-THROW js2-TRUE js2-TRY js2-TYPEOF
               js2-VAR
               js2-WHILE js2-WITH
               js2-YIELD)))
    (dolist (i tokens)
      (aset table i 'font-lock-keyword-face))
    (aset table js2-STRING 'font-lock-string-face)
    (aset table js2-REGEXP 'font-lock-string-face)
    (aset table js2-COMMENT 'font-lock-comment-face)
    (aset table js2-THIS 'font-lock-builtin-face)
    (aset table js2-VOID 'font-lock-constant-face)
    (aset table js2-NULL 'font-lock-constant-face)
    (aset table js2-TRUE 'font-lock-constant-face)
    (aset table js2-FALSE 'font-lock-constant-face)
    table)
  "Vector whose values are non-nil for tokens that are keywords.
The values are default faces to use for highlighting the keywords.")

(defconst js2-reserved-words
  '(abstract
    boolean byte
    char class
    double
    enum export extends
    final float
    goto
    implements import int interface
    long
    native
    package private protected public
    short static super synchronized
    throws transient
    volatile))

(defconst js2-keyword-names
  (let ((table (make-hash-table :test 'equal)))
    (loop for k in js2-keywords
          do (puthash
              (symbol-name k)                            ; instanceof
              (intern (concat "js2-"
                              (upcase (symbol-name k)))) ; js2-INSTANCEOF
              table))
    table)
  "JavaScript keywords by name, mapped to their symbols.")

(defconst js2-reserved-word-names
  (let ((table (make-hash-table :test 'equal)))
    (loop for k in js2-reserved-words
          do
          (puthash (symbol-name k) 'js2-RESERVED table))
    table)
  "JavaScript reserved words by name, mapped to 'js2-RESERVED.")

(defun js2-collect-string (buf)
  "Convert BUF, a list of chars, to a string.
Reverses BUF before converting."
  (cond
   ((stringp buf)
    buf)
   ((null buf)  ; for emacs21 compat
    "")
   (t
    (if buf
        (apply #'string (nreverse buf))
      ""))))

(defun js2-string-to-keyword (s)
  "Return token for S, a string, if S is a keyword or reserved word.
Returns a symbol such as 'js2-BREAK, or nil if not keyword/reserved."
  (or (gethash s js2-keyword-names)
      (gethash s js2-reserved-word-names)))

(defsubst js2-ts-set-char-token-bounds ()
  "Used when next token is one character."
  (setq js2-token-beg (1- js2-ts-cursor)
        js2-token-end js2-ts-cursor))

(defsubst js2-ts-return (token)
  "Return an N-character TOKEN from `js2-get-token'.
Updates `js2-token-end' accordingly."
  (setq js2-token-end js2-ts-cursor)
  (throw 'return token))

(defun js2-x-digit-to-int (c accumulator)
  "Build up a hex number.
If C is a hexadecimal digit, return ACCUMULATOR * 16 plus
corresponding number.  Otherwise return -1."
  (catch 'return
    (catch 'check
      ;; Use 0..9 < A..Z < a..z
      (cond
       ((<= c ?9)
        (decf c ?0)
        (if (<= 0 c)
            (throw 'check nil)))
       ((<= c ?F)
        (when (<= ?A c)
          (decf c (- ?A 10))
          (throw 'check nil)))
       ((<= c ?f)
        (when (<= ?a c)
          (decf c (- ?a 10))
          (throw 'check nil))))
      (throw 'return -1))
    (logior c (lsh accumulator 4))))

(defun js2-get-token ()
  "Return next JavaScript token, an int such as js2-RETURN."
  (let (c c1 identifier-start is-unicode-escape-start
        contains-escape escape-val escape-start str result base
        is-integer quote-char val look-for-slash continue)
    (catch 'return
      (while t
        ;; Eat whitespace, possibly sensitive to newlines.
        (setq continue t)
        (while continue
          (setq c (js2-get-char))
          (cond
           ((eq c js2-EOF_CHAR)
            (js2-ts-set-char-token-bounds)
            (throw 'return js2-EOF))
           ((eq c ?\n)
            (js2-ts-set-char-token-bounds)
            (setq js2-ts-dirty-line nil)
            (throw 'return js2-EOL))
           ((not (js2-js-space-p c))
            (if (/= c ?-)               ; in case end of HTML comment
                (setq js2-ts-dirty-line t))
            (setq continue nil))))
        ;; Assume the token will be 1 char - fixed up below.
        (js2-ts-set-char-token-bounds)
        (when (eq c ?@)
          (throw 'return js2-XMLATTR))
        ;; identifier/keyword/instanceof?
        ;; watch out for starting with a <backslash>
        (cond
         ((eq c ?\\)
          (setq c (js2-get-char))
          (if (eq c ?u)
              (setq identifier-start t
                    is-unicode-escape-start t
                    js2-ts-string-buffer nil)
            (setq identifier-start nil)
            (js2-unget-char)
            (setq c ?\\)))
         (t
          (when (setq identifier-start (js2-java-identifier-start-p c))
            (setq js2-ts-string-buffer nil)
            (js2-add-to-string c))))
        (when identifier-start
          (setq contains-escape is-unicode-escape-start)
          (catch 'break
            (while t
              (if is-unicode-escape-start
                  ;; strictly speaking we should probably push-back
                  ;; all the bad characters if the <backslash>uXXXX
                  ;; sequence is malformed. But since there isn't a
                  ;; correct context(is there?) for a bad Unicode
                  ;; escape sequence in an identifier, we can report
                  ;; an error here.
                  (progn
                    (setq escape-val 0)
                    (dotimes (i 4)
                      (setq c (js2-get-char)
                            escape-val (js2-x-digit-to-int c escape-val))
                      ;; Next check takes care of c < 0 and bad escape
                      (if (minusp escape-val)
                          (throw 'break nil)))
                    (if (minusp escape-val)
                        (js2-report-scan-error "msg.invalid.escape" t))
                    (js2-add-to-string escape-val)
                    (setq is-unicode-escape-start nil))
                (setq c (js2-get-char))
                (cond
                 ((eq c ?\\)
                  (setq c (js2-get-char))
                  (if (eq c ?u)
                      (setq is-unicode-escape-start t
                            contains-escape t)
                    (js2-report-scan-error "msg.illegal.character" t)))
                 (t
                  (if (or (eq c js2-EOF_CHAR)
                          (not (js2-java-identifier-part-p c)))
                      (throw 'break nil))
                  (js2-add-to-string c))))))
          (js2-unget-char)
          (setq str (js2-get-string-from-buffer))
          (unless contains-escape
            ;; OPT we shouldn't have to make a string (object!) to
            ;; check if it's a keyword.
            ;; Return the corresponding token if it's a keyword
            (when (setq result (js2-string-to-keyword str))
              (if (and (< js2-language-version 170)
                       (memq result '(js2-LET js2-YIELD)))
                  ;; LET and YIELD are tokens only in 1.7 and later
                  (setq result 'js2-NAME))
              (if (not (eq result 'js2-RESERVED))
                  (throw 'return (js2-token-code result)))
              (js2-report-warning "msg.reserved.keyword" str)))
          ;; If we want to intern these as Rhino does, just use (intern str)
          (setq js2-ts-string str)
          (throw 'return js2-NAME))     ; end identifier/kwd check
        ;; is it a number?
        (when (or (js2-digit-p c)
                  (and (eq c ?.) (js2-digit-p (js2-peek-char))))
          (setq js2-ts-string-buffer nil
                base 10)
          (when (eq c ?0)
            (setq c (js2-get-char))
            (cond
             ((or (eq c ?x) (eq c ?X))
              (setq base 16)
              (setq c (js2-get-char)))
             ((js2-digit-p c)
              (setq base 8))
             (t
              (js2-add-to-string ?0))))
          (if (eq base 16)
              (while (<= 0 (js2-x-digit-to-int c 0))
                (js2-add-to-string c)
                (setq c (js2-get-char)))
            (while (and (<= ?0 c) (<= c ?9))
              ;; We permit 08 and 09 as decimal numbers, which
              ;; makes our behavior a superset of the ECMA
              ;; numeric grammar.  We might not always be so
              ;; permissive, so we warn about it.
              (when (and (eq base 8) (>= c ?8))
                (js2-report-warning "msg.bad.octal.literal"
                                    (if (eq c ?8) "8" "9"))
                (setq base 10))
              (js2-add-to-string c)
              (setq c (js2-get-char))))
          (setq is-integer t)
          (when (and (eq base 10) (memq c '(?. ?e ?E)))
            (setq is-integer nil)
            (when (eq c ?.)
              (loop do
                    (js2-add-to-string c)
                    (setq c (js2-get-char))
                    while (js2-digit-p c)))
            (when (memq c '(?e ?E))
              (js2-add-to-string c)
              (setq c (js2-get-char))
              (when (memq c '(?+ ?-))
                (js2-add-to-string c)
                (setq c (js2-get-char)))
              (unless (js2-digit-p c)
                (js2-report-scan-error "msg.missing.exponent" t))
              (loop do
                    (js2-add-to-string c)
                    (setq c (js2-get-char))
                    while (js2-digit-p c))))
          (js2-unget-char)
          (setq js2-ts-string (js2-get-string-from-buffer)
                js2-ts-number
                (if (and (eq base 10) (not is-integer))
                    (string-to-number js2-ts-string)
                  ;; TODO:  call runtime number-parser.  Some of it is in
                  ;; js2-util.el, but I need to port ScriptRuntime.stringToNumber.
                  (string-to-number js2-ts-string)))
          (throw 'return js2-NUMBER))
        ;; is it a string?
        (when (memq c '(?\" ?\'))
          ;; We attempt to accumulate a string the fast way, by
          ;; building it directly out of the reader.  But if there
          ;; are any escaped characters in the string, we revert to
          ;; building it out of a string buffer.
          (setq quote-char c
                js2-ts-string-buffer nil
                c (js2-get-char))
          (catch 'break
            (while (/= c quote-char)
              (catch 'continue
                (when (or (eq c ?\n) (eq c js2-EOF_CHAR))
                  (js2-unget-char)
                  (setq js2-token-end js2-ts-cursor)
                  (js2-report-error "msg.unterminated.string.lit")
                  (throw 'return js2-STRING))
                (when (eq c ?\\)
                  ;; We've hit an escaped character
                  (setq c (js2-get-char))
                  (case c
                    (?b (setq c ?\b))
                    (?f (setq c ?\f))
                    (?n (setq c ?\n))
                    (?r (setq c ?\r))
                    (?t (setq c ?\t))
                    (?v (setq c ?\v))
                    (?u
                     (setq c1 (js2-read-unicode-escape))
                     (if js2-parse-ide-mode
                         (if c1
                             (progn
                               ;; just copy the string in IDE-mode
                               (js2-add-to-string ?\\)
                               (js2-add-to-string ?u)
                               (dotimes (i 3)
                                 (js2-add-to-string (js2-get-char)))
                               (setq c (js2-get-char))) ; added at end of loop
                           ;; flag it as an invalid escape
                           (js2-report-warning "msg.invalid.escape"
                                               nil (- js2-ts-cursor 2) 6))
                       ;; Get 4 hex digits; if the u escape is not
                       ;; followed by 4 hex digits, use 'u' + the
                       ;; literal character sequence that follows.
                       (js2-add-to-string ?u)
                       (setq escape-val 0)
                       (dotimes (i 4)
                         (setq c (js2-get-char)
                               escape-val (js2-x-digit-to-int c escape-val))
                         (if (minusp escape-val)
                             (throw 'continue nil))
                         (js2-add-to-string c))
                       ;; prepare for replace of stored 'u' sequence by escape value
                       (setq js2-ts-string-buffer (nthcdr 5 js2-ts-string-buffer)
                             c escape-val)))
                    (?x
                     ;; Get 2 hex digits, defaulting to 'x'+literal
                     ;; sequence, as above.
                     (setq c (js2-get-char)
                           escape-val (js2-x-digit-to-int c 0))
                     (if (minusp escape-val)
                         (progn
                           (js2-add-to-string ?x)
                           (throw 'continue nil))
                       (setq c1 c
                             c (js2-get-char)
                             escape-val (js2-x-digit-to-int c escape-val))
                       (if (minusp escape-val)
                           (progn
                             (js2-add-to-string ?x)
                             (js2-add-to-string c1)
                             (throw 'continue nil))
                         ;; got 2 hex digits
                         (setq c escape-val))))
                    (?\n
                     ;; Remove line terminator after escape to follow
                     ;; SpiderMonkey and C/C++
                     (setq c (js2-get-char))
                     (throw 'continue nil))
                    (t
                     (when (and (<= ?0 c) (< c ?8))
                       (setq val (- c ?0)
                             c (js2-get-char))
                       (when (and (<= ?0 c) (< c ?8))
                         (setq val (- (+ (* 8 val) c) ?0)
                               c (js2-get-char))
                         (when (and (<= ?0 c)
                                    (< c ?8)
                                    (< val #o37))
                           ;; c is 3rd char of octal sequence only
                           ;; if the resulting val <= 0377
                           (setq val (- (+ (* 8 val) c) ?0)
                                 c (js2-get-char))))
                       (js2-unget-char)
                       (setq c val)))))
                (js2-add-to-string c)
                (setq c (js2-get-char)))))
          (setq js2-ts-string (js2-get-string-from-buffer))
          (throw 'return js2-STRING))
        (case c
          (?\;
           (throw 'return js2-SEMI))
          (?\[
           (throw 'return js2-LB))
          (?\]
           (throw 'return js2-RB))
          (?{
           (throw 'return js2-LC))
          (?}
           (throw 'return js2-RC))
          (?\(
           (throw 'return js2-LP))
          (?\)
           (throw 'return js2-RP))
          (?,
           (throw 'return js2-COMMA))
          (??
           (throw 'return js2-HOOK))
          (?:
           (if (js2-match-char ?:)
               (js2-ts-return js2-COLONCOLON)
             (throw 'return js2-COLON)))
          (?.
           (if (js2-match-char ?.)
               (if (js2-match-char ?.)
                   (js2-ts-return js2-TRIPLEDOT)
                 (js2-ts-return js2-DOTDOT))
             (if (js2-match-char ?\()
                 (js2-ts-return js2-DOTQUERY)
               (throw 'return js2-DOT))))
          (?|
           (if (js2-match-char ?|)
               (throw 'return js2-OR)
             (if (js2-match-char ?=)
                 (js2-ts-return js2-ASSIGN_BITOR)
               (throw 'return js2-BITOR))))
          (?^
           (if (js2-match-char ?=)
               (js2-ts-return js2-ASSIGN_BITOR)
             (throw 'return js2-BITXOR)))
          (?&
           (if (js2-match-char ?&)
               (throw 'return js2-AND)
             (if (js2-match-char ?=)
                 (js2-ts-return js2-ASSIGN_BITAND)
               (throw 'return js2-BITAND))))
          (?=
           (if (js2-match-char ?=)
               (if (js2-match-char ?=)
                   (js2-ts-return js2-SHEQ)
                 (throw 'return js2-EQ))
             (throw 'return js2-ASSIGN)))
          (?!
           (if (js2-match-char ?=)
               (if (js2-match-char ?=)
                   (js2-ts-return js2-SHNE)
                 (js2-ts-return js2-NE))
             (throw 'return js2-NOT)))
          (?<
           ;; NB:treat HTML begin-comment as comment-till-eol
           (when (js2-match-char ?!)
             (when (js2-match-char ?-)
               (when (js2-match-char ?-)
                 (js2-skip-line)
                 (setq js2-ts-comment-type 'html)
                 (throw 'return js2-COMMENT)))
             (js2-unget-char))
           (if (js2-match-char ?<)
               (if (js2-match-char ?=)
                   (js2-ts-return js2-ASSIGN_LSH)
                 (js2-ts-return js2-LSH))
             (if (js2-match-char ?=)
                 (js2-ts-return js2-LE)
               (throw 'return js2-LT))))
          (?>
           (if (js2-match-char ?>)
               (if (js2-match-char ?>)
                   (if (js2-match-char ?=)
                       (js2-ts-return js2-ASSIGN_URSH)
                     (js2-ts-return js2-URSH))
                 (if (js2-match-char ?=)
                     (js2-ts-return js2-ASSIGN_RSH)
                   (js2-ts-return js2-RSH)))
             (if (js2-match-char ?=)
                 (js2-ts-return js2-GE)
               (throw 'return js2-GT))))
          (?*
           (if (js2-match-char ?=)
               (js2-ts-return js2-ASSIGN_MUL)
             (throw 'return js2-MUL)))
          (?/
           ;; is it a // comment?
           (when (js2-match-char ?/)
             (setq js2-token-beg (- js2-ts-cursor 2))
             (js2-skip-line)
             (setq js2-ts-comment-type 'line)
             ;; include newline so highlighting goes to end of window
             (incf js2-token-end)
             (throw 'return js2-COMMENT))
           ;; is it a /* comment?
           (when (js2-match-char ?*)
             (setq look-for-slash nil
                   js2-token-beg (- js2-ts-cursor 2)
                   js2-ts-comment-type
                   (if (js2-match-char ?*)
                       (progn
                         (setq look-for-slash t)
                         'jsdoc)
                     'block))
             (while t
               (setq c (js2-get-char))
               (cond
                ((eq c js2-EOF_CHAR)
                 (setq js2-token-end (1- js2-ts-cursor))
                 (js2-report-error "msg.unterminated.comment")
                 (throw 'return js2-COMMENT))
                ((eq c ?*)
                 (setq look-for-slash t))
                ((eq c ?/)
                 (if look-for-slash
                   (js2-ts-return js2-COMMENT)))
                (t
                 (setq look-for-slash nil
                       js2-token-end js2-ts-cursor)))))
           (if (js2-match-char ?=)
               (js2-ts-return js2-ASSIGN_DIV)
             (throw 'return js2-DIV)))
           (?#
            (when js2-skip-preprocessor-directives
              (js2-skip-line)
              (setq js2-ts-comment-type 'preprocessor
                    js2-token-end js2-ts-cursor)
              (throw 'return js2-COMMENT))
            (throw 'return js2-ERROR))
          (?%
           (if (js2-match-char ?=)
               (js2-ts-return js2-ASSIGN_MOD)
             (throw 'return js2-MOD)))
          (?~
           (throw 'return js2-BITNOT))
          (?+
           (if (js2-match-char ?=)
               (js2-ts-return js2-ASSIGN_ADD)
             (if (js2-match-char ?+)
                 (js2-ts-return js2-INC)
               (throw 'return js2-ADD))))
          (?-
           (cond
            ((js2-match-char ?=)
             (setq c js2-ASSIGN_SUB))
            ((js2-match-char ?-)
             (unless js2-ts-dirty-line
               ;; treat HTML end-comment after possible whitespace
               ;; after line start as comment-until-eol
               (when (js2-match-char ?>)
                 (js2-skip-line)
                 (setq js2-ts-comment-type 'html)
                 (throw 'return js2-COMMENT)))
             (setq c js2-DEC))
            (t
             (setq c js2-SUB)))
           (setq js2-ts-dirty-line t)
           (js2-ts-return c))
          (otherwise
           (js2-report-scan-error "msg.illegal.character")))))))

(defun js2-read-regexp (start-token)
  "Called by parser when it gets / or /= in literal context."
  (let (c err
        in-class  ; inside a '[' .. ']' character-class
        flags
        (continue t))
    (setq js2-token-beg js2-ts-cursor
          js2-ts-string-buffer nil
          js2-ts-regexp-flags nil)
    (if (eq start-token js2-ASSIGN_DIV)
        ;; mis-scanned /=
        (js2-add-to-string ?=)
      (if (not (eq start-token js2-DIV))
          (error "failed assertion")))
    (while (and (not err)
                (or (/= (setq c (js2-get-char)) ?/)
                    in-class))
      (cond
       ((or (= c ?\n)
            (= c js2-EOF_CHAR))
        (setq js2-token-end (1- js2-ts-cursor)
              err t
              js2-ts-string (js2-collect-string js2-ts-string-buffer))
        (js2-report-error "msg.unterminated.re.lit"))
       (t (cond
           ((= c ?\\)
            (js2-add-to-string c)
            (setq c (js2-get-char)))
           ((= c ?\[)
            (setq in-class t))
           ((= c ?\])
            (setq in-class nil)))
          (js2-add-to-string c))))
    (unless err
      (while continue
        (cond
         ((js2-match-char ?g)
          (push ?g flags))
         ((js2-match-char ?i)
          (push ?i flags))
         ((js2-match-char ?m)
          (push ?m flags))
         (t
          (setq continue nil))))
      (if (js2-alpha-p (js2-peek-char))
          (js2-report-scan-error "msg.invalid.re.flag" t
                                 js2-ts-cursor 1))
      (setq js2-ts-string (js2-collect-string js2-ts-string-buffer)
            js2-ts-regexp-flags (js2-collect-string flags)
            js2-token-end js2-ts-cursor)
      ;; tell `parse-partial-sexp' to ignore this range of chars
      (js2-record-text-property js2-token-beg js2-token-end 'syntax-class '(2)))))

(defun js2-get-first-xml-token ()
  (setq js2-ts-xml-open-tags-count 0
        js2-ts-is-xml-attribute nil
        js2-ts-xml-is-tag-content nil)
  (js2-unget-char)
  (js2-get-next-xml-token))

(defun js2-xml-discard-string ()
  "Throw away the string in progress and flag an XML parse error."
  (setq js2-ts-string-buffer nil
        js2-ts-string nil)
  (js2-report-scan-error "msg.XML.bad.form" t))

(defun js2-get-next-xml-token ()
  (setq js2-ts-string-buffer nil  ; for recording the XML
        js2-token-beg js2-ts-cursor)
  (let (c result)
    (setq result
          (catch 'return
            (while t
              (setq c (js2-get-char))
              (cond
               ((= c js2-EOF_CHAR)
                (throw 'return js2-ERROR))
               (js2-ts-xml-is-tag-content
                (case c
                  (?>
                   (js2-add-to-string c)
                   (setq js2-ts-xml-is-tag-content nil
                         js2-ts-is-xml-attribute nil))
                  (?/
                   (js2-add-to-string c)
                   (when (eq ?> (js2-peek-char))
                     (setq c (js2-get-char))
                     (js2-add-to-string c)
                     (setq js2-ts-xml-is-tag-content nil)
                     (decf js2-ts-xml-open-tags-count)))
                  (?{
                   (js2-unget-char)
                   (setq js2-ts-string (js2-get-string-from-buffer))
                   (throw 'return js2-XML))
                  ((?\' ?\")
                   (js2-add-to-string c)
                   (unless (js2-read-quoted-string c)
                     (throw 'return js2-ERROR)))
                  (?=
                   (js2-add-to-string c)
                   (setq js2-ts-is-xml-attribute t))
                  ((? ?\t ?\r ?\n)
                   (js2-add-to-string c))
                  (t
                   (js2-add-to-string c)
                   (setq js2-ts-is-xml-attribute nil)))
                (when (and (not js2-ts-xml-is-tag-content)
                           (zerop js2-ts-xml-open-tags-count))
                  (setq js2-ts-string (js2-get-string-from-buffer))
                  (throw 'return js2-XMLEND)))
               (t
                ;; else not tag content
                (case c
                  (?<
                   (js2-add-to-string c)
                   (setq c (js2-peek-char))
                   (case c
                     (?!
                      (setq c (js2-get-char)) ;; skip !
                      (js2-add-to-string c)
                      (setq c (js2-peek-char))
                      (case c
                        (?-
                         (setq c (js2-get-char)) ;; skip -
                         (js2-add-to-string c)
                         (if (eq c ?-)
                             (progn
                               (js2-add-to-string c)
                               (unless (js2-read-xml-comment)
                                 (throw 'return js2-ERROR)))
                           (js2-xml-discard-string)
                           (throw 'return js2-ERROR)))
                        (?\[
                         (setq c (js2-get-char)) ;; skip [
                         (js2-add-to-string c)
                         (if (and (= (js2-get-char) ?C)
                                  (= (js2-get-char) ?D)
                                  (= (js2-get-char) ?A)
                                  (= (js2-get-char) ?T)
                                  (= (js2-get-char) ?A)
                                  (= (js2-get-char) ?\[))
                             (progn
                               (js2-add-to-string ?C)
                               (js2-add-to-string ?D)
                               (js2-add-to-string ?A)
                               (js2-add-to-string ?T)
                               (js2-add-to-string ?A)
                               (js2-add-to-string ?\[)
                               (unless (js2-read-cdata)
                                 (throw 'return js2-ERROR)))
                           (js2-xml-discard-string)
                           (throw 'return js2-ERROR)))
                        (t
                         (unless (js2-read-entity)
                           (throw 'return js2-ERROR))))
                      ;; Allow bare CDATA section, e.g.:
                      ;;   let xml = <![CDATA[ foo bar baz ]]>;
                      (when (zerop js2-ts-xml-open-tags-count)
                        (throw 'return js2-XMLEND)))
                     (??
                      (setq c (js2-get-char)) ;; skip ?
                      (js2-add-to-string c)
                      (unless (js2-read-PI)
                        (throw 'return js2-ERROR)))
                     (?/
                      ;; end tag
                      (setq c (js2-get-char)) ;; skip /
                      (js2-add-to-string c)
                      (when (zerop js2-ts-xml-open-tags-count)
                        (js2-xml-discard-string)
                        (throw 'return js2-ERROR))
                      (setq js2-ts-xml-is-tag-content t)
                      (decf js2-ts-xml-open-tags-count))
                     (t
                      ;; start tag
                      (setq js2-ts-xml-is-tag-content t)
                      (incf js2-ts-xml-open-tags-count))))
                  (?{
                   (js2-unget-char)
                   (setq js2-ts-string (js2-get-string-from-buffer))
                   (throw 'return js2-XML))
                  (t
                   (js2-add-to-string c))))))))
    (setq js2-token-end js2-ts-cursor)
    result))

(defun js2-read-quoted-string (quote)
  (let (c)
    (catch 'return
      (while (/= (setq c (js2-get-char)) js2-EOF_CHAR)
        (js2-add-to-string c)
        (if (eq c quote)
            (throw 'return t)))
      (js2-xml-discard-string)  ;; throw away string in progress
      nil)))

(defun js2-read-xml-comment ()
  (let ((c (js2-get-char)))
    (catch 'return
      (while (/= c js2-EOF_CHAR)
        (catch 'continue
          (js2-add-to-string c)
          (when (and (eq c ?-) (eq ?- (js2-peek-char)))
            (setq c (js2-get-char))
            (js2-add-to-string c)
            (if (eq (js2-peek-char) ?>)
                (progn
                  (setq c (js2-get-char)) ;; skip >
                  (js2-add-to-string c)
                  (throw 'return t))
              (throw 'continue nil)))
          (setq c (js2-get-char))))
      (js2-xml-discard-string)
      nil)))

(defun js2-read-cdata ()
  (let ((c (js2-get-char)))
    (catch 'return
      (while (/= c js2-EOF_CHAR)
        (catch 'continue
          (js2-add-to-string c)
          (when (and (eq c ?\]) (eq (js2-peek-char) ?\]))
            (setq c (js2-get-char))
            (js2-add-to-string c)
            (if (eq (js2-peek-char) ?>)
                (progn
                  (setq c (js2-get-char)) ;; Skip >
                  (js2-add-to-string c)
                  (throw 'return t))
              (throw 'continue nil)))
          (setq c (js2-get-char))))
      (js2-xml-discard-string)
      nil)))

(defun js2-read-entity ()
  (let ((decl-tags 1)
        c)
    (catch 'return
      (while (/= js2-EOF_CHAR (setq c (js2-get-char)))
        (js2-add-to-string c)
        (case c
          (?<
           (incf decl-tags))
          (?>
           (decf decl-tags)
           (if (zerop decl-tags)
               (throw 'return t)))))
      (js2-xml-discard-string)
      nil)))

(defun js2-read-PI ()
  "Scan an XML processing instruction."
  (let (c)
    (catch 'return
      (while (/= js2-EOF_CHAR (setq c (js2-get-char)))
        (js2-add-to-string c)
        (when (and (eq c ??) (eq (js2-peek-char) ?>))
          (setq c (js2-get-char))  ;; Skip >
          (js2-add-to-string c)
          (throw 'return t)))
      (js2-xml-discard-string)
      nil)))

(defun js2-scanner-get-line ()
  "Return the text of the current scan line."
  (buffer-substring (point-at-bol) (point-at-eol)))

;;; Highlighting

(defun js2-set-face (beg end face &optional record)
  "Fontify a region.  If RECORD is non-nil, record for later."
  (when (plusp js2-highlight-level)
    (setq beg (min (point-max) beg)
          beg (max (point-min) beg)
          end (min (point-max) end)
          end (max (point-min) end))
    (if record
        (push (list beg end face) js2-mode-fontifications)
      (put-text-property beg end 'font-lock-face face))))

(defun js2-set-kid-face (pos kid len face)
  "Set-face on a child node.
POS is absolute buffer position of parent.
KID is the child node.
LEN is the length to fontify.
FACE is the face to fontify with."
  (js2-set-face (+ pos (js2-node-pos kid))
                (+ pos (js2-node-pos kid) (js2-node-len kid))
                face))

(defsubst js2-fontify-kwd (start length)
  (js2-set-face start (+ start length) 'font-lock-keyword-face))

(defsubst js2-clear-face (beg end)
  (remove-text-properties beg end '(font-lock-face nil
                                    help-echo nil
                                    point-entered nil
                                    c-in-sws nil)))

(defconst js2-ecma-global-props
  (concat "^"
          (regexp-opt
           '("Infinity" "NaN" "undefined" "arguments") t)
          "$")
  "Value properties of the Ecma-262 Global Object.
Shown at or above `js2-highlight-level' 2.")

;; might want to add the name "arguments" to this list?
(defconst js2-ecma-object-props
  (concat "^"
          (regexp-opt
           '("prototype" "__proto__" "__parent__") t)
          "$")
  "Value properties of the Ecma-262 Object constructor.
Shown at or above `js2-highlight-level' 2.")

(defconst js2-ecma-global-funcs
  (concat
   "^"
   (regexp-opt
    '("decodeURI" "decodeURIComponent" "encodeURI" "encodeURIComponent"
      "eval" "isFinite" "isNaN" "parseFloat" "parseInt") t)
   "$")
  "Function properties of the Ecma-262 Global object.
Shown at or above `js2-highlight-level' 2.")

(defconst js2-ecma-number-props
  (concat "^"
          (regexp-opt '("MAX_VALUE" "MIN_VALUE" "NaN"
                        "NEGATIVE_INFINITY"
                        "POSITIVE_INFINITY") t)
          "$")
  "Properties of the Ecma-262 Number constructor.
Shown at or above `js2-highlight-level' 2.")

(defconst js2-ecma-date-props "^\\(parse\\|UTC\\)$"
  "Properties of the Ecma-262 Date constructor.
Shown at or above `js2-highlight-level' 2.")

(defconst js2-ecma-math-props
  (concat "^"
          (regexp-opt
           '("E" "LN10" "LN2" "LOG2E" "LOG10E" "PI" "SQRT1_2" "SQRT2")
           t)
          "$")
  "Properties of the Ecma-262 Math object.
Shown at or above `js2-highlight-level' 2.")

(defconst js2-ecma-math-funcs
  (concat "^"
          (regexp-opt
           '("abs" "acos" "asin" "atan" "atan2" "ceil" "cos" "exp" "floor"
             "log" "max" "min" "pow" "random" "round" "sin" "sqrt" "tan") t)
          "$")
  "Function properties of the Ecma-262 Math object.
Shown at or above `js2-highlight-level' 2.")

(defconst js2-ecma-function-props
  (concat
   "^"
   (regexp-opt
    '(;; properties of the Object prototype object
      "hasOwnProperty" "isPrototypeOf" "propertyIsEnumerable"
      "toLocaleString" "toString" "valueOf"
      ;; properties of the Function prototype object
      "apply" "call"
      ;; properties of the Array prototype object
      "concat" "join" "pop" "push" "reverse" "shift" "slice" "sort"
      "splice" "unshift"
      ;; properties of the String prototype object
      "charAt" "charCodeAt" "fromCharCode" "indexOf" "lastIndexOf"
      "localeCompare" "match" "replace" "search" "split" "substring"
      "toLocaleLowerCase" "toLocaleUpperCase" "toLowerCase"
      "toUpperCase"
      ;; properties of the Number prototype object
      "toExponential" "toFixed" "toPrecision"
      ;; properties of the Date prototype object
      "getDate" "getDay" "getFullYear" "getHours" "getMilliseconds"
      "getMinutes" "getMonth" "getSeconds" "getTime"
      "getTimezoneOffset" "getUTCDate" "getUTCDay" "getUTCFullYear"
      "getUTCHours" "getUTCMilliseconds" "getUTCMinutes" "getUTCMonth"
      "getUTCSeconds" "setDate" "setFullYear" "setHours"
      "setMilliseconds" "setMinutes" "setMonth" "setSeconds" "setTime"
      "setUTCDate" "setUTCFullYear" "setUTCHours" "setUTCMilliseconds"
      "setUTCMinutes" "setUTCMonth" "setUTCSeconds" "toDateString"
      "toLocaleDateString" "toLocaleString" "toLocaleTimeString"
      "toTimeString" "toUTCString"
      ;; properties of the RegExp prototype object
      "exec" "test"
      ;; properties of the JSON prototype object
      "parse" "stringify"
      ;; SpiderMonkey/Rhino extensions, versions 1.5+
      "toSource" "__defineGetter__" "__defineSetter__"
      "__lookupGetter__" "__lookupSetter__" "__noSuchMethod__"
      "every" "filter" "forEach" "lastIndexOf" "map" "some")
    t)
   "$")
  "Built-in functions defined by Ecma-262 and SpiderMonkey extensions.
Shown at or above `js2-highlight-level' 3.")

(defun js2-parse-highlight-prop-get (parent target prop call-p)
  (let ((target-name (and target
                          (js2-name-node-p target)
                          (js2-name-node-name target)))
        (prop-name (if prop (js2-name-node-name prop)))
        (level1 (>= js2-highlight-level 1))
        (level2 (>= js2-highlight-level 2))
        (level3 (>= js2-highlight-level 3))
        pos face)
    (when level2
      (if call-p
          (cond
           ((and target prop)
            (cond
             ((and level3 (string-match js2-ecma-function-props prop-name))
              (setq face 'font-lock-builtin-face))
             ((and target-name prop)
              (cond
               ((string= target-name "Date")
                (if (string-match js2-ecma-date-props prop-name)
                    (setq face 'font-lock-builtin-face)))
               ((string= target-name "Math")
                (if (string-match js2-ecma-math-funcs prop-name)
                    (setq face 'font-lock-builtin-face)))))))
           (prop
            (if (string-match js2-ecma-global-funcs prop-name)
                (setq face 'font-lock-builtin-face))))
        (cond
         ((and target prop)
          (cond
           ((string= target-name "Number")
            (if (string-match js2-ecma-number-props prop-name)
                (setq face 'font-lock-constant-face)))
           ((string= target-name "Math")
            (if (string-match js2-ecma-math-props prop-name)
                (setq face 'font-lock-constant-face)))))
         (prop
          (if (string-match js2-ecma-object-props prop-name)
              (setq face 'font-lock-constant-face)))))
      (when face
        (js2-set-face (setq pos (+ (js2-node-pos parent) ; absolute
                                   (js2-node-pos prop))) ; relative
                      (+ pos (js2-node-len prop))
                      face 'record)))))

(defun js2-parse-highlight-member-expr-node (node)
  "Perform syntax highlighting of EcmaScript built-in properties.
The variable `js2-highlight-level' governs this highighting."
  (let (face target prop name pos end parent call-p callee)
    (cond
     ;; case 1:  simple name, e.g. foo
     ((js2-name-node-p node)
      (setq name (js2-name-node-name node))
      ;; possible for name to be nil in rare cases - saw it when
      ;; running js2-mode on an elisp buffer.  Might as well try to
      ;; make it so js2-mode never barfs.
      (when name
        (setq face (if (string-match js2-ecma-global-props name)
                       'font-lock-constant-face))
        (when face
          (setq pos (js2-node-pos node)
                end (+ pos (js2-node-len node)))
          (js2-set-face pos end face 'record))))
     ;; case 2:  property access or function call
     ((or (js2-prop-get-node-p node)
          ;; highlight function call if expr is a prop-get node
          ;; or a plain name (i.e. unqualified function call)
          (and (setq call-p (js2-call-node-p node))
               (setq callee (js2-call-node-target node)) ; separate setq!
               (or (js2-prop-get-node-p callee)
                   (js2-name-node-p callee))))
      (setq parent node
            node (if call-p callee node))
      (if (and call-p (js2-name-node-p callee))
          (setq prop callee)
        (setq target (js2-prop-get-node-left node)
              prop (js2-prop-get-node-right node)))
      (cond
       ((js2-name-node-p target)
        (if (js2-name-node-p prop)
            ;; case 2a:  simple target, simple prop name, e.g. foo.bar
            (js2-parse-highlight-prop-get parent target prop call-p)
          ;; case 2b:  simple target, complex name, e.g. foo.x[y]
          (js2-parse-highlight-prop-get parent target nil call-p)))
       ((js2-name-node-p prop)
        ;; case 2c:  complex target, simple name, e.g. x[y].bar
        (js2-parse-highlight-prop-get parent target prop call-p)))))))

(defun js2-parse-highlight-member-expr-fn-name (expr)
  "Highlight the `baz' in function foo.bar.baz(args) {...}.
This is experimental Rhino syntax.  EXPR is the foo.bar.baz member expr.
We currently only handle the case where the last component is a prop-get
of a simple name.  Called before EXPR has a parent node."
  (let (pos
        (name (and (js2-prop-get-node-p expr)
                   (js2-prop-get-node-right expr))))
    (when (js2-name-node-p name)
      (js2-set-face (setq pos (+ (js2-node-pos expr)  ; parent is absolute
                                 (js2-node-pos name)))
                    (+ pos (js2-node-len name))
                    'font-lock-function-name-face
                    'record))))

;; source:  http://jsdoc.sourceforge.net/
;; Note - this syntax is for Google's enhanced jsdoc parser that
;; allows type specifications, and needs work before entering the wild.

(defconst js2-jsdoc-param-tag-regexp
  (concat "^\\s-*\\*+\\s-*\\(@"
          "\\(?:param\\|argument\\)"
          "\\)"
          "\\s-*\\({[^}]+}\\)?"         ; optional type
          "\\s-*\\[?\\([a-zA-Z0-9_$\.]+\\)?\\]?"  ; name
          "\\>")
  "Matches jsdoc tags with optional type and optional param name.")

(defconst js2-jsdoc-typed-tag-regexp
  (concat "^\\s-*\\*+\\s-*\\(@\\(?:"
          (regexp-opt
           '("enum"
             "extends"
             "field"
             "id"
             "implements"
             "lends"
             "mods"
             "requires"
             "return"
             "returns"
             "throw"
             "throws"))
          "\\)\\)\\s-*\\({[^}]+}\\)?")
  "Matches jsdoc tags with optional type.")

(defconst js2-jsdoc-arg-tag-regexp
  (concat "^\\s-*\\*+\\s-*\\(@\\(?:"
          (regexp-opt
           '("alias"
             "augments"
             "borrows"
             "bug"
             "base"
             "config"
             "default"
             "define"
             "exception"
             "function"
             "member"
             "memberOf"
             "name"
             "namespace"
             "property"
             "since"
             "suppress"
             "this"
             "throws"
             "type"
             "version"))
          "\\)\\)\\s-+\\([^ \t]+\\)")
  "Matches jsdoc tags with a single argument.")

(defconst js2-jsdoc-empty-tag-regexp
  (concat "^\\s-*\\*+\\s-*\\(@\\(?:"
          (regexp-opt
           '("addon"
             "author"
             "class"
             "const"
             "constant"
             "constructor"
             "constructs"
             "deprecated"
             "desc"
             "description"
             "event"
             "example"
             "exec"
             "export"
             "fileoverview"
             "final"
             "function"
             "hidden"
             "ignore"
             "implicitCast"
             "inheritDoc"
             "inner"
             "interface"
             "license"
             "noalias"
             "noshadow"
             "notypecheck"
             "override"
             "owner"
             "preserve"
             "preserveTry"
             "private"
             "protected"
             "public"
             "static"
             "supported"
             ))
          "\\)\\)\\s-*")
  "Matches empty jsdoc tags.")

(defconst js2-jsdoc-link-tag-regexp
  "{\\(@\\(?:link\\|code\\)\\)\\s-+\\([^#}\n]+\\)\\(#.+\\)?}"
  "Matches a jsdoc link or code tag.")

(defconst js2-jsdoc-see-tag-regexp
  "^\\s-*\\*+\\s-*\\(@see\\)\\s-+\\([^#}\n]+\\)\\(#.+\\)?"
  "Matches a jsdoc @see tag.")

(defconst js2-jsdoc-html-tag-regexp
  "\\(</?\\)\\([a-zA-Z]+\\)\\s-*\\(/?>\\)"
  "Matches a simple (no attributes) html start- or end-tag.")

(defun js2-jsdoc-highlight-helper ()
  (js2-set-face (match-beginning 1)
                (match-end 1)
                'js2-jsdoc-tag)
  (if (match-beginning 2)
      (if (save-excursion
            (goto-char (match-beginning 2))
            (= (char-after) ?{))
          (js2-set-face (1+ (match-beginning 2))
                        (1- (match-end 2))
                        'js2-jsdoc-type)
        (js2-set-face (match-beginning 2)
                      (match-end 2)
                      'js2-jsdoc-value)))
  (if (match-beginning 3)
      (js2-set-face (match-beginning 3)
                    (match-end 3)
                    'js2-jsdoc-value)))

(defun js2-highlight-jsdoc (ast)
  "Highlight doc comment tags."
  (let ((comments (js2-ast-root-comments ast))
        beg end)
    (save-excursion
      (dolist (node comments)
        (when (eq (js2-comment-node-format node) 'jsdoc)
          (setq beg (js2-node-abs-pos node)
                end (+ beg (js2-node-len node)))
          (save-restriction
            (narrow-to-region beg end)
            (dolist (re (list js2-jsdoc-param-tag-regexp
                              js2-jsdoc-typed-tag-regexp
                              js2-jsdoc-arg-tag-regexp
                              js2-jsdoc-link-tag-regexp
                              js2-jsdoc-see-tag-regexp
                              js2-jsdoc-empty-tag-regexp))
              (goto-char beg)
              (while (re-search-forward re nil t)
                (js2-jsdoc-highlight-helper)))
            ;; simple highlighting for html tags
            (goto-char beg)
            (while (re-search-forward js2-jsdoc-html-tag-regexp nil t)
              (js2-set-face (match-beginning 1)
                            (match-end 1)
                            'js2-jsdoc-html-tag-delimiter)
              (js2-set-face (match-beginning 2)
                            (match-end 2)
                            'js2-jsdoc-html-tag-name)
              (js2-set-face (match-beginning 3)
                            (match-end 3)
                            'js2-jsdoc-html-tag-delimiter))))))))

(defun js2-highlight-assign-targets (node left right)
  "Highlight function properties and external variables."
  (let (leftpos end name)
    ;; highlight vars and props assigned function values
    (when (js2-function-node-p right)
      (cond
       ;; var foo = function() {...}
       ((js2-name-node-p left)
        (setq name left))
       ;; foo.bar.baz = function() {...}
       ((and (js2-prop-get-node-p left)
             (js2-name-node-p (js2-prop-get-node-right left)))
        (setq name (js2-prop-get-node-right left))))
      (when name
        (js2-set-face (setq leftpos (js2-node-abs-pos name))
                      (+ leftpos (js2-node-len name))
                      'font-lock-function-name-face
                      'record)))))

(defun js2-record-name-node (node)
  "Saves NODE to `js2-recorded-identifiers' to check for undeclared variables
later. NODE must be a name node."
  (let (leftpos end)
    (push (list node js2-current-scope
                (setq leftpos (js2-node-abs-pos node))
                (setq end (+ leftpos (js2-node-len node))))
          js2-recorded-identifiers)))

(defun js2-highlight-undeclared-vars ()
  "After entire parse is finished, look for undeclared variable references.
We have to wait until entire buffer is parsed, since JavaScript permits var
decls to occur after they're used.

If any undeclared var name is in `js2-externs' or `js2-additional-externs',
it is considered declared."
  (let (name)
    (dolist (entry js2-recorded-identifiers)
      (destructuring-bind (name-node scope pos end) entry
        (setq name (js2-name-node-name name-node))
        (unless (or (member name js2-global-externs)
                    (member name js2-default-externs)
                    (member name js2-additional-externs)
                    (js2-get-defining-scope scope name))
          (js2-report-warning "msg.undeclared.variable" name pos (- end pos)
                              'js2-external-variable))))
    (setq js2-recorded-identifiers nil)))

;;; IMenu support

;; We currently only support imenu, but eventually should support speedbar and
;; possibly other browsing mechanisms.

;; The basic strategy is to identify function assignment targets of the form
;; `foo.bar.baz', convert them to (list fn foo bar baz <position>), and push the
;; list into `js2-imenu-recorder'.  The lists are merged into a trie-like tree
;; for imenu after parsing is finished.

;; A `foo.bar.baz' assignment target may be expressed in many ways in
;; JavaScript, and the general problem is undecidable.  However, several forms
;; are readily recognizable at parse-time; the forms we attempt to recognize
;; include:

;;  function foo()  -- function declaration
;;  foo = function()  -- function expression assigned to variable
;;  foo.bar.baz = function()  -- function expr assigned to nested property-get
;;  foo = {bar: function()}  -- fun prop in object literal assigned to var
;;  foo = {bar: {baz: function()}} -- inside nested object literal
;;  foo.bar = {baz: function()}} -- obj lit assigned to nested prop get
;;  a.b = {c: {d: function()}} -- nested obj lit assigned to nested prop get
;;  foo = {get bar() {...}}  -- getter/setter in obj literal
;;  function foo() {function bar() {...}}  -- nested function
;;  foo['a'] = function()  -- fun expr assigned to deterministic element-get

;; This list boils down to a few forms that can be combined recursively.
;; Top-level named function declarations include both the left-hand (name)
;; and the right-hand (function value) expressions needed to produce an imenu
;; entry.  The other "right-hand" forms we need to look for are:
;;  - functions declared as props/getters/setters in object literals
;;  - nested named function declarations
;; The "left-hand" expressions that functions can be assigned to include:
;;  - local/global variables
;;  - nested property-get expressions like a.b.c.d
;;  - element gets like foo[10] or foo['bar'] where the index
;;    expression can be trivially converted to a property name.  They
;;    effectively then become property gets.

;; All the different definition types are canonicalized into the form
;; foo.bar.baz = position-of-function-keyword

;; We need to build a trie-like structure for imenu.  As an example,
;; consider the following JavaScript code:

;; a = function() {...}  // function at position 5
;; b = function() {...}  // function at position 25
;; foo = function() {...} // function at position 100
;; foo.bar = function() {...} // function at position 200
;; foo.bar.baz = function() {...} // function at position 300
;; foo.bar.zab = function() {...} // function at position 400

;; During parsing we accumulate an entry for each definition in
;; the variable `js2-imenu-recorder', like so:

;; '((fn a 5)
;;   (fn b 25)
;;   (fn foo 100)
;;   (fn foo bar 200)
;;   (fn foo bar baz 300)
;;   (fn foo bar zab 400))

;; Where 'fn' is the respective function node.
;; After parsing these entries are merged into this alist-trie:

;; '((a . 1)
;;   (b . 2)
;;   (foo (<definition> . 3)
;;        (bar (<definition> . 6)
;;             (baz . 100)
;;             (zab . 200))))

;; Note the wacky need for a <definition> name.  The token can be anything
;; that isn't a valid JavaScript identifier, because you might make foo
;; a function and then start setting properties on it that are also functions.

(defun js2-prop-node-name (node)
  "Return the name of a node that may be a property-get/property-name.
If NODE is not a valid name-node, string-node or integral number-node,
returns nil.  Otherwise returns the string name/value of the node."
  (cond
   ((js2-name-node-p node)
    (js2-name-node-name node))
   ((js2-string-node-p node)
    (js2-string-node-value node))
   ((and (js2-number-node-p node)
         (string-match "^[0-9]+$" (js2-number-node-value node)))
    (js2-number-node-value node))
   ((js2-this-node-p node)
    "this")))

(defun js2-node-qname-component (node)
  "Return the name of this node, if it contributes to a qname.
Returns nil if the node doesn't contribute."
  (copy-sequence
   (or (js2-prop-node-name node)
       (if (and (js2-function-node-p node)
                (js2-function-node-name node))
           (js2-name-node-name (js2-function-node-name node))))))

(defun js2-record-imenu-entry (fn-node qname pos)
  "Add an entry to `js2-imenu-recorder'.
FN-NODE should be the current item's function node.

Associate FN-NODE with its QNAME for later lookup.
This is used in postprocessing the chain list.  For each chain, we find
the parent function, look up its qname, then prepend a copy of it to the chain."
  (push (cons fn-node (append qname (list pos))) js2-imenu-recorder)
  (unless js2-imenu-function-map
    (setq js2-imenu-function-map (make-hash-table :test 'eq)))
  (puthash fn-node qname js2-imenu-function-map))

(defun js2-record-imenu-functions (node &optional var)
  "Record function definitions for imenu.
NODE is a function node or an object literal.
VAR, if non-nil, is the expression that NODE is being assigned to.
When passed arguments of wrong type, does nothing."
  (when js2-parse-ide-mode
    (let ((fun-p (js2-function-node-p node))
          qname left fname-node pos)
      (cond
       ;; non-anonymous function declaration?
       ((and fun-p
             (not var)
             (setq fname-node (js2-function-node-name node)))
        (js2-record-imenu-entry node (list fname-node) (js2-node-pos node)))
       ;; for remaining forms, compute left-side tree branch first
       ((and var (setq qname (js2-compute-nested-prop-get var)))
        (cond
         ;; foo.bar.baz = function
         (fun-p
          (js2-record-imenu-entry node qname (js2-node-pos node)))
         ;; foo.bar.baz = object-literal
         ;; look for nested functions:  {a: {b: function() {...} }}
         ((js2-object-node-p node)
          ;; Node position here is still absolute, since the parser
          ;; passes the assignment target and value expressions
          ;; to us before they are added as children of the assignment node.
          (js2-record-object-literal node qname (js2-node-pos node)))))))))

(defun js2-compute-nested-prop-get (node)
  "If NODE is of form foo.bar, foo['bar'], or any nested combination, return
component nodes as a list.  Otherwise return nil.  Element-gets are treated
as property-gets if the index expression is a string, or a positive integer."
  (let (left right head)
    (cond
     ((or (js2-name-node-p node)
          (js2-this-node-p node))
      (list node))
     ;; foo.bar.baz is parenthesized as (foo.bar).baz => right operand is a leaf
     ((js2-prop-get-node-p node)        ; foo.bar
      (setq left (js2-prop-get-node-left node)
            right (js2-prop-get-node-right node))
      (if (setq head (js2-compute-nested-prop-get left))
          (nconc head (list right))))
     ((js2-elem-get-node-p node)        ; foo['bar'] or foo[101]
      (setq left (js2-elem-get-node-target node)
            right (js2-elem-get-node-element node))
      (if (or (js2-string-node-p right)      ; ['bar']
              (and (js2-number-node-p right) ; [10]
                   (string-match "^[0-9]+$"
                                 (js2-number-node-value right))))
          (if (setq head (js2-compute-nested-prop-get left))
              (nconc head (list right))))))))

(defun js2-record-object-literal (node qname pos)
  "Recursively process an object literal looking for functions.
NODE is an object literal that is the right-hand child of an assignment
expression.  QNAME is a list of nodes representing the assignment target,
e.g. for foo.bar.baz = {...}, QNAME is (foo-node bar-node baz-node).
POS is the absolute position of the node.
We do a depth-first traversal of NODE.  For any functions we find,
we append the property name to QNAME, then call `js2-record-imenu-entry'."
  (let (left right prop-qname)
    (dolist (e (js2-object-node-elems node))  ; e is a `js2-object-prop-node'
      (let ((left (js2-infix-node-left e))
            ;; Element positions are relative to the parent position.
            (pos (+ pos (js2-node-pos e))))
        (cond
         ;; foo: function() {...}
         ((js2-function-node-p (setq right (js2-infix-node-right e)))
          (when (js2-prop-node-name left)
            ;; As a policy decision, we record the position of the property,
            ;; not the position of the `function' keyword, since the property
            ;; is effectively the name of the function.
            (js2-record-imenu-entry right (append qname (list left)) pos)))
         ;; foo: {object-literal} -- add foo to qname, offset position, and recurse
         ((js2-object-node-p right)
          (js2-record-object-literal right
                                     (append qname (list (js2-infix-node-left e)))
                                     (+ pos (js2-node-pos right)))))))))

(defun js2-node-top-level-decl-p (node)
  "Return t if NODE's name is defined in the top-level scope.
Also returns t if NODE's name is not defined in any scope, since it implies
that it's an external variable, which must also be in the top-level scope."
  (let* ((name (js2-prop-node-name node))
         (this-scope (js2-node-get-enclosing-scope node))
         defining-scope)
    (cond
     ((js2-this-node-p node)
      nil)
     ((null this-scope)
      t)
     ((setq defining-scope (js2-get-defining-scope this-scope name))
      (js2-ast-root-p defining-scope))
     (t t))))

(defun js2-wrapper-function-p (node)
  "Returns t if NODE is a function expression that's immediately invoked.
NODE must be `js2-function-node'."
  (let ((parent (js2-node-parent node)))
    (or
     ;; function(){...}();
     (js2-call-node-p parent)
     (and (js2-paren-node-p parent)
          ;; (function(){...})();
          (or (js2-call-node-p (setq parent (js2-node-parent parent)))
              ;; (function(){...}).call(this);
              (and (js2-prop-get-node-p parent)
                   (member (js2-name-node-name (js2-prop-get-node-right parent))
                           '("call" "apply"))
                   (js2-call-node-p (js2-node-parent parent))))))))

(defun js2-browse-postprocess-chains (entries)
  "Modify function-declaration name chains after parsing finishes.
Some of the information is only available after the parse tree is complete.
For instance, processing a nested scope requires a parent function node."
  (let (result head fn current-fn parent-qname qname p elem)
    (dolist (entry entries)
      ;; function node goes first
      (destructuring-bind (current-fn &rest (&whole chain head &rest)) entry
        ;; Examine head's defining scope:
        ;; Pre-processed chain, or top-level/external, keep as-is.
        (if (or (stringp head) (js2-node-top-level-decl-p head))
            (push chain result)
          (when (js2-this-node-p head)
            (setq chain (cdr chain))) ; discard this-node
          (when (setq fn (js2-node-parent-script-or-fn current-fn))
            (setq parent-qname (gethash fn js2-imenu-function-map 'not-found))
            (when (eq parent-qname 'not-found)
              ;; anonymous function expressions are not recorded
              ;; during the parse, so we need to handle this case here
              (setq parent-qname
                    (if (js2-wrapper-function-p fn)
                        (let ((grandparent (js2-node-parent-script-or-fn fn)))
                          (if (js2-ast-root-p grandparent)
                              nil
                            (gethash grandparent js2-imenu-function-map 'skip)))
                      'skip))
              (puthash fn parent-qname js2-imenu-function-map))
            (unless (eq parent-qname 'skip)
              ;; prefix parent fn qname to this chain.
              (let ((qname (append parent-qname chain)))
                (puthash current-fn (butlast qname) js2-imenu-function-map)
                (push qname result)))))))
    ;; finally replace each node in each chain with its name.
    (dolist (chain result)
      (setq p chain)
      (while p
        (if (js2-node-p (setq elem (car p)))
            (setcar p (js2-node-qname-component elem)))
        (setq p (cdr p))))
    result))

;; Merge name chains into a trie-like tree structure of nested lists.
;; To simplify construction of the trie, we first build it out using the rule
;; that the trie consists of lists of pairs.  Each pair is a 2-element array:
;; [key, num-or-list].  The second element can be a number; if so, this key
;; is a leaf-node with only one value.  (I.e. there is only one declaration
;; associated with the key at this level.)  Otherwise the second element is
;; a list of pairs, with the rule applied recursively.  This symmetry permits
;; a simple recursive formulation.
;;
;; js2-mode is building the data structure for imenu.  The imenu documentation
;; claims that it's the structure above, but in practice it wants the children
;; at the same list level as the key for that level, which is how I've drawn
;; the "Expected final result" above.  We'll postprocess the trie to remove the
;; list wrapper around the children at each level.
;;
;; A completed nested imenu-alist entry looks like this:
;;       '(("foo"
;;          ("<definition>" . 7)
;;          ("bar"
;;           ("a" . 40)
;;           ("b" . 60))))
;;
;; In particular, the documentation for `imenu--index-alist' says that
;; a nested sub-alist element looks like (INDEX-NAME SUB-ALIST).
;; The sub-alist entries immediately follow INDEX-NAME, the head of the list.

(defun js2-treeify (lst)
  "Convert (a b c d) to (a ((b ((c d)))))."
  (if (null (cddr lst))  ; list length <= 2
      lst
    (list (car lst) (list (js2-treeify (cdr lst))))))

(defun js2-build-alist-trie (chains trie)
  "Merge declaration name chains into a trie-like alist structure for imenu.
CHAINS is the qname chain list produced during parsing. TRIE is a
list of elements built up so far."
  (let (head tail pos branch kids)
    (dolist (chain chains)
      (setq head (car chain)
            tail (cdr chain)
            pos (if (numberp (car tail)) (car tail))
            branch (js2-find-if (lambda (n)
                                  (string= (car n) head))
                                trie)
            kids (second branch))
      (cond
       ;; case 1:  this key isn't in the trie yet
       ((null branch)
        (if trie
            (setcdr (last trie) (list (js2-treeify chain)))
          (setq trie (list (js2-treeify chain)))))
       ;; case 2:  key is present with a single number entry:  replace w/ list
       ;;  ("a1" 10)  +  ("a1" 20) => ("a1" (("<definition>" 10)
       ;;                                    ("<definition>" 20)))
       ((numberp kids)
        (setcar (cdr branch)
                (list (list "<definition-1>" kids)
                      (if pos
                          (list "<definition-2>" pos)
                        (js2-treeify tail)))))
       ;; case 3:  key is there (with kids), and we're a number entry
       (pos
        (setcdr (last kids)
                (list
                 (list (format "<definition-%d>"
                               (1+ (loop for kid in kids
                                         count (eq ?< (aref (car kid) 0)))))
                       pos))))
       ;; case 4:  key is there with kids, need to merge in our chain
       (t
        (js2-build-alist-trie (list tail) kids))))
    trie))

(defun js2-flatten-trie (trie)
  "Convert TRIE to imenu-format.
Recurses through nodes, and for each one whose second element is a list,
appends the list's flattened elements to the current element.  Also
changes the tails into conses.  For instance, this pre-flattened trie

'(a ((b 20)
     (c ((d 30)
         (e 40)))))

becomes

'(a (b . 20)
    (c (d . 30)
       (e . 40)))

Note that the root of the trie has no key, just a list of chains.
This is also true for the value of any key with multiple children,
e.g. key 'c' in the example above."
  (cond
   ((listp (car trie))
    (mapcar #'js2-flatten-trie trie))
   (t
    (if (numberp (second trie))
        (cons (car trie) (second trie))
      ;; else pop list and append its kids
      (apply #'append (list (car trie)) (js2-flatten-trie (cdr trie)))))))

(defun js2-build-imenu-index ()
  "Turn `js2-imenu-recorder' into an imenu data structure."
  (unless (eq js2-imenu-recorder 'empty)
    (let* ((chains (js2-browse-postprocess-chains js2-imenu-recorder))
           (result (js2-build-alist-trie chains nil)))
      (js2-flatten-trie result))))

(defun js2-test-print-chains (chains)
  "Print a list of qname chains.
Each element of CHAINS is a list of the form (NODE [NODE *] pos);
i.e. one or more nodes, and an integer position as the list tail."
  (mapconcat (lambda (chain)
               (concat "("
                       (mapconcat (lambda (elem)
                                    (if (js2-node-p elem)
                                        (or (js2-node-qname-component elem)
                                            "nil")
                                      (number-to-string elem)))
                                  chain
                                  " ")
                       ")"))
             chains
             "\n"))

;;; Parser

(defconst js2-version "1.8.0"
  "Version of JavaScript supported, plus minor js2 version.")

(defmacro js2-record-face (face)
  "Record a style run of FACE for the current token."
  `(js2-set-face js2-token-beg js2-token-end ,face 'record))

(defsubst js2-node-end (n)
  "Computes the absolute end of node N.
Use with caution!  Assumes `js2-node-pos' is -absolute-, which
is only true until the node is added to its parent; i.e., while parsing."
  (+ (js2-node-pos n)
     (js2-node-len n)))

(defun js2-record-comment ()
  "Record a comment in `js2-scanned-comments'."
  (push (make-js2-comment-node :len (- js2-token-end js2-token-beg)
                               :format js2-ts-comment-type)
        js2-scanned-comments)
  (when js2-parse-ide-mode
    (js2-record-face (if (eq js2-ts-comment-type 'jsdoc)
                         'font-lock-doc-face
                       'font-lock-comment-face))
    (when (memq js2-ts-comment-type '(html preprocessor))
      ;; Tell cc-engine the bounds of the comment.
      (js2-record-text-property js2-token-beg (1- js2-token-end) 'c-in-sws t))))

;; This function is called depressingly often, so it should be fast.
;; Most of the time it's looking at the same token it peeked before.
(defun js2-peek-token ()
  "Return the next token without consuming it.
If previous token was consumed, calls scanner to get new token.
If previous token was -not- consumed, returns it (idempotent).

This function will not return a newline (js2-EOL) - instead, it
gobbles newlines until it finds a non-newline token, and flags
that token as appearing just after a newline.

This function will also not return a js2-COMMENT.  Instead, it
records comments found in `js2-scanned-comments'.  If the token
returned by this function immediately follows a jsdoc comment,
the token is flagged as such.

Note that this function always returned the un-flagged token!
The flags, if any, are saved in `js2-current-flagged-token'."
  (if (/= js2-current-flagged-token js2-EOF) ; last token not consumed
      js2-current-token  ; most common case - return already-peeked token
    (let ((tt (js2-get-token))          ; call scanner
          saw-eol
          face)
      ;; process comments and whitespace
      (while (or (= tt js2-EOL)
                 (= tt js2-COMMENT))
        (if (= tt js2-EOL)
            (setq saw-eol t)
          (setq saw-eol nil)
          (if js2-record-comments
              (js2-record-comment)))
        (setq tt (js2-get-token)))  ; call scanner
      (setq js2-current-token tt
            js2-current-flagged-token (if saw-eol
                                          (logior tt js2-ti-after-eol)
                                        tt))
      ;; perform lexical fontification as soon as token is scanned
      (when js2-parse-ide-mode
        (cond
         ((minusp tt)
          (js2-record-face 'js2-error))
         ((setq face (aref js2-kwd-tokens tt))
          (js2-record-face face))
         ((and (= tt js2-NAME)
               (equal js2-ts-string "undefined"))
          (js2-record-face 'font-lock-constant-face))))
      tt)))  ; return unflagged token

(defun js2-peek-flagged-token ()
  "Returns the current token along with any flags set for it."
  (js2-peek-token)
  js2-current-flagged-token)

(defsubst js2-consume-token ()
  (setq js2-current-flagged-token js2-EOF))

(defun js2-next-token ()
  (prog1
      (js2-peek-token)
    (js2-consume-token)))

(defun js2-next-flagged-token ()
  (js2-peek-token)
  (prog1 js2-current-flagged-token
    (js2-consume-token)))

(defun js2-match-token (match)
  "Consume and return t if next token matches MATCH, a bytecode.
Returns nil and consumes nothing if MATCH is not the next token."
  (if (/= (js2-peek-token) match)
      nil
    (js2-consume-token)
    t))

(defun js2-match-contextual-kwd (name)
  "Consume and return t if next token is `js2-NAME', and its
string is NAME.  Returns nil and does nothing otherwise."
  (if (or (/= (js2-peek-token) js2-NAME)
          (not (string= js2-ts-string name)))
      nil
    (js2-consume-token)
    (js2-record-face 'font-lock-keyword-face)
    t))

(defun js2-valid-prop-name-token (tt)
  (or (= tt js2-NAME)
      (when (and js2-allow-keywords-as-property-names
                 (plusp tt)
                 (aref js2-kwd-tokens tt))
        (js2-save-name-token-data js2-token-beg (js2-token-name tt))
        t)))

(defun js2-match-prop-name ()
  "Consume token and return t if next token is a valid property name.
It's valid if it's a js2-NAME, or `js2-allow-keywords-as-property-names'
is non-nil and it's a keyword token."
  (if (js2-valid-prop-name-token (js2-peek-token))
      (progn
        (js2-consume-token)
        t)
    nil))

(defun js2-must-match-prop-name (msg-id &optional pos len)
  (if (js2-match-prop-name)
      t
    (js2-report-error msg-id nil pos len)
    nil))

(defun js2-peek-token-or-eol ()
  "Return js2-EOL if the current token immediately follows a newline.
Else returns the current token.  Used in situations where we don't
consider certain token types valid if they are preceded by a newline.
One example is the postfix ++ or -- operator, which has to be on the
same line as its operand."
  (let ((tt (js2-peek-token)))
    ;; Check for last peeked token flags
    (if (js2-flag-set-p js2-current-flagged-token js2-ti-after-eol)
        js2-EOL
      tt)))

(defun js2-set-check-for-label ()
  (assert (= (logand js2-current-flagged-token js2-clear-ti-mask) js2-NAME))
  (js2-set-flag js2-current-flagged-token js2-ti-check-label))

(defun js2-must-match (token msg-id &optional pos len)
  "Match next token to token code TOKEN, or record a syntax error.
MSG-ID is the error message to report if the match fails.
Returns t on match, nil if no match."
  (if (js2-match-token token)
      t
    (js2-report-error msg-id nil pos len)
    nil))

(defsubst js2-inside-function ()
  (plusp js2-nesting-of-function))

(defun js2-set-requires-activation ()
  (if (js2-function-node-p js2-current-script-or-fn)
      (setf (js2-function-node-needs-activation js2-current-script-or-fn) t)))

(defun js2-check-activation-name (name token)
  (when (js2-inside-function)
    ;; skip language-version 1.2 check from Rhino
    (if (or (string= "arguments" name)
            (and js2-compiler-activation-names  ; only used in codegen
                 (gethash name js2-compiler-activation-names)))
        (js2-set-requires-activation))))

(defun js2-set-is-generator ()
  (if (js2-function-node-p js2-current-script-or-fn)
      (setf (js2-function-node-is-generator js2-current-script-or-fn) t)))

(defun js2-must-have-xml ()
  (unless js2-compiler-xml-available
    (js2-report-error "msg.XML.not.available")))

(defun js2-push-scope (scope)
  "Push SCOPE, a `js2-scope', onto the lexical scope chain."
  (assert (js2-scope-p scope))
  (assert (null (js2-scope-parent-scope scope)))
  (assert (not (eq js2-current-scope scope)))
  (setf (js2-scope-parent-scope scope) js2-current-scope
        js2-current-scope scope))

(defsubst js2-pop-scope ()
  (setq js2-current-scope
        (js2-scope-parent-scope js2-current-scope)))

(defun js2-enter-loop (loop-node)
  (push loop-node js2-loop-set)
  (push loop-node js2-loop-and-switch-set)
  (js2-push-scope loop-node)
  ;; Tell the current labeled statement (if any) its statement,
  ;; and set the jump target of the first label to the loop.
  ;; These are used in `js2-parse-continue' to verify that the
  ;; continue target is an actual labeled loop.  (And for codegen.)
  (when js2-labeled-stmt
    (setf (js2-labeled-stmt-node-stmt js2-labeled-stmt) loop-node
          (js2-label-node-loop (car (js2-labeled-stmt-node-labels
                                     js2-labeled-stmt))) loop-node)))

(defun js2-exit-loop ()
  (pop js2-loop-set)
  (pop js2-loop-and-switch-set)
  (js2-pop-scope))

(defsubst js2-enter-switch (switch-node)
  (push switch-node js2-loop-and-switch-set))

(defsubst js2-exit-switch ()
  (pop js2-loop-and-switch-set))

(defun js2-parse (&optional buf cb)
  "Tell the js2 parser to parse a region of JavaScript.

BUF is a buffer or buffer name containing the code to parse.
Call `narrow-to-region' first to parse only part of the buffer.

The returned AST root node is given some additional properties:
  `node-count' - total number of nodes in the AST
  `buffer' - BUF.  The buffer it refers to may change or be killed,
             so the value is not necessarily reliable.

An optional callback CB can be specified to report parsing
progress.  If `(functionp CB)' returns t, it will be called with
the current line number once before parsing begins, then again
each time the lexer reaches a new line number.

CB can also be a list of the form `(symbol cb ...)' to specify
multiple callbacks with different criteria.  Each symbol is a
criterion keyword, and the following element is the callback to
call

  :line  - called whenever the line number changes
  :token - called for each new token consumed

The list of criteria could be extended to include entering or
leaving a statement, an expression, or a function definition."
  (if (and cb (not (functionp cb)))
      (error "criteria callbacks not yet implemented"))
  (let ((inhibit-point-motion-hooks t)
        (js2-compiler-xml-available (>= js2-language-version 160))
        ;; This is a recursive-descent parser, so give it a big stack.
        (max-lisp-eval-depth (max max-lisp-eval-depth 3000))
        (max-specpdl-size (max max-specpdl-size 3000))
        (case-fold-search nil)
        ast)
    (message nil)  ; clear any error message from previous parse
    (with-current-buffer (or buf (current-buffer))
      (setq js2-scanned-comments nil
            js2-parsed-errors nil
            js2-parsed-warnings nil
            js2-imenu-recorder nil
            js2-imenu-function-map nil
            js2-label-set nil)
      (js2-init-scanner)
      (setq ast (with-silent-modifications
                  (js2-do-parse)))
      (unless js2-ts-hit-eof
        (js2-report-error "msg.got.syntax.errors" (length js2-parsed-errors)))
      (setf (js2-ast-root-errors ast) js2-parsed-errors
            (js2-ast-root-warnings ast) js2-parsed-warnings)
      ;; if we didn't find any declarations, put a dummy in this list so we
      ;; don't end up re-parsing the buffer in `js2-mode-create-imenu-index'
      (unless js2-imenu-recorder
        (setq js2-imenu-recorder 'empty))
      (run-hooks 'js2-parse-finished-hook)
      ast)))

;; Corresponds to Rhino's Parser.parse() method.
(defun js2-do-parse ()
  "Parse current buffer starting from current point.
Scanner should be initialized."
  (let ((pos js2-ts-cursor)
        (end js2-ts-cursor)  ; in case file is empty
        root n tt)
    ;; initialize buffer-local parsing vars
    (setf root (make-js2-ast-root :buffer (buffer-name) :pos pos)
          js2-current-script-or-fn root
          js2-current-scope root
          js2-current-flagged-token js2-EOF
          js2-nesting-of-function 0
          js2-labeled-stmt nil
          js2-recorded-identifiers nil)  ; for js2-highlight
    (while (/= (setq tt (js2-peek-token)) js2-EOF)
      (if (= tt js2-FUNCTION)
          (progn
            (js2-consume-token)
            (setq n (js2-parse-function (if js2-called-by-compile-function
                                            'FUNCTION_EXPRESSION
                                          'FUNCTION_STATEMENT))))
        ;; not a function - parse a statement
        (setq n (js2-parse-statement)))
      ;; add function or statement to script
      (setq end (js2-node-end n))
      (js2-block-node-push root n))
    ;; add comments to root in lexical order
    (when js2-scanned-comments
      ;; if we find a comment beyond end of normal kids, use its end
      (setq end (max end (js2-node-end (first js2-scanned-comments))))
      (dolist (comment js2-scanned-comments)
        (push comment (js2-ast-root-comments root))
        (js2-node-add-children root comment)))
    (setf (js2-node-len root) (- end pos))
    ;; Give extensions a chance to muck with things before highlighting starts.
    (let ((js2-additional-externs js2-additional-externs))
      (save-excursion
        (dolist (callback js2-post-parse-callbacks)
          (funcall callback)))
      (js2-highlight-undeclared-vars))
    root))

(defun js2-function-parser ()
  (js2-consume-token)
  (js2-parse-function 'FUNCTION_EXPRESSION_STATEMENT))

(defun js2-parse-function-closure-body (fn-node)
  "Parse a JavaScript 1.8 function closure body."
  (let ((js2-nesting-of-function (1+ js2-nesting-of-function)))
    (if js2-ts-hit-eof
        (js2-report-error "msg.no.brace.body" nil
                          (js2-node-pos fn-node)
                          (- js2-ts-cursor (js2-node-pos fn-node)))
      (js2-node-add-children fn-node
                             (setf (js2-function-node-body fn-node)
                                   (js2-parse-expr t))))))

(defun js2-parse-function-body (fn-node)
  (js2-must-match js2-LC "msg.no.brace.body"
                  (js2-node-pos fn-node)
                  (- js2-ts-cursor (js2-node-pos fn-node)))
  (let ((pos js2-token-beg)         ; LC position
        (pn (make-js2-block-node))  ; starts at LC position
        tt
        end)
    (incf js2-nesting-of-function)
    (unwind-protect
        (while (not (or (= (setq tt (js2-peek-token)) js2-ERROR)
                        (= tt js2-EOF)
                        (= tt js2-RC)))
          (js2-block-node-push pn (if (/= tt js2-FUNCTION)
                                      (js2-parse-statement)
                                    (js2-consume-token)
                                    (js2-parse-function 'FUNCTION_STATEMENT))))
      (decf js2-nesting-of-function))
    (setq end js2-token-end)  ; assume no curly and leave at current token
    (if (js2-must-match js2-RC "msg.no.brace.after.body" pos)
        (setq end js2-token-end))
    (setf (js2-node-pos pn) pos
          (js2-node-len pn) (- end pos))
    (setf (js2-function-node-body fn-node) pn)
    (js2-node-add-children fn-node pn)
    pn))

(defun js2-define-destruct-symbols (node decl-type face &optional ignore-not-in-block)
  "Declare and fontify destructuring parameters inside NODE.
NODE is either `js2-array-node', `js2-object-node', or `js2-name-node'."
  (cond
   ((js2-name-node-p node)
    (let (leftpos)
      (js2-define-symbol decl-type (js2-name-node-name node)
                         node ignore-not-in-block)
      (when face
        (js2-set-face (setq leftpos (js2-node-abs-pos node))
                      (+ leftpos (js2-node-len node))
                      face 'record))))
   ((js2-object-node-p node)
    (dolist (elem (js2-object-node-elems node))
      (js2-define-destruct-symbols
       (if (js2-object-prop-node-p elem)
           (js2-object-prop-node-right elem)
         ;; abbreviated destructuring {a, b}
         elem)
       decl-type face ignore-not-in-block)))
   ((js2-array-node-p node)
    (dolist (elem (js2-array-node-elems node))
      (when elem
        (js2-define-destruct-symbols elem decl-type face ignore-not-in-block))))
   (t (js2-report-error "msg.no.parm" nil (js2-node-abs-pos node)
                        (js2-node-len node)))))

(defun js2-parse-function-params (fn-node pos)
  (if (js2-match-token js2-RP)
      (setf (js2-function-node-rp fn-node) (- js2-token-beg pos))
    (let (params len param default-found rest-param-at)
      (loop for tt = (js2-peek-token)
            do
            (cond
             ;; destructuring param
             ((or (= tt js2-LB) (= tt js2-LC))
              (when default-found
                (js2-report-error "msg.no.default.after.default.param"))
              (setq param (js2-parse-destruct-primary-expr))
              (js2-define-destruct-symbols param
                                           js2-LP
                                           'js2-function-param)
              (push param params))
             ;; variable name
             (t
              (when (and (>= js2-language-version 200)
                         (js2-match-token js2-TRIPLEDOT)
                         (not rest-param-at))
                ;; to report errors if there are more parameters
                (setq rest-param-at (length params)))
              (js2-must-match js2-NAME "msg.no.parm")
              (js2-record-face 'js2-function-param)
              (setq param (js2-create-name-node))
              (js2-define-symbol js2-LP js2-ts-string param)
              ;; default parameter value
              (when (or (and default-found
                             (not rest-param-at)
                             (js2-must-match js2-ASSIGN
                                             "msg.no.default.after.default.param"
                                             (js2-node-pos param)
                                             (js2-node-len param)))
                        (and (>= js2-language-version 200)
                             (js2-match-token js2-ASSIGN)))
                (let* ((pos (js2-node-pos param))
                       (tt js2-current-token)
                       (op-pos (- js2-token-beg pos))
                       (left param)
                       (right (js2-parse-assign-expr))
                       (len (- (js2-node-end right) pos)))
                  (setq param (make-js2-assign-node
                               :type tt :pos pos :len len :op-pos op-pos
                               :left left :right right)
                        default-found t)
                  (js2-node-add-children param left right)))
              (push param params)))
            (when (and rest-param-at (> (length params) (1+ rest-param-at)))
              (js2-report-error "msg.param.after.rest" nil
                                (js2-node-pos param) (js2-node-len param)))
            while
            (js2-match-token js2-COMMA))
      (when (js2-must-match js2-RP "msg.no.paren.after.parms")
        (setf (js2-function-node-rp fn-node) (- js2-token-beg pos)))
      (when rest-param-at
        (setf (js2-function-node-rest-p fn-node) t))
      (dolist (p params)
        (js2-node-add-children fn-node p)
        (push p (js2-function-node-params fn-node))))))

(defun js2-check-inconsistent-return-warning (fn-node name)
  "Possibly show inconsistent-return warning.
Last token scanned is the close-curly for the function body."
  (when (and js2-mode-show-strict-warnings
             js2-strict-inconsistent-return-warning
             (not (js2-has-consistent-return-usage
                   (js2-function-node-body fn-node))))
    ;; Have it extend from close-curly to bol or beginning of block.
    (let ((pos (save-excursion
                 (goto-char js2-token-end)
                 (max (js2-node-abs-pos (js2-function-node-body fn-node))
                      (point-at-bol))))
          (end js2-token-end))
      (if (plusp (js2-name-node-length name))
          (js2-add-strict-warning "msg.no.return.value"
                                  (js2-name-node-name name) pos end)
        (js2-add-strict-warning "msg.anon.no.return.value" nil pos end)))))

(defun js2-parse-function (function-type)
  "Function parser.  FUNCTION-TYPE is a symbol."
  (let ((pos js2-token-beg)  ; start of 'function' keyword
        name name-beg name-end fn-node lp
        (synthetic-type function-type)
        member-expr-node)
    ;; parse function name, expression, or non-name (anonymous)
    (cond
     ;; function foo(...)
     ((js2-match-token js2-NAME)
      (setq name (js2-create-name-node t)
            name-beg js2-token-beg
            name-end js2-token-end)
      (unless (js2-match-token js2-LP)
        (when js2-allow-member-expr-as-function-name
          ;; function foo.bar(...)
          (setq member-expr-node name
                name nil
                member-expr-node (js2-parse-member-expr-tail
                                  nil member-expr-node)))
        (js2-must-match js2-LP "msg.no.paren.parms")))
     ((js2-match-token js2-LP)
      nil)  ; anonymous function:  leave name as null
     (t
      ;; function random-member-expr(...)
      (when js2-allow-member-expr-as-function-name
        ;; Note that memberExpr can not start with '(' like
        ;; in function (1+2).toString(), because 'function (' already
        ;; processed as anonymous function
        (setq member-expr-node (js2-parse-member-expr)))
      (js2-must-match js2-LP "msg.no.paren.parms")))
    (if (= js2-current-token js2-LP)  ; eventually matched LP?
        (setq lp js2-token-beg))
    (if member-expr-node
        (progn
          (setq synthetic-type 'FUNCTION_EXPRESSION)
          (js2-parse-highlight-member-expr-fn-name member-expr-node))
      (if name
          (js2-set-face name-beg name-end
                        'font-lock-function-name-face 'record)))
    (if (and (not (eq synthetic-type 'FUNCTION_EXPRESSION))
             (plusp (js2-name-node-length name)))
        ;; Function statements define a symbol in the enclosing scope
        (js2-define-symbol js2-FUNCTION (js2-name-node-name name) fn-node))
    (setf fn-node (make-js2-function-node :pos pos
                                          :name name
                                          :form function-type
                                          :lp (if lp (- lp pos))))
    (if (or (js2-inside-function) (plusp js2-nesting-of-with))
        ;; 1. Nested functions are not affected by the dynamic scope flag
        ;;    as dynamic scope is already a parent of their scope.
        ;; 2. Functions defined under the with statement also immune to
        ;;    this setup, in which case dynamic scope is ignored in favor
        ;;    of the with object.
        (setf (js2-function-node-ignore-dynamic fn-node) t))
    ;; dynamically bind all the per-function variables
    (let ((js2-current-script-or-fn fn-node)
          (js2-current-scope fn-node)
          (js2-nesting-of-with 0)
          (js2-end-flags 0)
          js2-label-set
          js2-loop-set
          js2-loop-and-switch-set)
      (js2-parse-function-params fn-node pos)
      (if (and (>= js2-language-version 180)
               (/= (js2-peek-token) js2-LC))
          (js2-parse-function-closure-body fn-node)
        (js2-parse-function-body fn-node))
      (if name
          (js2-node-add-children fn-node name))
      (js2-check-inconsistent-return-warning fn-node name)
      ;; Function expressions define a name only in the body of the
      ;; function, and only if not hidden by a parameter name
      (if (and name
               (eq synthetic-type 'FUNCTION_EXPRESSION)
               (null (js2-scope-get-symbol js2-current-scope
                                           (js2-name-node-name name))))
          (js2-define-symbol js2-FUNCTION
                             (js2-name-node-name name)
                             fn-node))
      (if (and name
               (not (eq function-type 'FUNCTION_EXPRESSION)))
          (js2-record-imenu-functions fn-node)))
    (setf (js2-node-len fn-node) (- js2-ts-cursor pos)
          (js2-function-node-member-expr fn-node) member-expr-node)  ; may be nil
    ;; Rhino doesn't do this, but we need it for finding undeclared vars.
    ;; We wait until after parsing the function to set its parent scope,
    ;; since `js2-define-symbol' needs the defining-scope check to stop
    ;; at the function boundary when checking for redeclarations.
    (setf (js2-scope-parent-scope fn-node) js2-current-scope)
    fn-node))

(defun js2-parse-statements (&optional parent)
  "Parse a statement list.  Last token consumed must be js2-LC.

PARENT can be a `js2-block-node', in which case the statements are
appended to PARENT.  Otherwise a new `js2-block-node' is created
and returned.

This function does not match the closing js2-RC: the caller
matches the RC so it can provide a suitable error message if not
matched.  This means it's up to the caller to set the length of
the node to include the closing RC.  The node start pos is set to
the absolute buffer start position, and the caller should fix it
up to be relative to the parent node.  All children of this block
node are given relative start positions and correct lengths."
  (let ((pn (or parent (make-js2-block-node)))
        tt)
    (setf (js2-node-pos pn) js2-token-beg)
    (while (and (> (setq tt (js2-peek-token)) js2-EOF)
                (/= tt js2-RC))
      (js2-block-node-push pn (js2-parse-statement)))
    pn))

(defun js2-parse-statement ()
  (let (tt pn beg end)
    ;; coarse-grained user-interrupt check - needs work
    (and js2-parse-interruptable-p
         (zerop (% (incf js2-parse-stmt-count)
                   js2-statements-per-pause))
         (input-pending-p)
         (throw 'interrupted t))
    (setq pn (js2-statement-helper))
    ;; no-side-effects warning check
    (unless (js2-node-has-side-effects pn)
      (setq end (js2-node-end pn))
      (save-excursion
        (goto-char end)
        (setq beg (max (js2-node-pos pn) (point-at-bol))))
      (js2-add-strict-warning "msg.no.side.effects" nil beg end))
    pn))

;; These correspond to the switch cases in Parser.statementHelper
(defconst js2-parsers
  (let ((parsers (make-vector js2-num-tokens
                                #'js2-parse-expr-stmt)))
    (aset parsers js2-BREAK     #'js2-parse-break)
    (aset parsers js2-CONST     #'js2-parse-const-var)
    (aset parsers js2-CONTINUE  #'js2-parse-continue)
    (aset parsers js2-DEBUGGER  #'js2-parse-debugger)
    (aset parsers js2-DEFAULT   #'js2-parse-default-xml-namespace)
    (aset parsers js2-DO        #'js2-parse-do)
    (aset parsers js2-FOR       #'js2-parse-for)
    (aset parsers js2-FUNCTION  #'js2-function-parser)
    (aset parsers js2-IF        #'js2-parse-if)
    (aset parsers js2-LC        #'js2-parse-block)
    (aset parsers js2-LET       #'js2-parse-let-stmt)
    (aset parsers js2-NAME      #'js2-parse-name-or-label)
    (aset parsers js2-RETURN    #'js2-parse-ret-yield)
    (aset parsers js2-SEMI      #'js2-parse-semi)
    (aset parsers js2-SWITCH    #'js2-parse-switch)
    (aset parsers js2-THROW     #'js2-parse-throw)
    (aset parsers js2-TRY       #'js2-parse-try)
    (aset parsers js2-VAR       #'js2-parse-const-var)
    (aset parsers js2-WHILE     #'js2-parse-while)
    (aset parsers js2-WITH      #'js2-parse-with)
    (aset parsers js2-YIELD     #'js2-parse-ret-yield)
    parsers)
  "A vector mapping token types to parser functions.")

(defun js2-parse-warn-missing-semi (beg end)
  (and js2-mode-show-strict-warnings
       js2-strict-missing-semi-warning
       (js2-add-strict-warning
        "msg.missing.semi" nil
        ;; back up to beginning of statement or line
        (max beg (save-excursion
                   (goto-char end)
                   (point-at-bol)))
        end)))

(defconst js2-no-semi-insertion
  (list js2-IF
        js2-SWITCH
        js2-WHILE
        js2-DO
        js2-FOR
        js2-TRY
        js2-WITH
        js2-LC
        js2-ERROR
        js2-SEMI
        js2-FUNCTION)
  "List of tokens that don't do automatic semicolon insertion.")

(defconst js2-autoinsert-semi-and-warn
  (list js2-ERROR js2-EOF js2-RC))

(defun js2-statement-helper ()
  (let* ((tt (js2-peek-token))
         (first-tt tt)
         (beg js2-token-beg)
         (parser (if (= tt js2-ERROR)
                     #'js2-parse-semi
                   (aref js2-parsers tt)))
         pn
         tt-flagged)
    ;; If the statement is set, then it's been told its label by now.
    (and js2-labeled-stmt
         (js2-labeled-stmt-node-stmt js2-labeled-stmt)
         (setq js2-labeled-stmt nil))
    (setq pn (funcall parser))
    ;; Don't do auto semi insertion for certain statement types.
    (unless (or (memq first-tt js2-no-semi-insertion)
                (js2-labeled-stmt-node-p pn))
      (js2-auto-insert-semicolon pn))
    pn))

(defun js2-auto-insert-semicolon (pn)
  (let* ((tt-flagged (js2-peek-flagged-token))
         (tt (logand tt-flagged js2-clear-ti-mask))
         (pos (js2-node-pos pn)))
      (cond
       ((= tt js2-SEMI)
        ;; Consume ';' as a part of expression
        (js2-consume-token)
        ;; extend the node bounds to include the semicolon.
        (setf (js2-node-len pn) (- js2-token-end pos)))
       ((memq tt js2-autoinsert-semi-and-warn)
        ;; Autoinsert ;
        (js2-parse-warn-missing-semi pos (js2-node-end pn)))
       (t
        (if (js2-flag-not-set-p tt-flagged js2-ti-after-eol)
            ;; Report error if no EOL or autoinsert ';' otherwise
            (js2-report-error "msg.no.semi.stmt")
          (js2-parse-warn-missing-semi pos (js2-node-end pn)))))))

(defun js2-parse-condition ()
  "Parse a parenthesized boolean expression, e.g. in an if- or while-stmt.
The parens are discarded and the expression node is returned.
The `pos' field of the return value is set to an absolute position
that must be fixed up by the caller.
Return value is a list (EXPR LP RP), with absolute paren positions."
  (let (pn lp rp)
    (if (js2-must-match js2-LP "msg.no.paren.cond")
        (setq lp js2-token-beg))
    (setq pn (js2-parse-expr))
    (if (js2-must-match js2-RP "msg.no.paren.after.cond")
        (setq rp js2-token-beg))
    ;; Report strict warning on code like "if (a = 7) ..."
    (if (and js2-strict-cond-assign-warning
             (js2-assign-node-p pn))
        (js2-add-strict-warning "msg.equal.as.assign" nil
                                (js2-node-pos pn)
                                (+ (js2-node-pos pn)
                                   (js2-node-len pn))))
    (list pn lp rp)))

(defun js2-parse-if ()
  "Parser for if-statement.  Last matched token must be js2-IF."
  (let ((pos js2-token-beg)
        cond if-true if-false else-pos end pn)
    (js2-consume-token)
    (setq cond (js2-parse-condition)
          if-true (js2-parse-statement)
          if-false (if (js2-match-token js2-ELSE)
                       (progn
                         (setq else-pos (- js2-token-beg pos))
                         (js2-parse-statement)))
          end (js2-node-end (or if-false if-true))
          pn (make-js2-if-node :pos pos
                               :len (- end pos)
                               :condition (car cond)
                               :then-part if-true
                               :else-part if-false
                               :else-pos else-pos
                               :lp (js2-relpos (second cond) pos)
                               :rp (js2-relpos (third cond) pos)))
    (js2-node-add-children pn (car cond) if-true if-false)
    pn))

(defun js2-parse-switch ()
  "Parser for if-statement.  Last matched token must be js2-SWITCH."
  (let ((pos js2-token-beg)
        tt pn discriminant has-default case-expr case-node
        case-pos cases stmt lp rp)
    (js2-consume-token)
    (if (js2-must-match js2-LP "msg.no.paren.switch")
        (setq lp js2-token-beg))
    (setq discriminant (js2-parse-expr)
          pn (make-js2-switch-node :discriminant discriminant
                                   :pos pos
                                   :lp (js2-relpos lp pos)))
    (js2-node-add-children pn discriminant)
    (js2-enter-switch pn)
    (unwind-protect
        (progn
          (if (js2-must-match js2-RP "msg.no.paren.after.switch")
              (setf (js2-switch-node-rp pn) (- js2-token-beg pos)))
          (js2-must-match js2-LC "msg.no.brace.switch")
          (catch 'break
            (while t
              (setq tt (js2-next-token)
                    case-pos js2-token-beg)
              (cond
               ((= tt js2-RC)
                (setf (js2-node-len pn) (- js2-token-end pos))
                (throw 'break nil))  ; done
               ((= tt js2-CASE)
                (setq case-expr (js2-parse-expr))
                (js2-must-match js2-COLON "msg.no.colon.case"))
               ((= tt js2-DEFAULT)
                (if has-default
                    (js2-report-error "msg.double.switch.default"))
                (setq has-default t
                      case-expr nil)
                (js2-must-match js2-COLON "msg.no.colon.case"))
               (t
                (js2-report-error "msg.bad.switch")
                (throw 'break nil)))
              (setq case-node (make-js2-case-node :pos case-pos
                                                  :len (- js2-token-end case-pos)
                                                  :expr case-expr))
              (js2-node-add-children case-node case-expr)
              (while (and (/= (setq tt (js2-peek-token)) js2-RC)
                          (/= tt js2-CASE)
                          (/= tt js2-DEFAULT)
                          (/= tt js2-EOF))
                (setf stmt (js2-parse-statement)
                      (js2-node-len case-node) (- (js2-node-end stmt) case-pos))
                (js2-block-node-push case-node stmt))
              (push case-node cases)))
          ;; add cases last, as pushing reverses the order to be correct
          (dolist (kid cases)
            (js2-node-add-children pn kid)
            (push kid (js2-switch-node-cases pn)))
          pn)  ; return value
      (js2-exit-switch))))

(defun js2-parse-while ()
  "Parser for while-statement.  Last matched token must be js2-WHILE."
  (let ((pos js2-token-beg)
        (pn (make-js2-while-node))
        cond body)
    (js2-consume-token)
    (js2-enter-loop pn)
    (unwind-protect
        (progn
          (setf cond (js2-parse-condition)
                (js2-while-node-condition pn) (car cond)
                body (js2-parse-statement)
                (js2-while-node-body pn) body
                (js2-node-len pn) (- (js2-node-end body) pos)
                (js2-while-node-lp pn) (js2-relpos (second cond) pos)
                (js2-while-node-rp pn) (js2-relpos (third cond) pos))
          (js2-node-add-children pn body (car cond)))
      (js2-exit-loop))
    pn))

(defun js2-parse-do ()
  "Parser for do-statement.  Last matched token must be js2-DO."
  (let ((pos js2-token-beg)
        (pn (make-js2-do-node))
        cond body end)
    (js2-consume-token)
    (js2-enter-loop pn)
    (unwind-protect
        (progn
          (setq body (js2-parse-statement))
          (js2-must-match js2-WHILE "msg.no.while.do")
          (setf (js2-do-node-while-pos pn) (- js2-token-beg pos)
                cond (js2-parse-condition)
                (js2-do-node-condition pn) (car cond)
                (js2-do-node-body pn) body
                end js2-ts-cursor
                (js2-do-node-lp pn) (js2-relpos (second cond) pos)
                (js2-do-node-rp pn) (js2-relpos (third cond) pos))
          (js2-node-add-children pn (car cond) body))
      (js2-exit-loop))
    ;; Always auto-insert semicolon to follow SpiderMonkey:
    ;; It is required by ECMAScript but is ignored by the rest of
    ;; world; see bug 238945
    (if (js2-match-token js2-SEMI)
        (setq end js2-ts-cursor))
    (setf (js2-node-len pn) (- end pos))
    pn))

(defun js2-parse-for ()
  "Parser for for-statement.  Last matched token must be js2-FOR.
Parses for, for-in, and for each-in statements."
  (let ((for-pos js2-token-beg)
        pn is-for-each is-for-in-or-of is-for-of
        in-pos each-pos tmp-pos
        init  ; Node init is also foo in 'foo in object'
        cond  ; Node cond is also object in 'foo in object'
        incr  ; 3rd section of for-loop initializer
        body tt lp rp)
    (js2-consume-token)
    ;; See if this is a for each () instead of just a for ()
    (when (js2-match-token js2-NAME)
      (if (string= "each" js2-ts-string)
          (progn
            (setq is-for-each t
                  each-pos (- js2-token-beg for-pos)) ; relative
            (js2-record-face 'font-lock-keyword-face))
        (js2-report-error "msg.no.paren.for")))
    (if (js2-must-match js2-LP "msg.no.paren.for")
        (setq lp (- js2-token-beg for-pos)))
    (setq tt (js2-peek-token))
    ;; 'for' makes local scope
    (js2-push-scope (make-js2-scope))
    (unwind-protect
        ;; parse init clause
        (let ((js2-in-for-init t))  ; set as dynamic variable
          (cond
           ((= tt js2-SEMI)
            (setq init (make-js2-empty-expr-node)))
           ((or (= tt js2-VAR) (= tt js2-LET))
            (js2-consume-token)
            (setq init (js2-parse-variables tt js2-token-beg)))
           (t
            (setq init (js2-parse-expr)))))
      (if (or (js2-match-token js2-IN)
              (and (>= js2-language-version 200)
                   (js2-match-contextual-kwd "of")
                   (setq is-for-of t)))
          (setq is-for-in-or-of t
                in-pos (- js2-token-beg for-pos)
                ;; scope of iteration target object is not the scope we've created above.
                ;; stash current scope temporary.
                cond (let ((js2-current-scope (js2-scope-parent-scope js2-current-scope)))
                       (js2-parse-expr)))  ; object over which we're iterating
        ;; else ordinary for loop - parse cond and incr
        (js2-must-match js2-SEMI "msg.no.semi.for")
        (setq cond (if (= (js2-peek-token) js2-SEMI)
                       (make-js2-empty-expr-node) ; no loop condition
                     (js2-parse-expr)))
        (js2-must-match js2-SEMI "msg.no.semi.for.cond")
        (setq tmp-pos js2-token-end
              incr (if (= (js2-peek-token) js2-RP)
                       (make-js2-empty-expr-node :pos tmp-pos)
                     (js2-parse-expr))))
      (if (js2-must-match js2-RP "msg.no.paren.for.ctrl")
          (setq rp (- js2-token-beg for-pos)))
      (if (not is-for-in-or-of)
          (setq pn (make-js2-for-node :init init
                                      :condition cond
                                      :update incr
                                      :lp lp
                                      :rp rp))
        ;; cond could be null if 'in obj' got eaten by the init node.
        (if (js2-infix-node-p init)
            ;; it was (foo in bar) instead of (var foo in bar)
            (setq cond (js2-infix-node-right init)
                  init (js2-infix-node-left init))
          (if (and (js2-var-decl-node-p init)
                   (> (length (js2-var-decl-node-kids init)) 1))
              (js2-report-error "msg.mult.index")))
        (setq pn (make-js2-for-in-node :iterator init
                                       :object cond
                                       :in-pos in-pos
                                       :foreach-p is-for-each
                                       :each-pos each-pos
                                       :forof-p is-for-of
                                       :lp lp
                                       :rp rp)))
      (unwind-protect
          (progn
            (js2-enter-loop pn)
            ;; We have to parse the body -after- creating the loop node,
            ;; so that the loop node appears in the js2-loop-set, allowing
            ;; break/continue statements to find the enclosing loop.
            (setf body (js2-parse-statement)
                  (js2-loop-node-body pn) body
                  (js2-node-pos pn) for-pos
                  (js2-node-len pn) (- (js2-node-end body) for-pos))
            (js2-node-add-children pn init cond incr body))
        ;; finally
        (js2-exit-loop))
      (js2-pop-scope))
    pn))

(defun js2-parse-try ()
  "Parser for try-statement.  Last matched token must be js2-TRY."
  (let ((try-pos js2-token-beg)
        try-end
        try-block
        catch-blocks
        finally-block
        saw-default-catch
        peek
        param
        catch-cond
        catch-node
        guard-kwd
        catch-pos
        finally-pos
        pn
        block
        lp
        rp)
    (js2-consume-token)
    (if (/= (js2-peek-token) js2-LC)
        (js2-report-error "msg.no.brace.try"))
    (setq try-block (js2-parse-statement)
          try-end (js2-node-end try-block)
          peek (js2-peek-token))
    (cond
     ((= peek js2-CATCH)
      (while (js2-match-token js2-CATCH)
        (setq catch-pos js2-token-beg
              guard-kwd nil
              catch-cond nil
              lp nil
              rp nil)
        (if saw-default-catch
            (js2-report-error "msg.catch.unreachable"))
        (if (js2-must-match js2-LP "msg.no.paren.catch")
            (setq lp (- js2-token-beg catch-pos)))
        (js2-push-scope (make-js2-scope))
        (let ((tt (js2-peek-token)))
          (cond
           ;; destructuring pattern
           ;;     catch ({ message, file }) { ... }
           ((or (= tt js2-LB) (= tt js2-LC))
            (setq param (js2-parse-destruct-primary-expr))
            (js2-define-destruct-symbols param js2-LET nil))
           ;; simple name
           (t
            (js2-must-match js2-NAME "msg.bad.catchcond")
            (setq param (js2-create-name-node))
            (js2-define-symbol js2-LET js2-ts-string param))))
        ;; pattern guard
        (if (js2-match-token js2-IF)
            (setq guard-kwd (- js2-token-beg catch-pos)
                  catch-cond (js2-parse-expr))
          (setq saw-default-catch t))
        (if (js2-must-match js2-RP "msg.bad.catchcond")
            (setq rp (- js2-token-beg catch-pos)))
        (js2-must-match js2-LC "msg.no.brace.catchblock")
        (setq block (js2-parse-statements)
              try-end (js2-node-end block)
              catch-node (make-js2-catch-node :pos catch-pos
                                              :param param
                                              :guard-expr catch-cond
                                              :guard-kwd guard-kwd
                                              :block block
                                              :lp lp
                                              :rp rp))
        (js2-pop-scope)
        (if (js2-must-match js2-RC "msg.no.brace.after.body")
            (setq try-end js2-token-beg))
        (setf (js2-node-len block) (- try-end (js2-node-pos block))
              (js2-node-len catch-node) (- try-end catch-pos))
        (js2-node-add-children catch-node param catch-cond block)
        (push catch-node catch-blocks)))
     ((/= peek js2-FINALLY)
      (js2-must-match js2-FINALLY "msg.try.no.catchfinally"
                      (js2-node-pos try-block)
                      (- (setq try-end (js2-node-end try-block))
                         (js2-node-pos try-block)))))
    (when (js2-match-token js2-FINALLY)
      (setq finally-pos js2-token-beg
            block (js2-parse-statement)
            try-end (js2-node-end block)
            finally-block (make-js2-finally-node :pos finally-pos
                                                 :len (- try-end finally-pos)
                                                 :body block))
      (js2-node-add-children finally-block block))
    (setq pn (make-js2-try-node :pos try-pos
                                :len (- try-end try-pos)
                                :try-block try-block
                                :finally-block finally-block))
    (js2-node-add-children pn try-block finally-block)
    ;; push them onto the try-node, which reverses and corrects their order
    (dolist (cb catch-blocks)
      (js2-node-add-children pn cb)
      (push cb (js2-try-node-catch-clauses pn)))
    pn))

(defun js2-parse-throw ()
  "Parser for throw-statement.  Last matched token must be js2-THROW."
  (let ((pos js2-token-beg)
        expr pn)
    (js2-consume-token)
    (if (= (js2-peek-token-or-eol) js2-EOL)
        ;; ECMAScript does not allow new lines before throw expression,
        ;; see bug 256617
        (js2-report-error "msg.bad.throw.eol"))
    (setq expr (js2-parse-expr)
          pn (make-js2-throw-node :pos pos
                                  :len (- (js2-node-end expr) pos)
                                  :expr expr))
    (js2-node-add-children pn expr)
    pn))

(defun js2-match-jump-label-name (label-name)
  "If break/continue specified a label, return that label's labeled stmt.
Returns the corresponding `js2-labeled-stmt-node', or if LABEL-NAME
does not match an existing label, reports an error and returns nil."
  (let ((bundle (cdr (assoc label-name js2-label-set))))
    (if (null bundle)
        (js2-report-error "msg.undef.label"))
    bundle))

(defun js2-parse-break ()
  "Parser for break-statement.  Last matched token must be js2-BREAK."
  (let ((pos js2-token-beg)
        (end js2-token-end)
        break-target ; statement to break from
        break-label  ; in "break foo", name-node representing the foo
        labels       ; matching labeled statement to break to
        pn)
    (js2-consume-token)  ; `break'
    (when (eq (js2-peek-token-or-eol) js2-NAME)
      (js2-consume-token)
      (setq break-label (js2-create-name-node)
            end (js2-node-end break-label)
            ;; matchJumpLabelName only matches if there is one
            labels (js2-match-jump-label-name js2-ts-string)
            break-target (if labels (car (js2-labeled-stmt-node-labels labels)))))
    (unless (or break-target break-label)
      ;; no break target specified - try for innermost enclosing loop/switch
      (if (null js2-loop-and-switch-set)
          (unless break-label
            (js2-report-error "msg.bad.break" nil pos (length "break")))
        (setq break-target (car js2-loop-and-switch-set))))
    (setq pn (make-js2-break-node :pos pos
                                  :len (- end pos)
                                  :label break-label
                                  :target break-target))
    (js2-node-add-children pn break-label)  ; but not break-target
    pn))

(defun js2-parse-continue ()
  "Parser for continue-statement.  Last matched token must be js2-CONTINUE."
  (let ((pos js2-token-beg)
        (end js2-token-end)
        label   ; optional user-specified label, a `js2-name-node'
        labels  ; current matching labeled stmt, if any
        target  ; the `js2-loop-node' target of this continue stmt
        pn)
    (js2-consume-token)  ; `continue'
    (when (= (js2-peek-token-or-eol) js2-NAME)
      (js2-consume-token)
      (setq label (js2-create-name-node)
            end (js2-node-end label)
            ;; matchJumpLabelName only matches if there is one
            labels (js2-match-jump-label-name js2-ts-string)))
    (cond
     ((null labels)  ; no current label to go to
      (if (null js2-loop-set)  ; no loop to continue to
          (js2-report-error "msg.continue.outside" nil pos
                            (length "continue"))
        (setq target (car js2-loop-set))))  ; innermost enclosing loop
     (t
      (if (js2-loop-node-p (js2-labeled-stmt-node-stmt labels))
          (setq target (js2-labeled-stmt-node-stmt labels))
        (js2-report-error "msg.continue.nonloop" nil pos (- end pos)))))
    (setq pn (make-js2-continue-node :pos pos
                                     :len (- end pos)
                                     :label label
                                     :target target))
    (js2-node-add-children pn label)  ; but not target - it's not our child
    pn))

(defun js2-parse-with ()
  "Parser for with-statement.  Last matched token must be js2-WITH."
  (js2-consume-token)
  (let ((pos js2-token-beg)
        obj body pn lp rp)
    (if (js2-must-match js2-LP "msg.no.paren.with")
        (setq lp js2-token-beg))
    (setq obj (js2-parse-expr))
    (if (js2-must-match js2-RP "msg.no.paren.after.with")
        (setq rp js2-token-beg))
    (let ((js2-nesting-of-with (1+ js2-nesting-of-with)))
        (setq body (js2-parse-statement)))
    (setq pn (make-js2-with-node :pos pos
                                 :len (- (js2-node-end body) pos)
                                 :object obj
                                 :body body
                                 :lp (js2-relpos lp pos)
                                 :rp (js2-relpos rp pos)))
    (js2-node-add-children pn obj body)
    pn))

(defun js2-parse-const-var ()
  "Parser for var- or const-statement.
Last matched token must be js2-CONST or js2-VAR."
  (let ((tt (js2-peek-token))
        (pos js2-token-beg)
        expr pn)
    (js2-consume-token)
    (setq expr (js2-parse-variables tt js2-token-beg)
          pn (make-js2-expr-stmt-node :pos pos
                                      :len (- (js2-node-end expr) pos)
                                      :expr expr))
    (js2-node-add-children pn expr)
    pn))

(defun js2-wrap-with-expr-stmt (pos expr &optional add-child)
  (let ((pn (make-js2-expr-stmt-node :pos pos
                                     :len (js2-node-len expr)
                                     :type (if (js2-inside-function)
                                               js2-EXPR_VOID
                                             js2-EXPR_RESULT)
                                     :expr expr)))
    (if add-child
        (js2-node-add-children pn expr))
    pn))

(defun js2-parse-let-stmt ()
  "Parser for let-statement.  Last matched token must be js2-LET."
  (js2-consume-token)
  (let ((pos js2-token-beg)
        expr pn)
    (if (= (js2-peek-token) js2-LP)
        ;; let expression in statement context
        (setq expr (js2-parse-let pos 'statement)
              pn (js2-wrap-with-expr-stmt pos expr t))
      ;; else we're looking at a statement like let x=6, y=7;
      (setf expr (js2-parse-variables js2-LET pos)
            pn (js2-wrap-with-expr-stmt pos expr t)
            (js2-node-type pn) js2-EXPR_RESULT))
    pn))

(defun js2-parse-ret-yield ()
  (js2-parse-return-or-yield (js2-peek-token) nil))

(defconst js2-parse-return-stmt-enders
  (list js2-SEMI js2-RC js2-EOF js2-EOL js2-ERROR js2-RB js2-RP js2-YIELD))

(defsubst js2-now-all-set (before after mask)
  "Return whether or not the bits in the mask have changed to all set.
BEFORE is bits before change, AFTER is bits after change, and MASK is
the mask for bits.  Returns t if all the bits in the mask are set in AFTER
but not BEFORE."
  (and (/= (logand before mask) mask)
       (= (logand after mask) mask)))

(defun js2-parse-return-or-yield (tt expr-context)
  (let ((pos js2-token-beg)
        (end js2-token-end)
        (before js2-end-flags)
        (inside-function (js2-inside-function))
        e ret name)
    (unless inside-function
      (js2-report-error (if (eq tt js2-RETURN)
                            "msg.bad.return"
                          "msg.bad.yield")))
    (js2-consume-token)
    ;; This is ugly, but we don't want to require a semicolon.
    (unless (memq (js2-peek-token-or-eol) js2-parse-return-stmt-enders)
      (setq e (js2-parse-expr)
            end (js2-node-end e)))
    (cond
     ((eq tt js2-RETURN)
      (js2-set-flag js2-end-flags (if (null e)
                                      js2-end-returns
                                    js2-end-returns-value))
      (setq ret (make-js2-return-node :pos pos
                                      :len (- end pos)
                                      :retval e))
      (js2-node-add-children ret e)
      ;; See if we need a strict mode warning.
      ;; TODO:  The analysis done by `js2-has-consistent-return-usage' is
      ;; more thorough and accurate than this before/after flag check.
      ;; E.g. if there's a finally-block that always returns, we shouldn't
      ;; show a warning generated by inconsistent returns in the catch blocks.
      ;; Basically `js2-has-consistent-return-usage' needs to keep more state,
      ;; so we know which returns/yields to highlight, and we should get rid of
      ;; all the checking in `js2-parse-return-or-yield'.
      (if (and js2-strict-inconsistent-return-warning
               (js2-now-all-set before js2-end-flags
                                (logior js2-end-returns js2-end-returns-value)))
          (js2-add-strict-warning "msg.return.inconsistent" nil pos end)))
     (t
      (unless (js2-inside-function)
        (js2-report-error "msg.bad.yield"))
      (js2-set-flag js2-end-flags js2-end-yields)
      (setq ret (make-js2-yield-node :pos pos
                                     :len (- end pos)
                                     :value e))
      (js2-node-add-children ret e)
      (unless expr-context
        (setq e ret
              ret (js2-wrap-with-expr-stmt pos e t))
      (js2-set-requires-activation)
      (js2-set-is-generator))))
    ;; see if we are mixing yields and value returns.
    (when (and inside-function
               (js2-now-all-set before js2-end-flags
                                (logior js2-end-yields js2-end-returns-value)))
      (setq name (js2-function-name js2-current-script-or-fn))
      (if (zerop (length name))
          (js2-report-error "msg.anon.generator.returns" nil pos (- end pos))
        (js2-report-error "msg.generator.returns" name pos (- end pos))))
    ret))

(defun js2-parse-debugger ()
  (js2-consume-token)
  (make-js2-keyword-node :type js2-DEBUGGER))

(defun js2-parse-block ()
  "Parser for a curly-delimited statement block.
Last token matched must be `js2-LC'."
  (let ((pos js2-token-beg)
        (pn (make-js2-scope)))
    (js2-consume-token)
    (js2-push-scope pn)
    (unwind-protect
        (progn
          (js2-parse-statements pn)
          (js2-must-match js2-RC "msg.no.brace.block")
          (setf (js2-node-len pn) (- js2-token-end pos)))
      (js2-pop-scope))
    pn))

;; For `js2-ERROR' too, to have a node for error recovery to work on.
(defun js2-parse-semi ()
  "Parse a statement or handle an error.
Last matched token is `js2-SEMI' or `js2-ERROR'."
  (let ((tt (js2-peek-token)) pos len)
    (js2-consume-token)
    (if (eq tt js2-SEMI)
        (make-js2-empty-expr-node :len 1)
      (setq pos js2-token-beg
            len (- js2-token-beg pos))
      (js2-report-error "msg.syntax" nil pos len)
      (make-js2-error-node :pos pos :len len))))

(defun js2-parse-default-xml-namespace ()
  "Parse a `default xml namespace = <expr>' e4x statement."
  (let ((pos js2-token-beg)
        end len expr unary es)
    (js2-consume-token)
    (js2-must-have-xml)
    (js2-set-requires-activation)
    (setq len (- js2-ts-cursor pos))
    (unless (and (js2-match-token js2-NAME)
                 (string= js2-ts-string "xml"))
      (js2-report-error "msg.bad.namespace" nil pos len))
    (unless (and (js2-match-token js2-NAME)
                 (string= js2-ts-string "namespace"))
      (js2-report-error "msg.bad.namespace" nil pos len))
    (unless (js2-match-token js2-ASSIGN)
      (js2-report-error "msg.bad.namespace" nil pos len))
    (setq expr (js2-parse-expr)
          end (js2-node-end expr)
          unary (make-js2-unary-node :type js2-DEFAULTNAMESPACE
                                     :pos pos
                                     :len (- end pos)
                                     :operand expr))
    (js2-node-add-children unary expr)
    (make-js2-expr-stmt-node :pos pos
                             :len (- end pos)
                             :expr unary)))

(defun js2-record-label (label bundle)
  ;; current token should be colon that `js2-parse-primary-expr' left untouched
  (js2-consume-token)
  (let ((name (js2-label-node-name label))
        labeled-stmt
        dup)
    (when (setq labeled-stmt (cdr (assoc name js2-label-set)))
      ;; flag both labels if possible when used in editing mode
      (if (and js2-parse-ide-mode
               (setq dup (js2-get-label-by-name labeled-stmt name)))
          (js2-report-error "msg.dup.label" nil
                            (js2-node-abs-pos dup) (js2-node-len dup)))
      (js2-report-error "msg.dup.label" nil
                        (js2-node-pos label) (js2-node-len label)))
    (js2-labeled-stmt-node-add-label bundle label)
    (js2-node-add-children bundle label)
    ;; Add one reference to the bundle per label in `js2-label-set'
    (push (cons name bundle) js2-label-set)))

(defun js2-parse-name-or-label ()
  "Parser for identifier or label.  Last token matched must be js2-NAME.
Called when we found a name in a statement context.  If it's a label, we gather
up any following labels and the next non-label statement into a
`js2-labeled-stmt-node' bundle and return that.  Otherwise we parse an
expression and return it wrapped in a `js2-expr-stmt-node'."
  (let ((pos js2-token-beg)
        (end js2-token-end)
        expr stmt pn bundle
        (continue t))
    ;; set check for label and call down to `js2-parse-primary-expr'
    (js2-set-check-for-label)
    (setq expr (js2-parse-expr))
    (if (/= (js2-node-type expr) js2-LABEL)
        ;; Parsed non-label expression - wrap with expression stmt.
        (setq pn (js2-wrap-with-expr-stmt pos expr t))
      ;; else parsed a label
      (setq bundle (make-js2-labeled-stmt-node :pos pos))
      (js2-record-label expr bundle)
      ;; look for more labels
      (while (and continue (= (js2-peek-token) js2-NAME))
        (js2-set-check-for-label)
        (setq expr (js2-parse-expr))
        (if (/= (js2-node-type expr) js2-LABEL)
            (progn
              (setq stmt (js2-wrap-with-expr-stmt (js2-node-pos expr) expr t)
                    continue nil)
              (js2-auto-insert-semicolon stmt))
          (js2-record-label expr bundle)))
      ;; no more labels; now parse the labeled statement
      (unwind-protect
            (unless stmt
              (let ((js2-labeled-stmt bundle))  ; bind dynamically
                (setq stmt (js2-statement-helper))))
        ;; remove the labels for this statement from the global set
        (dolist (label (js2-labeled-stmt-node-labels bundle))
          (setq js2-label-set (remove label js2-label-set))))
      (setf (js2-labeled-stmt-node-stmt bundle) stmt
            (js2-node-len bundle) (- (js2-node-end stmt) pos))
      (js2-node-add-children bundle stmt)
      bundle)))

(defun js2-parse-expr-stmt ()
  "Default parser in statement context, if no recognized statement found."
  (js2-wrap-with-expr-stmt js2-token-beg (js2-parse-expr) t))

(defun js2-parse-variables (decl-type pos)
  "Parse a comma-separated list of variable declarations.
Could be a 'var', 'const' or 'let' expression, possibly in a for-loop initializer.

DECL-TYPE is a token value: either VAR, CONST, or LET depending on context.
For 'var' or 'const', the keyword should be the token last scanned.

POS is the position where the node should start. It's sometimes the
var/const/let keyword, and other times the beginning of the first token
in the first variable declaration.

Returns the parsed `js2-var-decl-node' expression node."
  (let* ((result (make-js2-var-decl-node :decl-type decl-type
                                         :pos pos))
         destructuring kid-pos tt init name end nbeg nend vi
         (continue t))
    ;; Example:
    ;; var foo = {a: 1, b: 2}, bar = [3, 4];
    ;; var {b: s2, a: s1} = foo, x = 6, y, [s3, s4] = bar;
    ;; var {a, b} = baz;
    (while continue
      (setq destructuring nil
            name nil
            tt (js2-peek-token)
            kid-pos js2-token-beg
            end js2-token-end
            init nil)
      (if (or (= tt js2-LB) (= tt js2-LC))
          ;; Destructuring assignment, e.g., var [a, b] = ...
          (setq destructuring (js2-parse-destruct-primary-expr)
                end (js2-node-end destructuring))
        ;; Simple variable name
        (when (js2-must-match js2-NAME "msg.bad.var")
          (setq name (js2-create-name-node)
                nbeg js2-token-beg
                nend js2-token-end
                end nend)
          (js2-define-symbol decl-type js2-ts-string name js2-in-for-init)))
      (when (js2-match-token js2-ASSIGN)
        (setq init (js2-parse-assign-expr)
              end (js2-node-end init))
        (js2-record-imenu-functions init name))
      (when name
        (js2-set-face nbeg nend (if (js2-function-node-p init)
                                    'font-lock-function-name-face
                                  'font-lock-variable-name-face)
                      'record))
      (setq vi (make-js2-var-init-node :pos kid-pos
                                       :len (- end kid-pos)
                                       :type decl-type))
      (if destructuring
          (progn
            (if (and (null init) (not js2-in-for-init))
                (js2-report-error "msg.destruct.assign.no.init"))
            (js2-define-destruct-symbols destructuring
                                         decl-type
                                         'font-lock-variable-name-face)
            (setf (js2-var-init-node-target vi) destructuring))
        (setf (js2-var-init-node-target vi) name))
      (setf (js2-var-init-node-initializer vi) init)
      (js2-node-add-children vi name destructuring init)
      (js2-block-node-push result vi)
      (unless (js2-match-token js2-COMMA)
        (setq continue nil)))
    (setf (js2-node-len result) (- end pos))
    result))

(defun js2-parse-let (pos &optional stmt-p)
  "Parse a let expression or statement.
A let-expression is of the form `let (vars) expr'.
A let-statment is of the form `let (vars) {statements}'.
The third form of let is a variable declaration list, handled
by `js2-parse-variables'."
  (let ((pn (make-js2-let-node :pos pos))
        beg vars body)
    (if (js2-must-match js2-LP "msg.no.paren.after.let")
        (setf (js2-let-node-lp pn) (- js2-token-beg pos)))
    (js2-push-scope pn)
    (unwind-protect
        (progn
          (setq vars (js2-parse-variables js2-LET js2-token-beg))
          (if (js2-must-match js2-RP "msg.no.paren.let")
              (setf (js2-let-node-rp pn) (- js2-token-beg pos)))
          (if (and stmt-p (eq (js2-peek-token) js2-LC))
              ;; let statement
              (progn
                (js2-consume-token)
                (setf beg js2-token-beg  ; position stmt at LC
                      body (js2-parse-statements))
                (js2-must-match js2-RC "msg.no.curly.let")
                (setf (js2-node-len body) (- js2-token-end beg)
                      (js2-node-len pn) (- js2-token-end pos)
                      (js2-let-node-body pn) body
                      (js2-node-type pn) js2-LET))
            ;; let expression
            (setf body (js2-parse-expr)
                  (js2-node-len pn) (- (js2-node-end body) pos)
                  (js2-let-node-body pn) body))
          (js2-node-add-children pn vars body))
      (js2-pop-scope))
    pn))

(defun js2-define-new-symbol (decl-type name node &optional scope)
  (js2-scope-put-symbol (or scope js2-current-scope)
                        name
                        (make-js2-symbol decl-type name node)))

(defun js2-define-symbol (decl-type name &optional node ignore-not-in-block)
  "Define a symbol in the current scope.
If NODE is non-nil, it is the AST node associated with the symbol."
  (let* ((defining-scope (js2-get-defining-scope js2-current-scope name))
         (symbol (if defining-scope
                     (js2-scope-get-symbol defining-scope name)))
         (sdt (if symbol (js2-symbol-decl-type symbol) -1)))
    (cond
     ((and symbol ; already defined
           (or (= sdt js2-CONST) ; old version is const
               (= decl-type js2-CONST) ; new version is const
               ;; two let-bound vars in this block have same name
               (and (= sdt js2-LET)
                    (eq defining-scope js2-current-scope))))
      (js2-report-error
       (cond
        ((= sdt js2-CONST) "msg.const.redecl")
        ((= sdt js2-LET) "msg.let.redecl")
        ((= sdt js2-VAR) "msg.var.redecl")
        ((= sdt js2-FUNCTION) "msg.function.redecl")
        (t "msg.parm.redecl"))
       name))
     ((= decl-type js2-LET)
      (if (and (not ignore-not-in-block)
               (or (= (js2-node-type js2-current-scope) js2-IF)
                   (js2-loop-node-p js2-current-scope)))
          (js2-report-error "msg.let.decl.not.in.block")
        (js2-define-new-symbol decl-type name node)))
     ((or (= decl-type js2-VAR)
          (= decl-type js2-CONST)
          (= decl-type js2-FUNCTION))
      (if symbol
          (if (and js2-strict-var-redeclaration-warning (= sdt js2-VAR))
              (js2-add-strict-warning "msg.var.redecl" name)
            (if (and js2-strict-var-hides-function-arg-warning (= sdt js2-LP))
                (js2-add-strict-warning "msg.var.hides.arg" name)))
        (js2-define-new-symbol decl-type name node
                               js2-current-script-or-fn)))
     ((= decl-type js2-LP)
      (if symbol
          ;; must be duplicate parameter. Second parameter hides the
          ;; first, so go ahead and add the second pararameter
          (js2-report-warning "msg.dup.parms" name))
      (js2-define-new-symbol decl-type name node))
     (t (js2-code-bug)))))

(defun js2-parse-expr (&optional oneshot)
  (let* ((pn (js2-parse-assign-expr))
         (pos (js2-node-pos pn))
         left
         right
         op-pos)
    (while (and (not oneshot)
                (js2-match-token js2-COMMA))
      (setq op-pos (- js2-token-beg pos))  ; relative
      (if (= (js2-peek-token) js2-YIELD)
          (js2-report-error "msg.yield.parenthesized"))
      (setq right (js2-parse-assign-expr)
            left pn
            pn (make-js2-infix-node :type js2-COMMA
                                    :pos pos
                                    :len (- js2-ts-cursor pos)
                                    :op-pos op-pos
                                    :left left
                                    :right right))
      (js2-node-add-children pn left right))
    pn))

(defun js2-parse-assign-expr ()
  (let ((tt (js2-peek-token))
        (pos js2-token-beg)
        pn left right op-pos)
    (if (= tt js2-YIELD)
        (js2-parse-return-or-yield tt t)
      ;; not yield - parse assignment expression
      (setq pn (js2-parse-cond-expr)
            tt (js2-peek-token))
      (when (and (<= js2-first-assign tt)
                 (<= tt js2-last-assign))
        ;; tt express assignment (=, |=, ^=, ..., %=)
        (js2-consume-token)
        (setq op-pos (- js2-token-beg pos)  ; relative
              left pn
              right (js2-parse-assign-expr)
              pn (make-js2-assign-node :type tt
                                       :pos pos
                                       :len (- (js2-node-end right) pos)
                                       :op-pos op-pos
                                       :left left
                                       :right right))
        (when js2-parse-ide-mode
          (js2-highlight-assign-targets pn left right)
          (js2-record-imenu-functions right left))
        ;; do this last so ide checks above can use absolute positions
        (js2-node-add-children pn left right))
      pn)))

(defun js2-parse-cond-expr ()
  (let ((pos js2-token-beg)
        (pn (js2-parse-or-expr))
        test-expr
        if-true
        if-false
        q-pos
        c-pos)
    (when (js2-match-token js2-HOOK)
      (setq q-pos (- js2-token-beg pos)
            if-true (js2-parse-assign-expr))
      (js2-must-match js2-COLON "msg.no.colon.cond")
      (setq c-pos (- js2-token-beg pos)
            if-false (js2-parse-assign-expr)
            test-expr pn
            pn (make-js2-cond-node :pos pos
                                   :len (- (js2-node-end if-false) pos)
                                   :test-expr test-expr
                                   :true-expr if-true
                                   :false-expr if-false
                                   :q-pos q-pos
                                   :c-pos c-pos))
      (js2-node-add-children pn test-expr if-true if-false))
    pn))

(defun js2-make-binary (type left parser)
  "Helper for constructing a binary-operator AST node.
LEFT is the left-side-expression, already parsed, and the
binary operator should have just been matched.
PARSER is a function to call to parse the right operand,
or a `js2-node' struct if it has already been parsed."
  (let* ((pos (js2-node-pos left))
         (op-pos (- js2-token-beg pos))
         (right (if (js2-node-p parser)
                    parser
                  (funcall parser)))
         (pn (make-js2-infix-node :type type
                                  :pos pos
                                  :len (- (js2-node-end right) pos)
                                  :op-pos op-pos
                                  :left left
                                  :right right)))
    (js2-node-add-children pn left right)
    pn))

(defun js2-parse-or-expr ()
  (let ((pn (js2-parse-and-expr)))
    (when (js2-match-token js2-OR)
      (setq pn (js2-make-binary js2-OR
                                pn
                                'js2-parse-or-expr)))
    pn))

(defun js2-parse-and-expr ()
  (let ((pn (js2-parse-bit-or-expr)))
    (when (js2-match-token js2-AND)
      (setq pn (js2-make-binary js2-AND
                                pn
                                'js2-parse-and-expr)))
    pn))

(defun js2-parse-bit-or-expr ()
  (let ((pn (js2-parse-bit-xor-expr)))
    (while (js2-match-token js2-BITOR)
      (setq pn (js2-make-binary js2-BITOR
                                pn
                                'js2-parse-bit-xor-expr)))
    pn))

(defun js2-parse-bit-xor-expr ()
  (let ((pn (js2-parse-bit-and-expr)))
    (while (js2-match-token js2-BITXOR)
      (setq pn (js2-make-binary js2-BITXOR
                                pn
                                'js2-parse-bit-and-expr)))
    pn))

(defun js2-parse-bit-and-expr ()
  (let ((pn (js2-parse-eq-expr)))
    (while (js2-match-token js2-BITAND)
      (setq pn (js2-make-binary js2-BITAND
                                pn
                                'js2-parse-eq-expr)))
    pn))

(defconst js2-parse-eq-ops
  (list js2-EQ js2-NE js2-SHEQ js2-SHNE))

(defun js2-parse-eq-expr ()
  (let ((pn (js2-parse-rel-expr))
        tt)
    (while (memq (setq tt (js2-peek-token)) js2-parse-eq-ops)
      (js2-consume-token)
      (setq pn (js2-make-binary tt
                                pn
                                'js2-parse-rel-expr)))
    pn))

(defconst js2-parse-rel-ops
  (list js2-IN js2-INSTANCEOF js2-LE js2-LT js2-GE js2-GT))

(defun js2-parse-rel-expr ()
  (let ((pn (js2-parse-shift-expr))
        (continue t)
        tt)
    (while continue
      (setq tt (js2-peek-token))
      (cond
       ((and js2-in-for-init (= tt js2-IN))
        (setq continue nil))
       ((memq tt js2-parse-rel-ops)
        (js2-consume-token)
        (setq pn (js2-make-binary tt pn 'js2-parse-shift-expr)))
       (t
        (setq continue nil))))
    pn))

(defconst js2-parse-shift-ops
  (list js2-LSH js2-URSH js2-RSH))

(defun js2-parse-shift-expr ()
  (let ((pn (js2-parse-add-expr))
        tt
        (continue t))
    (while continue
      (setq tt (js2-peek-token))
      (if (memq tt js2-parse-shift-ops)
          (progn
            (js2-consume-token)
            (setq pn (js2-make-binary tt pn 'js2-parse-add-expr)))
        (setq continue nil)))
    pn))

(defun js2-parse-add-expr ()
  (let ((pn (js2-parse-mul-expr))
        tt
        (continue t))
    (while continue
      (setq tt (js2-peek-token))
      (if (or (= tt js2-ADD) (= tt js2-SUB))
          (progn
            (js2-consume-token)
            (setq pn (js2-make-binary tt pn 'js2-parse-mul-expr)))
        (setq continue nil)))
    pn))

(defconst js2-parse-mul-ops
  (list js2-MUL js2-DIV js2-MOD))

(defun js2-parse-mul-expr ()
  (let ((pn (js2-parse-unary-expr))
        tt
        (continue t))
    (while continue
      (setq tt (js2-peek-token))
      (if (memq tt js2-parse-mul-ops)
          (progn
            (js2-consume-token)
            (setq pn (js2-make-binary tt pn 'js2-parse-unary-expr)))
        (setq continue nil)))
    pn))

(defun js2-make-unary (type parser &rest args)
  "Make a unary node of type TYPE.
PARSER is either a node (for postfix operators) or a function to call
to parse the operand (for prefix operators)."
  (let* ((pos js2-token-beg)
         (postfix (js2-node-p parser))
         (expr (if postfix
                   parser
                 (apply parser args)))
         end
         pn)
    (if postfix  ; e.g. i++
        (setq pos (js2-node-pos expr)
              end js2-token-end)
      (setq end (js2-node-end expr)))
    (setq pn (make-js2-unary-node :type type
                                  :pos pos
                                  :len (- end pos)
                                  :operand expr))
    (js2-node-add-children pn expr)
    pn))

(defconst js2-incrementable-node-types
  (list js2-NAME js2-GETPROP js2-GETELEM js2-GET_REF js2-CALL)
  "Node types that can be the operand of a ++ or -- operator.")

(defun js2-check-bad-inc-dec (tt beg end unary)
  (unless (memq (js2-node-type (js2-unary-node-operand unary))
                js2-incrementable-node-types)
    (js2-report-error (if (= tt js2-INC)
                          "msg.bad.incr"
                        "msg.bad.decr")
                      nil beg (- end beg))))

(defun js2-parse-unary-expr ()
  (let ((tt (js2-peek-token))
        pn expr beg end)
    (cond
     ((or (= tt js2-VOID)
          (= tt js2-NOT)
          (= tt js2-BITNOT)
          (= tt js2-TYPEOF))
      (js2-consume-token)
      (js2-make-unary tt 'js2-parse-unary-expr))
     ((= tt js2-ADD)
      (js2-consume-token)
      ;; Convert to special POS token in decompiler and parse tree
      (js2-make-unary js2-POS 'js2-parse-unary-expr))
     ((= tt js2-SUB)
      (js2-consume-token)
      ;; Convert to special NEG token in decompiler and parse tree
      (js2-make-unary js2-NEG 'js2-parse-unary-expr))
     ((or (= tt js2-INC)
          (= tt js2-DEC))
      (js2-consume-token)
      (prog1
          (setq beg js2-token-beg
                end js2-token-end
                expr (js2-make-unary tt 'js2-parse-member-expr t))
        (js2-check-bad-inc-dec tt beg end expr)))
     ((= tt js2-DELPROP)
      (js2-consume-token)
      (js2-make-unary js2-DELPROP 'js2-parse-unary-expr))
     ((= tt js2-ERROR)
      (js2-consume-token)
      (make-js2-error-node))  ; try to continue
     ((and (= tt js2-LT)
           js2-compiler-xml-available)
      ;; XML stream encountered in expression.
      (js2-consume-token)
      (js2-parse-member-expr-tail t (js2-parse-xml-initializer)))
     (t
      (setq pn (js2-parse-member-expr t)
            ;; Don't look across a newline boundary for a postfix incop.
            tt (js2-peek-token-or-eol))
      (when (or (= tt js2-INC) (= tt js2-DEC))
        (js2-consume-token)
        (setf expr pn
              pn (js2-make-unary tt expr))
        (js2-node-set-prop pn 'postfix t)
        (js2-check-bad-inc-dec tt js2-token-beg js2-token-end pn))
      pn))))

(defun js2-parse-xml-initializer ()
  "Parse an E4X XML initializer.
I'm parsing it the way Rhino parses it, but without the tree-rewriting.
Then I'll postprocess the result, depending on whether we're in IDE
mode or codegen mode, and generate the appropriate rewritten AST.
IDE mode uses a rich AST that models the XML structure.  Codegen mode
just concatenates everything and makes a new XML or XMLList out of it."
  (let ((tt (js2-get-first-xml-token))
        pn-xml pn expr kids expr-pos
        (continue t)
        (first-token t))
    (when (not (or (= tt js2-XML) (= tt js2-XMLEND)))
      (js2-report-error "msg.syntax"))
    (setq pn-xml (make-js2-xml-node))
    (while continue
      (if first-token
          (setq first-token nil)
        (setq tt (js2-get-next-xml-token)))
      (cond
       ;; js2-XML means we found a {expr} in the XML stream.
       ;; The js2-ts-string is the XML up to the left-curly.
       ((= tt js2-XML)
        (push (make-js2-string-node :pos js2-token-beg
                                    :len (- js2-ts-cursor js2-token-beg))
              kids)
        (js2-must-match js2-LC "msg.syntax")
        (setq expr-pos js2-ts-cursor
              expr (if (eq (js2-peek-token) js2-RC)
                       (make-js2-empty-expr-node :pos expr-pos)
                     (js2-parse-expr)))
        (js2-must-match js2-RC "msg.syntax")
        (setq pn (make-js2-xml-js-expr-node :pos (js2-node-pos expr)
                                            :len (js2-node-len expr)
                                            :expr expr))
        (js2-node-add-children pn expr)
        (push pn kids))
       ;; a js2-XMLEND token means we hit the final close-tag.
       ((= tt js2-XMLEND)
        (push (make-js2-string-node :pos js2-token-beg
                                    :len (- js2-ts-cursor js2-token-beg))
              kids)
        (dolist (kid (nreverse kids))
          (js2-block-node-push pn-xml kid))
        (setf (js2-node-len pn-xml) (- js2-ts-cursor
                                       (js2-node-pos pn-xml))
              continue nil))
       (t
        (js2-report-error "msg.syntax")
        (setq continue nil))))
    pn-xml))


(defun js2-parse-argument-list ()
  "Parse an argument list and return it as a Lisp list of nodes.
Returns the list in reverse order.  Consumes the right-paren token."
  (let (result)
    (unless (js2-match-token js2-RP)
      (loop do
            (if (= (js2-peek-token) js2-YIELD)
                (js2-report-error "msg.yield.parenthesized"))
            (push (js2-parse-assign-expr) result)
            while
            (js2-match-token js2-COMMA))
      (js2-must-match js2-RP "msg.no.paren.arg")
      result)))

(defun js2-parse-member-expr (&optional allow-call-syntax)
  (let ((tt (js2-peek-token))
        pn pos target args beg end init tail)
    (if (/= tt js2-NEW)
        (setq pn (js2-parse-primary-expr))
      ;; parse a 'new' expression
      (js2-consume-token)
      (setq pos js2-token-beg
            beg pos
            target (js2-parse-member-expr)
            end (js2-node-end target)
            pn (make-js2-new-node :pos pos
                                  :target target
                                  :len (- end pos)))
      (js2-node-add-children pn target)
      (when (js2-match-token js2-LP)
        ;; Add the arguments to pn, if any are supplied.
        (setf beg pos  ; start of "new" keyword
              pos js2-token-beg
              args (nreverse (js2-parse-argument-list))
              (js2-new-node-args pn) args
              end js2-token-end
              (js2-new-node-lp pn) (- pos beg)
              (js2-new-node-rp pn) (- end 1 beg))
        (apply #'js2-node-add-children pn args))
      (when (and js2-allow-rhino-new-expr-initializer
                 (js2-match-token js2-LC))
        (setf init (js2-parse-object-literal)
              end (js2-node-end init)
              (js2-new-node-initializer pn) init)
        (js2-node-add-children pn init))
        (setf (js2-node-len pn) (- end beg)))  ; end outer if
    (js2-parse-member-expr-tail allow-call-syntax pn)))

(defun js2-parse-member-expr-tail (allow-call-syntax pn)
  "Parse a chain of property/array accesses or function calls.
Includes parsing for E4X operators like `..' and `.@'.
If ALLOW-CALL-SYNTAX is nil, stops when we encounter a left-paren.
Returns an expression tree that includes PN, the parent node."
  (let ((beg (js2-node-pos pn))
        tt
        (continue t))
    (while continue
      (setq tt (js2-peek-token))
      (cond
       ((or (= tt js2-DOT) (= tt js2-DOTDOT))
        (setq pn (js2-parse-property-access tt pn)))
       ((= tt js2-DOTQUERY)
        (setq pn (js2-parse-dot-query pn)))
       ((= tt js2-LB)
        (setq pn (js2-parse-element-get pn)))
       ((= tt js2-LP)
        (if allow-call-syntax
            (setq pn (js2-parse-function-call pn))
          (setq continue nil)))
       (t
        (setq continue nil))))
    (if (>= js2-highlight-level 2)
        (js2-parse-highlight-member-expr-node pn))
    pn))

(defun js2-parse-dot-query (pn)
  "Parse a dot-query expression, e.g. foo.bar.(@name == 2)
Last token parsed must be `js2-DOTQUERY'."
  (let ((pos (js2-node-pos pn))
        op-pos expr end)
    (js2-consume-token)
    (js2-must-have-xml)
    (js2-set-requires-activation)
    (setq op-pos js2-token-beg
          expr (js2-parse-expr)
          end (js2-node-end expr)
          pn (make-js2-xml-dot-query-node :left pn
                                          :pos pos
                                          :op-pos op-pos
                                          :right expr))
    (js2-node-add-children pn
                           (js2-xml-dot-query-node-left pn)
                           (js2-xml-dot-query-node-right pn))
    (if (js2-must-match js2-RP "msg.no.paren")
        (setf (js2-xml-dot-query-node-rp pn) js2-token-beg
              end js2-token-end))
    (setf (js2-node-len pn) (- end pos))
    pn))

(defun js2-parse-element-get (pn)
  "Parse an element-get expression, e.g. foo[bar].
Last token parsed must be `js2-RB'."
  (let ((lb js2-token-beg)
        (pos (js2-node-pos pn))
        rb expr)
    (js2-consume-token)
    (setq expr (js2-parse-expr))
    (if (js2-must-match js2-RB "msg.no.bracket.index")
        (setq rb js2-token-beg))
    (setq pn (make-js2-elem-get-node :target pn
                                     :pos pos
                                     :element expr
                                     :lb (js2-relpos lb pos)
                                     :rb (js2-relpos rb pos)
                                     :len (- js2-token-end pos)))
    (js2-node-add-children pn
                           (js2-elem-get-node-target pn)
                           (js2-elem-get-node-element pn))
    pn))

(defun js2-parse-function-call (pn)
  (let (args
        (pos (js2-node-pos pn)))
    (js2-consume-token)
    (setq pn (make-js2-call-node :pos pos
                                 :target pn
                                 :lp (- js2-token-beg pos)))
    (js2-node-add-children pn (js2-call-node-target pn))
    ;; Add the arguments to pn, if any are supplied.
    (setf args (nreverse (js2-parse-argument-list))
          (js2-call-node-rp pn) (- js2-token-beg pos)
          (js2-call-node-args pn) args)
    (apply #'js2-node-add-children pn args)
    (setf (js2-node-len pn) (- js2-ts-cursor pos))
    pn))

(defun js2-parse-property-access (tt pn)
  "Parse a property access, XML descendants access, or XML attr access."
  (let ((member-type-flags 0)
        (dot-pos js2-token-beg)
        (dot-len (if (= tt js2-DOTDOT) 2 1))
        name
        ref  ; right side of . or .. operator
        result)
    (js2-consume-token)
    (when (= tt js2-DOTDOT)
      (js2-must-have-xml)
      (setq member-type-flags js2-descendants-flag))
    (if (not js2-compiler-xml-available)
        (progn
          (js2-must-match-prop-name "msg.no.name.after.dot")
          (setq name (js2-create-name-node t js2-GETPROP)
                result (make-js2-prop-get-node :left pn
                                               :pos js2-token-beg
                                               :right name
                                               :len (- js2-token-end
                                                       js2-token-beg)))
          (js2-node-add-children result pn name)
          result)
      ;; otherwise look for XML operators
      (setf result (if (= tt js2-DOT)
                       (make-js2-prop-get-node)
                     (make-js2-infix-node :type js2-DOTDOT))
            (js2-node-pos result) (js2-node-pos pn)
            (js2-infix-node-op-pos result) dot-pos
            (js2-infix-node-left result) pn  ; do this after setting position
            tt (js2-next-token))
      (cond
       ;; needed for generator.throw()
       ((= tt js2-THROW)
        (js2-save-name-token-data js2-token-beg "throw")
        (setq ref (js2-parse-property-name nil js2-ts-string member-type-flags)))
       ;; handles: name, ns::name, ns::*, ns::[expr]
       ((js2-valid-prop-name-token tt)
        (setq ref (js2-parse-property-name -1 js2-ts-string member-type-flags)))
       ;; handles: *, *::name, *::*, *::[expr]
       ((= tt js2-MUL)
        (js2-save-name-token-data js2-token-beg "*")
        (setq ref (js2-parse-property-name nil "*" member-type-flags)))
       ;; handles: '@attr', '@ns::attr', '@ns::*', '@ns::[expr]', etc.
       ((= tt js2-XMLATTR)
        (setq result (js2-parse-attribute-access)))
       (t
        (js2-report-error "msg.no.name.after.dot" nil dot-pos dot-len)))
      (if ref
          (setf (js2-node-len result) (- (js2-node-end ref)
                                         (js2-node-pos result))
                (js2-infix-node-right result) ref))
      (if (js2-infix-node-p result)
          (js2-node-add-children result
                                 (js2-infix-node-left result)
                                 (js2-infix-node-right result)))
      result)))

(defun js2-parse-attribute-access ()
  "Parse an E4X XML attribute expression.
This includes expressions of the forms:

  @attr      @ns::attr     @ns::*
  @*         @*::attr      @*::*
  @[expr]    @*::[expr]    @ns::[expr]

Called if we peeked an '@' token."
  (let ((tt (js2-next-token))
        (at-pos js2-token-beg))
    (cond
     ;; handles: @name, @ns::name, @ns::*, @ns::[expr]
     ((js2-valid-prop-name-token tt)
      (js2-parse-property-name at-pos js2-ts-string 0))
     ;; handles: @*, @*::name, @*::*, @*::[expr]
     ((= tt js2-MUL)
      (js2-save-name-token-data js2-token-beg "*")
      (js2-parse-property-name js2-token-beg "*" 0))
     ;; handles @[expr]
     ((= tt js2-LB)
      (js2-parse-xml-elem-ref at-pos))
     (t
      (js2-report-error "msg.no.name.after.xmlAttr")
      ;; Avoid cascaded errors that happen if we make an error node here.
      (js2-save-name-token-data js2-token-beg "")
      (js2-parse-property-name js2-token-beg "" 0)))))

(defun js2-parse-property-name (at-pos s member-type-flags)
  "Check if :: follows name in which case it becomes qualified name.

AT-POS is a natural number if we just read an '@' token, else nil.
S is the name or string that was matched:  an identifier, 'throw' or '*'.
MEMBER-TYPE-FLAGS is a bit set tracking whether we're a '.' or '..' child.

Returns a `js2-xml-ref-node' if it's an attribute access, a child of a '..'
operator, or the name is followed by ::.  For a plain name, returns a
`js2-name-node'.  Returns a `js2-error-node' for malformed XML expressions."
  (let ((pos (or at-pos js2-token-beg))
        colon-pos
        (name (js2-create-name-node t js2-current-token))
        ns tt ref pn)
    (catch 'return
      (when (js2-match-token js2-COLONCOLON)
        (setq ns name
              colon-pos js2-token-beg
              tt (js2-next-token))
        (cond
         ;; handles name::name
         ((js2-valid-prop-name-token tt)
          (setq name (js2-create-name-node)))
         ;; handles name::*
         ((= tt js2-MUL)
          (js2-save-name-token-data js2-token-beg "*")
          (setq name (js2-create-name-node)))
         ;; handles name::[expr]
         ((= tt js2-LB)
          (throw 'return (js2-parse-xml-elem-ref at-pos ns colon-pos)))
         (t
          (js2-report-error "msg.no.name.after.coloncolon"))))
      (if (and (null ns) (zerop member-type-flags))
          name
        (prog1
            (setq pn
                  (make-js2-xml-prop-ref-node :pos pos
                                              :len (- (js2-node-end name) pos)
                                              :at-pos at-pos
                                              :colon-pos colon-pos
                                              :propname name))
          (js2-node-add-children pn name))))))

(defun js2-parse-xml-elem-ref (at-pos &optional namespace colon-pos)
  "Parse the [expr] portion of an xml element reference.
For instance, @[expr], @*::[expr], or ns::[expr]."
  (let* ((lb js2-token-beg)
         (pos (or at-pos lb))
         rb
         (expr (js2-parse-expr))
         (end (js2-node-end expr))
         pn)
    (if (js2-must-match js2-RB "msg.no.bracket.index")
        (setq rb js2-token-beg
              end js2-token-end))
    (prog1
        (setq pn
              (make-js2-xml-elem-ref-node :pos pos
                                          :len (- end pos)
                                          :namespace namespace
                                          :colon-pos colon-pos
                                          :at-pos at-pos
                                          :expr expr
                                          :lb (js2-relpos lb pos)
                                          :rb (js2-relpos rb pos)))
      (js2-node-add-children pn namespace expr))))

(defun js2-parse-destruct-primary-expr ()
  (let ((js2-is-in-destructuring t))
    (js2-parse-primary-expr)))

(defun js2-parse-primary-expr ()
  "Parse a literal (leaf) expression of some sort.
Includes complex literals such as functions, object-literals,
array-literals, array comprehensions and regular expressions."
  (let ((tt-flagged (js2-next-flagged-token))
        pn      ; parent node  (usually return value)
        tt
        px-pos  ; paren-expr pos
        len
        flags   ; regexp flags
        expr)
    (setq tt js2-current-token)
    (cond
     ((= tt js2-FUNCTION)
      (js2-parse-function 'FUNCTION_EXPRESSION))
     ((= tt js2-LB)
      (js2-parse-array-literal))
     ((= tt js2-LC)
      (js2-parse-object-literal))
     ((= tt js2-LET)
      (js2-parse-let js2-token-beg))
     ((= tt js2-LP)
      (setq px-pos js2-token-beg
            expr (js2-parse-expr))
      (js2-must-match js2-RP "msg.no.paren")
      (setq pn (make-js2-paren-node :pos px-pos
                                    :expr expr
                                    :len (- js2-token-end px-pos)))
      (js2-node-add-children pn (js2-paren-node-expr pn))
      pn)
     ((= tt js2-XMLATTR)
      (js2-must-have-xml)
      (js2-parse-attribute-access))
     ((= tt js2-NAME)
      (js2-parse-name tt-flagged tt))
     ((= tt js2-NUMBER)
      (make-js2-number-node))
     ((= tt js2-STRING)
      (prog1
          (make-js2-string-node)
        (js2-record-face 'font-lock-string-face)))
     ((or (= tt js2-DIV) (= tt js2-ASSIGN_DIV))
      ;; Got / or /= which in this context means a regexp literal
      (setq px-pos js2-token-beg)
      (js2-read-regexp tt)
      (setq flags js2-ts-regexp-flags
            js2-ts-regexp-flags nil)
      (prog1
          (make-js2-regexp-node :pos px-pos
                                :len (- js2-ts-cursor px-pos)
                                :value js2-ts-string
                                :flags flags)
        (js2-set-face px-pos js2-ts-cursor 'font-lock-string-face 'record)
        (js2-record-text-property px-pos js2-ts-cursor 'syntax-table '(2))))
     ((or (= tt js2-NULL)
          (= tt js2-THIS)
          (= tt js2-FALSE)
          (= tt js2-TRUE))
      (make-js2-keyword-node :type tt))
     ((= tt js2-RESERVED)
      (js2-report-error "msg.reserved.id")
      (make-js2-name-node))
     ((= tt js2-ERROR)
      ;; the scanner or one of its subroutines reported the error.
      (make-js2-error-node))
     ((= tt js2-EOF)
      (setq px-pos (point-at-bol)
            len (- js2-ts-cursor px-pos))
      (js2-report-error "msg.unexpected.eof" nil px-pos len)
      (make-js2-error-node :pos px-pos :len len))
     (t
      (js2-report-error "msg.syntax")
      (make-js2-error-node)))))

(defun js2-parse-name (tt-flagged tt)
  (let ((name js2-ts-string)
        (name-pos js2-token-beg)
        node)
    (if (and (js2-flag-set-p tt-flagged js2-ti-check-label)
             (= (js2-peek-token) js2-COLON))
        (prog1
            ;; Do not consume colon, it is used as unwind indicator
            ;; to return to statementHelper.
            (make-js2-label-node :pos name-pos
                                 :len (- js2-token-end name-pos)
                                 :name name)
          (js2-set-face name-pos
                        js2-token-end
                        'font-lock-variable-name-face 'record))
      ;; Otherwise not a label, just a name.  Unfortunately peeking
      ;; the next token to check for a colon has biffed js2-token-beg
      ;; and js2-token-end.  We store the name's bounds in buffer vars
      ;; and `js2-create-name-node' uses them.
      (js2-save-name-token-data name-pos name)
      (setq node (if js2-compiler-xml-available
                     (js2-parse-property-name nil name 0)
                   (js2-create-name-node 'check-activation)))
      (if js2-highlight-external-variables
          (js2-record-name-node node))
      node)))

(defun js2-parse-warn-trailing-comma (msg pos elems comma-pos)
  (js2-add-strict-warning
   msg nil
   ;; back up from comma to beginning of line or array/objlit
   (max (if elems
            (js2-node-pos (car elems))
          pos)
        (save-excursion
          (goto-char comma-pos)
          (back-to-indentation)
          (point)))
   comma-pos))

(defun js2-parse-array-literal ()
  (let ((pos js2-token-beg)
        (end js2-token-end)
        (after-lb-or-comma t)
        after-comma tt elems pn
        (continue t))
    (unless js2-is-in-destructuring
        (js2-push-scope (make-js2-scope))) ; for array comp
    (while continue
      (setq tt (js2-peek-token))
      (cond
       ;; comma
       ((= tt js2-COMMA)
        (js2-consume-token)
        (setq after-comma js2-token-end)
        (if (not after-lb-or-comma)
            (setq after-lb-or-comma t)
          (push nil elems)))
       ;; end of array
       ((or (= tt js2-RB)
            (= tt js2-EOF))  ; prevent infinite loop
        (if (= tt js2-EOF)
            (js2-report-error "msg.no.bracket.arg" nil pos)
          (js2-consume-token))
        (setq continue nil
              end js2-token-end
              pn (make-js2-array-node :pos pos
                                      :len (- js2-ts-cursor pos)
                                      :elems (nreverse elems)))
        (apply #'js2-node-add-children pn (js2-array-node-elems pn))
        (when (and after-comma (not js2-is-in-destructuring))
          (js2-parse-warn-trailing-comma "msg.array.trailing.comma"
                                         pos elems after-comma)))
       ;; destructuring binding
       (js2-is-in-destructuring
        (push (if (or (= tt js2-LC)
                      (= tt js2-LB)
                      (= tt js2-NAME))
                  ;; [a, b, c] | {a, b, c} | {a:x, b:y, c:z} | a
                  (js2-parse-destruct-primary-expr)
                ;; invalid pattern
                (js2-consume-token)
                (js2-report-error "msg.bad.var")
                (make-js2-error-node))
              elems)
        (setq after-lb-or-comma nil
              after-comma nil))
       ;; array comp
       ((and (>= js2-language-version 170)
             (= tt js2-FOR)          ; check for array comprehension
             (not after-lb-or-comma) ; "for" can't follow a comma
             elems                   ; must have at least 1 element
             (not (cdr elems)))      ; but no 2nd element
        (setf continue nil
              pn (js2-parse-array-comprehension (car elems) pos)))

       ;; another element
       (t
        (unless after-lb-or-comma
          (js2-report-error "msg.no.bracket.arg"))
        (push (js2-parse-assign-expr) elems)
        (setq after-lb-or-comma nil
              after-comma nil))))
    (unless js2-is-in-destructuring
      (js2-pop-scope))
    pn))

(defun js2-parse-array-comprehension (expr pos)
  "Parse a JavaScript 1.7 Array Comprehension.
EXPR is the first expression after the opening left-bracket.
POS is the beginning of the LB token preceding EXPR.
We should have just parsed the 'for' keyword before calling this function."
  (let (loops loop first prev filter if-pos result)
    (while (= (js2-peek-token) js2-FOR)
      (let ((prev (car loops))) ; rearrange scope chain
        (push (setq loop (js2-parse-array-comp-loop)) loops)
        (if prev ; each loop is parent scope to the next one
            (setf (js2-scope-parent-scope loop) prev)
          ; first loop takes expr scope's parent
          (setf (js2-scope-parent-scope (setq first loop))
                (js2-scope-parent-scope js2-current-scope)))))
    ;; set expr scope's parent to the last loop
    (setf (js2-scope-parent-scope js2-current-scope) (car loops))
    (when (= (js2-peek-token) js2-IF)
      (js2-consume-token)
      (setq if-pos (- js2-token-beg pos)  ; relative
            filter (js2-parse-condition)))
    (js2-must-match js2-RB "msg.no.bracket.arg" pos)
    (setq result (make-js2-array-comp-node :pos pos
                                           :len (- js2-ts-cursor pos)
                                           :result expr
                                           :loops (nreverse loops)
                                           :filter (car filter)
                                           :lp (js2-relpos (second filter) pos)
                                           :rp (js2-relpos (third filter) pos)
                                           :if-pos if-pos))
    (apply #'js2-node-add-children result expr (car filter)
           (js2-array-comp-node-loops result))
    (setq js2-current-scope first) ; pop to the first loop
    result))

(defun js2-parse-array-comp-loop ()
  "Parse a 'for [each] (foo [in|of] bar)' expression in an Array comprehension.
Last token peeked should be the initial FOR."
  (let ((pos js2-token-beg)
        (pn (make-js2-array-comp-loop-node))
        tt iter obj foreach-p forof-p in-pos each-pos lp rp)
    (assert (= (js2-next-token) js2-FOR))  ; consumes token
    (js2-push-scope pn)
    (unwind-protect
        (progn
          (when (js2-match-token js2-NAME)
            (if (string= js2-ts-string "each")
                (progn
                  (setq foreach-p t
                        each-pos (- js2-token-beg pos)) ; relative
                  (js2-record-face 'font-lock-keyword-face))
              (js2-report-error "msg.no.paren.for")))
          (if (js2-must-match js2-LP "msg.no.paren.for")
              (setq lp (- js2-token-beg pos)))
          (setq tt (js2-peek-token))
          (cond
           ((or (= tt js2-LB)
                (= tt js2-LC))
            (setq iter (js2-parse-destruct-primary-expr))
            (js2-define-destruct-symbols iter js2-LET
                                         'font-lock-variable-name-face t))
           ((js2-match-token js2-NAME)
            (setq iter (js2-create-name-node)))
           (t
            (js2-report-error "msg.bad.var")))
          ;; Define as a let since we want the scope of the variable to
          ;; be restricted to the array comprehension
          (if (js2-name-node-p iter)
              (js2-define-symbol js2-LET (js2-name-node-name iter) pn t))
          (if (or (js2-match-token js2-IN)
                  (and (>= js2-language-version 200)
                       (js2-match-contextual-kwd "of")
                       (setq forof-p t)))
              (setq in-pos (- js2-token-beg pos))
            (js2-report-error "msg.in.after.for.name"))
          (setq obj (js2-parse-expr))
          (if (js2-must-match js2-RP "msg.no.paren.for.ctrl")
              (setq rp (- js2-token-beg pos)))
          (setf (js2-node-pos pn) pos
                (js2-node-len pn) (- js2-ts-cursor pos)
                (js2-array-comp-loop-node-iterator pn) iter
                (js2-array-comp-loop-node-object pn) obj
                (js2-array-comp-loop-node-in-pos pn) in-pos
                (js2-array-comp-loop-node-each-pos pn) each-pos
                (js2-array-comp-loop-node-foreach-p pn) foreach-p
                (js2-array-comp-loop-node-forof-p pn) forof-p
                (js2-array-comp-loop-node-lp pn) lp
                (js2-array-comp-loop-node-rp pn) rp)
          (js2-node-add-children pn iter obj))
      (js2-pop-scope))
    pn))

(defun js2-parse-object-literal ()
  (let ((pos js2-token-beg)
        tt elems result after-comma
        (continue t))
    (while continue
      (setq tt (js2-peek-token))
      (cond
       ;; {foo: ...}, {'foo': ...}, {foo, bar, ...},
       ;; {get foo() {...}}, or {set foo(x) {...}}
       ((or (js2-valid-prop-name-token tt)
            (= tt js2-STRING))
        (setq after-comma nil
              result (js2-parse-named-prop tt))
        (if (and (null result)
                 (not js2-recover-from-parse-errors))
            (setq continue nil)
          (push result elems)))
       ;; {12: x} or {10.7: x}
       ((= tt js2-NUMBER)
        (js2-consume-token)
        (setq after-comma nil)
        (push (js2-parse-plain-property (make-js2-number-node)) elems))
       ;; trailing comma
       ((= tt js2-RC)
        (setq continue nil)
        (if after-comma
            (js2-parse-warn-trailing-comma "msg.extra.trailing.comma"
                                           pos elems after-comma)))
       (t
        (js2-report-error "msg.bad.prop")
        (unless js2-recover-from-parse-errors
          (setq continue nil))))         ; end switch
      (if (js2-match-token js2-COMMA)
          (setq after-comma js2-token-end)
        (setq continue nil)))           ; end loop
    (js2-must-match js2-RC "msg.no.brace.prop")
    (setq result (make-js2-object-node :pos pos
                                       :len (- js2-ts-cursor pos)
                                       :elems (nreverse elems)))
    (apply #'js2-node-add-children result (js2-object-node-elems result))
    result))

(defun js2-parse-named-prop (tt)
  "Parse a name, string, or getter/setter object property.
When `js2-is-in-destructuring' is t, forms like {a, b, c} will be permitted."
  (js2-consume-token)
  (let ((string-prop (and (= tt js2-STRING)
                          (make-js2-string-node)))
        expr
        (ppos js2-token-beg)
        (pend js2-token-end)
        (name (js2-create-name-node))
        (prop js2-ts-string))
    (cond
     ;; getter/setter prop
     ((and (= tt js2-NAME)
           (= (js2-peek-token) js2-NAME)
           (or (string= prop "get")
               (string= prop "set")))
      (js2-consume-token)
      (js2-set-face ppos pend 'font-lock-keyword-face 'record)  ; get/set
      (js2-record-face 'font-lock-function-name-face)      ; for peeked name
      (setq name (js2-create-name-node)) ; discard get/set & use peeked name
      (js2-parse-getter-setter-prop ppos name (string= prop "get")))
     ;; Abbreviated destructuring binding, e.g. {a, b} = c;
     ;; XXX: To be honest, the value of `js2-is-in-destructuring' becomes t only
     ;; when patterns are used in variable declarations, function parameters,
     ;; catch-clause, and iterators.
     ;; We have to set `js2-is-in-destructuring' to t when the current
     ;; expressions are on the left side of any assignment, but it's difficult
     ;; because it requires looking ahead of expression.
     ((and js2-is-in-destructuring
           (= tt js2-NAME)
           (let ((ctk (js2-peek-token)))
             (or (= ctk js2-COMMA)
                 (= ctk js2-RC)
                 (js2-valid-prop-name-token ctk))))
      name)
     ;; regular prop
     (t
      (prog1
          (setq expr (js2-parse-plain-property (or string-prop name)))
        (js2-set-face ppos pend
                      (if (js2-function-node-p
                           (js2-object-prop-node-right expr))
                          'font-lock-function-name-face
                        'font-lock-variable-name-face)
                      'record))))))

(defun js2-parse-plain-property (prop)
  "Parse a non-getter/setter property in an object literal.
PROP is the node representing the property:  a number, name or string."
  (js2-must-match js2-COLON "msg.no.colon.prop")
  (let* ((pos (js2-node-pos prop))
        (colon (- js2-token-beg pos))
        (expr (js2-parse-assign-expr))
        (result (make-js2-object-prop-node
                 :pos pos
                 ;; don't include last consumed token in length
                 :len (- (+ (js2-node-pos expr)
                            (js2-node-len expr))
                         pos)
                 :left prop
                 :right expr
                 :op-pos colon)))
    (js2-node-add-children result prop expr)
    result))

(defun js2-parse-getter-setter-prop (pos prop get-p)
  "Parse getter or setter property in an object literal.
JavaScript syntax is:

  { get foo() {...}, set foo(x) {...} }

and expression closure style is also supported

  { get foo() x, set foo(x) _x = x }

POS is the start position of the `get' or `set' keyword.
PROP is the `js2-name-node' representing the property name.
GET-P is non-nil if the keyword was `get'."
  (let ((type (if get-p js2-GET js2-SET))
        result end
        (fn (js2-parse-function 'FUNCTION_EXPRESSION)))
    ;; it has to be an anonymous function, as we already parsed the name
    (if (/= (js2-node-type fn) js2-FUNCTION)
        (js2-report-error "msg.bad.prop")
      (if (plusp (length (js2-function-name fn)))
          (js2-report-error "msg.bad.prop")))
    (js2-node-set-prop fn 'GETTER_SETTER type)  ; for codegen
    (setq end (js2-node-end fn)
          result (make-js2-getter-setter-node :type type
                                              :pos pos
                                              :len (- end pos)
                                              :left prop
                                              :right fn))
    (js2-node-add-children result prop fn)
    result))

(defun js2-create-name-node (&optional check-activation-p token)
  "Create a name node using the token info from last scanned name.
In some cases we need to either synthesize a name node, or we lost
the name token information by peeking.  If the TOKEN parameter is
not `js2-NAME', then we use the token info saved in instance vars."
  (let ((beg js2-token-beg)
        (s js2-ts-string)
        name)
    (when (/= js2-current-token js2-NAME)
      (setq beg (or js2-prev-name-token-start js2-ts-cursor)
            s js2-prev-name-token-string
            js2-prev-name-token-start nil
            js2-prev-name-token-string nil))
    (setq name (make-js2-name-node :pos beg
                                   :name s
                                   :len (length s)))
    (if check-activation-p
        (js2-check-activation-name s (or token js2-NAME)))
    name))

;;; Indentation support

;; This indenter is based on Karl Landström's "javascript.el" indenter.
;; Karl cleverly deduces that the desired indentation level is often a
;; function of paren/bracket/brace nesting depth, which can be determined
;; quickly via the built-in `parse-partial-sexp' function.  His indenter
;; then does some equally clever checks to see if we're in the context of a
;; substatement of a possibly braceless statement keyword such as if, while,
;; or finally.  This approach yields pretty good results.

;; The indenter is often "wrong", however, and needs to be overridden.
;; The right long-term solution is probably to emulate (or integrate
;; with) cc-engine, but it's a nontrivial amount of coding.  Even when a
;; parse tree from `js2-parse' is present, which is not true at the
;; moment the user is typing, computing indentation is still thousands
;; of lines of code to handle every possible syntactic edge case.

;; In the meantime, the compromise solution is that we offer a "bounce
;; indenter", configured with `js2-bounce-indent-p', which cycles the
;; current line indent among various likely guess points.  This approach
;; is far from perfect, but should at least make it slightly easier to
;; move the line towards its desired indentation when manually
;; overriding Karl's heuristic nesting guesser.

;; I've made miscellaneous tweaks to Karl's code to handle some Ecma
;; extensions such as `let' and Array comprehensions.  Major kudos to
;; Karl for coming up with the initial approach, which packs a lot of
;; punch for so little code.

(defconst js2-possibly-braceless-keywords-re
  (concat "else[ \t]+if\\|for[ \t]+each\\|"
          (regexp-opt '("catch" "do" "else" "finally" "for" "if"
                        "try" "while" "with" "let")))
  "Regular expression matching keywords that are optionally
followed by an opening brace.")

(defconst js2-indent-operator-re
  (concat "[-+*/%<>=&^|?:.]\\([^-+*/]\\|$\\)\\|"
          (regexp-opt '("in" "instanceof") 'words))
  "Regular expression matching operators that affect indentation
of continued expressions.")

(defconst js2-declaration-keyword-re
  (regexp-opt '("var" "let" "const") 'words)
  "Regular expression matching variable declaration keywords.")

;; This function has horrible results if you're typing an array
;; such as [[1, 2], [3, 4], [5, 6]].  Bounce indenting -really- sucks
;; in conjunction with electric-indent, so just disabling it.
(defsubst js2-code-at-bol-p ()
  "Return t if the first character on line is non-whitespace."
  nil)

(defun js2-insert-and-indent (key)
  "Run command bound to KEY and indent current line.
Runs the command bound to KEY in the global keymap and indents
the current line."
  (interactive (list (this-command-keys)))
  (let ((cmd (lookup-key (current-global-map) key)))
    (if (commandp cmd)
        (call-interactively cmd)))
  ;; don't do the electric keys inside comments or strings,
  ;; and don't do bounce-indent with them.
  (let ((parse-state (syntax-ppss (point)))
        (js2-bounce-indent-p (js2-code-at-bol-p)))
    (unless (or (nth 3 parse-state)
                (nth 4 parse-state))
      (indent-according-to-mode))))

(defun js2-re-search-forward-inner (regexp &optional bound count)
  "Auxiliary function for `js2-re-search-forward'."
  (let (parse saved-point)
    (while (> count 0)
      (re-search-forward regexp bound)
      (setq parse (if saved-point
                      (parse-partial-sexp saved-point (point))
                    (syntax-ppss (point))))
      (cond ((nth 3 parse)
             (re-search-forward
              (concat "\\([^\\]\\|^\\)" (string (nth 3 parse)))
              (save-excursion (end-of-line) (point)) t))
            ((nth 7 parse)
             (forward-line))
            ((or (nth 4 parse)
                 (and (eq (char-before) ?\/) (eq (char-after) ?\*)))
             (re-search-forward "\\*/"))
            (t
             (setq count (1- count))))
      (setq saved-point (point))))
  (point))

(defun js2-re-search-forward (regexp &optional bound noerror count)
  "Search forward but ignore strings and comments.
Invokes `re-search-forward' but treats the buffer as if strings
and comments have been removed."
  (let ((saved-point (point))
        (search-expr
         (cond ((null count)
                '(js2-re-search-forward-inner regexp bound 1))
               ((< count 0)
                '(js2-re-search-backward-inner regexp bound (- count)))
               ((> count 0)
                '(js2-re-search-forward-inner regexp bound count)))))
    (condition-case err
        (eval search-expr)
      (search-failed
       (goto-char saved-point)
       (unless noerror
         (error (error-message-string err)))))))

(defun js2-re-search-backward-inner (regexp &optional bound count)
  "Auxiliary function for `js2-re-search-backward'."
  (let (parse)
    (while (> count 0)
      (re-search-backward regexp bound)
      (setq parse (syntax-ppss (point)))
      (cond ((nth 3 parse)
             (re-search-backward
              (concat "\\([^\\]\\|^\\)" (string (nth 3 parse)))
              (line-beginning-position) t))
            ((nth 7 parse)
             (goto-char (nth 8 parse)))
            ((or (nth 4 parse)
                 (and (eq (char-before) ?/) (eq (char-after) ?*)))
             (re-search-backward "/\\*"))
            (t
             (setq count (1- count))))))
  (point))

(defun js2-re-search-backward (regexp &optional bound noerror count)
  "Search backward but ignore strings and comments.
Invokes `re-search-backward' but treats the buffer as if strings
and comments have been removed."
  (let ((saved-point (point))
        (search-expr
         (cond ((null count)
                '(js2-re-search-backward-inner regexp bound 1))
               ((< count 0)
                '(js2-re-search-forward-inner regexp bound (- count)))
               ((> count 0)
                '(js2-re-search-backward-inner regexp bound count)))))
    (condition-case err
        (eval search-expr)
      (search-failed
       (goto-char saved-point)
       (unless noerror
         (error (error-message-string err)))))))

(defun js2-looking-at-operator-p ()
  "Return non-nil if text after point is a non-comma operator."
  (and (looking-at js2-indent-operator-re)
       (or (not (looking-at ":"))
           (save-excursion
             (and (js2-re-search-backward "[?:{]\\|\\<case\\>" nil t)
                  (looking-at "?"))))))

(defun js2-continued-expression-p ()
  "Return non-nil if the current line continues an expression."
  (save-excursion
    (back-to-indentation)
    (or (js2-looking-at-operator-p)
        (when (js2-re-search-backward "\n" nil t)  ;; skip comments
          (skip-chars-backward " \t")
          (unless (bolp) ;; previous line is empty
            (backward-char)
            (when (js2-looking-at-operator-p)
              (backward-char)
              (not (looking-at "\\*\\|++\\|--\\|/[/*]"))))))))

(defun js2-end-of-do-while-loop-p ()
  "Return non-nil if word after point is `while' of a do-while
statement, else returns nil. A braceless do-while statement
spanning several lines requires that the start of the loop is
indented to the same column as the current line."
  (interactive)
  (save-excursion
    (when (looking-at "\\s-*\\<while\\>")
      (if (save-excursion
            (skip-chars-backward "[ \t\n]*}")
            (looking-at "[ \t\n]*}"))
          (save-excursion
            (backward-list) (backward-word 1) (looking-at "\\<do\\>"))
        (js2-re-search-backward "\\<do\\>" (point-at-bol) t)
        (or (looking-at "\\<do\\>")
            (let ((saved-indent (current-indentation)))
              (while (and (js2-re-search-backward "^[ \t]*\\<" nil t)
                          (/= (current-indentation) saved-indent)))
              (and (looking-at "[ \t]*\\<do\\>")
                   (not (js2-re-search-forward
                         "\\<while\\>" (point-at-eol) t))
                   (= (current-indentation) saved-indent))))))))

(defun js2-multiline-decl-indentation ()
  "Returns the declaration indentation column if the current line belongs
to a multiline declaration statement.  See `js2-pretty-multiline-declarations'."
  (let (forward-sexp-function ; use Lisp version
        at-opening-bracket)
    (save-excursion
      (back-to-indentation)
      (when (not (looking-at js2-declaration-keyword-re))
        (when (looking-at js2-indent-operator-re)
          (goto-char (match-end 0))) ; continued expressions are ok
        (while (and (not at-opening-bracket)
                    (not (bobp))
                    (let ((pos (point)))
                      (save-excursion
                        (js2-backward-sws)
                        (or (eq (char-before) ?,)
                            (and (not (eq (char-before) ?\;))
                                 (and
                                  (prog2 (skip-chars-backward "[[:punct:]]")
                                      (looking-at js2-indent-operator-re)
                                    (js2-backward-sws))
                                  (not (eq (char-before) ?\;))))
                            (js2-same-line pos)))))
          (condition-case err
              (backward-sexp)
            (scan-error (setq at-opening-bracket t))))
        (when (looking-at js2-declaration-keyword-re)
          (goto-char (match-end 0))
          (1+ (current-column)))))))

(defun js2-ctrl-statement-indentation ()
  "Return the proper indentation of current line if it is a control statement.
Returns an indentation if this line starts the body of a control
statement without braces, else returns nil."
  (let (forward-sexp-function)
    (save-excursion
      (back-to-indentation)
      (when (and (not (js2-same-line (point-min)))
                 (not (looking-at "{"))
                 (js2-re-search-backward "[[:graph:]]" nil t)
                 (not (looking-at "[{([]"))
                 (progn
                   (forward-char)
                   (when (= (char-before) ?\))
                     ;; scan-sexps sometimes throws an error
                     (ignore-errors (backward-sexp))
                     (skip-chars-backward " \t" (point-at-bol)))
                   (let ((pt (point)))
                     (back-to-indentation)
                     (and (looking-at js2-possibly-braceless-keywords-re)
                          (= (match-end 0) pt)
                          (not (js2-end-of-do-while-loop-p))))))
        (+ (current-indentation) js2-basic-offset)))))

(defun js2-indent-in-array-comp (parse-status)
  "Return non-nil if we think we're in an array comprehension.
In particular, return the buffer position of the first `for' kwd."
  (let ((bracket (nth 1 parse-status))
        (end (point)))
    (when bracket
      (save-excursion
        (goto-char bracket)
        (when (looking-at "\\[")
          (forward-char 1)
          (js2-forward-sws)
          (if (looking-at "[[{]")
              (let (forward-sexp-function) ; use Lisp version
                (forward-sexp)             ; skip destructuring form
                (js2-forward-sws)
                (if (and (/= (char-after) ?,) ; regular array
                         (looking-at "for"))
                    (match-beginning 0)))
            ;; to skip arbitrary expressions we need the parser,
            ;; so we'll just guess at it.
            (if (and (> end (point)) ; not empty literal
                     (re-search-forward "[^,]]* \\(for\\) " end t)
                     ;; not inside comment or string literal
                     (let ((state (parse-partial-sexp bracket (point))))
                       (not (or (nth 3 state) (nth 4 state)))))
                (match-beginning 1))))))))

(defun js2-array-comp-indentation (parse-status for-kwd)
  (if (js2-same-line for-kwd)
      ;; first continuation line
      (save-excursion
        (goto-char (nth 1 parse-status))
        (forward-char 1)
        (skip-chars-forward " \t")
        (current-column))
    (save-excursion
      (goto-char for-kwd)
      (current-column))))

(defun js2-proper-indentation (parse-status)
  "Return the proper indentation for the current line."
  (save-excursion
    (back-to-indentation)
    (let ((ctrl-stmt-indent (js2-ctrl-statement-indentation))
          (same-indent-p (looking-at "[]})]\\|\\<case\\>\\|\\<default\\>"))
          (continued-expr-p (js2-continued-expression-p))
          (declaration-indent (and js2-pretty-multiline-declarations
                                   (js2-multiline-decl-indentation)))
          (bracket (nth 1 parse-status))
          beg)
      (cond
       ;; indent array comprehension continuation lines specially
       ((and bracket
             (>= js2-language-version 170)
             (not (js2-same-line bracket))
             (setq beg (js2-indent-in-array-comp parse-status))
             (>= (point) (save-excursion
                           (goto-char beg)
                           (point-at-bol)))) ; at or after first loop?
        (js2-array-comp-indentation parse-status beg))

       (ctrl-stmt-indent)

       ((and declaration-indent continued-expr-p)
        (+ declaration-indent js2-basic-offset))

       (declaration-indent)

       (bracket
        (goto-char bracket)
        (cond
         ((looking-at "[({[][ \t]*\\(/[/*]\\|$\\)")
          (when (save-excursion (skip-chars-backward " \t)")
                                (looking-at ")"))
            (backward-list))
          (back-to-indentation)
          (and (eq js2-pretty-multiline-declarations 'all)
               (looking-at js2-declaration-keyword-re)
               (goto-char (1+ (match-end 0))))
          (cond (same-indent-p
                 (current-column))
                (continued-expr-p
                 (+ (current-column) (* 2 js2-basic-offset)))
                (t
                 (+ (current-column) js2-basic-offset))))
         (t
          (unless same-indent-p
            (forward-char)
            (skip-chars-forward " \t"))
          (current-column))))

       (continued-expr-p js2-basic-offset)

       (t 0)))))

(defun js2-lineup-comment (parse-status)
  "Indent a multi-line block comment continuation line."
  (let* ((beg (nth 8 parse-status))
         (first-line (js2-same-line beg))
         (offset (save-excursion
                   (goto-char beg)
                   (if (looking-at "/\\*")
                       (+ 1 (current-column))
                     0))))
    (unless first-line
      (indent-line-to offset))))

(defun js2-backward-sws ()
  "Move backward through whitespace and comments."
  (interactive)
  (while (forward-comment -1)))

(defun js2-forward-sws ()
  "Move forward through whitespace and comments."
  (interactive)
  (while (forward-comment 1)))

(defun js2-current-indent (&optional pos)
  "Return column of indentation on current line.
If POS is non-nil, go to that point and return indentation for that line."
  (save-excursion
    (if pos
        (goto-char pos))
    (back-to-indentation)
    (current-column)))

(defun js2-arglist-close ()
  "Return non-nil if we're on a line beginning with a close-paren/brace."
  (save-excursion
    (goto-char (point-at-bol))
    (js2-forward-sws)
    (looking-at "[])}]")))

(defun js2-indent-looks-like-label-p ()
  (goto-char (point-at-bol))
  (js2-forward-sws)
  (looking-at (concat js2-mode-identifier-re ":")))

(defun js2-indent-in-objlit-p (parse-status)
  "Return non-nil if this looks like an object-literal entry."
  (let ((start (nth 1 parse-status)))
    (and
     start
     (save-excursion
       (and (zerop (forward-line -1))
            (not (< (point) start))     ; crossed a {} boundary
            (js2-indent-looks-like-label-p)))
     (save-excursion
       (js2-indent-looks-like-label-p)))))

;; If prev line looks like foobar({ then we're passing an object
;; literal to a function call, and people pretty much always want to
;; de-dent back to the previous line, so move the 'basic-offset'
;; position to the front.
(defun js2-indent-objlit-arg-p (parse-status)
  (save-excursion
    (back-to-indentation)
    (js2-backward-sws)
    (and (eq (1- (point)) (nth 1 parse-status))
         (eq (char-before) ?{)
         (progn
           (forward-char -1)
           (skip-chars-backward " \t")
           (eq (char-before) ?\()))))

(defun js2-indent-case-block-p ()
  (save-excursion
    (back-to-indentation)
    (js2-backward-sws)
    (goto-char (point-at-bol))
    (skip-chars-forward " \t")
    (looking-at "case\\s-.+:")))

(defun js2-syntax-bol ()
  "Return the point at the first non-whitespace char on the line.
Returns `point-at-bol' if the line is empty."
  (save-excursion
    (beginning-of-line)
    (skip-chars-forward " \t")
    (point)))

(defun js2-bounce-indent (normal-col parse-status &optional backwards)
  "Cycle among alternate computed indentation positions.
PARSE-STATUS is the result of `parse-partial-sexp' from the beginning
of the buffer to the current point.  NORMAL-COL is the indentation
column computed by the heuristic guesser based on current paren,
bracket, brace and statement nesting.  If BACKWARDS, cycle positions
in reverse."
  (let ((cur-indent (js2-current-indent))
        (old-buffer-undo-list buffer-undo-list)
        ;; Emacs 21 only has `count-lines', not `line-number-at-pos'
        (current-line (save-excursion
                        (forward-line 0)  ; move to bol
                        (1+ (count-lines (point-min) (point)))))
        positions pos main-pos anchor arglist-cont same-indent
        prev-line-col basic-offset computed-pos)
    ;; temporarily don't record undo info, if user requested this
    (when js2-mode-indent-inhibit-undo
      (setq buffer-undo-list t))
    (unwind-protect
        (progn
          ;; First likely point:  indent from beginning of previous code line
          (push (setq basic-offset
                      (+ (save-excursion
                           (back-to-indentation)
                           (js2-backward-sws)
                           (back-to-indentation)
                           (setq prev-line-col (current-column)))
                         js2-basic-offset))
                positions)

          ;; (First + epsilon) likely point:  indent 2x from beginning of
          ;; previous code line.  Google does it this way.
          (push (setq basic-offset
                      (+ (save-excursion
                           (back-to-indentation)
                           (js2-backward-sws)
                           (back-to-indentation)
                           (setq prev-line-col (current-column)))
                         (* 2 js2-basic-offset)))
                positions)

          ;; Second likely point:  indent from assign-expr RHS.  This
          ;; is just a crude guess based on finding " = " on the previous
          ;; line containing actual code.
          (setq pos (save-excursion
                      (forward-line -1)
                      (goto-char (point-at-bol))
                      (when (re-search-forward "\\s-+\\(=\\)\\s-+"
                                               (point-at-eol) t)
                        (goto-char (match-end 1))
                        (skip-chars-forward " \t\r\n")
                        (current-column))))
          (when pos
            (incf pos js2-basic-offset)
            (push pos positions))

          ;; Third likely point:  same indent as previous line of code.
          ;; Make it the first likely point if we're not on an
          ;; arglist-close line and previous line ends in a comma, or
          ;; both this line and prev line look like object-literal
          ;; elements.
          (setq pos (save-excursion
                      (goto-char (point-at-bol))
                      (js2-backward-sws)
                      (back-to-indentation)
                      (prog1
                          (current-column)
                        ;; while we're here, look for trailing comma
                        (if (save-excursion
                              (goto-char (point-at-eol))
                              (js2-backward-sws)
                              (eq (char-before) ?,))
                            (setq arglist-cont (1- (point)))))))
          (when pos
            (if (and (or arglist-cont
                         (js2-indent-in-objlit-p parse-status))
                     (not (js2-arglist-close)))
                (setq same-indent pos))
            (push pos positions))

          ;; Fourth likely point:  first preceding code with less indentation.
          ;; than the immediately preceding code line.
          (setq pos (save-excursion
                      (back-to-indentation)
                      (js2-backward-sws)
                      (back-to-indentation)
                      (setq anchor (current-column))
                      (while (and (zerop (forward-line -1))
                                  (>= (progn
                                        (back-to-indentation)
                                        (current-column))
                                      anchor)))
                      (setq pos (current-column))))
          (push pos positions)

          ;; nesting-heuristic position, main by default
          (push (setq main-pos normal-col) positions)

          ;; delete duplicates and sort positions list
          (setq positions (sort (delete-dups positions) '<))

          ;; comma-list continuation lines:  prev line indent takes precedence
          (if same-indent
              (setq main-pos same-indent))

          ;; common special cases where we want to indent in from previous line
          (if (or (js2-indent-case-block-p)
                  (js2-indent-objlit-arg-p parse-status))
              (setq main-pos basic-offset))

          ;; if bouncing backwards, reverse positions list
          (if backwards
              (setq positions (reverse positions)))

          ;; record whether we're already sitting on one of the alternatives
          (setq pos (member cur-indent positions))

          (cond
           ;; case 0:  we're one one of the alternatives and this is the
           ;; first time they've pressed TAB on this line (best-guess).
           ((and js2-mode-indent-ignore-first-tab
                 pos
                 ;; first time pressing TAB on this line?
                 (not (eq js2-mode-last-indented-line current-line)))
            ;; do nothing
            (setq computed-pos nil))
           ;; case 1:  only one computed position => use it
           ((null (cdr positions))
            (setq computed-pos 0))
           ;; case 2:  not on any of the computed spots => use main spot
           ((not pos)
            (setq computed-pos (js2-position main-pos positions)))
           ;; case 3:  on last position:  cycle to first position
           ((null (cdr pos))
            (setq computed-pos 0))
           ;; case 4:  on intermediate position:  cycle to next position
           (t
            (setq computed-pos (js2-position (second pos) positions))))

          ;; see if any hooks want to indent; otherwise we do it
          (loop with result = nil
                for hook in js2-indent-hook
                while (null result)
                do
                (setq result (funcall hook positions computed-pos))
                finally do
                (unless (or result (null computed-pos))
                  (indent-line-to (nth computed-pos positions)))))

      ;; finally
      (if js2-mode-indent-inhibit-undo
          (setq buffer-undo-list old-buffer-undo-list))
      ;; see commentary for `js2-mode-last-indented-line'
      (setq js2-mode-last-indented-line current-line))))

(defun js2-indent-bounce-backwards ()
  "Calls `js2-indent-line'.  When `js2-bounce-indent-p',
cycles between the computed indentation positions in reverse order."
  (interactive)
  (js2-indent-line t))

(defun js2-1-line-comment-continuation-p ()
  "Return t if we're in a 1-line comment continuation.
If so, we don't ever want to use bounce-indent."
  (save-excursion
    (and (progn
           (forward-line 0)
           (looking-at "\\s-*//"))
         (progn
           (forward-line -1)
           (forward-line 0)
           (when (looking-at "\\s-*$")
             (js2-backward-sws)
             (forward-line 0))
           (looking-at "\\s-*//")))))

(defun js2-indent-line (&optional bounce-backwards)
  "Indent the current line as JavaScript source text."
  (interactive)
  (let (parse-status current-indent offset indent-col moved
        ;; Don't whine about errors/warnings when we're indenting.
        ;; This has to be set before calling parse-partial-sexp below.
        (inhibit-point-motion-hooks t))
    (setq parse-status (save-excursion
                          (syntax-ppss (point-at-bol)))
          offset (- (point) (save-excursion
                               (back-to-indentation)
                               (point))))
    (js2-with-underscore-as-word-syntax
     (if (nth 4 parse-status)
         (js2-lineup-comment parse-status)
       (setq indent-col (js2-proper-indentation parse-status))
       ;; See comments below about `js2-mode-last-indented-line'.
       (cond
        ;; bounce-indenting is disabled during electric-key indent.
        ;; It doesn't work well on first line of buffer.
        ((and js2-bounce-indent-p
              (not (js2-same-line (point-min)))
              (not (js2-1-line-comment-continuation-p)))
         (js2-bounce-indent indent-col parse-status bounce-backwards))
        ;; just indent to the guesser's likely spot
        (t (indent-line-to indent-col)))
       (when (plusp offset)
         (forward-char offset))))))

(defun js2-indent-region (start end)
  "Indent the region, but don't use bounce indenting."
  (let ((js2-bounce-indent-p nil)
        (indent-region-function nil)
        (after-change-functions (remq 'js2-mode-edit
                                      after-change-functions)))
    (indent-region start end nil) ; nil for byte-compiler
    (js2-mode-edit start end (- end start))))

(defvar js2-minor-mode-map
  (let ((map (make-sparse-keymap)))
    (define-key map (kbd "C-c C-`") #'js2-next-error)
    (define-key map [mouse-1] #'js2-mode-show-node)
    map)
  "Keymap used when `js2-minor-mode' is active.")

;;;###autoload
(define-minor-mode js2-minor-mode
  "Minor mode for running js2 as a background linter.
This allows you to use a different major mode for JavaScript editing,
such as `espresso-mode', while retaining the asynchronous error/warning
highlighting features of `js2-mode'."
  :group 'js2-mode
  :lighter " js-lint"
  (if js2-minor-mode
      (js2-minor-mode-enter)
    (js2-minor-mode-exit)))

(defun js2-minor-mode-enter ()
  "Initialization for `js2-minor-mode'."
  (set (make-local-variable 'max-lisp-eval-depth)
       (max max-lisp-eval-depth 3000))
  (setq next-error-function #'js2-next-error)
  (setq js2-default-externs
        (append js2-ecma-262-externs
                (if js2-include-browser-externs js2-browser-externs)
                (if js2-include-gears-externs js2-gears-externs)
                (if js2-include-rhino-externs js2-rhino-externs)))
  ;; Experiment:  make reparse-delay longer for longer files.
  (if (plusp js2-dynamic-idle-timer-adjust)
      (setq js2-idle-timer-delay
            (* js2-idle-timer-delay
               (/ (point-max) js2-dynamic-idle-timer-adjust))))
  (setq js2-mode-buffer-dirty-p t
        js2-mode-parsing nil)
  (set (make-local-variable 'js2-highlight-level) 0) ; no syntax highlighting
  (add-hook 'after-change-functions #'js2-minor-mode-edit nil t)
  (add-hook 'change-major-mode-hook #'js2-minor-mode-exit nil t)
  (js2-reparse))

(defun js2-minor-mode-exit ()
  "Turn off `js2-minor-mode'."
  (setq next-error-function nil)
  (remove-hook 'after-change-functions #'js2-mode-edit t)
  (remove-hook 'change-major-mode-hook #'js2-minor-mode-exit t)
  (when js2-mode-node-overlay
    (delete-overlay js2-mode-node-overlay)
    (setq js2-mode-node-overlay nil))
  (js2-remove-overlays)
  (setq js2-mode-ast nil))

(defvar js2-source-buffer nil "Linked source buffer for diagnostics view")
(make-variable-buffer-local 'js2-source-buffer)

(defun* js2-display-error-list ()
  "Display a navigable buffer listing parse errors/warnings."
  (interactive)
  (unless (js2-have-errors-p)
    (message "No errors")
    (return-from js2-display-error-list))
  (labels ((annotate-list
            (lst type)
            "Add diagnostic TYPE and line number to errs list"
            (mapcar (lambda (err)
                      (append err (list type
                                        (line-number-at-pos (nth 1 err)))))
                    lst)))
    (let* ((srcbuf (current-buffer))
           (errbuf (get-buffer-create "*js-lint*"))
           (errors (annotate-list
                    (when js2-mode-ast (js2-ast-root-errors js2-mode-ast))
                    'js2-error))  ; must be a valid face name
           (warnings (annotate-list
                      (when js2-mode-ast (js2-ast-root-warnings js2-mode-ast))
                      'js2-warning))  ; must be a valid face name
           (all-errs (sort (append errors warnings)
                           (lambda (e1 e2)
                             (funcall '< (nth 1 e1) (nth 1 e2))))))
      (with-current-buffer errbuf
        (let ((inhibit-read-only t))
          (erase-buffer)
          (dolist (err all-errs)
            (destructuring-bind (msg-key beg end type line) err
              (insert-text-button
               (format "line %d: %s" line (js2-get-msg msg-key))
               'face type
               'follow-link "\C-m"
               'action 'js2-error-buffer-jump
               'js2-msg (js2-get-msg msg-key)
               'js2-pos beg)
              (insert "\n"))))
        (js2-error-buffer-mode)
        (setq js2-source-buffer srcbuf)
        (pop-to-buffer errbuf)
        (goto-char (point-min))
        (unless (eobp)
          (js2-error-buffer-view))))))

(defvar js2-error-buffer-mode-map
  (let ((map (make-sparse-keymap)))
    (define-key map "n" #'js2-error-buffer-next)
    (define-key map "p" #'js2-error-buffer-prev)
    (define-key map (kbd "RET") #'js2-error-buffer-jump)
    (define-key map "o" #'js2-error-buffer-view)
    (define-key map "q" #'js2-error-buffer-quit)
    map)
  "Keymap used for js2 diagnostics buffers.")

(defun js2-error-buffer-mode ()
  "Major mode for js2 diagnostics buffers.
Selecting an error will jump it to the corresponding source-buffer error.
\\{js2-error-buffer-mode-map}"
  (interactive)
  (setq major-mode 'js2-error-buffer-mode
        mode-name "JS Lint Diagnostics")
  (use-local-map js2-error-buffer-mode-map)
  (setq truncate-lines t)
  (set-buffer-modified-p nil)
  (setq buffer-read-only t)
  (run-hooks 'js2-error-buffer-mode-hook))

(defun js2-error-buffer-next ()
  "Move to next error and view it."
  (interactive)
  (when (zerop (forward-line 1))
    (js2-error-buffer-view)))

(defun js2-error-buffer-prev ()
  "Move to previous error and view it."
  (interactive)
  (when (zerop (forward-line -1))
    (js2-error-buffer-view)))

(defun js2-error-buffer-quit ()
  "Kill the current buffer."
  (interactive)
  (kill-buffer))

(defun js2-error-buffer-jump (&rest ignored)
  "Jump cursor to current error in source buffer."
  (interactive)
  (when (js2-error-buffer-view)
    (pop-to-buffer js2-source-buffer)))

(defun js2-error-buffer-view ()
  "Scroll source buffer to show error at current line."
  (interactive)
  (cond
   ((not (eq major-mode 'js2-error-buffer-mode))
    (message "Not in a js2 errors buffer"))
   ((not (buffer-live-p js2-source-buffer))
    (message "Source buffer has been killed"))
   ((not (wholenump (get-text-property (point) 'js2-pos)))
    (message "There does not seem to be an error here"))
   (t
    (let ((pos (get-text-property (point) 'js2-pos))
          (msg (get-text-property (point) 'js2-msg)))
      (save-selected-window
        (pop-to-buffer js2-source-buffer)
        (goto-char pos)
        (message msg))))))

;;;###autoload
(define-derived-mode js2-mode prog-mode "Javascript-IDE"
  ;; FIXME: Should derive from js-mode.
  "Major mode for editing JavaScript code."
  (setq comment-start "//"  ; used by comment-region; don't change it
        comment-end "")
  (set (make-local-variable 'max-lisp-eval-depth)
       (max max-lisp-eval-depth 3000))
  (set (make-local-variable 'indent-line-function) #'js2-indent-line)
  (set (make-local-variable 'indent-region-function) #'js2-indent-region)
  (set (make-local-variable 'fill-paragraph-function) #'c-fill-paragraph)
  (set (make-local-variable 'comment-line-break-function) #'js2-line-break)
  (set (make-local-variable 'beginning-of-defun-function) #'js2-beginning-of-defun)
  (set (make-local-variable 'end-of-defun-function) #'js2-end-of-defun)
  ;; We un-confuse `parse-partial-sexp' by setting syntax-table properties
  ;; for characters inside regexp literals.
  (set (make-local-variable 'parse-sexp-lookup-properties) t)
  ;; this is necessary to make `show-paren-function' work properly
  (set (make-local-variable 'parse-sexp-ignore-comments) t)
  ;; needed for M-x rgrep, among other things
  (put 'js2-mode 'find-tag-default-function #'js2-mode-find-tag)

  (set (make-local-variable 'electric-indent-chars)
       (append '("{" "}" "(" ")" "[" "]" ":" ";" "," "*")
               electric-indent-chars))
  (set (make-local-variable 'electric-layout-rules)
       '((?\; . after) (?\{ . after) (?\} . before)))

  ;; some variables needed by cc-engine for paragraph-fill, etc.
  (setq c-comment-prefix-regexp js2-comment-prefix-regexp
        c-comment-start-regexp "/[*/]\\|\\s|"
        c-line-comment-starter "//"
        c-paragraph-start js2-paragraph-start
        c-paragraph-separate "$"
        comment-start-skip js2-comment-start-skip
        c-syntactic-ws-start js2-syntactic-ws-start
        c-syntactic-ws-end js2-syntactic-ws-end
        c-syntactic-eol js2-syntactic-eol)

  (let ((c-buffer-is-cc-mode t))
    ;; Copied from `js-mode'.  Also see Bug#6071.
    (make-local-variable 'paragraph-start)
    (make-local-variable 'paragraph-separate)
    (make-local-variable 'paragraph-ignore-fill-prefix)
    (make-local-variable 'adaptive-fill-mode)
    (make-local-variable 'adaptive-fill-regexp)
    (c-setup-paragraph-variables))

  (setq js2-default-externs
        (append js2-ecma-262-externs
                (if js2-include-browser-externs js2-browser-externs)
                (if js2-include-gears-externs js2-gears-externs)
                (if js2-include-rhino-externs js2-rhino-externs)))

  (setq font-lock-defaults '(nil t))

  ;; Experiment:  make reparse-delay longer for longer files.
  (when (plusp js2-dynamic-idle-timer-adjust)
    (setq js2-idle-timer-delay
          (* js2-idle-timer-delay
             (/ (point-max) js2-dynamic-idle-timer-adjust))))

  (add-hook 'change-major-mode-hook #'js2-mode-exit nil t)
  (add-hook 'after-change-functions #'js2-mode-edit nil t)
  (setq imenu-create-index-function #'js2-mode-create-imenu-index)
  (setq next-error-function #'js2-next-error)
  (imenu-add-to-menubar (concat "IM-" mode-name))
  (add-to-invisibility-spec '(js2-outline . t))
  (set (make-local-variable 'line-move-ignore-invisible) t)
  (set (make-local-variable 'forward-sexp-function) #'js2-mode-forward-sexp)

  (if (fboundp 'run-mode-hooks)
      (run-mode-hooks 'js2-mode-hook)
    (run-hooks 'js2-mode-hook))

  (setq js2-mode-functions-hidden nil
        js2-mode-comments-hidden nil
        js2-mode-buffer-dirty-p t
        js2-mode-parsing nil)
  (js2-reparse))

(defun js2-mode-exit ()
  "Exit `js2-mode' and clean up."
  (interactive)
  (when js2-mode-node-overlay
    (delete-overlay js2-mode-node-overlay)
    (setq js2-mode-node-overlay nil))
  (js2-remove-overlays)
  (setq js2-mode-ast nil)
  (remove-hook 'change-major-mode-hook #'js2-mode-exit t)
  (remove-from-invisibility-spec '(js2-outline . t))
  (js2-mode-show-all)
  (with-silent-modifications
    (js2-clear-face (point-min) (point-max))))

(defun js2-mode-reset-timer ()
  "Cancel any existing parse timer and schedule a new one."
  (if js2-mode-parse-timer
      (cancel-timer js2-mode-parse-timer))
  (setq js2-mode-parsing nil)
  (let ((timer (timer-create)))
    (setq js2-mode-parse-timer timer)
    (timer-set-function timer 'js2-mode-idle-reparse (list (current-buffer)))
    (timer-set-idle-time timer js2-idle-timer-delay)
    ;; http://debbugs.gnu.org/cgi/bugreport.cgi?bug=12326
    (timer-activate-when-idle timer nil)))

(defun js2-mode-idle-reparse (buffer)
  "Run `js2-reparse' if BUFFER is the current buffer, or schedule
it to be reparsed when the buffer is selected."
  (if (eq buffer (current-buffer))
      (js2-reparse)
    ;; reparse when the buffer is selected again
    (with-current-buffer buffer
      (add-hook 'window-configuration-change-hook
                #'js2-mode-idle-reparse-inner
                nil t))))

(defun js2-mode-idle-reparse-inner ()
  (remove-hook 'window-configuration-change-hook
               #'js2-mode-idle-reparse-inner
               t)
  (js2-reparse))

(defun js2-mode-edit (beg end len)
  "Schedule a new parse after buffer is edited.
Buffer edit spans from BEG to END and is of length LEN."
  (setq js2-mode-buffer-dirty-p t)
  (js2-mode-hide-overlay)
  (js2-mode-reset-timer))

(defun js2-minor-mode-edit (beg end len)
  "Callback for buffer edits in `js2-mode'.
Schedules a new parse after buffer is edited.
Buffer edit spans from BEG to END and is of length LEN."
  (setq js2-mode-buffer-dirty-p t)
  (js2-mode-hide-overlay)
  (js2-mode-reset-timer))

(defun js2-reparse (&optional force)
  "Re-parse current buffer after user finishes some data entry.
If we get any user input while parsing, including cursor motion,
we discard the parse and reschedule it.  If FORCE is nil, then the
buffer will only rebuild its `js2-mode-ast' if the buffer is dirty."
  (let (time
        interrupted-p
        (js2-compiler-strict-mode js2-mode-show-strict-warnings))
    (unless js2-mode-parsing
      (setq js2-mode-parsing t)
      (unwind-protect
          (when (or js2-mode-buffer-dirty-p force)
            (js2-remove-overlays)
            (with-silent-modifications
              (setq js2-mode-buffer-dirty-p nil
                    js2-mode-fontifications nil
                    js2-mode-deferred-properties nil)
              (if js2-mode-verbose-parse-p
                  (message "parsing..."))
              (setq time
                    (js2-time
                     (setq interrupted-p
                           (catch 'interrupted
                             (setq js2-mode-ast (js2-parse))
                             ;; if parsing is interrupted, comments and regex
                             ;; literals stay ignored by `parse-partial-sexp'
                             (remove-text-properties (point-min) (point-max)
                                                     '(syntax-table))
                             (js2-mode-apply-deferred-properties)
                             (js2-mode-remove-suppressed-warnings)
                             (js2-mode-show-warnings)
                             (js2-mode-show-errors)
                             (if (>= js2-highlight-level 1)
                                 (js2-highlight-jsdoc js2-mode-ast))
                             nil))))
              (if interrupted-p
                  (progn
                    ;; unfinished parse => try again
                    (setq js2-mode-buffer-dirty-p t)
                    (js2-mode-reset-timer))
                (if js2-mode-verbose-parse-p
                    (message "Parse time: %s" time)))))
        (setq js2-mode-parsing nil)
        (unless interrupted-p
          (setq js2-mode-parse-timer nil))))))

(defun js2-mode-show-node (event)
  "Debugging aid:  highlight selected AST node on mouse click."
  (interactive "e")
  (mouse-set-point event)
  (let ((node (js2-node-at-point))
        beg end)
    (when js2-mode-show-overlay
      (if (null node)
          (message "No node found at location %s" (point))
        (setq beg (js2-node-abs-pos node)
              end (+ beg (js2-node-len node)))
        (if js2-mode-node-overlay
            (move-overlay js2-mode-node-overlay beg end)
          (setq js2-mode-node-overlay (make-overlay beg end))
          (overlay-put js2-mode-node-overlay 'font-lock-face 'highlight))
        (with-silent-modifications
          (put-text-property beg end 'point-left #'js2-mode-hide-overlay))
        (message "%s, parent: %s"
                 (js2-node-short-name node)
                 (if (js2-node-parent node)
                     (js2-node-short-name (js2-node-parent node))
                   "nil"))))))

(put 'js2-mode-show-node 'CUA 'move)

(defun js2-mode-hide-overlay (&optional p1 p2)
  "Remove the debugging overlay when the point moves.
P1 and P2 are the old and new values of point, respectively."
  (when js2-mode-node-overlay
    (let ((beg (overlay-start js2-mode-node-overlay))
          (end (overlay-end js2-mode-node-overlay)))
      ;; Sometimes we're called spuriously.
      (unless (and p2
                   (>= p2 beg)
                   (<= p2 end))
        (with-silent-modifications
          (remove-text-properties beg end '(point-left nil)))
        (delete-overlay js2-mode-node-overlay)
        (setq js2-mode-node-overlay nil)))))

(defun js2-mode-reset ()
  "Debugging helper:  reset everything."
  (interactive)
  (js2-mode-exit)
  (js2-mode))

(defun js2-mode-show-warn-or-err (e face)
  "Highlight a warning or error E with FACE.
E is a list of ((MSG-KEY MSG-ARG) BEG LEN OVERRIDE-FACE).
The last element is optional.  When present, use instead of FACE."
  (let* ((key (first e))
         (beg (second e))
         (end (+ beg (third e)))
         ;; Don't inadvertently go out of bounds.
         (beg (max (point-min) (min beg (point-max))))
         (end (max (point-min) (min end (point-max))))
         (js2-highlight-level 3)    ; so js2-set-face is sure to fire
         (ovl (make-overlay beg end)))
    (overlay-put ovl 'font-lock-face (or (fourth e) face))
    (overlay-put ovl 'js2-error t)
    (put-text-property beg end 'help-echo (js2-get-msg key))
    (put-text-property beg end 'point-entered #'js2-echo-error)))

(defun js2-remove-overlays ()
  "Remove overlays from buffer that have a `js2-error' property."
  (let ((beg (point-min))
        (end (point-max)))
    (save-excursion
      (dolist (o (overlays-in beg end))
        (when (overlay-get o 'js2-error)
          (delete-overlay o))))))

(defun js2-error-at-point (&optional pos)
  "Return non-nil if there's an error overlay at POS.
Defaults to point."
  (loop with pos = (or pos (point))
        for o in (overlays-at pos)
        thereis (overlay-get o 'js2-error)))

(defun js2-mode-apply-deferred-properties ()
  "Apply fontifications and other text properties recorded during parsing."
  (when (plusp js2-highlight-level)
    ;; We defer clearing faces as long as possible to eliminate flashing.
    (js2-clear-face (point-min) (point-max))
    ;; Have to reverse the recorded fontifications list so that errors
    ;; and warnings overwrite the normal fontifications.
    (dolist (f (nreverse js2-mode-fontifications))
      (put-text-property (first f) (second f) 'font-lock-face (third f)))
    (setq js2-mode-fontifications nil))
  (dolist (p js2-mode-deferred-properties)
    (apply #'put-text-property p))
  (setq js2-mode-deferred-properties nil))

(defun js2-mode-show-errors ()
  "Highlight syntax errors."
  (when js2-mode-show-parse-errors
    (dolist (e (js2-ast-root-errors js2-mode-ast))
      (js2-mode-show-warn-or-err e 'js2-error))))

(defun js2-mode-remove-suppressed-warnings ()
  "Take suppressed warnings out of the AST warnings list.
This ensures that the counts and `next-error' are correct."
  (setf (js2-ast-root-warnings js2-mode-ast)
        (js2-delete-if
         (lambda (e)
           (let ((key (caar e)))
             (or
              (and (not js2-strict-trailing-comma-warning)
                   (string-match "trailing\\.comma" key))
              (and (not js2-strict-cond-assign-warning)
                   (string= key "msg.equal.as.assign"))
              (and js2-missing-semi-one-line-override
                   (string= key "msg.missing.semi")
                   (let* ((beg (second e))
                          (node (js2-node-at-point beg))
                          (fn (js2-mode-find-parent-fn node))
                          (body (and fn (js2-function-node-body fn)))
                          (lc (and body (js2-node-abs-pos body)))
                          (rc (and lc (+ lc (js2-node-len body)))))
                     (and fn
                          (or (null body)
                              (save-excursion
                                (goto-char beg)
                                (and (js2-same-line lc)
                                     (js2-same-line rc))))))))))
         (js2-ast-root-warnings js2-mode-ast))))

(defun js2-mode-show-warnings ()
  "Highlight strict-mode warnings."
  (when js2-mode-show-strict-warnings
    (dolist (e (js2-ast-root-warnings js2-mode-ast))
      (js2-mode-show-warn-or-err e 'js2-warning))))

(defun js2-echo-error (old-point new-point)
  "Called by point-motion hooks."
  (let ((msg (get-text-property new-point 'help-echo)))
    (when (and (stringp msg) (or (not (current-message))
                                 (string= (current-message) "Quit")))
      (message msg))))

(defalias #'js2-echo-help #'js2-echo-error)

(defun js2-line-break (&optional soft)
  "Break line at point."
  (let ((parse-status (syntax-ppss)))
    (cond
     ;; Check if we're inside a string.
     ((nth 3 parse-status)
      (if js2-concat-multiline-strings
          (js2-mode-split-string parse-status)
        (insert "\n")))
     ;; Check if inside a block comment.
     ((nth 4 parse-status)
      (js2-mode-extend-comment))
     (t
      (newline)))))

(defun js2-mode-split-string (parse-status)
  "Turn a newline in mid-string into a string concatenation.
PARSE-STATUS is as documented in `parse-partial-sexp'."
  (let* ((col (current-column))
         (quote-char (nth 3 parse-status))
         (quote-string (string quote-char))
         (string-beg (nth 8 parse-status))
         (at-eol (eq js2-concat-multiline-strings 'eol))
         (indent (or
                  (save-excursion
                    (back-to-indentation)
                    (if (looking-at "\\+")
                        (current-column)))
                  (save-excursion
                    (goto-char string-beg)
                    (if (looking-back "\\+\\s-+")
                        (goto-char (match-beginning 0)))
                    (current-column)))))
    (insert quote-char)
    (if at-eol
        (insert " +\n")
      (insert "\n"))
    ;; FIXME: This does not match the behavior of `js2-indent-line'.
    (indent-to indent)
    (unless at-eol
      (insert "+ "))
    (insert quote-string)
    (when (eolp)
      (insert quote-string)
      (backward-char 1))))

(defun js2-mode-extend-comment ()
  "Indent the line and, when inside a comment block, add comment prefix."
  (let (star single col first-line needs-close)
    (save-excursion
      (back-to-indentation)
      (cond
       ((looking-at "\\*[^/]")
        (setq star t
              col (current-column)))
       ((looking-at "/\\*")
        (setq star t
              first-line t
              col (1+ (current-column))))
       ((looking-at "//")
        (setq single t
              col (current-column)))))
    ;; Heuristic for whether we need to close the comment:
    ;; if we've got a parse error here, assume it's an unterminated
    ;; comment.
    (setq needs-close
          (or
           (eq (get-text-property (1- (point)) 'point-entered)
               'js2-echo-error)
           ;; The heuristic above doesn't work well when we're
           ;; creating a comment and there's another one downstream,
           ;; as our parser thinks this one ends at the end of the
           ;; next one.  (You can have a /* inside a js block comment.)
           ;; So just close it if the next non-ws char isn't a *.
           (and first-line
                (eolp)
                (save-excursion
                  (skip-chars-forward " \t\r\n")
                  (not (eq (char-after) ?*))))))
    (insert "\n")
    (cond
     (star
      (indent-to col)
      (insert "* ")
      (if (and first-line needs-close)
          (save-excursion
            (insert "\n")
            (indent-to col)
            (insert "*/"))))
     ((and single
           (save-excursion
              (and (zerop (forward-line 1))
                   (looking-at "\\s-*//"))))
      (indent-to col)
      (insert "// "))
     ;; don't need to extend the comment after all
     (js2-enter-indents-newline
      (js2-indent-line)))))

(defun js2-beginning-of-line ()
  "Toggles point between bol and first non-whitespace char in line.
Also moves past comment delimiters when inside comments."
  (interactive)
  (let (node beg)
    (cond
     ((bolp)
      (back-to-indentation))
     ((looking-at "//")
      (skip-chars-forward "/ \t"))
     ((and (eq (char-after) ?*)
           (setq node (js2-comment-at-point))
           (memq (js2-comment-node-format node) '(jsdoc block))
           (save-excursion
             (skip-chars-backward " \t")
             (bolp)))
      (skip-chars-forward "\* \t"))
     (t
      (goto-char (point-at-bol))))))

(defun js2-end-of-line ()
  "Toggles point between eol and last non-whitespace char in line."
  (interactive)
  (if (eolp)
      (skip-chars-backward " \t")
    (goto-char (point-at-eol))))

(defsubst js2-mode-inside-string ()
  "Return non-nil if inside a string.
Actually returns the quote character that begins the string."
  (nth 3 (syntax-ppss)))

(defun js2-mode-inside-comment-or-string ()
  "Return non-nil if inside a comment or string."
  (or
   (let ((comment-start
          (save-excursion
            (goto-char (point-at-bol))
            (if (re-search-forward "//" (point-at-eol) t)
                (match-beginning 0)))))
     (and comment-start
          (<= comment-start (point))))
   (let ((parse-state (syntax-ppss)))
     (or (nth 3 parse-state)
         (nth 4 parse-state)))))


(defun js2-insert-catch-skel (try-pos)
  "Complete a try/catch block after inserting a { following a try keyword.
Rationale is that a try always needs a catch or a finally, and the catch is
the more likely of the two.

TRY-POS is the buffer position of the try keyword.  The open-curly should
already have been inserted."
  (insert "{")
  (let ((try-col (save-excursion
                   (goto-char try-pos)
                   (current-column))))
    (insert "\n")
    (undo-boundary)
    (js2-indent-line) ;; indent the blank line where cursor will end up
    (save-excursion
      (insert "\n")
      (indent-to try-col)
      (insert "} catch (x) {\n\n")
      (indent-to try-col)
      (insert "}"))))


(defun js2-mode-wait-for-parse (callback)
  "Invoke CALLBACK when parsing is finished.
If parsing is already finished, calls CALLBACK immediately."
  (if (not js2-mode-buffer-dirty-p)
      (funcall callback)
    (push callback js2-mode-pending-parse-callbacks)
    (add-hook 'js2-parse-finished-hook #'js2-mode-parse-finished)))

(defun js2-mode-parse-finished ()
  "Invoke callbacks in `js2-mode-pending-parse-callbacks'."
  ;; We can't let errors propagate up, since it prevents the
  ;; `js2-parse' method from completing normally and returning
  ;; the ast, which makes things mysteriously not work right.
  (unwind-protect
      (dolist (cb js2-mode-pending-parse-callbacks)
        (condition-case err
            (funcall cb)
          (error (message "%s" err))))
    (setq js2-mode-pending-parse-callbacks nil)))

(defun js2-mode-flag-region (from to flag)
  "Hide or show text from FROM to TO, according to FLAG.
If FLAG is nil then text is shown, while if FLAG is t the text is hidden.
Returns the created overlay if FLAG is non-nil."
  (remove-overlays from to 'invisible 'js2-outline)
  (when flag
    (let ((o (make-overlay from to)))
      (overlay-put o 'invisible 'js2-outline)
      (overlay-put o 'isearch-open-invisible
                   'js2-isearch-open-invisible)
      o)))

;; Function to be set as an outline-isearch-open-invisible' property
;; to the overlay that makes the outline invisible (see
;; `js2-mode-flag-region').
(defun js2-isearch-open-invisible (overlay)
  ;; We rely on the fact that isearch places point on the matched text.
  (js2-mode-show-element))

(defun js2-mode-invisible-overlay-bounds (&optional pos)
  "Return cons cell of bounds of folding overlay at POS.
Returns nil if not found."
  (let ((overlays (overlays-at (or pos (point))))
        o)
    (while (and overlays
                (not o))
      (if (overlay-get (car overlays) 'invisible)
          (setq o (car overlays))
        (setq overlays (cdr overlays))))
    (if o
        (cons (overlay-start o) (overlay-end o)))))

(defun js2-mode-function-at-point (&optional pos)
  "Return the innermost function node enclosing current point.
Returns nil if point is not in a function."
  (let ((node (js2-node-at-point pos)))
    (while (and node (not (js2-function-node-p node)))
      (setq node (js2-node-parent node)))
    (if (js2-function-node-p node)
        node)))

(defun js2-mode-toggle-element ()
  "Hide or show the foldable element at the point."
  (interactive)
  (let (comment fn pos)
    (save-excursion
      (cond
       ;; /* ... */ comment?
       ((js2-block-comment-p (setq comment (js2-comment-at-point)))
        (if (js2-mode-invisible-overlay-bounds
             (setq pos (+ 3 (js2-node-abs-pos comment))))
            (progn
              (goto-char pos)
              (js2-mode-show-element))
          (js2-mode-hide-element)))
       ;; //-comment?
       ((save-excursion
          (back-to-indentation)
          (looking-at js2-mode-//-comment-re))
        (js2-mode-toggle-//-comment))
       ;; function?
       ((setq fn (js2-mode-function-at-point))
        (setq pos (and (js2-function-node-body fn)
                       (js2-node-abs-pos (js2-function-node-body fn))))
        (goto-char (1+ pos))
        (if (js2-mode-invisible-overlay-bounds)
            (js2-mode-show-element)
          (js2-mode-hide-element)))
       (t
        (message "Nothing at point to hide or show"))))))

(defun js2-mode-hide-element ()
  "Fold/hide contents of a block, showing ellipses.
Show the hidden text with \\[js2-mode-show-element]."
  (interactive)
  (if js2-mode-buffer-dirty-p
      (js2-mode-wait-for-parse #'js2-mode-hide-element))
  (let (node body beg end)
    (cond
     ((js2-mode-invisible-overlay-bounds)
      (message "already hidden"))
     (t
      (setq node (js2-node-at-point))
      (cond
       ((js2-block-comment-p node)
        (js2-mode-hide-comment node))
       (t
        (while (and node (not (js2-function-node-p node)))
          (setq node (js2-node-parent node)))
        (if (and node
                 (setq body (js2-function-node-body node)))
            (progn
              (setq beg (js2-node-abs-pos body)
                    end (+ beg (js2-node-len body)))
              (js2-mode-flag-region (1+ beg) (1- end) 'hide))
          (message "No collapsable element found at point"))))))))

(defun js2-mode-show-element ()
  "Show the hidden element at current point."
  (interactive)
  (let ((bounds (js2-mode-invisible-overlay-bounds)))
    (if bounds
        (js2-mode-flag-region (car bounds) (cdr bounds) nil)
      (message "Nothing to un-hide"))))

(defun js2-mode-show-all ()
  "Show all of the text in the buffer."
  (interactive)
  (js2-mode-flag-region (point-min) (point-max) nil))

(defun js2-mode-toggle-hide-functions ()
  (interactive)
  (if js2-mode-functions-hidden
      (js2-mode-show-functions)
    (js2-mode-hide-functions)))

(defun js2-mode-hide-functions ()
  "Hides all non-nested function bodies in the buffer.
Use \\[js2-mode-show-all] to reveal them, or \\[js2-mode-show-element]
to open an individual entry."
  (interactive)
  (if js2-mode-buffer-dirty-p
      (js2-mode-wait-for-parse #'js2-mode-hide-functions))
  (if (null js2-mode-ast)
      (message "Oops - parsing failed")
    (setq js2-mode-functions-hidden t)
    (js2-visit-ast js2-mode-ast #'js2-mode-function-hider)))

(defun js2-mode-function-hider (n endp)
  (when (not endp)
    (let ((tt (js2-node-type n))
          body beg end)
      (cond
       ((and (= tt js2-FUNCTION)
             (setq body (js2-function-node-body n)))
        (setq beg (js2-node-abs-pos body)
              end (+ beg (js2-node-len body)))
        (js2-mode-flag-region (1+ beg) (1- end) 'hide)
        nil)   ; don't process children of function
       (t
        t))))) ; keep processing other AST nodes

(defun js2-mode-show-functions ()
  "Un-hide any folded function bodies in the buffer."
  (interactive)
  (setq js2-mode-functions-hidden nil)
  (save-excursion
    (goto-char (point-min))
    (while (/= (goto-char (next-overlay-change (point)))
               (point-max))
      (dolist (o (overlays-at (point)))
        (when (and (overlay-get o 'invisible)
                   (not (overlay-get o 'comment)))
          (js2-mode-flag-region (overlay-start o) (overlay-end o) nil))))))

(defun js2-mode-hide-comment (n)
  (let* ((head (if (eq (js2-comment-node-format n) 'jsdoc)
                   3  ; /**
                 2))  ; /*
         (beg (+ (js2-node-abs-pos n) head))
         (end (- (+ beg (js2-node-len n)) head 2))
         (o (js2-mode-flag-region beg end 'hide)))
    (overlay-put o 'comment t)))

(defun js2-mode-toggle-hide-comments ()
  "Folds all block comments in the buffer.
Use \\[js2-mode-show-all] to reveal them, or \\[js2-mode-show-element]
to open an individual entry."
  (interactive)
  (if js2-mode-comments-hidden
      (js2-mode-show-comments)
    (js2-mode-hide-comments)))

(defun js2-mode-hide-comments ()
  (interactive)
  (if js2-mode-buffer-dirty-p
      (js2-mode-wait-for-parse #'js2-mode-hide-comments))
  (if (null js2-mode-ast)
      (message "Oops - parsing failed")
    (setq js2-mode-comments-hidden t)
    (dolist (n (js2-ast-root-comments js2-mode-ast))
      (let ((format (js2-comment-node-format n)))
        (when (js2-block-comment-p n)
          (js2-mode-hide-comment n))))
    (js2-mode-hide-//-comments)))

(defun js2-mode-extend-//-comment (direction)
  "Find start or end of a block of similar //-comment lines.
DIRECTION is -1 to look back, 1 to look forward.
INDENT is the indentation level to match.
Returns the end-of-line position of the furthest adjacent
//-comment line with the same indentation as the current line.
If there is no such matching line, returns current end of line."
  (let ((pos (point-at-eol))
        (indent (current-indentation)))
    (save-excursion
      (while (and (zerop (forward-line direction))
                  (looking-at js2-mode-//-comment-re)
                  (eq indent (length (match-string 1))))
        (setq pos (point-at-eol))
      pos))))

(defun js2-mode-hide-//-comments ()
  "Fold adjacent 1-line comments, showing only snippet of first one."
  (let (beg end)
    (save-excursion
      (goto-char (point-min))
      (while (re-search-forward js2-mode-//-comment-re nil t)
        (setq beg (point)
              end (js2-mode-extend-//-comment 1))
        (unless (eq beg end)
          (overlay-put (js2-mode-flag-region beg end 'hide)
                       'comment t))
        (goto-char end)
        (forward-char 1)))))

(defun js2-mode-toggle-//-comment ()
  "Fold or un-fold any multi-line //-comment at point.
Caller should have determined that this line starts with a //-comment."
  (let* ((beg (point-at-eol))
         (end beg))
    (save-excursion
      (goto-char end)
      (if (js2-mode-invisible-overlay-bounds)
          (js2-mode-show-element)
        ;; else hide the comment
        (setq beg (js2-mode-extend-//-comment -1)
              end (js2-mode-extend-//-comment 1))
        (unless (eq beg end)
          (overlay-put (js2-mode-flag-region beg end 'hide)
                       'comment t))))))

(defun js2-mode-show-comments ()
  "Un-hide any hidden comments, leaving other hidden elements alone."
  (interactive)
  (setq js2-mode-comments-hidden nil)
  (save-excursion
    (goto-char (point-min))
    (while (/= (goto-char (next-overlay-change (point)))
               (point-max))
      (dolist (o (overlays-at (point)))
        (when (overlay-get o 'comment)
          (js2-mode-flag-region (overlay-start o) (overlay-end o) nil))))))

(defun js2-mode-display-warnings-and-errors ()
  "Turn on display of warnings and errors."
  (interactive)
  (setq js2-mode-show-parse-errors t
        js2-mode-show-strict-warnings t)
  (js2-reparse 'force))

(defun js2-mode-hide-warnings-and-errors ()
  "Turn off display of warnings and errors."
  (interactive)
  (setq js2-mode-show-parse-errors nil
        js2-mode-show-strict-warnings nil)
  (js2-reparse 'force))

(defun js2-mode-toggle-warnings-and-errors ()
  "Toggle the display of warnings and errors.
Some users don't like having warnings/errors reported while they type."
  (interactive)
  (setq js2-mode-show-parse-errors (not js2-mode-show-parse-errors)
        js2-mode-show-strict-warnings (not js2-mode-show-strict-warnings))
  (if (called-interactively-p 'any)
      (message "warnings and errors %s"
               (if js2-mode-show-parse-errors
                   "enabled"
                 "disabled")))
  (js2-reparse 'force))

(defun js2-mode-customize ()
  (interactive)
  (customize-group 'js2-mode))

(defun js2-mode-forward-sexp (&optional arg)
  "Move forward across one statement or balanced expression.
With ARG, do it that many times.  Negative arg -N means
move backward across N balanced expressions."
  (interactive "p")
  (setq arg (or arg 1))
  (when js2-mode-buffer-dirty-p
    (js2-reparse))
  (let ((scan-msg "Containing expression ends prematurely")
        node (start (point)) pos lp rp child)
    (cond
     ;; backward-sexp
     ;; could probably make this better for some cases:
     ;;  - if in statement block (e.g. function body), go to parent
     ;;  - infix exprs like (foo in bar) - maybe go to beginning
     ;;    of infix expr if in the right-side expression?
     ((and arg (minusp arg))
      (dotimes (i (- arg))
        (js2-backward-sws)
        (forward-char -1)  ; enter the node we backed up to
        (when (setq node (js2-node-at-point (point) t))
          (setq pos (js2-node-abs-pos node))
          (let ((parens (js2-mode-forward-sexp-parens node pos)))
            (setq lp (car parens)
                  rp (cdr parens))))
        (goto-char
         (or (when (and lp (> start lp))
               (if (and rp (<= start rp))
                   (if (setq child (js2-node-closest-child node (point) lp t))
                       (js2-node-abs-pos child)
                     (goto-char start)
                     (signal 'scan-error (list scan-msg lp lp)))
                 lp))
             pos
             (point-min)))))
     (t
      ;; forward-sexp
      (js2-forward-sws)
      (dotimes (i arg)
        (js2-forward-sws)
        (when (setq node (js2-node-at-point (point) t))
          (setq pos (js2-node-abs-pos node))
          (let ((parens (js2-mode-forward-sexp-parens node pos)))
            (setq lp (car parens)
                  rp (cdr parens))))
        (goto-char
         (or (when (and rp (<= start rp))
               (if (> start lp)
                   (if (setq child (js2-node-closest-child node (point) rp))
                       (js2-node-abs-end child)
                     (goto-char start)
                     (signal 'scan-error (list scan-msg rp (1+ rp))))
                 (1+ rp)))
             (and pos
                  (+ pos
                     (js2-node-len
                      (if (js2-expr-stmt-node-p (js2-node-parent node))
                          ;; stop after the semicolon
                          (js2-node-parent node)
                        node))))
             (point-max))))))))

(defun js2-mode-forward-sexp-parens (node abs-pos)
  (cond
   ((or (js2-array-node-p node)
        (js2-object-node-p node)
        (js2-array-comp-node-p node)
        (memq (aref node 0) '(cl-struct-js2-block-node cl-struct-js2-scope)))
    (cons abs-pos (+ abs-pos (js2-node-len node) -1)))
   ((js2-paren-expr-node-p node)
    (let ((lp (js2-node-lp node))
          (rp (js2-node-rp node)))
      (cons (when lp (+ abs-pos lp))
            (when rp (+ abs-pos rp)))))))

<<<<<<< HEAD
(defun js2-errors ()
  "Return a list of errors found."
  (and js2-mode-ast
       (js2-ast-root-errors js2-mode-ast)))

(defun js2-warnings ()
  "Return a list of warnings found."
  (and js2-mode-ast
       (js2-ast-root-warnings js2-mode-ast)))

(defun js2-have-errors-p ()
  "Return non-nil if any parse errors or warnings were found."
  (or (js2-errors) (js2-warnings)))

(defun js2-errors-and-warnings ()
  "Return a copy of the concatenated errors and warnings lists.
They are appended:  first the errors, then the warnings.
Entries are of the form (MSG BEG END)."
  (when js2-mode-ast
    (append (js2-ast-root-errors js2-mode-ast)
            (copy-sequence (js2-ast-root-warnings js2-mode-ast)))))
=======
(defun js2-node-closest-child (parent point limit &optional before)
  (let* ((parent-pos (js2-node-abs-pos parent))
         (rpoint (- point parent-pos))
         (rlimit (- limit parent-pos))
         (min (min rpoint rlimit))
         (max (max rpoint rlimit))
         found)
    (catch 'done
      (js2-visit-ast
       parent
       (lambda (node end-p)
         (if (eq node parent)
             t
           (let ((pos (js2-node-pos node)) ;; Both relative values.
                 (end (+ (js2-node-pos node) (js2-node-len node))))
             (when (and (>= pos min) (<= end max)
                        (if before (< pos rpoint) (> end rpoint)))
               (setq found node))
             (when (> end rpoint)
               (throw 'done nil)))
           nil))))
    found))
>>>>>>> b02f4a0d

(defun js2-next-error (&optional arg reset)
  "Move to next parse error.
Typically invoked via \\[next-error].
ARG is the number of errors, forward or backward, to move.
RESET means start over from the beginning."
  (interactive "p")
  (if (not (or (js2-errors) (js2-warnings)))
      (message "No errors")
    (when reset
      (goto-char (point-min)))
    (let* ((errs (js2-errors-and-warnings))
           (continue t)
           (start (point))
           (count (or arg 1))
           (backward (minusp count))
           (sorter (if backward '> '<))
           (stopper (if backward '< '>))
           (count (abs count))
           all-errs err)
      ;; Sort by start position.
      (setq errs (sort errs (lambda (e1 e2)
                              (funcall sorter (second e1) (second e2))))
            all-errs errs)
      ;; Find nth error with pos > start.
      (while (and errs continue)
        (when (funcall stopper (cadar errs) start)
          (setq err (car errs))
          (if (zerop (decf count))
              (setq continue nil)))
        (setq errs (cdr errs)))
      (if err
          (goto-char (second err))
        ;; Wrap around to first error.
        (goto-char (second (car all-errs)))
        ;; If we were already on it, echo msg again.
        (if (= (point) start)
            (js2-echo-error (point) (point)))))))

(defun js2-down-mouse-3 ()
  "Make right-click move the point to the click location.
This makes right-click context menu operations a bit more intuitive.
The point will not move if the region is active, however, to avoid
destroying the region selection."
  (interactive)
  (when (and js2-move-point-on-right-click
             (not mark-active))
    (let ((e last-input-event))
      (ignore-errors
        (goto-char (cadadr e))))))

(defun js2-mode-create-imenu-index ()
  "Return an alist for `imenu--index-alist'."
  ;; This is built up in `js2-parse-record-imenu' during parsing.
  (when js2-mode-ast
    ;; if we have an ast but no recorder, they're requesting a rescan
    (unless js2-imenu-recorder
      (js2-reparse 'force))
    (prog1
        (js2-build-imenu-index)
      (setq js2-imenu-recorder nil
            js2-imenu-function-map nil))))

(defun js2-mode-find-tag ()
  "Replacement for `find-tag-default'.
`find-tag-default' returns a ridiculous answer inside comments."
  (let (beg end)
    (js2-with-underscore-as-word-syntax
      (save-excursion
        (if (and (not (looking-at "[A-Za-z0-9_$]"))
                 (looking-back "[A-Za-z0-9_$]"))
            (setq beg (progn (forward-word -1) (point))
                  end (progn (forward-word 1) (point)))
          (setq beg (progn (forward-word 1) (point))
                end (progn (forward-word -1) (point))))
        (replace-regexp-in-string
         "[\"']" ""
         (buffer-substring-no-properties beg end))))))

(defun js2-mode-forward-sibling ()
  "Move to the end of the sibling following point in parent.
Returns non-nil if successful, or nil if there was no following sibling."
  (let* ((node (js2-node-at-point))
         (parent (js2-mode-find-enclosing-fn node))
         sib)
    (when (setq sib (js2-node-find-child-after (point) parent))
      (goto-char (+ (js2-node-abs-pos sib)
                    (js2-node-len sib))))))

(defun js2-mode-backward-sibling ()
  "Move to the beginning of the sibling node preceding point in parent.
Parent is defined as the enclosing script or function."
  (let* ((node (js2-node-at-point))
         (parent (js2-mode-find-enclosing-fn node))
         sib)
    (when (setq sib (js2-node-find-child-before (point) parent))
      (goto-char (js2-node-abs-pos sib)))))

(defun js2-beginning-of-defun (&optional arg)
  "Go to line on which current function starts, and return t on success.
If we're not in a function or already at the beginning of one, go
to beginning of previous script-level element.
With ARG N, do that N times. If N is negative, move forward."
  (setq arg (or arg 1))
  (if (plusp arg)
      (let ((parent (js2-node-parent-script-or-fn (js2-node-at-point))))
        (when (cond
               ((js2-function-node-p parent)
                (goto-char (js2-node-abs-pos parent)))
               (t
                (js2-mode-backward-sibling)))
          (if (> arg 1)
              (js2-beginning-of-defun (1- arg))
            t)))
    (when (js2-end-of-defun)
      (if (>= arg -1)
          (js2-beginning-of-defun 1)
        (js2-beginning-of-defun (1+ arg))))))

(defun js2-end-of-defun ()
  "Go to the char after the last position of the current function
or script-level element."
  (let* ((node (js2-node-at-point))
         (parent (or (and (js2-function-node-p node) node)
                     (js2-node-parent-script-or-fn node)))
         script)
    (unless (js2-function-node-p parent)
      ;; Use current script-level node, or, if none, the next one.
      (setq script (or parent node)
            parent (js2-node-find-child-before (point) script))
      (when (or (null parent)
                (>= (point) (+ (js2-node-abs-pos parent)
                               (js2-node-len parent))))
        (setq parent (js2-node-find-child-after (point) script))))
    (when parent
      (goto-char (+ (js2-node-abs-pos parent)
                    (js2-node-len parent))))))

(defun js2-mark-defun (&optional allow-extend)
  "Put mark at end of this function, point at beginning.
The function marked is the one that contains point.

Interactively, if this command is repeated,
or (in Transient Mark mode) if the mark is active,
it marks the next defun after the ones already marked."
  (interactive "p")
  (let (extended)
    (when (and allow-extend
               (or (and (eq last-command this-command) (mark t))
                   (and transient-mark-mode mark-active)))
      (let ((sib (save-excursion
                   (goto-char (mark))
                   (if (js2-mode-forward-sibling)
                       (point))))
            node)
        (if sib
            (progn
              (set-mark sib)
              (setq extended t))
          ;; no more siblings - try extending to enclosing node
          (goto-char (mark t)))))
   (when (not extended)
     (let ((node (js2-node-at-point (point) t)) ; skip comments
           ast fn stmt parent beg end)
       (when (js2-ast-root-p node)
         (setq ast node
               node (or (js2-node-find-child-after (point) node)
                        (js2-node-find-child-before (point) node))))
       ;; only mark whole buffer if we can't find any children
       (if (null node)
           (setq node ast))
       (if (js2-function-node-p node)
           (setq parent node)
         (setq fn (js2-mode-find-enclosing-fn node)
               stmt (if (or (null fn)
                            (js2-ast-root-p fn))
                        (js2-mode-find-first-stmt node))
               parent (or stmt fn)))
       (setq beg (js2-node-abs-pos parent)
             end (+ beg (js2-node-len parent)))
       (push-mark beg)
       (goto-char end)
       (exchange-point-and-mark)))))

(defun js2-narrow-to-defun ()
  "Narrow to the function enclosing point."
  (interactive)
  (let* ((node (js2-node-at-point (point) t))  ; skip comments
         (fn (if (js2-script-node-p node)
                 node
               (js2-mode-find-enclosing-fn node)))
         (beg (js2-node-abs-pos fn)))
    (unless (js2-ast-root-p fn)
      (narrow-to-region beg (+ beg (js2-node-len fn))))))

(provide 'js2-mode)

;;; js2-mode.el ends here<|MERGE_RESOLUTION|>--- conflicted
+++ resolved
@@ -11177,29 +11177,6 @@
       (cons (when lp (+ abs-pos lp))
             (when rp (+ abs-pos rp)))))))
 
-<<<<<<< HEAD
-(defun js2-errors ()
-  "Return a list of errors found."
-  (and js2-mode-ast
-       (js2-ast-root-errors js2-mode-ast)))
-
-(defun js2-warnings ()
-  "Return a list of warnings found."
-  (and js2-mode-ast
-       (js2-ast-root-warnings js2-mode-ast)))
-
-(defun js2-have-errors-p ()
-  "Return non-nil if any parse errors or warnings were found."
-  (or (js2-errors) (js2-warnings)))
-
-(defun js2-errors-and-warnings ()
-  "Return a copy of the concatenated errors and warnings lists.
-They are appended:  first the errors, then the warnings.
-Entries are of the form (MSG BEG END)."
-  (when js2-mode-ast
-    (append (js2-ast-root-errors js2-mode-ast)
-            (copy-sequence (js2-ast-root-warnings js2-mode-ast)))))
-=======
 (defun js2-node-closest-child (parent point limit &optional before)
   (let* ((parent-pos (js2-node-abs-pos parent))
          (rpoint (- point parent-pos))
@@ -11222,7 +11199,28 @@
                (throw 'done nil)))
            nil))))
     found))
->>>>>>> b02f4a0d
+
+(defun js2-errors ()
+  "Return a list of errors found."
+  (and js2-mode-ast
+       (js2-ast-root-errors js2-mode-ast)))
+
+(defun js2-warnings ()
+  "Return a list of warnings found."
+  (and js2-mode-ast
+       (js2-ast-root-warnings js2-mode-ast)))
+
+(defun js2-have-errors-p ()
+  "Return non-nil if any parse errors or warnings were found."
+  (or (js2-errors) (js2-warnings)))
+
+(defun js2-errors-and-warnings ()
+  "Return a copy of the concatenated errors and warnings lists.
+They are appended:  first the errors, then the warnings.
+Entries are of the form (MSG BEG END)."
+  (when js2-mode-ast
+    (append (js2-ast-root-errors js2-mode-ast)
+            (copy-sequence (js2-ast-root-warnings js2-mode-ast)))))
 
 (defun js2-next-error (&optional arg reset)
   "Move to next parse error.
