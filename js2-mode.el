;;; js2-mode.el --- Improved JavaScript editing mode

;; Copyright (C) 2009, 2012  Free Software Foundation, Inc.

;; Author:  Steve Yegge <steve.yegge@gmail.com>
;; Contributors:  mooz <stillpedant@gmail.com>
;;                Dmitry Gutov <dgutov@yandex.ru>
;; Version:  See `js2-mode-version'
;; Keywords:  languages, javascript

;; This file is part of GNU Emacs.

;; GNU Emacs is free software: you can redistribute it and/or modify
;; it under the terms of the GNU General Public License as published by
;; the Free Software Foundation, either version 3 of the License, or
;; (at your option) any later version.

;; GNU Emacs is distributed in the hope that it will be useful,
;; but WITHOUT ANY WARRANTY; without even the implied warranty of
;; MERCHANTABILITY or FITNESS FOR A PARTICULAR PURPOSE.  See the
;; GNU General Public License for more details.

;; You should have received a copy of the GNU General Public License
;; along with GNU Emacs.  If not, see <http://www.gnu.org/licenses/>.

;;; Commentary:

;; This JavaScript editing mode supports:

;;  - strict recognition of the Ecma-262 language standard
;;  - support for most Rhino and SpiderMonkey extensions from 1.5 to 1.8
;;  - parsing support for ECMAScript for XML (E4X, ECMA-357)
;;  - accurate syntax highlighting using a recursive-descent parser
;;  - on-the-fly reporting of syntax errors and strict-mode warnings
;;  - undeclared-variable warnings using a configurable externs framework
;;  - "bouncing" line indentation to choose among alternate indentation points
;;  - smart line-wrapping within comments and strings
;;  - code folding:
;;    - show some or all function bodies as {...}
;;    - show some or all block comments as /*...*/
;;  - context-sensitive menu bar and popup menus
;;  - code browsing using the `imenu' package
;;  - typing helpers such as automatic insertion of matching braces/parens
;;  - many customization options

;; Installation:
;;
;; To install it as your major mode for JavaScript editing:

;;   (add-to-list 'auto-mode-alist '("\\.js$" . js2-mode))

;; Alternately, to install it as a minor mode just for JavaScript linting,
;; you must add it to the appropriate major-mode hook.  Normally this would be:

;;   (add-hook 'js-mode-hook 'js2-minor-mode)

;; To customize how it works:
;;   M-x customize-group RET js2-mode RET

;; Notes:

;; This mode includes a port of Mozilla Rhino's scanner, parser and
;; symbol table.  Ideally it should stay in sync with Rhino, keeping
;; `js2-mode' current as the EcmaScript language standard evolves.

;; Unlike cc-engine based language modes, js2-mode's line-indentation is not
;; customizable.  It is a surprising amount of work to support customizable
;; indentation.  The current compromise is that the tab key lets you cycle among
;; various likely indentation points, similar to the behavior of python-mode.

;; This mode does not yet work with "multi-mode" modes such as `mmm-mode'
;; and `mumamo', although it could be made to do so with some effort.
;; This means that `js2-mode' is currently only useful for editing JavaScript
;; files, and not for editing JavaScript within <script> tags or templates.

;;; Code:

(eval-when-compile
  (require 'cl))

(require 'imenu)
(require 'cc-cmds)  ; for `c-fill-paragraph'

(eval-and-compile
  (require 'cc-mode)     ; (only) for `c-populate-syntax-table'
  (require 'cc-langs)    ; it's here in Emacs 21...
  (require 'cc-engine))  ; for `c-paragraph-start' et. al.

(defvar electric-layout-rules)

;;; Externs (variables presumed to be defined by the host system)

(defvar js2-ecma-262-externs
  (mapcar 'symbol-name
          '(Array Boolean Date Error EvalError Function Infinity JSON
          Math NaN Number Object RangeError ReferenceError RegExp
          String SyntaxError TypeError URIError arguments
          decodeURI decodeURIComponent encodeURI
          encodeURIComponent escape eval isFinite isNaN
          parseFloat parseInt undefined unescape))
"Ecma-262 externs.  Included in `js2-externs' by default.")

(defvar js2-browser-externs
  (mapcar 'symbol-name
          '(;; DOM level 1
            Attr CDATASection CharacterData Comment DOMException
            DOMImplementation Document DocumentFragment
            DocumentType Element Entity EntityReference
            ExceptionCode NamedNodeMap Node NodeList Notation
            ProcessingInstruction Text

            ;; DOM level 2
            HTMLAnchorElement HTMLAppletElement HTMLAreaElement
            HTMLBRElement HTMLBaseElement HTMLBaseFontElement
            HTMLBodyElement HTMLButtonElement HTMLCollection
            HTMLDListElement HTMLDirectoryElement HTMLDivElement
            HTMLDocument HTMLElement HTMLFieldSetElement
            HTMLFontElement HTMLFormElement HTMLFrameElement
            HTMLFrameSetElement HTMLHRElement HTMLHeadElement
            HTMLHeadingElement HTMLHtmlElement HTMLIFrameElement
            HTMLImageElement HTMLInputElement HTMLIsIndexElement
            HTMLLIElement HTMLLabelElement HTMLLegendElement
            HTMLLinkElement HTMLMapElement HTMLMenuElement
            HTMLMetaElement HTMLModElement HTMLOListElement
            HTMLObjectElement HTMLOptGroupElement
            HTMLOptionElement HTMLOptionsCollection
            HTMLParagraphElement HTMLParamElement HTMLPreElement
            HTMLQuoteElement HTMLScriptElement HTMLSelectElement
            HTMLStyleElement HTMLTableCaptionElement
            HTMLTableCellElement HTMLTableColElement
            HTMLTableElement HTMLTableRowElement
            HTMLTableSectionElement HTMLTextAreaElement
            HTMLTitleElement HTMLUListElement

            ;; DOM level 3
            DOMConfiguration DOMError DOMException
            DOMImplementationList DOMImplementationSource
            DOMLocator DOMStringList NameList TypeInfo
            UserDataHandler

            ;; Window
            window alert confirm document java navigator prompt screen
            self top

            ;; W3C CSS
            CSSCharsetRule CSSFontFace CSSFontFaceRule
            CSSImportRule CSSMediaRule CSSPageRule
            CSSPrimitiveValue CSSProperties CSSRule CSSRuleList
            CSSStyleDeclaration CSSStyleRule CSSStyleSheet
            CSSValue CSSValueList Counter DOMImplementationCSS
            DocumentCSS DocumentStyle ElementCSSInlineStyle
            LinkStyle MediaList RGBColor Rect StyleSheet
            StyleSheetList ViewCSS

            ;; W3C Event
            EventListener EventTarget Event DocumentEvent UIEvent
            MouseEvent MutationEvent KeyboardEvent

            ;; W3C Range
            DocumentRange Range RangeException

            ;; W3C XML
            XPathResult XMLHttpRequest))
  "Browser externs.
You can cause these to be included or excluded with the custom
variable `js2-include-browser-externs'.")

(defvar js2-rhino-externs
  (mapcar 'symbol-name
          '(Packages importClass importPackage com org java
            ;; Global object (shell) externs.
            defineClass deserialize doctest gc help load
            loadClass print quit readFile readUrl runCommand seal
            serialize spawn sync toint32 version))
  "Mozilla Rhino externs.
Set `js2-include-rhino-externs' to t to include them.")

(defvar js2-gears-externs
  (mapcar 'symbol-name
          '(
            ;; TODO(stevey):  add these
            ))
  "Google Gears externs.
Set `js2-include-gears-externs' to t to include them.")

;;; Variables

(defun js2-mark-safe-local (name pred)
  "Make the variable NAME buffer-local and mark it as safe file-local
variable with predicate PRED."
  (make-variable-buffer-local name)
  (put name 'safe-local-variable pred))

(defcustom js2-highlight-level 2
  "Amount of syntax highlighting to perform.
0 or a negative value means none.
1 adds basic syntax highlighting.
2 adds highlighting of some Ecma built-in properties.
3 adds highlighting of many Ecma built-in functions."
  :group 'js2-mode
  :type '(choice (const :tag "None" 0)
                 (const :tag "Basic" 1)
                 (const :tag "Include Properties" 2)
                 (const :tag "Include Functions" 3)))

(defvar js2-mode-dev-mode-p nil
  "Non-nil if running in development mode.  Normally nil.")

(defgroup js2-mode nil
  "An improved JavaScript mode."
  :group 'languages)

(defcustom js2-basic-offset (if (and (boundp 'c-basic-offset)
                                     (numberp c-basic-offset))
                                c-basic-offset
                              4)
  "Number of spaces to indent nested statements.
Similar to `c-basic-offset'."
  :group 'js2-mode
  :type 'integer)
(js2-mark-safe-local 'js2-basic-offset 'integerp)


(defcustom js2-bounce-indent-p nil
  "Non-nil to have indent-line function choose among alternatives.
If nil, the indent-line function will indent to a predetermined column
based on heuristic guessing.  If non-nil, then if the current line is
already indented to that predetermined column, indenting will choose
another likely column and indent to that spot.  Repeated invocation of
the indent-line function will cycle among the computed alternatives.
See the function `js2-bounce-indent' for details.  When it is non-nil,
js2-mode also binds `js2-bounce-indent-backwards' to Shift-Tab."
  :type 'boolean
  :group 'js2-mode)

(defcustom js2-pretty-multiline-declarations t
  "Non-nil to line up multiline declarations vertically:

  var a = 10,
      b = 20,
      c = 30;
<<<<<<< HEAD

If the value is not `all', and the first assigned value in
declaration is a function/array/object literal spanning several
lines, it won't be indented additionally:

=======

If the value is not `all', and the first assigned value in
declaration is a function/array/object literal spanning several
lines, it won't be indented additionally:

>>>>>>> f22f4bbc
  var o = {                   var bar = 2,
    foo: 3          vs.           o = {
  },                                foo: 3
      bar = 2;                    };"
  :group 'js2-mode
  :type 'symbol)
(js2-mark-safe-local 'js2-pretty-multiline-declarations 'symbolp)

(defcustom js2-indent-on-enter-key nil
  "Non-nil to have Enter/Return key indent the line.
This is unusual for Emacs modes but common in IDEs like Eclipse."
  :type 'boolean
  :group 'js2-mode)

(defcustom js2-enter-indents-newline nil
  "Non-nil to have Enter/Return key indent the newly-inserted line.
This is unusual for Emacs modes but common in IDEs like Eclipse."
  :type 'boolean
  :group 'js2-mode)

(defcustom js2-idle-timer-delay 0.2
  "Delay in secs before re-parsing after user makes changes.
Multiplied by `js2-dynamic-idle-timer-adjust', which see."
  :type 'number
  :group 'js2-mode)
(make-variable-buffer-local 'js2-idle-timer-delay)

(defcustom js2-dynamic-idle-timer-adjust 0
  "Positive to adjust `js2-idle-timer-delay' based on file size.
The idea is that for short files, parsing is faster so we can be
more responsive to user edits without interfering with editing.
The buffer length in characters (typically bytes) is divided by
this value and used to multiply `js2-idle-timer-delay' for the
buffer.  For example, a 21k file and 10k adjust yields 21k/10k
== 2, so js2-idle-timer-delay is multiplied by 2.
If `js2-dynamic-idle-timer-adjust' is 0 or negative,
`js2-idle-timer-delay' is not dependent on the file size."
  :type 'number
  :group 'js2-mode)

(defcustom js2-mode-escape-quotes t
  "Non-nil to disable automatic quote-escaping inside strings."
  :type 'boolean
  :group 'js2-mode)

(defcustom js2-concat-multiline-strings t
  "Non-nil to automatically turn a newline in mid-string into a
string concatenation.  When `eol', the '+' will be inserted at the
end of the line, otherwise, at the beginning of the next line."
  :type '(choice (const t) (const eol) (const nil))
  :group 'js2-mode)

(defcustom js2-mode-squeeze-spaces t
  "Non-nil to normalize whitespace when filling in comments.
Multiple runs of spaces are converted to a single space."
  :type 'boolean
  :group 'js2-mode)

(defcustom js2-mode-show-parse-errors t
  "True to highlight parse errors."
  :type 'boolean
  :group 'js2-mode)

(defcustom js2-mode-show-strict-warnings t
  "Non-nil to emit Ecma strict-mode warnings.
Some of the warnings can be individually disabled by other flags,
even if this flag is non-nil."
  :type 'boolean
  :group 'js2-mode)

(defcustom js2-strict-trailing-comma-warning t
  "Non-nil to warn about trailing commas in array literals.
Ecma-262 forbids them, but many browsers permit them.  IE is the
big exception, and can produce bugs if you have trailing commas."
  :type 'boolean
  :group 'js2-mode)

(defcustom js2-strict-missing-semi-warning t
  "Non-nil to warn about semicolon auto-insertion after statement.
Technically this is legal per Ecma-262, but some style guides disallow
depending on it."
  :type 'boolean
  :group 'js2-mode)

(defcustom js2-missing-semi-one-line-override nil
  "Non-nil to permit missing semicolons in one-line functions.
In one-liner functions such as `function identity(x) {return x}'
people often omit the semicolon for a cleaner look.  If you are
such a person, you can suppress the missing-semicolon warning
by setting this variable to t."
  :type 'boolean
  :group 'js2-mode)

(defcustom js2-strict-inconsistent-return-warning t
  "Non-nil to warn about mixing returns with value-returns.
It's perfectly legal to have a `return' and a `return foo' in the
same function, but it's often an indicator of a bug, and it also
interferes with type inference (in systems that support it.)"
  :type 'boolean
  :group 'js2-mode)

(defcustom js2-strict-cond-assign-warning t
  "Non-nil to warn about expressions like if (a = b).
This often should have been '==' instead of '='.  If the warning
is enabled, you can suppress it on a per-expression basis by
parenthesizing the expression, e.g. if ((a = b)) ..."
  :type 'boolean
  :group 'js2-mode)

(defcustom js2-strict-var-redeclaration-warning t
  "Non-nil to warn about redeclaring variables in a script or function."
  :type 'boolean
  :group 'js2-mode)

(defcustom js2-strict-var-hides-function-arg-warning t
  "Non-nil to warn about a var decl hiding a function argument."
  :type 'boolean
  :group 'js2-mode)

(defcustom js2-skip-preprocessor-directives nil
  "Non-nil to treat lines beginning with # as comments.
Useful for viewing Mozilla JavaScript source code."
  :type 'boolean
  :group 'js2-mode)

(defcustom js2-language-version 180
  "Configures what JavaScript language version to recognize.
Currently versions 150, 160, 170 and 180 are supported, corresponding
to JavaScript 1.5, 1.6, 1.7 and 1.8, respectively.  In a nutshell,
1.6 adds E4X support, 1.7 adds let, yield, and Array comprehensions,
and 1.8 adds function closures."
  :type 'integer
  :group 'js2-mode)

(defcustom js2-allow-keywords-as-property-names t
  "If non-nil, you can use JavaScript keywords as object property names.
Examples:

  var foo = {int: 5, while: 6, continue: 7};
  foo.return = 8;

Ecma-262 forbids this syntax, but many browsers support it."
  :type 'boolean
  :group 'js2-mode)

(defcustom js2-instanceof-has-side-effects nil
  "If non-nil, treats the instanceof operator as having side effects.
This is useful for xulrunner apps."
  :type 'boolean
  :group 'js2-mode)

(defcustom js2-move-point-on-right-click t
  "Non-nil to move insertion point when you right-click.
This makes right-click context menu behavior a bit more intuitive,
since menu operations generally apply to the point.  The exception
is if there is a region selection, in which case the point does -not-
move, so cut/copy/paste can work properly.

Note that IntelliJ moves the point, and Eclipse leaves it alone,
so this behavior is customizable."
  :group 'js2-mode
  :type 'boolean)

(defcustom js2-allow-rhino-new-expr-initializer t
  "Non-nil to support a Rhino's experimental syntactic construct.

Rhino supports the ability to follow a `new' expression with an object
literal, which is used to set additional properties on the new object
after calling its constructor.  Syntax:

  new <expr> [ ( arglist ) ] [initializer]

Hence, this expression:

  new Object {a: 1, b: 2}

results in an Object with properties a=1 and b=2.  This syntax is
apparently not configurable in Rhino - it's currently always enabled,
as of Rhino version 1.7R2."
  :type 'boolean
  :group 'js2-mode)

(defcustom js2-allow-member-expr-as-function-name nil
  "Non-nil to support experimental Rhino syntax for function names.

Rhino supports an experimental syntax configured via the Rhino Context
setting `allowMemberExprAsFunctionName'.  The experimental syntax is:

  function <member-expr> ( [ arg-list ] ) { <body> }

Where member-expr is a non-parenthesized 'member expression', which
is anything at the grammar level of a new-expression or lower, meaning
any expression that does not involve infix or unary operators.

When <member-expr> is not a simple identifier, then it is syntactic
sugar for assigning the anonymous function to the <member-expr>.  Hence,
this code:

  function a.b().c[2] (x, y) { ... }

is rewritten as:

  a.b().c[2] = function(x, y) {...}

which doesn't seem particularly useful, but Rhino permits it."
  :type 'boolean
  :group 'js2-mode)

(defvar js2-mode-version 20120416
  "Release number for `js2-mode'.")

;; scanner variables

(defmacro js2-deflocal (name value &optional comment)
  "Define a buffer-local variable NAME with VALUE and COMMENT."
  `(progn
     (defvar ,name ,value ,comment)
     (make-variable-buffer-local ',name)))

;; We record the start and end position of each token.
(js2-deflocal js2-token-beg 1)
(js2-deflocal js2-token-end -1)

(defvar js2-EOF_CHAR -1
  "Represents end of stream.  Distinct from js2-EOF token type.")

;; I originally used symbols to represent tokens, but Rhino uses
;; ints and then sets various flag bits in them, so ints it is.
;; The upshot is that we need a `js2-' prefix in front of each name.
(defvar js2-ERROR -1)
(defvar js2-EOF 0)
(defvar js2-EOL 1)
(defvar js2-ENTERWITH 2)       ; begin interpreter bytecodes
(defvar js2-LEAVEWITH 3)
(defvar js2-RETURN 4)
(defvar js2-GOTO 5)
(defvar js2-IFEQ 6)
(defvar js2-IFNE 7)
(defvar js2-SETNAME 8)
(defvar js2-BITOR 9)
(defvar js2-BITXOR 10)
(defvar js2-BITAND 11)
(defvar js2-EQ 12)
(defvar js2-NE 13)
(defvar js2-LT 14)
(defvar js2-LE 15)
(defvar js2-GT 16)
(defvar js2-GE 17)
(defvar js2-LSH 18)
(defvar js2-RSH 19)
(defvar js2-URSH 20)
(defvar js2-ADD 21)            ; infix plus
(defvar js2-SUB 22)            ; infix minus
(defvar js2-MUL 23)
(defvar js2-DIV 24)
(defvar js2-MOD 25)
(defvar js2-NOT 26)
(defvar js2-BITNOT 27)
(defvar js2-POS 28)            ; unary plus
(defvar js2-NEG 29)            ; unary minus
(defvar js2-NEW 30)
(defvar js2-DELPROP 31)
(defvar js2-TYPEOF 32)
(defvar js2-GETPROP 33)
(defvar js2-GETPROPNOWARN 34)
(defvar js2-SETPROP 35)
(defvar js2-GETELEM 36)
(defvar js2-SETELEM 37)
(defvar js2-CALL 38)
(defvar js2-NAME 39)           ; an identifier
(defvar js2-NUMBER 40)
(defvar js2-STRING 41)
(defvar js2-NULL 42)
(defvar js2-THIS 43)
(defvar js2-FALSE 44)
(defvar js2-TRUE 45)
(defvar js2-SHEQ 46)           ; shallow equality (===)
(defvar js2-SHNE 47)           ; shallow inequality (!==)
(defvar js2-REGEXP 48)
(defvar js2-BINDNAME 49)
(defvar js2-THROW 50)
(defvar js2-RETHROW 51)        ; rethrow caught exception: catch (e if ) uses it
(defvar js2-IN 52)
(defvar js2-INSTANCEOF 53)
(defvar js2-LOCAL_LOAD 54)
(defvar js2-GETVAR 55)
(defvar js2-SETVAR 56)
(defvar js2-CATCH_SCOPE 57)
(defvar js2-ENUM_INIT_KEYS 58)
(defvar js2-ENUM_INIT_VALUES 59)
(defvar js2-ENUM_INIT_ARRAY 60)
(defvar js2-ENUM_NEXT 61)
(defvar js2-ENUM_ID 62)
(defvar js2-THISFN 63)
(defvar js2-RETURN_RESULT 64)  ; to return previously stored return result
(defvar js2-ARRAYLIT 65)       ; array literal
(defvar js2-OBJECTLIT 66)      ; object literal
(defvar js2-GET_REF 67)        ; *reference
(defvar js2-SET_REF 68)        ; *reference = something
(defvar js2-DEL_REF 69)        ; delete reference
(defvar js2-REF_CALL 70)       ; f(args) = something or f(args)++
(defvar js2-REF_SPECIAL 71)    ; reference for special properties like __proto
(defvar js2-YIELD 72)          ; JS 1.7 yield pseudo keyword

;; XML support
(defvar js2-DEFAULTNAMESPACE 73)
(defvar js2-ESCXMLATTR 74)
(defvar js2-ESCXMLTEXT 75)
(defvar js2-REF_MEMBER 76)     ; Reference for x.@y, x..y etc.
(defvar js2-REF_NS_MEMBER 77)  ; Reference for x.ns::y, x..ns::y etc.
(defvar js2-REF_NAME 78)       ; Reference for @y, @[y] etc.
(defvar js2-REF_NS_NAME 79)    ; Reference for ns::y, @ns::y@[y] etc.

(defvar js2-first-bytecode js2-ENTERWITH)
(defvar js2-last-bytecode js2-REF_NS_NAME)

(defvar js2-TRY 80)
(defvar js2-SEMI 81)           ; semicolon
(defvar js2-LB 82)             ; left and right brackets
(defvar js2-RB 83)
(defvar js2-LC 84)             ; left and right curly-braces
(defvar js2-RC 85)
(defvar js2-LP 86)             ; left and right parens
(defvar js2-RP 87)
(defvar js2-COMMA 88)          ; comma operator

(defvar js2-ASSIGN 89)         ; simple assignment (=)
(defvar js2-ASSIGN_BITOR 90)   ; |=
(defvar js2-ASSIGN_BITXOR 91)  ; ^=
(defvar js2-ASSIGN_BITAND 92)  ; &=
(defvar js2-ASSIGN_LSH 93)     ; <<=
(defvar js2-ASSIGN_RSH 94)     ; >>=
(defvar js2-ASSIGN_URSH 95)    ; >>>=
(defvar js2-ASSIGN_ADD 96)     ; +=
(defvar js2-ASSIGN_SUB 97)     ; -=
(defvar js2-ASSIGN_MUL 98)     ; *=
(defvar js2-ASSIGN_DIV 99)     ; /=
(defvar js2-ASSIGN_MOD 100)    ; %=

(defvar js2-first-assign js2-ASSIGN)
(defvar js2-last-assign js2-ASSIGN_MOD)

(defvar js2-HOOK 101)          ; conditional (?:)
(defvar js2-COLON 102)
(defvar js2-OR 103)            ; logical or (||)
(defvar js2-AND 104)           ; logical and (&&)
(defvar js2-INC 105)           ; increment/decrement (++ --)
(defvar js2-DEC 106)
(defvar js2-DOT 107)           ; member operator (.)
(defvar js2-FUNCTION 108)      ; function keyword
(defvar js2-EXPORT 109)        ; export keyword
(defvar js2-IMPORT 110)        ; import keyword
(defvar js2-IF 111)            ; if keyword
(defvar js2-ELSE 112)          ; else keyword
(defvar js2-SWITCH 113)        ; switch keyword
(defvar js2-CASE 114)          ; case keyword
(defvar js2-DEFAULT 115)       ; default keyword
(defvar js2-WHILE 116)         ; while keyword
(defvar js2-DO 117)            ; do keyword
(defvar js2-FOR 118)           ; for keyword
(defvar js2-BREAK 119)         ; break keyword
(defvar js2-CONTINUE 120)      ; continue keyword
(defvar js2-VAR 121)           ; var keyword
(defvar js2-WITH 122)          ; with keyword
(defvar js2-CATCH 123)         ; catch keyword
(defvar js2-FINALLY 124)       ; finally keyword
(defvar js2-VOID 125)          ; void keyword
(defvar js2-RESERVED 126)      ; reserved keywords

(defvar js2-EMPTY 127)

;; Types used for the parse tree - never returned by scanner.

(defvar js2-BLOCK 128)         ; statement block
(defvar js2-LABEL 129)         ; label
(defvar js2-TARGET 130)
(defvar js2-LOOP 131)
(defvar js2-EXPR_VOID 132)     ; expression statement in functions
(defvar js2-EXPR_RESULT 133)   ; expression statement in scripts
(defvar js2-JSR 134)
(defvar js2-SCRIPT 135)        ; top-level node for entire script
(defvar js2-TYPEOFNAME 136)    ; for typeof(simple-name)
(defvar js2-USE_STACK 137)
(defvar js2-SETPROP_OP 138)    ; x.y op= something
(defvar js2-SETELEM_OP 139)    ; x[y] op= something
(defvar js2-LOCAL_BLOCK 140)
(defvar js2-SET_REF_OP 141)    ; *reference op= something

;; For XML support:
(defvar js2-DOTDOT 142)        ; member operator (..)
(defvar js2-COLONCOLON 143)    ; namespace::name
(defvar js2-XML 144)           ; XML type
(defvar js2-DOTQUERY 145)      ; .() -- e.g., x.emps.emp.(name == "terry")
(defvar js2-XMLATTR 146)       ; @
(defvar js2-XMLEND 147)

;; Optimizer-only tokens
(defvar js2-TO_OBJECT 148)
(defvar js2-TO_DOUBLE 149)

(defvar js2-GET 150)           ; JS 1.5 get pseudo keyword
(defvar js2-SET 151)           ; JS 1.5 set pseudo keyword
(defvar js2-LET 152)           ; JS 1.7 let pseudo keyword
(defvar js2-CONST 153)
(defvar js2-SETCONST 154)
(defvar js2-SETCONSTVAR 155)
(defvar js2-ARRAYCOMP 156)
(defvar js2-LETEXPR 157)
(defvar js2-WITHEXPR 158)
(defvar js2-DEBUGGER 159)

(defvar js2-COMMENT 160)
(defvar js2-ENUM 161)  ; for "enum" reserved word

(defconst js2-num-tokens (1+ js2-ENUM))

(defconst js2-debug-print-trees nil)

;; Rhino accepts any string or stream as input.  Emacs character
;; processing works best in buffers, so we'll assume the input is a
;; buffer.  JavaScript strings can be copied into temp buffers before
;; scanning them.

;; Buffer-local variables yield much cleaner code than using `defstruct'.
;; They're the Emacs equivalent of instance variables, more or less.

(js2-deflocal js2-ts-dirty-line nil
  "Token stream buffer-local variable.
Indicates stuff other than whitespace since start of line.")

(js2-deflocal js2-ts-regexp-flags nil
  "Token stream buffer-local variable.")

(js2-deflocal js2-ts-string ""
  "Token stream buffer-local variable.
Last string scanned.")

(js2-deflocal js2-ts-number nil
  "Token stream buffer-local variable.
Last literal number scanned.")

(js2-deflocal js2-ts-hit-eof nil
  "Token stream buffer-local variable.")

(js2-deflocal js2-ts-line-start 0
  "Token stream buffer-local variable.")

(js2-deflocal js2-ts-lineno 1
  "Token stream buffer-local variable.")

(js2-deflocal js2-ts-line-end-char -1
  "Token stream buffer-local variable.")

(js2-deflocal js2-ts-cursor 1  ; emacs buffers are 1-indexed
  "Token stream buffer-local variable.
Current scan position.")

(js2-deflocal js2-ts-is-xml-attribute nil
  "Token stream buffer-local variable.")

(js2-deflocal js2-ts-xml-is-tag-content nil
  "Token stream buffer-local variable.")

(js2-deflocal js2-ts-xml-open-tags-count 0
  "Token stream buffer-local variable.")

(js2-deflocal js2-ts-string-buffer nil
  "Token stream buffer-local variable.
List of chars built up while scanning various tokens.")

(js2-deflocal js2-ts-comment-type nil
  "Token stream buffer-local variable.")

;;; Parser variables

(js2-deflocal js2-parsed-errors nil
  "List of errors produced during scanning/parsing.")

(js2-deflocal js2-parsed-warnings nil
  "List of warnings produced during scanning/parsing.")

(js2-deflocal js2-recover-from-parse-errors t
  "Non-nil to continue parsing after a syntax error.

In recovery mode, the AST will be built in full, and any error
nodes will be flagged with appropriate error information.  If
this flag is nil, a syntax error will result in an error being
signaled.

The variable is automatically buffer-local, because different
modes that use the parser will need different settings.")

(js2-deflocal js2-parse-hook nil
  "List of callbacks for receiving parsing progress.")

(defvar js2-parse-finished-hook nil
  "List of callbacks to notify when parsing finishes.
Not called if parsing was interrupted.")

(js2-deflocal js2-is-eval-code nil
  "True if we're evaluating code in a string.
If non-nil, the tokenizer will record the token text, and the AST nodes
will record their source text.  Off by default for IDE modes, since the
text is available in the buffer.")

(defvar js2-parse-ide-mode t
  "Non-nil if the parser is being used for `js2-mode'.
If non-nil, the parser will set text properties for fontification
and the syntax table.  The value should be nil when using the
parser as a frontend to an interpreter or byte compiler.")

;;; Parser instance variables (buffer-local vars for js2-parse)

(defconst js2-clear-ti-mask #xFFFF
  "Mask to clear token information bits.")

(defconst js2-ti-after-eol (lsh 1 16)
  "Flag:  first token of the source line.")

(defconst js2-ti-check-label (lsh 1 17)
  "Flag:  indicates to check for label.")

;; Inline Rhino's CompilerEnvirons vars as buffer-locals.

(js2-deflocal js2-compiler-generate-debug-info t)
(js2-deflocal js2-compiler-use-dynamic-scope nil)
(js2-deflocal js2-compiler-reserved-keywords-as-identifier nil)
(js2-deflocal js2-compiler-xml-available t)
(js2-deflocal js2-compiler-optimization-level 0)
(js2-deflocal js2-compiler-generating-source t)
(js2-deflocal js2-compiler-strict-mode nil)
(js2-deflocal js2-compiler-report-warning-as-error nil)
(js2-deflocal js2-compiler-generate-observer-count nil)
(js2-deflocal js2-compiler-activation-names nil)

;; SKIP:  sourceURI

;; There's a compileFunction method in Context.java - may need it.
(js2-deflocal js2-called-by-compile-function nil
  "True if `js2-parse' was called by `js2-compile-function'.
Will only be used when we finish implementing the interpreter.")

;; SKIP:  ts  (we just call `js2-init-scanner' and use its vars)

(js2-deflocal js2-current-flagged-token js2-EOF)
(js2-deflocal js2-current-token js2-EOF)

;; SKIP:  node factory - we're going to just call functions directly,
;; and eventually go to a unified AST format.

(js2-deflocal js2-nesting-of-function 0)

(js2-deflocal js2-recorded-identifiers nil
  "Tracks identifiers found during parsing.")

(defmacro js2-in-lhs (body)
  `(let ((js2-is-in-lhs t))
     ,body))

(defmacro js2-in-rhs (body)
  `(let ((js2-is-in-lhs nil))
     ,body))

(js2-deflocal js2-is-in-lhs nil
  "True while parsing lhs statement")

(defcustom js2-global-externs nil
  "A list of any extern names you'd like to consider always declared.
This list is global and is used by all `js2-mode' files.
You can create buffer-local externs list using `js2-additional-externs'.

There is also a buffer-local variable `js2-default-externs',
which is initialized by default to include the Ecma-262 externs
and the standard browser externs.  The three lists are all
checked during highlighting."
  :type 'list
  :group 'js2-mode)

(js2-deflocal js2-default-externs nil
  "Default external declarations.

These are currently only used for highlighting undeclared variables,
which only worries about top-level (unqualified) references.
As js2-mode's processing improves, we will flesh out this list.

The initial value is set to `js2-ecma-262-externs', unless you
have set `js2-include-browser-externs', in which case the browser
externs are also included.

See `js2-additional-externs' for more information.")

(defcustom js2-include-browser-externs t
  "Non-nil to include browser externs in the master externs list.
If you work on JavaScript files that are not intended for browsers,
such as Mozilla Rhino server-side JavaScript, set this to nil.
You can always include them on a per-file basis by calling
`js2-add-browser-externs' from a function on `js2-mode-hook'.

See `js2-additional-externs' for more information about externs."
  :type 'boolean
  :group 'js2-mode)

(defcustom js2-include-rhino-externs t
  "Non-nil to include Mozilla Rhino externs in the master externs list.
See `js2-additional-externs' for more information about externs."
  :type 'boolean
  :group 'js2-mode)

(defcustom js2-include-gears-externs t
  "Non-nil to include Google Gears externs in the master externs list.
See `js2-additional-externs' for more information about externs."
  :type 'boolean
  :group 'js2-mode)

(js2-deflocal js2-additional-externs nil
  "A buffer-local list of additional external declarations.
It is used to decide whether variables are considered undeclared
for purposes of highlighting.

Each entry is a Lisp string.  The string should be the fully qualified
name of an external entity.  All externs should be added to this list,
so that as js2-mode's processing improves it can take advantage of them.

You may want to declare your externs in three ways.
First, you can add externs that are valid for all your JavaScript files.
You should probably do this by adding them to `js2-global-externs', which
is a global list used for all js2-mode files.

Next, you can add a function to `js2-mode-hook' that adds additional
externs appropriate for the specific file, perhaps based on its path.
These should go in `js2-additional-externs', which is buffer-local.

Finally, you can add a function to `js2-post-parse-callbacks',
which is called after parsing completes, and `root' is bound to
the root of the parse tree.  At this stage you can set up an AST
node visitor using `js2-visit-ast' and examine the parse tree
for specific import patterns that may imply the existence of
other externs, possibly tied to your build system.  These should also
be added to `js2-additional-externs'.

Your post-parse callback may of course also use the simpler and
faster (but perhaps less robust) approach of simply scanning the
buffer text for your imports, using regular expressions.")

;; SKIP:  decompiler
;; SKIP:  encoded-source

;;; The following variables are per-function and should be saved/restored
;;; during function parsing...

(js2-deflocal js2-current-script-or-fn nil)
(js2-deflocal js2-current-scope nil)
(js2-deflocal js2-nesting-of-with 0)
(js2-deflocal js2-label-set nil
  "An alist mapping label names to nodes.")

(js2-deflocal js2-loop-set nil)
(js2-deflocal js2-loop-and-switch-set nil)
(js2-deflocal js2-has-return-value nil)
(js2-deflocal js2-end-flags 0)

;;; ...end of per function variables

;; Without 2-token lookahead, labels are a problem.
;; These vars store the token info of the last matched name,
;; iff it wasn't the last matched token.  Only valid in some contexts.
(defvar js2-prev-name-token-start nil)
(defvar js2-prev-name-token-string nil)

(defsubst js2-save-name-token-data (pos name)
  (setq js2-prev-name-token-start pos
        js2-prev-name-token-string name))

;; These flags enumerate the possible ways a statement/function can
;; terminate. These flags are used by endCheck() and by the Parser to
;; detect inconsistent return usage.
;;
;; END_UNREACHED is reserved for code paths that are assumed to always be
;; able to execute (example: throw, continue)
;;
;; END_DROPS_OFF indicates if the statement can transfer control to the
;; next one. Statement such as return dont. A compound statement may have
;; some branch that drops off control to the next statement.
;;
;; END_RETURNS indicates that the statement can return (without arguments)
;; END_RETURNS_VALUE indicates that the statement can return a value.
;;
;; A compound statement such as
;; if (condition) {
;;   return value;
;; }
;; Will be detected as (END_DROPS_OFF | END_RETURN_VALUE) by endCheck()

(defconst js2-end-unreached     #x0)
(defconst js2-end-drops-off     #x1)
(defconst js2-end-returns       #x2)
(defconst js2-end-returns-value #x4)
(defconst js2-end-yields        #x8)

;; Rhino awkwardly passes a statementLabel parameter to the
;; statementHelper() function, the main statement parser, which
;; is then used by quite a few of the sub-parsers.  We just make
;; it a buffer-local variable and make sure it's cleaned up properly.
(js2-deflocal js2-labeled-stmt nil)  ; type `js2-labeled-stmt-node'

;; Similarly, Rhino passes an inForInit boolean through about half
;; the expression parsers.  We use a dynamically-scoped variable,
;; which makes it easier to funcall the parsers individually without
;; worrying about whether they take the parameter or not.
(js2-deflocal js2-in-for-init nil)
(js2-deflocal js2-temp-name-counter 0)
(js2-deflocal js2-parse-stmt-count 0)

(defsubst js2-get-next-temp-name ()
  (format "$%d" (incf js2-temp-name-counter)))

(defvar js2-parse-interruptable-p t
  "Set this to nil to force parse to continue until finished.
This will mostly be useful for interpreters.")

(defvar js2-statements-per-pause 50
  "Pause after this many statements to check for user input.
If user input is pending, stop the parse and discard the tree.
This makes for a smoother user experience for large files.
You may have to wait a second or two before the highlighting
and error-reporting appear, but you can always type ahead if
you wish.  This appears to be more or less how Eclipse, IntelliJ
and other editors work.")

(js2-deflocal js2-record-comments t
  "Instructs the scanner to record comments in `js2-scanned-comments'.")

(js2-deflocal js2-scanned-comments nil
  "List of all comments from the current parse.")

(defcustom js2-mode-indent-inhibit-undo nil
  "Non-nil to disable collection of Undo information when indenting lines.
Some users have requested this behavior.  It's nil by default because
other Emacs modes don't work this way."
  :type 'boolean
  :group 'js2-mode)

(defcustom js2-mode-indent-ignore-first-tab nil
  "If non-nil, ignore first TAB keypress if we look indented properly.
It's fairly common for users to navigate to an already-indented line
and press TAB for reassurance that it's been indented.  For this class
of users, we want the first TAB press on a line to be ignored if the
line is already indented to one of the precomputed alternatives.

This behavior is only partly implemented.  If you TAB-indent a line,
navigate to another line, and then navigate back, it fails to clear
the last-indented variable, so it thinks you've already hit TAB once,
and performs the indent.  A full solution would involve getting on the
point-motion hooks for the entire buffer.  If we come across another
use cases that requires watching point motion, I'll consider doing it.

If you set this variable to nil, then the TAB key will always change
the indentation of the current line, if more than one alternative
indentation spot exists."
  :type 'boolean
  :group 'js2-mode)

(defvar js2-indent-hook nil
  "A hook for user-defined indentation rules.

Functions on this hook should expect two arguments:    (LIST INDEX)
The LIST argument is the list of computed indentation points for
the current line.  INDEX is the list index of the indentation point
that `js2-bounce-indent' plans to use.  If INDEX is nil, then the
indent function is not going to change the current line indentation.

If a hook function on this list returns a non-nil value, then
`js2-bounce-indent' assumes the hook function has performed its own
indentation, and will do nothing.  If all hook functions on the list
return nil, then `js2-bounce-indent' will use its computed indentation
and reindent the line.

When hook functions on this hook list are called, the variable
`js2-mode-ast' may or may not be set, depending on whether the
parse tree is available.  If the variable is nil, you can pass a
callback to `js2-mode-wait-for-parse', and your callback will be
called after the new parse tree is built.  This can take some time
in large files.")

(defface js2-warning
  `((((class color) (background light))
     (:underline  "orange"))
    (((class color) (background dark))
     (:underline "orange"))
    (t (:underline t)))
  "Face for JavaScript warnings."
  :group 'js2-mode)

(defface js2-error
  `((((class color) (background light))
     (:foreground "red"))
    (((class color) (background dark))
     (:foreground "red"))
    (t (:foreground "red")))
  "Face for JavaScript errors."
  :group 'js2-mode)

(defface js2-jsdoc-tag
  '((t :foreground "SlateGray"))
  "Face used to highlight @whatever tags in jsdoc comments."
  :group 'js2-mode)

(defface js2-jsdoc-type
  '((t :foreground "SteelBlue"))
  "Face used to highlight {FooBar} types in jsdoc comments."
  :group 'js2-mode)

(defface js2-jsdoc-value
  '((t :foreground "PeachPuff3"))
  "Face used to highlight tag values in jsdoc comments."
  :group 'js2-mode)

(defface js2-function-param
  '((t :foreground "SeaGreen"))
  "Face used to highlight function parameters in javascript."
  :group 'js2-mode)

(defface js2-instance-member
  '((t :foreground "DarkOrchid"))
  "Face used to highlight instance variables in javascript.
Not currently used."
  :group 'js2-mode)

(defface js2-private-member
  '((t :foreground "PeachPuff3"))
  "Face used to highlight calls to private methods in javascript.
Not currently used."
  :group 'js2-mode)

(defface js2-private-function-call
  '((t :foreground "goldenrod"))
  "Face used to highlight calls to private functions in javascript.
Not currently used."
  :group 'js2-mode)

(defface js2-jsdoc-html-tag-name
  '((((class color) (min-colors 88) (background light))
     (:foreground "rosybrown"))
    (((class color) (min-colors 8) (background dark))
     (:foreground "yellow"))
    (((class color) (min-colors 8) (background light))
     (:foreground "magenta")))
    "Face used to highlight jsdoc html tag names"
  :group 'js2-mode)

(defface js2-jsdoc-html-tag-delimiter
  '((((class color) (min-colors 88) (background light))
     (:foreground "dark khaki"))
    (((class color) (min-colors 8) (background dark))
     (:foreground "green"))
    (((class color) (min-colors 8) (background light))
     (:foreground "green")))
  "Face used to highlight brackets in jsdoc html tags."
  :group 'js2-mode)

(defface js2-external-variable
  '((t :foreground "orange"))
  "Face used to highlight undeclared variable identifiers.")

(defcustom js2-post-parse-callbacks nil
  "A list of callback functions invoked after parsing finishes.
Currently, the main use for this function is to add synthetic
declarations to `js2-recorded-identifiers', which see."
  :type 'list
  :group 'js2-mode)

(defcustom js2-highlight-external-variables t
  "Non-nil to highlight undeclared variable identifiers.
An undeclared variable is any variable not declared with var or let
in the current scope or any lexically enclosing scope.  If you use
such a variable, then you are either expecting it to originate from
another file, or you've got a potential bug."
  :type 'boolean
  :group 'js2-mode)

(defcustom js2-auto-insert-catch-block t
  "Non-nil to insert matching catch block on open-curly after `try'."
  :type 'boolean
  :group 'js2-mode)

(defvar js2-mode-map
  (let ((map (make-sparse-keymap))
        keys)
    (define-key map [mouse-1] #'js2-mode-show-node)
    (define-key map (kbd "C-c C-e") #'js2-mode-hide-element)
    (define-key map (kbd "C-c C-s") #'js2-mode-show-element)
    (define-key map (kbd "C-c C-a") #'js2-mode-show-all)
    (define-key map (kbd "C-c C-f") #'js2-mode-toggle-hide-functions)
    (define-key map (kbd "C-c C-t") #'js2-mode-toggle-hide-comments)
    (define-key map (kbd "C-c C-o") #'js2-mode-toggle-element)
    (define-key map (kbd "C-c C-w") #'js2-mode-toggle-warnings-and-errors)
    (define-key map [down-mouse-3] #'js2-down-mouse-3)
    (when js2-bounce-indent-p
      (define-key map (kbd "<backtab>") #'js2-indent-bounce-backwards))

    (define-key map [menu-bar javascript]
      (cons "JavaScript" (make-sparse-keymap "JavaScript")))

    (define-key map [menu-bar javascript customize-js2-mode]
      '(menu-item "Customize js2-mode" js2-mode-customize
                  :help "Customize the behavior of this mode"))

    (define-key map [menu-bar javascript js2-force-refresh]
      '(menu-item "Force buffer refresh" js2-mode-reset
                  :help "Re-parse the buffer from scratch"))

    (define-key map [menu-bar javascript separator-2]
      '("--"))

    (define-key map [menu-bar javascript next-error]
      '(menu-item "Next warning or error" next-error
                  :enabled (and js2-mode-ast
                                (or (js2-ast-root-errors js2-mode-ast)
                                    (js2-ast-root-warnings js2-mode-ast)))
                  :help "Move to next warning or error"))

    (define-key map [menu-bar javascript display-errors]
      '(menu-item "Show errors and warnings" js2-mode-display-warnings-and-errors
                  :visible (not js2-mode-show-parse-errors)
                  :help "Turn on display of warnings and errors"))

    (define-key map [menu-bar javascript hide-errors]
      '(menu-item "Hide errors and warnings" js2-mode-hide-warnings-and-errors
                  :visible js2-mode-show-parse-errors
                  :help "Turn off display of warnings and errors"))

    (define-key map [menu-bar javascript separator-1]
      '("--"))

    (define-key map [menu-bar javascript js2-toggle-function]
      '(menu-item "Show/collapse element" js2-mode-toggle-element
                  :help "Hide or show function body or comment"))

    (define-key map [menu-bar javascript show-comments]
      '(menu-item "Show block comments" js2-mode-toggle-hide-comments
                  :visible js2-mode-comments-hidden
                  :help "Expand all hidden block comments"))

    (define-key map [menu-bar javascript hide-comments]
      '(menu-item "Hide block comments" js2-mode-toggle-hide-comments
                  :visible (not js2-mode-comments-hidden)
                  :help "Show block comments as /*...*/"))

    (define-key map [menu-bar javascript show-all-functions]
      '(menu-item "Show function bodies" js2-mode-toggle-hide-functions
                  :visible js2-mode-functions-hidden
                  :help "Expand all hidden function bodies"))

    (define-key map [menu-bar javascript hide-all-functions]
      '(menu-item "Hide function bodies" js2-mode-toggle-hide-functions
                  :visible (not js2-mode-functions-hidden)
                  :help "Show {...} for all top-level function bodies"))

    map)
  "Keymap used in `js2-mode' buffers.")

(defconst js2-mode-identifier-re "[a-zA-Z_$][a-zA-Z0-9_$]*")

(defvar js2-mode-//-comment-re "^\\(\\s-*\\)//.+"
  "Matches a //-comment line.  Must be first non-whitespace on line.
First match-group is the leading whitespace.")

(defvar js2-mode-hook nil)

(js2-deflocal js2-mode-ast nil "Private variable.")
(js2-deflocal js2-mode-parse-timer nil "Private variable.")
(js2-deflocal js2-mode-buffer-dirty-p nil "Private variable.")
(js2-deflocal js2-mode-parsing nil "Private variable.")
(js2-deflocal js2-mode-node-overlay nil)

(defvar js2-mode-show-overlay js2-mode-dev-mode-p
  "Debug:  Non-nil to highlight AST nodes on mouse-down.")

(js2-deflocal js2-mode-fontifications nil "Private variable")
(js2-deflocal js2-mode-deferred-properties nil "Private variable")
(js2-deflocal js2-imenu-recorder nil "Private variable")
(js2-deflocal js2-imenu-function-map nil "Private variable")

(defvar js2-paragraph-start
  "\\(@[a-zA-Z]+\\>\\|$\\)")

;; Note that we also set a 'c-in-sws text property in html comments,
;; so that `c-forward-sws' and `c-backward-sws' work properly.
(defvar js2-syntactic-ws-start
  "\\s \\|/[*/]\\|[\n\r]\\|\\\\[\n\r]\\|\\s!\\|<!--\\|^\\s-*-->")

(defvar js2-syntactic-ws-end
  "\\s \\|[\n\r/]\\|\\s!")

(defvar js2-syntactic-eol
  (concat "\\s *\\(/\\*[^*\n\r]*"
          "\\(\\*+[^*\n\r/][^*\n\r]*\\)*"
          "\\*+/\\s *\\)*"
          "\\(//\\|/\\*[^*\n\r]*"
          "\\(\\*+[^*\n\r/][^*\n\r]*\\)*$"
          "\\|\\\\$\\|$\\)")
  "Copied from `java-mode'.  Needed for some cc-engine functions.")

(defvar js2-comment-prefix-regexp
  "//+\\|\\**")

(defvar js2-comment-start-skip
  "\\(//+\\|/\\*+\\)\\s *")

(defvar js2-mode-verbose-parse-p js2-mode-dev-mode-p
  "Non-nil to emit status messages during parsing.")

(defvar js2-mode-functions-hidden nil "Private variable.")
(defvar js2-mode-comments-hidden nil "Private variable.")

(defvar js2-mode-syntax-table
  (let ((table (make-syntax-table)))
    (c-populate-syntax-table table)
    table)
  "Syntax table used in `js2-mode' buffers.")

(defvar js2-mode-abbrev-table nil
  "Abbrev table in use in `js2-mode' buffers.")
(define-abbrev-table 'js2-mode-abbrev-table ())

(defvar js2-mode-pending-parse-callbacks nil
  "List of functions waiting to be notified that parse is finished.")

(defvar js2-mode-last-indented-line -1)

;;; Localizable error and warning messages

;; Messages are copied from Rhino's Messages.properties.
;; Many of the Java-specific messages have been elided.
;; Add any js2-specific ones at the end, so we can keep
;; this file synced with changes to Rhino's.

(defvar js2-message-table
  (make-hash-table :test 'equal :size 250)
  "Contains localized messages for `js2-mode'.")

;; TODO(stevey):  construct this table at compile-time.
(defmacro js2-msg (key &rest strings)
  `(puthash ,key (funcall #'concat ,@strings)
            js2-message-table))

(defun js2-get-msg (msg-key)
  "Look up a localized message.
MSG-KEY is a list of (MSG ARGS).  If the message takes parameters,
the correct number of ARGS must be provided."
  (let* ((key (if (listp msg-key) (car msg-key) msg-key))
         (args (if (listp msg-key) (cdr msg-key)))
         (msg (gethash key js2-message-table)))
    (if msg
        (apply #'format msg args)
      key)))  ; default to showing the key

(js2-msg "msg.dup.parms"
         "Duplicate parameter name '%s'.")

(js2-msg "msg.too.big.jump"
         "Program too complex: jump offset too big.")

(js2-msg "msg.too.big.index"
         "Program too complex: internal index exceeds 64K limit.")

(js2-msg "msg.while.compiling.fn"
         "Encountered code generation error while compiling function '%s': %s")

(js2-msg "msg.while.compiling.script"
         "Encountered code generation error while compiling script: %s")

;; Context
(js2-msg "msg.ctor.not.found"
         "Constructor for '%s' not found.")

(js2-msg "msg.not.ctor"
         "'%s' is not a constructor.")

;; FunctionObject
(js2-msg "msg.varargs.ctor"
         "Method or constructor '%s' must be static "
         "with the signature (Context cx, Object[] args, "
         "Function ctorObj, boolean inNewExpr) "
         "to define a variable arguments constructor.")

(js2-msg "msg.varargs.fun"
         "Method '%s' must be static with the signature "
         "(Context cx, Scriptable thisObj, Object[] args, Function funObj) "
         "to define a variable arguments function.")

(js2-msg "msg.incompat.call"
         "Method '%s' called on incompatible object.")

(js2-msg "msg.bad.parms"
         "Unsupported parameter type '%s' in method '%s'.")

(js2-msg "msg.bad.method.return"
         "Unsupported return type '%s' in method '%s'.")

(js2-msg "msg.bad.ctor.return"
         "Construction of objects of type '%s' is not supported.")

(js2-msg "msg.no.overload"
         "Method '%s' occurs multiple times in class '%s'.")

(js2-msg "msg.method.not.found"
         "Method '%s' not found in '%s'.")

;; IRFactory

(js2-msg "msg.bad.for.in.lhs"
         "Invalid left-hand side of for..in loop.")

(js2-msg "msg.mult.index"
         "Only one variable allowed in for..in loop.")

(js2-msg "msg.bad.for.in.destruct"
         "Left hand side of for..in loop must be an array of "
         "length 2 to accept key/value pair.")

(js2-msg "msg.cant.convert"
         "Can't convert to type '%s'.")

(js2-msg "msg.bad.assign.left"
         "Invalid assignment left-hand side.")

(js2-msg "msg.bad.decr"
         "Invalid decerement operand.")

(js2-msg "msg.bad.incr"
         "Invalid increment operand.")

(js2-msg "msg.bad.yield"
         "yield must be in a function.")

(js2-msg "msg.yield.parenthesized"
         "yield expression must be parenthesized.")

;; NativeGlobal
(js2-msg "msg.cant.call.indirect"
          "Function '%s' must be called directly, and not by way of a "
          "function of another name.")

(js2-msg "msg.eval.nonstring"
          "Calling eval() with anything other than a primitive "
          "string value will simply return the value. "
          "Is this what you intended?")

(js2-msg "msg.eval.nonstring.strict"
         "Calling eval() with anything other than a primitive "
         "string value is not allowed in strict mode.")

(js2-msg "msg.bad.destruct.op"
         "Invalid destructuring assignment operator")

;; NativeCall
(js2-msg "msg.only.from.new"
         "'%s' may only be invoked from a `new' expression.")

(js2-msg "msg.deprec.ctor"
         "The '%s' constructor is deprecated.")

;; NativeFunction
(js2-msg "msg.no.function.ref.found"
         "no source found to decompile function reference %s")

(js2-msg "msg.arg.isnt.array"
         "second argument to Function.prototype.apply must be an array")

;; NativeGlobal
(js2-msg "msg.bad.esc.mask"
         "invalid string escape mask")

;; NativeRegExp
(js2-msg "msg.bad.quant"
  "Invalid quantifier %s")

(js2-msg "msg.overlarge.backref"
  "Overly large back reference %s")

(js2-msg "msg.overlarge.min"
  "Overly large minimum %s")

(js2-msg "msg.overlarge.max"
  "Overly large maximum %s")

(js2-msg "msg.zero.quant"
  "Zero quantifier %s")

(js2-msg "msg.max.lt.min"
  "Maximum %s less than minimum")

(js2-msg "msg.unterm.quant"
  "Unterminated quantifier %s")

(js2-msg "msg.unterm.paren"
  "Unterminated parenthetical %s")

(js2-msg "msg.unterm.class"
  "Unterminated character class %s")

(js2-msg "msg.bad.range"
  "Invalid range in character class.")

(js2-msg "msg.trail.backslash"
  "Trailing \\ in regular expression.")

(js2-msg "msg.re.unmatched.right.paren"
  "unmatched ) in regular expression.")

(js2-msg "msg.no.regexp"
  "Regular expressions are not available.")

(js2-msg "msg.bad.backref"
  "back-reference exceeds number of capturing parentheses.")

(js2-msg "msg.bad.regexp.compile"
         "Only one argument may be specified if the first "
         "argument to RegExp.prototype.compile is a RegExp object.")

;; Parser
(js2-msg "msg.got.syntax.errors"
         "Compilation produced %s syntax errors.")

(js2-msg "msg.var.redecl"
         "TypeError: redeclaration of var %s.")

(js2-msg "msg.const.redecl"
         "TypeError: redeclaration of const %s.")

(js2-msg "msg.let.redecl"
         "TypeError: redeclaration of variable %s.")

(js2-msg "msg.parm.redecl"
         "TypeError: redeclaration of formal parameter %s.")

(js2-msg "msg.fn.redecl"
         "TypeError: redeclaration of function %s.")

(js2-msg "msg.let.decl.not.in.block"
         "SyntaxError: let declaration not directly within block")

;; NodeTransformer
(js2-msg "msg.dup.label"
         "duplicated label")

(js2-msg "msg.undef.label"
         "undefined label")

(js2-msg "msg.bad.break"
         "unlabelled break must be inside loop or switch")

(js2-msg "msg.continue.outside"
         "continue must be inside loop")

(js2-msg "msg.continue.nonloop"
         "continue can only use labels of iteration statements")

(js2-msg "msg.bad.throw.eol"
         "Line terminator is not allowed between the throw "
         "keyword and throw expression.")

(js2-msg "msg.no.paren.parms"
         "missing ( before function parameters.")

(js2-msg "msg.no.parm"
         "missing formal parameter")

(js2-msg "msg.no.paren.after.parms"
         "missing ) after formal parameters")

(js2-msg "msg.no.brace.body"
         "missing '{' before function body")

(js2-msg "msg.no.brace.after.body"
         "missing } after function body")

(js2-msg "msg.no.paren.cond"
         "missing ( before condition")

(js2-msg "msg.no.paren.after.cond"
         "missing ) after condition")

(js2-msg "msg.no.semi.stmt"
         "missing ; before statement")

(js2-msg "msg.missing.semi"
         "missing ; after statement")

(js2-msg "msg.no.name.after.dot"
         "missing name after . operator")

(js2-msg "msg.no.name.after.coloncolon"
         "missing name after :: operator")

(js2-msg "msg.no.name.after.dotdot"
         "missing name after .. operator")

(js2-msg "msg.no.name.after.xmlAttr"
         "missing name after .@")

(js2-msg "msg.no.bracket.index"
         "missing ] in index expression")

(js2-msg "msg.no.paren.switch"
         "missing ( before switch expression")

(js2-msg "msg.no.paren.after.switch"
         "missing ) after switch expression")

(js2-msg "msg.no.brace.switch"
         "missing '{' before switch body")

(js2-msg "msg.bad.switch"
         "invalid switch statement")

(js2-msg "msg.no.colon.case"
         "missing : after case expression")

(js2-msg "msg.double.switch.default"
         "double default label in the switch statement")

(js2-msg "msg.no.while.do"
         "missing while after do-loop body")

(js2-msg "msg.no.paren.for"
         "missing ( after for")

(js2-msg "msg.no.semi.for"
         "missing ; after for-loop initializer")

(js2-msg "msg.no.semi.for.cond"
         "missing ; after for-loop condition")

(js2-msg "msg.in.after.for.name"
         "missing in after for")

(js2-msg "msg.no.paren.for.ctrl"
         "missing ) after for-loop control")

(js2-msg "msg.no.paren.with"
         "missing ( before with-statement object")

(js2-msg "msg.no.paren.after.with"
         "missing ) after with-statement object")

(js2-msg "msg.no.paren.after.let"
         "missing ( after let")

(js2-msg "msg.no.paren.let"
         "missing ) after variable list")

(js2-msg "msg.no.curly.let"
         "missing } after let statement")

(js2-msg "msg.bad.return"
         "invalid return")

(js2-msg "msg.no.brace.block"
         "missing } in compound statement")

(js2-msg "msg.bad.label"
         "invalid label")

(js2-msg "msg.bad.var"
         "missing variable name")

(js2-msg "msg.bad.var.init"
         "invalid variable initialization")

(js2-msg "msg.no.colon.cond"
         "missing : in conditional expression")

(js2-msg "msg.no.paren.arg"
         "missing ) after argument list")

(js2-msg "msg.no.bracket.arg"
         "missing ] after element list")

(js2-msg "msg.bad.prop"
         "invalid property id")

(js2-msg "msg.no.colon.prop"
         "missing : after property id")

(js2-msg "msg.no.brace.prop"
         "missing } after property list")

(js2-msg "msg.no.paren"
         "missing ) in parenthetical")

(js2-msg "msg.reserved.id"
         "identifier is a reserved word")

(js2-msg "msg.no.paren.catch"
         "missing ( before catch-block condition")

(js2-msg "msg.bad.catchcond"
         "invalid catch block condition")

(js2-msg "msg.catch.unreachable"
         "any catch clauses following an unqualified catch are unreachable")

(js2-msg "msg.no.brace.try"
         "missing '{' before try block")

(js2-msg "msg.no.brace.catchblock"
         "missing '{' before catch-block body")

(js2-msg "msg.try.no.catchfinally"
         "'try' without 'catch' or 'finally'")

(js2-msg "msg.no.return.value"
         "function %s does not always return a value")

(js2-msg "msg.anon.no.return.value"
         "anonymous function does not always return a value")

(js2-msg "msg.return.inconsistent"
         "return statement is inconsistent with previous usage")

(js2-msg "msg.generator.returns"
         "TypeError: generator function '%s' returns a value")

(js2-msg "msg.anon.generator.returns"
         "TypeError: anonymous generator function returns a value")

(js2-msg "msg.syntax"
         "syntax error")

(js2-msg "msg.unexpected.eof"
         "Unexpected end of file")

(js2-msg "msg.XML.bad.form"
         "illegally formed XML syntax")

(js2-msg "msg.XML.not.available"
         "XML runtime not available")

(js2-msg "msg.too.deep.parser.recursion"
         "Too deep recursion while parsing")

(js2-msg "msg.no.side.effects"
         "Code has no side effects")

(js2-msg "msg.extra.trailing.comma"
         "Trailing comma is not legal in an ECMA-262 object initializer")

(js2-msg "msg.array.trailing.comma"
         "Trailing comma yields different behavior across browsers")

(js2-msg "msg.equal.as.assign"
         (concat "Test for equality (==) mistyped as assignment (=)?"
                 " (parenthesize to suppress warning)"))

(js2-msg "msg.var.hides.arg"
         "Variable %s hides argument")

(js2-msg "msg.destruct.assign.no.init"
         "Missing = in destructuring declaration")

;; ScriptRuntime
(js2-msg "msg.no.properties"
         "%s has no properties.")

(js2-msg "msg.invalid.iterator"
         "Invalid iterator value")

(js2-msg "msg.iterator.primitive"
         "__iterator__ returned a primitive value")

(js2-msg "msg.assn.create.strict"
         "Assignment to undeclared variable %s")

(js2-msg "msg.undeclared.variable"  ; added by js2-mode
         "Undeclared variable or function '%s'")

(js2-msg "msg.ref.undefined.prop"
         "Reference to undefined property '%s'")

(js2-msg "msg.prop.not.found"
         "Property %s not found.")

(js2-msg "msg.invalid.type"
         "Invalid JavaScript value of type %s")

(js2-msg "msg.primitive.expected"
         "Primitive type expected (had %s instead)")

(js2-msg "msg.namespace.expected"
         "Namespace object expected to left of :: (found %s instead)")

(js2-msg "msg.null.to.object"
         "Cannot convert null to an object.")

(js2-msg "msg.undef.to.object"
         "Cannot convert undefined to an object.")

(js2-msg "msg.cyclic.value"
         "Cyclic %s value not allowed.")

(js2-msg "msg.is.not.defined"
         "'%s' is not defined.")

(js2-msg "msg.undef.prop.read"
         "Cannot read property '%s' from %s")

(js2-msg "msg.undef.prop.write"
         "Cannot set property '%s' of %s to '%s'")

(js2-msg "msg.undef.prop.delete"
         "Cannot delete property '%s' of %s")

(js2-msg "msg.undef.method.call"
         "Cannot call method '%s' of %s")

(js2-msg "msg.undef.with"
         "Cannot apply 'with' to %s")

(js2-msg "msg.isnt.function"
         "%s is not a function, it is %s.")

(js2-msg "msg.isnt.function.in"
         "Cannot call property %s in object %s. "
         "It is not a function, it is '%s'.")

(js2-msg "msg.function.not.found"
         "Cannot find function %s.")

(js2-msg "msg.function.not.found.in"
         "Cannot find function %s in object %s.")

(js2-msg "msg.isnt.xml.object"
         "%s is not an xml object.")

(js2-msg "msg.no.ref.to.get"
         "%s is not a reference to read reference value.")

(js2-msg "msg.no.ref.to.set"
         "%s is not a reference to set reference value to %s.")

(js2-msg "msg.no.ref.from.function"
         "Function %s can not be used as the left-hand "
         "side of assignment or as an operand of ++ or -- operator.")

(js2-msg "msg.bad.default.value"
         "Object's getDefaultValue() method returned an object.")

(js2-msg "msg.instanceof.not.object"
         "Can't use instanceof on a non-object.")

(js2-msg "msg.instanceof.bad.prototype"
         "'prototype' property of %s is not an object.")

(js2-msg "msg.bad.radix"
         "illegal radix %s.")

;; ScriptableObject
(js2-msg "msg.default.value"
         "Cannot find default value for object.")

(js2-msg "msg.zero.arg.ctor"
         "Cannot load class '%s' which has no zero-parameter constructor.")

(js2-msg "msg.ctor.multiple.parms"
         "Can't define constructor or class %s since more than "
         "one constructor has multiple parameters.")

(js2-msg "msg.extend.scriptable"
         "%s must extend ScriptableObject in order to define property %s.")

(js2-msg "msg.bad.getter.parms"
         "In order to define a property, getter %s must have zero "
         "parameters or a single ScriptableObject parameter.")

(js2-msg "msg.obj.getter.parms"
         "Expected static or delegated getter %s to take "
         "a ScriptableObject parameter.")

(js2-msg "msg.getter.static"
         "Getter and setter must both be static or neither be static.")

(js2-msg "msg.setter.return"
         "Setter must have void return type: %s")

(js2-msg "msg.setter2.parms"
         "Two-parameter setter must take a ScriptableObject as "
         "its first parameter.")

(js2-msg "msg.setter1.parms"
         "Expected single parameter setter for %s")

(js2-msg "msg.setter2.expected"
         "Expected static or delegated setter %s to take two parameters.")

(js2-msg "msg.setter.parms"
         "Expected either one or two parameters for setter.")

(js2-msg "msg.setter.bad.type"
         "Unsupported parameter type '%s' in setter '%s'.")

(js2-msg "msg.add.sealed"
         "Cannot add a property to a sealed object: %s.")

(js2-msg "msg.remove.sealed"
         "Cannot remove a property from a sealed object: %s.")

(js2-msg "msg.modify.sealed"
         "Cannot modify a property of a sealed object: %s.")

(js2-msg "msg.modify.readonly"
         "Cannot modify readonly property: %s.")

;; TokenStream
(js2-msg "msg.missing.exponent"
         "missing exponent")

(js2-msg "msg.caught.nfe"
         "number format error")

(js2-msg "msg.unterminated.string.lit"
         "unterminated string literal")

(js2-msg "msg.unterminated.comment"
         "unterminated comment")

(js2-msg "msg.unterminated.re.lit"
         "unterminated regular expression literal")

(js2-msg "msg.invalid.re.flag"
         "invalid flag after regular expression")

(js2-msg "msg.no.re.input.for"
         "no input for %s")

(js2-msg "msg.illegal.character"
         "illegal character")

(js2-msg "msg.invalid.escape"
         "invalid Unicode escape sequence")

(js2-msg "msg.bad.namespace"
         "not a valid default namespace statement. "
         "Syntax is: default xml namespace = EXPRESSION;")

;; TokensStream warnings
(js2-msg "msg.bad.octal.literal"
         "illegal octal literal digit %s; "
         "interpreting it as a decimal digit")

(js2-msg "msg.reserved.keyword"
         "illegal usage of future reserved keyword %s; "
         "interpreting it as ordinary identifier")

(js2-msg "msg.script.is.not.constructor"
         "Script objects are not constructors.")

;; Arrays
(js2-msg "msg.arraylength.bad"
         "Inappropriate array length.")

;; Arrays
(js2-msg "msg.arraylength.too.big"
         "Array length %s exceeds supported capacity limit.")

;; URI
(js2-msg "msg.bad.uri"
         "Malformed URI sequence.")

;; Number
(js2-msg "msg.bad.precision"
         "Precision %s out of range.")

;; NativeGenerator
(js2-msg "msg.send.newborn"
         "Attempt to send value to newborn generator")

(js2-msg "msg.already.exec.gen"
         "Already executing generator")

(js2-msg "msg.StopIteration.invalid"
         "StopIteration may not be changed to an arbitrary object.")

;; Interpreter
(js2-msg "msg.yield.closing"
         "Yield from closing generator")

;;; Utilities

(defun js2-delete-if (predicate list)
  "Remove all items satisfying PREDICATE in LIST."
  (loop for item in list
        if (not (funcall predicate item))
        collect item))

(defun js2-position (element list)
  "Find 0-indexed position of ELEMENT in LIST comparing with `eq'.
Returns nil if element is not found in the list."
  (let ((count 0)
        found)
    (while (and list (not found))
      (if (eq element (car list))
          (setq found t)
        (setq count (1+ count)
              list (cdr list))))
    (if found count)))

(defun js2-find-if (predicate list)
  "Find first item satisfying PREDICATE in LIST."
  (let (result)
    (while (and list (not result))
      (if (funcall predicate (car list))
          (setq result (car list)))
      (setq list (cdr list)))
    result))

(defmacro js2-time (form)
  "Evaluate FORM, discard result, and return elapsed time in sec."
  (declare (debug t))
  (let ((beg (make-symbol "--js2-time-beg--"))
        (delta (make-symbol "--js2-time-end--")))
    `(let ((,beg (current-time))
           ,delta)
       ,form
       (/ (truncate (* (- (float-time (current-time))
                          (float-time ,beg))
                       10000))
          10000.0))))

(defsubst js2-same-line (pos)
  "Return t if POS is on the same line as current point."
  (and (>= pos (point-at-bol))
       (<= pos (point-at-eol))))

(defun js2-same-line-2 (p1 p2)
  "Return t if P1 is on the same line as P2."
  (save-excursion
    (goto-char p1)
    (js2-same-line p2)))

(defun js2-code-bug ()
  "Signal an error when we encounter an unexpected code path."
  (error "failed assertion"))

(defsubst js2-record-text-property (beg end prop value)
  "Record a text property to set when parsing finishes."
  (push (list beg end prop value) js2-mode-deferred-properties))

;; I'd like to associate errors with nodes, but for now the
;; easiest thing to do is get the context info from the last token.
(defun js2-record-parse-error (msg &optional arg pos len)
  (push (list (list msg arg)
              (or pos js2-token-beg)
              (or len (- js2-token-end js2-token-beg)))
        js2-parsed-errors))

(defun js2-report-error (msg &optional msg-arg pos len)
  "Signal a syntax error or record a parse error."
  (if js2-recover-from-parse-errors
      (js2-record-parse-error msg msg-arg pos len)
  (signal 'js2-syntax-error
          (list msg
                js2-ts-lineno
                (save-excursion
                  (goto-char js2-ts-cursor)
                  (current-column))
                js2-ts-hit-eof))))

(defun js2-report-warning (msg &optional msg-arg pos len face)
  (if js2-compiler-report-warning-as-error
      (js2-report-error msg msg-arg pos len)
    (push (list (list msg msg-arg)
                (or pos js2-token-beg)
                (or len (- js2-token-end js2-token-beg))
                face)
          js2-parsed-warnings)))

(defun js2-add-strict-warning (msg-id &optional msg-arg beg end)
  (if js2-compiler-strict-mode
      (js2-report-warning msg-id msg-arg beg
                          (and beg end (- end beg)))))

(put 'js2-syntax-error 'error-conditions
     '(error syntax-error js2-syntax-error))
(put 'js2-syntax-error 'error-message "Syntax error")

(put 'js2-parse-error 'error-conditions
     '(error parse-error js2-parse-error))
(put 'js2-parse-error 'error-message "Parse error")

(defmacro js2-clear-flag (flags flag)
  `(setq ,flags (logand ,flags (lognot ,flag))))

(defmacro js2-set-flag (flags flag)
  "Logical-or FLAG into FLAGS."
  `(setq ,flags (logior ,flags ,flag)))

(defsubst js2-flag-set-p (flags flag)
  (/= 0 (logand flags flag)))

(defsubst js2-flag-not-set-p (flags flag)
  (zerop (logand flags flag)))

(defmacro js2-with-underscore-as-word-syntax (&rest body)
  "Evaluate BODY with the _ character set to be word-syntax."
  (declare (indent 0) (debug t))
  (let ((old-syntax (make-symbol "old-syntax")))
  `(let ((,old-syntax (string (char-syntax ?_))))
     (unwind-protect
         (progn
           (modify-syntax-entry ?_ "w" js2-mode-syntax-table)
           ,@body)
       (modify-syntax-entry ?_ ,old-syntax js2-mode-syntax-table)))))

(defsubst js2-char-uppercase-p (c)
  "Return t if C is an uppercase character.
Handles unicode and latin chars properly."
  (/= c (downcase c)))

(defsubst js2-char-lowercase-p (c)
  "Return t if C is an uppercase character.
Handles unicode and latin chars properly."
  (/= c (upcase c)))

;;; AST struct and function definitions

;; flags for ast node property 'member-type (used for e4x operators)
(defvar js2-property-flag    #x1 "Property access: element is valid name.")
(defvar js2-attribute-flag   #x2 "x.@y or x..@y.")
(defvar js2-descendants-flag #x4 "x..y or x..@i.")

(defsubst js2-relpos (pos anchor)
  "Convert POS to be relative to ANCHOR.
If POS is nil, returns nil."
  (and pos (- pos anchor)))

(defun js2-make-pad (indent)
  (if (zerop indent)
      ""
    (make-string (* indent js2-basic-offset) ? )))

(defun js2-visit-ast (node callback)
  "Visit every node in ast NODE with visitor CALLBACK.

CALLBACK is a function that takes two arguments:  (NODE END-P).  It is
called twice:  once to visit the node, and again after all the node's
children have been processed.  The END-P argument is nil on the first
call and non-nil on the second call.  The return value of the callback
affects the traversal:  if non-nil, the children of NODE are processed.
If the callback returns nil, or if the node has no children, then the
callback is called immediately with a non-nil END-P argument.

The node traversal is approximately lexical-order, although there
are currently no guarantees around this."
  (when node
    (let ((vfunc (get (aref node 0) 'js2-visitor)))
      ;; visit the node
      (when  (funcall callback node nil)
        ;; visit the kids
        (cond
         ((eq vfunc 'js2-visit-none)
          nil)                            ; don't even bother calling it
         ;; Each AST node type has to define a `js2-visitor' function
         ;; that takes a node and a callback, and calls `js2-visit-ast'
         ;; on each child of the node.
         (vfunc
          (funcall vfunc node callback))
         (t
          (error "%s does not define a visitor-traversal function"
                 (aref node 0)))))
      ;; call the end-visit
      (funcall callback node t))))

(defstruct (js2-node
            (:constructor nil))  ; abstract
  "Base AST node type."
  (type -1)  ; token type
  (pos -1)   ; start position of this AST node in parsed input
  (len 1)    ; num characters spanned by the node
  props      ; optional node property list (an alist)
  parent)    ; link to parent node; null for root

(defsubst js2-node-get-prop (node prop &optional default)
  (or (cadr (assoc prop (js2-node-props node))) default))

(defsubst js2-node-set-prop (node prop value)
  (setf (js2-node-props node)
        (cons (list prop value) (js2-node-props node))))

(defun js2-fixup-starts (n nodes)
  "Adjust the start positions of NODES to be relative to N.
Any node in the list may be nil, for convenience."
  (dolist (node nodes)
    (when node
      (setf (js2-node-pos node) (- (js2-node-pos node)
                                   (js2-node-pos n))))))

(defun js2-node-add-children (parent &rest nodes)
  "Set parent node of NODES to PARENT, and return PARENT.
Does nothing if we're not recording parent links.
If any given node in NODES is nil, doesn't record that link."
  (js2-fixup-starts parent nodes)
  (dolist (node nodes)
    (and node
         (setf (js2-node-parent node) parent))))

;; Non-recursive since it's called a frightening number of times.
(defun js2-node-abs-pos (n)
  (let ((pos (js2-node-pos n)))
    (while (setq n (js2-node-parent n))
      (setq pos (+ pos (js2-node-pos n))))
    pos))

(defsubst js2-node-abs-end (n)
  "Return absolute buffer position of end of N."
  (+ (js2-node-abs-pos n) (js2-node-len n)))

;; It's important to make sure block nodes have a Lisp list for the
;; child nodes, to limit printing recursion depth in an AST that
;; otherwise consists of defstruct vectors.  Emacs will crash printing
;; a sufficiently large vector tree.

(defstruct (js2-block-node
            (:include js2-node)
            (:constructor nil)
            (:constructor make-js2-block-node (&key (type js2-BLOCK)
                                                    (pos js2-token-beg)
                                                    len
                                                    props
                                                    kids)))
  "A block of statements."
  kids)  ; a Lisp list of the child statement nodes

(put 'cl-struct-js2-block-node 'js2-visitor 'js2-visit-block)
(put 'cl-struct-js2-block-node 'js2-printer 'js2-print-block)

(defun js2-visit-block (ast callback)
  "Visit the `js2-block-node' children of AST."
  (dolist (kid (js2-block-node-kids ast))
    (js2-visit-ast kid callback)))

(defun js2-print-block (n i)
  (let ((pad (js2-make-pad i)))
    (insert pad "{\n")
    (dolist (kid (js2-block-node-kids n))
      (js2-print-ast kid (1+ i)))
    (insert pad "}")))

(defstruct (js2-scope
            (:include js2-block-node)
            (:constructor nil)
            (:constructor make-js2-scope (&key (type js2-BLOCK)
                                               (pos js2-token-beg)
                                               len
                                               kids)))
  ;; The symbol-table is a LinkedHashMap<String,Symbol> in Rhino.
  ;; I don't have one of those handy, so I'll use an alist for now.
  ;; It's as fast as an emacs hashtable for up to about 50 elements,
  ;; and is much lighter-weight to construct (both CPU and mem).
  ;; The keys are interned strings (symbols) for faster lookup.
  ;; Should switch to hybrid alist/hashtable eventually.
  symbol-table  ; an alist of (symbol . js2-symbol)
  parent-scope  ; a `js2-scope'
  top)          ; top-level `js2-scope' (script/function)

(put 'cl-struct-js2-scope 'js2-visitor 'js2-visit-block)
(put 'cl-struct-js2-scope 'js2-printer 'js2-print-none)

(defun js2-scope-set-parent-scope (scope parent)
  (setf (js2-scope-parent-scope scope) parent
        (js2-scope-top scope) (if (null parent)
                                  scope
                                (js2-scope-top parent))))

(defun js2-node-get-enclosing-scope (node)
  "Return the innermost `js2-scope' node surrounding NODE.
Returns nil if there is no enclosing scope node."
  (let ((parent (js2-node-parent node)))
    (while (not (js2-scope-p parent))
      (setq parent (js2-node-parent parent)))
    parent))

(defun js2-get-defining-scope (scope name)
  "Search up scope chain from SCOPE looking for NAME, a string or symbol.
Returns `js2-scope' in which NAME is defined, or nil if not found."
  (let ((sym (if (symbolp name)
                 name
               (intern name)))
        table
        result
        (continue t))
    (while (and scope continue)
      (if (and (setq table (js2-scope-symbol-table scope))
               (assq sym table))
          (setq continue nil
                result scope)
        (setq scope (js2-scope-parent-scope scope))))
    result))

(defun js2-scope-get-symbol (scope name)
  "Return symbol table entry for NAME in SCOPE.
NAME can be a string or symbol.   Returns a `js2-symbol' or nil if not found."
  (and (js2-scope-symbol-table scope)
       (cdr (assq (if (symbolp name)
                      name
                    (intern name))
                  (js2-scope-symbol-table scope)))))

(defun js2-scope-put-symbol (scope name symbol)
  "Enter SYMBOL into symbol-table for SCOPE under NAME.
NAME can be a Lisp symbol or string.  SYMBOL is a `js2-symbol'."
  (let* ((table (js2-scope-symbol-table scope))
         (sym (if (symbolp name) name (intern name)))
         (entry (assq sym table)))
    (if entry
        (setcdr entry symbol)
      (push (cons sym symbol)
            (js2-scope-symbol-table scope)))))

(defstruct (js2-symbol
            (:constructor nil)
            (:constructor make-js2-symbol (decl-type name &optional ast-node)))
  "A symbol table entry."
  ;; One of js2-FUNCTION, js2-LP (for parameters), js2-VAR,
  ;; js2-LET, or js2-CONST
  decl-type
  name  ; string
  ast-node) ; a `js2-node'

(defstruct (js2-error-node
            (:include js2-node)
            (:constructor nil) ; silence emacs21 byte-compiler
            (:constructor make-js2-error-node (&key (type js2-ERROR)
                                                    (pos js2-token-beg)
                                                    len)))
  "AST node representing a parse error.")

(put 'cl-struct-js2-error-node 'js2-visitor 'js2-visit-none)
(put 'cl-struct-js2-error-node 'js2-printer 'js2-print-none)

(defstruct (js2-script-node
            (:include js2-scope)
            (:constructor nil)
            (:constructor make-js2-script-node (&key (type js2-SCRIPT)
                                                     (pos js2-token-beg)
                                                     len
                                                     var-decls
                                                     fun-decls)))
  functions   ; Lisp list of nested functions
  regexps     ; Lisp list of (string . flags)
  symbols     ; alist (every symbol gets unique index)
  (param-count 0)
  var-names   ; vector of string names
  consts      ; bool-vector matching var-decls
  (temp-number 0))  ; for generating temp variables

(put 'cl-struct-js2-script-node 'js2-visitor 'js2-visit-block)
(put 'cl-struct-js2-script-node 'js2-printer 'js2-print-script)

(defun js2-print-script (node indent)
  (dolist (kid (js2-block-node-kids node))
    (js2-print-ast kid indent)))

(defstruct (js2-ast-root
            (:include js2-script-node)
            (:constructor nil)
            (:constructor make-js2-ast-root (&key (type js2-SCRIPT)
                                                  (pos js2-token-beg)
                                                  len
                                                  buffer)))
  "The root node of a js2 AST."
  buffer         ; the source buffer from which the code was parsed
  comments       ; a Lisp list of comments, ordered by start position
  errors         ; a Lisp list of errors found during parsing
  warnings       ; a Lisp list of warnings found during parsing
  node-count)    ; number of nodes in the tree, including the root

(put 'cl-struct-js2-ast-root 'js2-visitor 'js2-visit-ast-root)
(put 'cl-struct-js2-ast-root 'js2-printer 'js2-print-script)

(defun js2-visit-ast-root (ast callback)
  (dolist (kid (js2-ast-root-kids ast))
    (js2-visit-ast kid callback))
  (dolist (comment (js2-ast-root-comments ast))
    (js2-visit-ast comment callback)))

(defstruct (js2-comment-node
            (:include js2-node)
            (:constructor nil)
            (:constructor make-js2-comment-node (&key (type js2-COMMENT)
                                                      (pos js2-token-beg)
                                                      len
                                                      (format js2-ts-comment-type))))
  format)  ; 'line, 'block, 'jsdoc or 'html

(put 'cl-struct-js2-comment-node 'js2-visitor 'js2-visit-none)
(put 'cl-struct-js2-comment-node 'js2-printer 'js2-print-comment)

(defun js2-print-comment (n i)
  ;; We really ought to link end-of-line comments to their nodes.
  ;; Or maybe we could add a new comment type, 'endline.
  (insert (js2-make-pad i)
          (js2-node-string n)))

(defstruct (js2-expr-stmt-node
            (:include js2-node)
            (:constructor nil)
            (:constructor make-js2-expr-stmt-node (&key (type js2-EXPR_VOID)
                                                        (pos js2-ts-cursor)
                                                        len
                                                        expr)))
  "An expression statement."
  expr)

(defsubst js2-expr-stmt-node-set-has-result (node)
  "Change NODE type to `js2-EXPR_RESULT'.  Used for code generation."
  (setf (js2-node-type node) js2-EXPR_RESULT))

(put 'cl-struct-js2-expr-stmt-node 'js2-visitor 'js2-visit-expr-stmt-node)
(put 'cl-struct-js2-expr-stmt-node 'js2-printer 'js2-print-expr-stmt-node)

(defun js2-visit-expr-stmt-node (n v)
  (js2-visit-ast (js2-expr-stmt-node-expr n) v))

(defun js2-print-expr-stmt-node (n indent)
  (js2-print-ast (js2-expr-stmt-node-expr n) indent)
  (insert ";\n"))

(defstruct (js2-loop-node
            (:include js2-scope)
            (:constructor nil))
  "Abstract supertype of loop nodes."
  body      ; a `js2-block-node'
  lp        ; position of left-paren, nil if omitted
  rp)       ; position of right-paren, nil if omitted

(defstruct (js2-do-node
            (:include js2-loop-node)
            (:constructor nil)
            (:constructor make-js2-do-node (&key (type js2-DO)
                                                 (pos js2-token-beg)
                                                 len
                                                 body
                                                 condition
                                                 while-pos
                                                 lp
                                                 rp)))
  "AST node for do-loop."
  condition  ; while (expression)
  while-pos) ; buffer position of 'while' keyword

(put 'cl-struct-js2-do-node 'js2-visitor 'js2-visit-do-node)
(put 'cl-struct-js2-do-node 'js2-printer 'js2-print-do-node)

(defun js2-visit-do-node (n v)
  (js2-visit-ast (js2-do-node-body n) v)
  (js2-visit-ast (js2-do-node-condition n) v))

(defun js2-print-do-node (n i)
  (let ((pad (js2-make-pad i)))
    (insert pad "do {\n")
    (dolist (kid (js2-block-node-kids (js2-do-node-body n)))
      (js2-print-ast kid (1+ i)))
    (insert pad "} while (")
    (js2-print-ast (js2-do-node-condition n) 0)
    (insert ");\n")))

(defstruct (js2-while-node
            (:include js2-loop-node)
            (:constructor nil)
            (:constructor make-js2-while-node (&key (type js2-WHILE)
                                                    (pos js2-token-beg)
                                                    len body
                                                    condition lp
                                                    rp)))
  "AST node for while-loop."
  condition)    ; while-condition

(put 'cl-struct-js2-while-node 'js2-visitor 'js2-visit-while-node)
(put 'cl-struct-js2-while-node 'js2-printer 'js2-print-while-node)

(defun js2-visit-while-node (n v)
  (js2-visit-ast (js2-while-node-condition n) v)
  (js2-visit-ast (js2-while-node-body n) v))

(defun js2-print-while-node (n i)
  (let ((pad (js2-make-pad i)))
    (insert pad "while (")
    (js2-print-ast (js2-while-node-condition n) 0)
    (insert ") {\n")
    (js2-print-body (js2-while-node-body n) (1+ i))
    (insert pad "}\n")))

(defstruct (js2-for-node
            (:include js2-loop-node)
            (:constructor nil)
            (:constructor make-js2-for-node (&key (type js2-FOR)
                                                  (pos js2-ts-cursor)
                                                  len body init
                                                  condition
                                                  update lp rp)))
  "AST node for a C-style for-loop."
  init       ; initialization expression
  condition  ; loop condition
  update)    ; update clause

(put 'cl-struct-js2-for-node 'js2-visitor 'js2-visit-for-node)
(put 'cl-struct-js2-for-node 'js2-printer 'js2-print-for-node)

(defun js2-visit-for-node (n v)
  (js2-visit-ast (js2-for-node-init n) v)
  (js2-visit-ast (js2-for-node-condition n) v)
  (js2-visit-ast (js2-for-node-update n) v)
  (js2-visit-ast (js2-for-node-body n) v))

(defun js2-print-for-node (n i)
  (let ((pad (js2-make-pad i)))
    (insert pad "for (")
    (js2-print-ast (js2-for-node-init n) 0)
    (insert "; ")
    (js2-print-ast (js2-for-node-condition n) 0)
    (insert "; ")
    (js2-print-ast (js2-for-node-update n) 0)
    (insert ") {\n")
    (js2-print-body (js2-for-node-body n) (1+ i))
    (insert pad "}\n")))

(defstruct (js2-for-in-node
            (:include js2-loop-node)
            (:constructor nil)
            (:constructor make-js2-for-in-node (&key (type js2-FOR)
                                                     (pos js2-ts-cursor)
                                                     len body
                                                     iterator
                                                     object
                                                     in-pos
                                                     each-pos
                                                     foreach-p lp
                                                     rp)))
  "AST node for a for..in loop."
  iterator  ; [var] foo in ...
  object    ; object over which we're iterating
  in-pos    ; buffer position of 'in' keyword
  each-pos  ; buffer position of 'each' keyword, if foreach-p
  foreach-p) ; t if it's a for-each loop

(put 'cl-struct-js2-for-in-node 'js2-visitor 'js2-visit-for-in-node)
(put 'cl-struct-js2-for-in-node 'js2-printer 'js2-print-for-in-node)

(defun js2-visit-for-in-node (n v)
  (js2-visit-ast (js2-for-in-node-iterator n) v)
  (js2-visit-ast (js2-for-in-node-object n) v)
  (js2-visit-ast (js2-for-in-node-body n) v))

(defun js2-print-for-in-node (n i)
  (let ((pad (js2-make-pad i))
        (foreach (js2-for-in-node-foreach-p n)))
    (insert pad "for ")
    (if foreach
        (insert "each "))
    (insert "(")
    (js2-print-ast (js2-for-in-node-iterator n) 0)
    (insert " in ")
    (js2-print-ast (js2-for-in-node-object n) 0)
    (insert ") {\n")
    (js2-print-body (js2-for-in-node-body n) (1+ i))
    (insert pad "}\n")))

(defstruct (js2-return-node
            (:include js2-node)
            (:constructor nil)
            (:constructor make-js2-return-node (&key (type js2-RETURN)
                                                     (pos js2-ts-cursor)
                                                     len
                                                     retval)))
  "AST node for a return statement."
  retval)  ; expression to return, or 'undefined

(put 'cl-struct-js2-return-node 'js2-visitor 'js2-visit-return-node)
(put 'cl-struct-js2-return-node 'js2-printer 'js2-print-return-node)

(defun js2-visit-return-node (n v)
  (js2-visit-ast (js2-return-node-retval n) v))

(defun js2-print-return-node (n i)
  (insert (js2-make-pad i) "return")
  (when (js2-return-node-retval n)
    (insert " ")
    (js2-print-ast (js2-return-node-retval n) 0))
  (insert ";\n"))

(defstruct (js2-if-node
            (:include js2-node)
            (:constructor nil)
            (:constructor make-js2-if-node (&key (type js2-IF)
                                                 (pos js2-ts-cursor)
                                                 len condition
                                                 then-part
                                                 else-pos
                                                 else-part lp
                                                 rp)))
  "AST node for an if-statement."
  condition   ; expression
  then-part   ; statement or block
  else-pos    ; optional buffer position of 'else' keyword
  else-part   ; optional statement or block
  lp          ; position of left-paren, nil if omitted
  rp)         ; position of right-paren, nil if omitted

(put 'cl-struct-js2-if-node 'js2-visitor 'js2-visit-if-node)
(put 'cl-struct-js2-if-node 'js2-printer 'js2-print-if-node)

(defun js2-visit-if-node (n v)
  (js2-visit-ast (js2-if-node-condition n) v)
  (js2-visit-ast (js2-if-node-then-part n) v)
  (js2-visit-ast (js2-if-node-else-part n) v))

(defun js2-print-if-node (n i)
  (let ((pad (js2-make-pad i))
        (then-part (js2-if-node-then-part n))
        (else-part (js2-if-node-else-part n)))
    (insert pad "if (")
    (js2-print-ast (js2-if-node-condition n) 0)
    (insert ") {\n")
    (js2-print-body then-part (1+ i))
    (insert pad "}")
    (cond
     ((not else-part)
      (insert "\n"))
     ((js2-if-node-p else-part)
      (insert " else ")
      (js2-print-body else-part i))
     (t
      (insert " else {\n")
      (js2-print-body else-part (1+ i))
      (insert pad "}\n")))))

(defstruct (js2-try-node
            (:include js2-node)
            (:constructor nil)
            (:constructor make-js2-try-node (&key (type js2-TRY)
                                                  (pos js2-ts-cursor)
                                                  len
                                                  try-block
                                                  catch-clauses
                                                  finally-block)))
  "AST node for a try-statement."
  try-block
  catch-clauses  ; a Lisp list of `js2-catch-node'
  finally-block) ; a `js2-finally-node'

(put 'cl-struct-js2-try-node 'js2-visitor 'js2-visit-try-node)
(put 'cl-struct-js2-try-node 'js2-printer 'js2-print-try-node)

(defun js2-visit-try-node (n v)
  (js2-visit-ast (js2-try-node-try-block n) v)
  (dolist (clause (js2-try-node-catch-clauses n))
    (js2-visit-ast clause v))
  (js2-visit-ast (js2-try-node-finally-block n) v))

(defun js2-print-try-node (n i)
  (let ((pad (js2-make-pad i))
        (catches (js2-try-node-catch-clauses n))
        (finally (js2-try-node-finally-block n)))
    (insert pad "try {\n")
    (js2-print-body (js2-try-node-try-block n) (1+ i))
    (insert pad "}")
    (when catches
      (dolist (catch catches)
        (js2-print-ast catch i)))
    (if finally
        (js2-print-ast finally i)
      (insert "\n"))))

(defstruct (js2-catch-node
            (:include js2-node)
            (:constructor nil)
            (:constructor make-js2-catch-node (&key (type js2-CATCH)
                                                    (pos js2-ts-cursor)
                                                    len
                                                    param
                                                    guard-kwd
                                                    guard-expr
                                                    block lp
                                                    rp)))
  "AST node for a catch clause."
  param       ; destructuring form or simple name node
  guard-kwd   ; relative buffer position of "if" in "catch (x if ...)"
  guard-expr  ; catch condition, a `js2-node'
  block       ; statements, a `js2-block-node'
  lp          ; buffer position of left-paren, nil if omitted
  rp)         ; buffer position of right-paren, nil if omitted

(put 'cl-struct-js2-catch-node 'js2-visitor 'js2-visit-catch-node)
(put 'cl-struct-js2-catch-node 'js2-printer 'js2-print-catch-node)

(defun js2-visit-catch-node (n v)
  (js2-visit-ast (js2-catch-node-param n) v)
  (when (js2-catch-node-guard-kwd n)
    (js2-visit-ast (js2-catch-node-guard-expr n) v))
  (js2-visit-ast (js2-catch-node-block n) v))

(defun js2-print-catch-node (n i)
  (let ((pad (js2-make-pad i))
        (guard-kwd (js2-catch-node-guard-kwd n))
        (guard-expr (js2-catch-node-guard-expr n)))
    (insert " catch (")
    (js2-print-ast (js2-catch-node-param n) 0)
    (when guard-kwd
      (insert " if ")
      (js2-print-ast guard-expr 0))
    (insert ") {\n")
    (js2-print-body (js2-catch-node-block n) (1+ i))
    (insert pad "}")))

(defstruct (js2-finally-node
            (:include js2-node)
            (:constructor nil)
            (:constructor make-js2-finally-node (&key (type js2-FINALLY)
                                                      (pos js2-ts-cursor)
                                                      len body)))
  "AST node for a finally clause."
  body)  ; a `js2-node', often but not always a block node

(put 'cl-struct-js2-finally-node 'js2-visitor 'js2-visit-finally-node)
(put 'cl-struct-js2-finally-node 'js2-printer 'js2-print-finally-node)

(defun js2-visit-finally-node (n v)
  (js2-visit-ast (js2-finally-node-body n) v))

(defun js2-print-finally-node (n i)
  (let ((pad (js2-make-pad i)))
    (insert " finally {\n")
    (js2-print-body (js2-finally-node-body n) (1+ i))
    (insert pad "}\n")))

(defstruct (js2-switch-node
            (:include js2-node)
            (:constructor nil)
            (:constructor make-js2-switch-node (&key (type js2-SWITCH)
                                                     (pos js2-ts-cursor)
                                                     len
                                                     discriminant
                                                     cases lp
                                                     rp)))
  "AST node for a switch statement."
  discriminant  ; a `js2-node' (switch expression)
  cases  ; a Lisp list of `js2-case-node'
  lp     ; position of open-paren for discriminant, nil if omitted
  rp)    ; position of close-paren for discriminant, nil if omitted

(put 'cl-struct-js2-switch-node 'js2-visitor 'js2-visit-switch-node)
(put 'cl-struct-js2-switch-node 'js2-printer 'js2-print-switch-node)

(defun js2-visit-switch-node (n v)
  (js2-visit-ast (js2-switch-node-discriminant n) v)
  (dolist (c (js2-switch-node-cases n))
    (js2-visit-ast c v)))

(defun js2-print-switch-node (n i)
  (let ((pad (js2-make-pad i))
        (cases (js2-switch-node-cases n)))
    (insert pad "switch (")
    (js2-print-ast (js2-switch-node-discriminant n) 0)
    (insert ") {\n")
    (dolist (case cases)
      (js2-print-ast case i))
    (insert pad "}\n")))

(defstruct (js2-case-node
            (:include js2-block-node)
            (:constructor nil)
            (:constructor make-js2-case-node (&key (type js2-CASE)
                                                   (pos js2-ts-cursor)
                                                   len kids expr)))
  "AST node for a case clause of a switch statement."
  expr)   ; the case expression (nil for default)

(put 'cl-struct-js2-case-node 'js2-visitor 'js2-visit-case-node)
(put 'cl-struct-js2-case-node 'js2-printer 'js2-print-case-node)

(defun js2-visit-case-node (n v)
  (js2-visit-ast (js2-case-node-expr n) v)
  (js2-visit-block n v))

(defun js2-print-case-node (n i)
  (let ((pad (js2-make-pad i))
        (expr (js2-case-node-expr n)))
    (insert pad)
    (if (null expr)
        (insert "default:\n")
      (insert "case ")
      (js2-print-ast expr 0)
      (insert ":\n"))
    (dolist (kid (js2-case-node-kids n))
      (js2-print-ast kid (1+ i)))))

(defstruct (js2-throw-node
            (:include js2-node)
            (:constructor nil)
            (:constructor make-js2-throw-node (&key (type js2-THROW)
                                                    (pos js2-ts-cursor)
                                                    len expr)))
  "AST node for a throw statement."
  expr)   ; the expression to throw

(put 'cl-struct-js2-throw-node 'js2-visitor 'js2-visit-throw-node)
(put 'cl-struct-js2-throw-node 'js2-printer 'js2-print-throw-node)

(defun js2-visit-throw-node (n v)
  (js2-visit-ast (js2-throw-node-expr n) v))

(defun js2-print-throw-node (n i)
  (insert (js2-make-pad i) "throw ")
  (js2-print-ast (js2-throw-node-expr n) 0)
  (insert ";\n"))

(defstruct (js2-with-node
            (:include js2-node)
            (:constructor nil)
            (:constructor make-js2-with-node (&key (type js2-WITH)
                                                   (pos js2-ts-cursor)
                                                   len object
                                                   body lp rp)))
  "AST node for a with-statement."
  object
  body
  lp    ; buffer position of left-paren around object, nil if omitted
  rp)   ; buffer position of right-paren around object, nil if omitted

(put 'cl-struct-js2-with-node 'js2-visitor 'js2-visit-with-node)
(put 'cl-struct-js2-with-node 'js2-printer 'js2-print-with-node)

(defun js2-visit-with-node (n v)
  (js2-visit-ast (js2-with-node-object n) v)
  (js2-visit-ast (js2-with-node-body n) v))

(defun js2-print-with-node (n i)
  (let ((pad (js2-make-pad i)))
    (insert pad "with (")
    (js2-print-ast (js2-with-node-object n) 0)
    (insert ") {\n")
    (js2-print-body (js2-with-node-body n) (1+ i))
    (insert pad "}\n")))

(defstruct (js2-label-node
            (:include js2-node)
            (:constructor nil)
            (:constructor make-js2-label-node (&key (type js2-LABEL)
                                                    (pos js2-ts-cursor)
                                                    len name)))
  "AST node for a statement label or case label."
  name   ; a string
  loop)  ; for validating and code-generating continue-to-label

(put 'cl-struct-js2-label-node 'js2-visitor 'js2-visit-none)
(put 'cl-struct-js2-label-node 'js2-printer 'js2-print-label)

(defun js2-print-label (n i)
  (insert (js2-make-pad i)
          (js2-label-node-name n)
          ":\n"))

(defstruct (js2-labeled-stmt-node
            (:include js2-node)
            (:constructor nil)
            ;; type needs to be in `js2-side-effecting-tokens' to avoid spurious
            ;; no-side-effects warnings, hence js2-EXPR_RESULT.
            (:constructor make-js2-labeled-stmt-node (&key (type js2-EXPR_RESULT)
                                                           (pos js2-ts-cursor)
                                                           len labels stmt)))
  "AST node for a statement with one or more labels.
Multiple labels for a statement are collapsed into the labels field."
  labels  ; Lisp list of `js2-label-node'
  stmt)   ; the statement these labels are for

(put 'cl-struct-js2-labeled-stmt-node 'js2-visitor 'js2-visit-labeled-stmt)
(put 'cl-struct-js2-labeled-stmt-node 'js2-printer 'js2-print-labeled-stmt)

(defun js2-get-label-by-name (lbl-stmt name)
  "Return a `js2-label-node' by NAME from LBL-STMT's labels list.
Returns nil if no such label is in the list."
  (let ((label-list (js2-labeled-stmt-node-labels lbl-stmt))
        result)
    (while (and label-list (not result))
      (if (string= (js2-label-node-name (car label-list)) name)
          (setq result (car label-list))
        (setq label-list (cdr label-list))))
    result))

(defun js2-visit-labeled-stmt (n v)
  (dolist (label (js2-labeled-stmt-node-labels n))
    (js2-visit-ast label v))
  (js2-visit-ast (js2-labeled-stmt-node-stmt n) v))

(defun js2-print-labeled-stmt (n i)
  (dolist (label (js2-labeled-stmt-node-labels n))
    (js2-print-ast label i))
  (js2-print-ast (js2-labeled-stmt-node-stmt n) (1+ i)))

(defun js2-labeled-stmt-node-contains (node label)
  "Return t if NODE contains LABEL in its label set.
NODE is a `js2-labels-node'.  LABEL is an identifier."
  (loop for nl in (js2-labeled-stmt-node-labels node)
        if (string= label (js2-label-node-name nl))
          return t
        finally return nil))

(defsubst js2-labeled-stmt-node-add-label (node label)
  "Add a `js2-label-node' to the label set for this statement."
  (setf (js2-labeled-stmt-node-labels node)
        (nconc (js2-labeled-stmt-node-labels node) (list label))))

(defstruct (js2-jump-node
            (:include js2-node)
            (:constructor nil))
  "Abstract supertype of break and continue nodes."
  label   ; `js2-name-node' for location of label identifier, if present
  target) ; target js2-labels-node or loop/switch statement

(defun js2-visit-jump-node (n v)
  ;; We don't visit the target, since it's a back-link.
  (js2-visit-ast (js2-jump-node-label n) v))

(defstruct (js2-break-node
            (:include js2-jump-node)
            (:constructor nil)
            (:constructor make-js2-break-node (&key (type js2-BREAK)
                                                    (pos js2-ts-cursor)
                                                    len label target)))
  "AST node for a break statement.
The label field is a `js2-name-node', possibly nil, for the named label
if provided.  E.g. in 'break foo', it represents 'foo'.  The target field
is the target of the break - a label node or enclosing loop/switch statement.")

(put 'cl-struct-js2-break-node 'js2-visitor 'js2-visit-jump-node)
(put 'cl-struct-js2-break-node 'js2-printer 'js2-print-break-node)

(defun js2-print-break-node (n i)
  (insert (js2-make-pad i) "break")
  (when (js2-break-node-label n)
    (insert " ")
    (js2-print-ast (js2-break-node-label n) 0))
  (insert ";\n"))

(defstruct (js2-continue-node
            (:include js2-jump-node)
            (:constructor nil)
            (:constructor make-js2-continue-node (&key (type js2-CONTINUE)
                                                       (pos js2-ts-cursor)
                                                       len label target)))
  "AST node for a continue statement.
The label field is the user-supplied enclosing label name, a `js2-name-node'.
It is nil if continue specifies no label.  The target field is the jump target:
a `js2-label-node' or the innermost enclosing loop.")

(put 'cl-struct-js2-continue-node 'js2-visitor 'js2-visit-jump-node)
(put 'cl-struct-js2-continue-node 'js2-printer 'js2-print-continue-node)

(defun js2-print-continue-node (n i)
  (insert (js2-make-pad i) "continue")
  (when (js2-continue-node-label n)
    (insert " ")
    (js2-print-ast (js2-continue-node-label n) 0))
  (insert ";\n"))

(defstruct (js2-function-node
            (:include js2-script-node)
            (:constructor nil)
            (:constructor make-js2-function-node (&key (type js2-FUNCTION)
                                                       (pos js2-ts-cursor)
                                                       len
                                                       (ftype 'FUNCTION)
                                                       (form 'FUNCTION_STATEMENT)
                                                       (name "")
                                                       params body
                                                       lp rp)))
  "AST node for a function declaration.
The `params' field is a Lisp list of nodes.  Each node is either a simple
`js2-name-node', or if it's a destructuring-assignment parameter, a
`js2-array-node' or `js2-object-node'."
  ftype            ; FUNCTION, GETTER or SETTER
  form             ; FUNCTION_{STATEMENT|EXPRESSION|EXPRESSION_STATEMENT}
  name             ; function name (a `js2-name-node', or nil if anonymous)
  params           ; a Lisp list of destructuring forms or simple name nodes
  body             ; a `js2-block-node' or expression node (1.8 only)
  lp               ; position of arg-list open-paren, or nil if omitted
  rp               ; position of arg-list close-paren, or nil if omitted
  ignore-dynamic   ; ignore value of the dynamic-scope flag (interpreter only)
  needs-activation ; t if we need an activation object for this frame
  is-generator     ; t if this function contains a yield
  member-expr)     ; nonstandard Ecma extension from Rhino

(put 'cl-struct-js2-function-node 'js2-visitor 'js2-visit-function-node)
(put 'cl-struct-js2-function-node 'js2-printer 'js2-print-function-node)

(defun js2-visit-function-node (n v)
  (js2-visit-ast (js2-function-node-name n) v)
  (dolist (p (js2-function-node-params n))
    (js2-visit-ast p v))
  (js2-visit-ast (js2-function-node-body n) v))

(defun js2-print-function-node (n i)
  (let ((pad (js2-make-pad i))
        (getter (js2-node-get-prop n 'GETTER_SETTER))
        (name (js2-function-node-name n))
        (params (js2-function-node-params n))
        (body (js2-function-node-body n))
        (expr (eq (js2-function-node-form n) 'FUNCTION_EXPRESSION)))
    (unless getter
      (insert pad "function"))
    (when name
        (insert " ")
        (js2-print-ast name 0))
    (insert "(")
    (loop with len = (length params)
          for param in params
          for count from 1
          do
          (js2-print-ast param 0)
          (if (< count len)
              (insert ", ")))
    (insert ") {")
    (unless expr
      (insert "\n"))
    ;; TODO:  fix this to be smarter about indenting, etc.
    (js2-print-body body (1+ i))
    (insert pad "}")
    (unless expr
      (insert "\n"))))

(defun js2-function-name (node)
  "Return function name for NODE, a `js2-function-node', or nil if anonymous."
  (and (js2-function-node-name node)
       (js2-name-node-name (js2-function-node-name node))))

;; Having this be an expression node makes it more flexible.
;; There are IDE contexts, such as indentation in a for-loop initializer,
;; that work better if you assume it's an expression.  Whenever we have
;; a standalone var/const declaration, we just wrap with an expr stmt.
;; Eclipse apparently screwed this up and now has two versions, expr and stmt.
(defstruct (js2-var-decl-node
            (:include js2-node)
            (:constructor nil)
            (:constructor make-js2-var-decl-node (&key (type js2-VAR)
                                                       (pos js2-token-beg)
                                                       len kids
                                                       decl-type)))
  "AST node for a variable declaration list (VAR, CONST or LET).
The node bounds differ depending on the declaration type.  For VAR or
CONST declarations, the bounds include the var/const keyword.  For LET
declarations, the node begins at the position of the first child."
  kids        ; a Lisp list of `js2-var-init-node' structs.
  decl-type)  ; js2-VAR, js2-CONST or js2-LET

(put 'cl-struct-js2-var-decl-node 'js2-visitor 'js2-visit-var-decl)
(put 'cl-struct-js2-var-decl-node 'js2-printer 'js2-print-var-decl)

(defun js2-visit-var-decl (n v)
  (dolist (kid (js2-var-decl-node-kids n))
    (js2-visit-ast kid v)))

(defun js2-print-var-decl (n i)
  (let ((pad (js2-make-pad i))
        (tt (js2-var-decl-node-decl-type n)))
    (insert pad)
    (insert (cond
             ((= tt js2-VAR) "var ")
             ((= tt js2-LET) "let ")
             ((= tt js2-CONST) "const ")
             (t
              (error "malformed var-decl node"))))
    (loop with kids = (js2-var-decl-node-kids n)
          with len = (length kids)
          for kid in kids
          for count from 1
          do
          (js2-print-ast kid 0)
          (if (< count len)
              (insert ", ")))))

(defstruct (js2-var-init-node
            (:include js2-node)
            (:constructor nil)
            (:constructor make-js2-var-init-node (&key (type js2-VAR)
                                                       (pos js2-ts-cursor)
                                                       len target
                                                       initializer)))
  "AST node for a variable declaration.
The type field will be js2-CONST for a const decl."
  target        ; `js2-name-node', `js2-object-node', or `js2-array-node'
  initializer)  ; initializer expression, a `js2-node'

(put 'cl-struct-js2-var-init-node 'js2-visitor 'js2-visit-var-init-node)
(put 'cl-struct-js2-var-init-node 'js2-printer 'js2-print-var-init-node)

(defun js2-visit-var-init-node (n v)
  (js2-visit-ast (js2-var-init-node-target n) v)
  (js2-visit-ast (js2-var-init-node-initializer n) v))

(defun js2-print-var-init-node (n i)
  (let ((pad (js2-make-pad i))
        (name (js2-var-init-node-target n))
        (init (js2-var-init-node-initializer n)))
    (insert pad)
    (js2-print-ast name 0)
    (when init
      (insert " = ")
      (js2-print-ast init 0))))

(defstruct (js2-cond-node
            (:include js2-node)
            (:constructor nil)
            (:constructor make-js2-cond-node (&key (type js2-HOOK)
                                                   (pos js2-ts-cursor)
                                                   len
                                                   test-expr
                                                   true-expr
                                                   false-expr
                                                   q-pos c-pos)))
  "AST node for the ternary operator"
  test-expr
  true-expr
  false-expr
  q-pos   ; buffer position of ?
  c-pos)  ; buffer position of :

(put 'cl-struct-js2-cond-node 'js2-visitor 'js2-visit-cond-node)
(put 'cl-struct-js2-cond-node 'js2-printer 'js2-print-cond-node)

(defun js2-visit-cond-node (n v)
  (js2-visit-ast (js2-cond-node-test-expr n) v)
  (js2-visit-ast (js2-cond-node-true-expr n) v)
  (js2-visit-ast (js2-cond-node-false-expr n) v))

(defun js2-print-cond-node (n i)
  (let ((pad (js2-make-pad i)))
    (insert pad)
    (js2-print-ast (js2-cond-node-test-expr n) 0)
    (insert " ? ")
    (js2-print-ast (js2-cond-node-true-expr n) 0)
    (insert " : ")
    (js2-print-ast (js2-cond-node-false-expr n) 0)))

(defstruct (js2-infix-node
            (:include js2-node)
            (:constructor nil)
            (:constructor make-js2-infix-node (&key type
                                                    (pos js2-ts-cursor)
                                                    len op-pos
                                                    left right)))
  "Represents infix expressions.
Includes assignment ops like `|=', and the comma operator.
The type field inherited from `js2-node' holds the operator."
  op-pos    ; buffer position where operator begins
  left      ; any `js2-node'
  right)    ; any `js2-node'

(put 'cl-struct-js2-infix-node 'js2-visitor 'js2-visit-infix-node)
(put 'cl-struct-js2-infix-node 'js2-printer 'js2-print-infix-node)

(defun js2-visit-infix-node (n v)
  (js2-visit-ast (js2-infix-node-left n) v)
  (js2-visit-ast (js2-infix-node-right n) v))

(defconst js2-operator-tokens
  (let ((table (make-hash-table :test 'eq))
        (tokens
         (list (cons js2-IN "in")
               (cons js2-TYPEOF "typeof")
               (cons js2-INSTANCEOF "instanceof")
               (cons js2-DELPROP "delete")
               (cons js2-COMMA ",")
               (cons js2-COLON ":")
               (cons js2-OR "||")
               (cons js2-AND "&&")
               (cons js2-INC "++")
               (cons js2-DEC "--")
               (cons js2-BITOR "|")
               (cons js2-BITXOR "^")
               (cons js2-BITAND "&")
               (cons js2-EQ "==")
               (cons js2-NE "!=")
               (cons js2-LT "<")
               (cons js2-LE "<=")
               (cons js2-GT ">")
               (cons js2-GE ">=")
               (cons js2-LSH "<<")
               (cons js2-RSH ">>")
               (cons js2-URSH ">>>")
               (cons js2-ADD "+")       ; infix plus
               (cons js2-SUB "-")       ; infix minus
               (cons js2-MUL "*")
               (cons js2-DIV "/")
               (cons js2-MOD "%")
               (cons js2-NOT "!")
               (cons js2-BITNOT "~")
               (cons js2-POS "+")       ; unary plus
               (cons js2-NEG "-")       ; unary minus
               (cons js2-SHEQ "===")    ; shallow equality
               (cons js2-SHNE "!==")    ; shallow inequality
               (cons js2-ASSIGN "=")
               (cons js2-ASSIGN_BITOR "|=")
               (cons js2-ASSIGN_BITXOR "^=")
               (cons js2-ASSIGN_BITAND "&=")
               (cons js2-ASSIGN_LSH "<<=")
               (cons js2-ASSIGN_RSH ">>=")
               (cons js2-ASSIGN_URSH ">>>=")
               (cons js2-ASSIGN_ADD "+=")
               (cons js2-ASSIGN_SUB "-=")
               (cons js2-ASSIGN_MUL "*=")
               (cons js2-ASSIGN_DIV "/=")
               (cons js2-ASSIGN_MOD "%="))))
    (loop for (k . v) in tokens do
          (puthash k v table))
    table))

(defun js2-print-infix-node (n i)
  (let* ((tt (js2-node-type n))
         (op (gethash tt js2-operator-tokens)))
    (unless op
      (error "unrecognized infix operator %s" (js2-node-type n)))
    (insert (js2-make-pad i))
    (js2-print-ast (js2-infix-node-left n) 0)
    (unless (= tt js2-COMMA)
      (insert " "))
    (insert op)
    (insert " ")
    (js2-print-ast (js2-infix-node-right n) 0)))

(defstruct (js2-assign-node
            (:include js2-infix-node)
            (:constructor nil)
            (:constructor make-js2-assign-node (&key type
                                                     (pos js2-ts-cursor)
                                                     len op-pos
                                                     left right)))
  "Represents any assignment.
The type field holds the actual assignment operator.")

(put 'cl-struct-js2-assign-node 'js2-visitor 'js2-visit-infix-node)
(put 'cl-struct-js2-assign-node 'js2-printer 'js2-print-infix-node)

(defstruct (js2-unary-node
            (:include js2-node)
            (:constructor nil)
            (:constructor make-js2-unary-node (&key type ; required
                                                    (pos js2-ts-cursor)
                                                    len operand)))
  "AST node type for unary operator nodes.
The type field can be NOT, BITNOT, POS, NEG, INC, DEC,
TYPEOF, or DELPROP.  For INC or DEC, a 'postfix node
property is added if the operator follows the operand."
  operand)  ; a `js2-node' expression

(put 'cl-struct-js2-unary-node 'js2-visitor 'js2-visit-unary-node)
(put 'cl-struct-js2-unary-node 'js2-printer 'js2-print-unary-node)

(defun js2-visit-unary-node (n v)
  (js2-visit-ast (js2-unary-node-operand n) v))

(defun js2-print-unary-node (n i)
  (let* ((tt (js2-node-type n))
         (op (gethash tt js2-operator-tokens))
         (postfix (js2-node-get-prop n 'postfix)))
    (unless op
      (error "unrecognized unary operator %s" tt))
    (insert (js2-make-pad i))
    (unless postfix
      (insert op))
    (if (or (= tt js2-TYPEOF)
            (= tt js2-DELPROP))
        (insert " "))
    (js2-print-ast (js2-unary-node-operand n) 0)
    (when postfix
      (insert op))))

(defstruct (js2-let-node
            (:include js2-scope)
            (:constructor nil)
            (:constructor make-js2-let-node (&key (type js2-LETEXPR)
                                                  (pos js2-token-beg)
                                                  len vars body
                                                  lp rp)))
  "AST node for a let expression or a let statement.
Note that a let declaration such as let x=6, y=7 is a `js2-var-decl-node'."
  vars   ; a `js2-var-decl-node'
  body   ; a `js2-node' representing the expression or body block
  lp
  rp)

(put 'cl-struct-js2-let-node 'js2-visitor 'js2-visit-let-node)
(put 'cl-struct-js2-let-node 'js2-printer 'js2-print-let-node)

(defun js2-visit-let-node (n v)
  (js2-visit-ast (js2-let-node-vars n) v)
  (js2-visit-ast (js2-let-node-body n) v))

(defun js2-print-let-node (n i)
  (insert (js2-make-pad i) "let (")
  (js2-print-ast (js2-let-node-vars n) 0)
  (insert ") ")
  (js2-print-ast (js2-let-node-body n) i))

(defstruct (js2-keyword-node
            (:include js2-node)
            (:constructor nil)
            (:constructor make-js2-keyword-node (&key type
                                                      (pos js2-token-beg)
                                                      (len (- js2-ts-cursor pos)))))
  "AST node representing a literal keyword such as `null'.
Used for `null', `this', `true', `false' and `debugger'.
The node type is set to js2-NULL, js2-THIS, etc.")

(put 'cl-struct-js2-keyword-node 'js2-visitor 'js2-visit-none)
(put 'cl-struct-js2-keyword-node 'js2-printer 'js2-print-keyword-node)

(defun js2-print-keyword-node (n i)
  (insert (js2-make-pad i)
          (let ((tt (js2-node-type n)))
            (cond
             ((= tt js2-THIS) "this")
             ((= tt js2-NULL) "null")
             ((= tt js2-TRUE) "true")
             ((= tt js2-FALSE) "false")
             ((= tt js2-DEBUGGER) "debugger")
             (t (error "Invalid keyword literal type: %d" tt))))))

(defsubst js2-this-node-p (node)
  "Return t if NODE is a `js2-literal-node' of type js2-THIS."
  (eq (js2-node-type node) js2-THIS))

(defstruct (js2-new-node
            (:include js2-node)
            (:constructor nil)
            (:constructor make-js2-new-node (&key (type js2-NEW)
                                                  (pos js2-token-beg)
                                                  len target
                                                  args initializer
                                                  lp rp)))
  "AST node for new-expression such as new Foo()."
  target  ; an identifier or reference
  args    ; a Lisp list of argument nodes
  lp      ; position of left-paren, nil if omitted
  rp      ; position of right-paren, nil if omitted
  initializer) ; experimental Rhino syntax:  optional `js2-object-node'

(put 'cl-struct-js2-new-node 'js2-visitor 'js2-visit-new-node)
(put 'cl-struct-js2-new-node 'js2-printer 'js2-print-new-node)

(defun js2-visit-new-node (n v)
  (js2-visit-ast (js2-new-node-target n) v)
  (dolist (arg (js2-new-node-args n))
    (js2-visit-ast arg v))
  (js2-visit-ast (js2-new-node-initializer n) v))

(defun js2-print-new-node (n i)
  (insert (js2-make-pad i) "new ")
  (js2-print-ast (js2-new-node-target n))
  (insert "(")
  (js2-print-list (js2-new-node-args n))
  (insert ")")
  (when (js2-new-node-initializer n)
    (insert " ")
    (js2-print-ast (js2-new-node-initializer n))))

(defstruct (js2-name-node
            (:include js2-node)
            (:constructor nil)
            (:constructor make-js2-name-node (&key (type js2-NAME)
                                                   (pos js2-token-beg)
                                                   (len (- js2-ts-cursor
                                                           js2-token-beg))
                                                   (name js2-ts-string))))
  "AST node for a JavaScript identifier"
  name   ; a string
  scope) ; a `js2-scope' (optional, used for codegen)

(put 'cl-struct-js2-name-node 'js2-visitor 'js2-visit-none)
(put 'cl-struct-js2-name-node 'js2-printer 'js2-print-name-node)

(defun js2-print-name-node (n i)
  (insert (js2-make-pad i)
          (js2-name-node-name n)))

(defsubst js2-name-node-length (node)
  "Return identifier length of NODE, a `js2-name-node'.
Returns 0 if NODE is nil or its identifier field is nil."
  (if node
      (length (js2-name-node-name node))
    0))

(defstruct (js2-number-node
            (:include js2-node)
            (:constructor nil)
            (:constructor make-js2-number-node (&key (type js2-NUMBER)
                                                     (pos js2-token-beg)
                                                     (len (- js2-ts-cursor
                                                             js2-token-beg))
                                                     (value js2-ts-string)
                                                     (num-value js2-ts-number))))
  "AST node for a number literal."
  value      ; the original string, e.g. "6.02e23"
  num-value) ; the parsed number value

(put 'cl-struct-js2-number-node 'js2-visitor 'js2-visit-none)
(put 'cl-struct-js2-number-node 'js2-printer 'js2-print-number-node)

(defun js2-print-number-node (n i)
  (insert (js2-make-pad i)
          (number-to-string (js2-number-node-num-value n))))

(defstruct (js2-regexp-node
            (:include js2-node)
            (:constructor nil)
            (:constructor make-js2-regexp-node (&key (type js2-REGEXP)
                                                     (pos js2-token-beg)
                                                     (len (- js2-ts-cursor
                                                             js2-token-beg))
                                                     value flags)))
  "AST node for a regular expression literal."
  value  ; the regexp string, without // delimiters
  flags) ; a string of flags, e.g. `mi'.

(put 'cl-struct-js2-regexp-node 'js2-visitor 'js2-visit-none)
(put 'cl-struct-js2-regexp-node 'js2-printer 'js2-print-regexp)

(defun js2-print-regexp (n i)
  (insert (js2-make-pad i)
          "/"
          (js2-regexp-node-value n)
          "/")
  (if (js2-regexp-node-flags n)
      (insert (js2-regexp-node-flags n))))

(defstruct (js2-string-node
            (:include js2-node)
            (:constructor nil)
            (:constructor make-js2-string-node (&key (type js2-STRING)
                                                     (pos js2-token-beg)
                                                     (len (- js2-ts-cursor
                                                             js2-token-beg))
                                                     (value js2-ts-string))))
  "String literal.
Escape characters are not evaluated; e.g. \n is 2 chars in value field.
You can tell the quote type by looking at the first character."
  value) ; the characters of the string, including the quotes

(put 'cl-struct-js2-string-node 'js2-visitor 'js2-visit-none)
(put 'cl-struct-js2-string-node 'js2-printer 'js2-print-string-node)

(defun js2-print-string-node (n i)
  (insert (js2-make-pad i)
          (js2-node-string n)))

(defstruct (js2-array-node
            (:include js2-node)
            (:constructor nil)
            (:constructor make-js2-array-node (&key (type js2-ARRAYLIT)
                                                    (pos js2-ts-cursor)
                                                    len elems)))
  "AST node for an array literal."
  elems)  ; list of expressions.  [foo,,bar] yields a nil middle element.

(put 'cl-struct-js2-array-node 'js2-visitor 'js2-visit-array-node)
(put 'cl-struct-js2-array-node 'js2-printer 'js2-print-array-node)

(defun js2-visit-array-node (n v)
  (dolist (e (js2-array-node-elems n))
    (js2-visit-ast e v)))  ; Can be nil; e.g. [a, ,b].

(defun js2-print-array-node (n i)
  (insert (js2-make-pad i) "[")
  (js2-print-list (js2-array-node-elems n))
  (insert "]"))

(defstruct (js2-object-node
            (:include js2-node)
            (:constructor nil)
            (:constructor make-js2-object-node (&key (type js2-OBJECTLIT)
                                                     (pos js2-ts-cursor)
                                                     len
                                                     elems)))
  "AST node for an object literal expression.
`elems' is a list of either `js2-object-prop-node' or `js2-name-node'.
The latter represents abbreviation in destructuring expressions."
  elems)

(put 'cl-struct-js2-object-node 'js2-visitor 'js2-visit-object-node)
(put 'cl-struct-js2-object-node 'js2-printer 'js2-print-object-node)

(defun js2-visit-object-node (n v)
  (dolist (e (js2-object-node-elems n))
    (js2-visit-ast e v)))

(defun js2-print-object-node (n i)
  (insert (js2-make-pad i) "{")
  (js2-print-list (js2-object-node-elems n))
  (insert "}"))

(defstruct (js2-object-prop-node
            (:include js2-infix-node)
            (:constructor nil)
            (:constructor make-js2-object-prop-node (&key (type js2-COLON)
                                                          (pos js2-ts-cursor)
                                                          len left
                                                          right op-pos)))
  "AST node for an object literal prop:value entry.
The `left' field is the property:  a name node, string node or number node.
The `right' field is a `js2-node' representing the initializer value.")

(put 'cl-struct-js2-object-prop-node 'js2-visitor 'js2-visit-infix-node)
(put 'cl-struct-js2-object-prop-node 'js2-printer 'js2-print-object-prop-node)

(defun js2-print-object-prop-node (n i)
  (insert (js2-make-pad i))
  (js2-print-ast (js2-object-prop-node-left n) 0)
  (insert ":")
  (js2-print-ast (js2-object-prop-node-right n) 0))

(defstruct (js2-getter-setter-node
            (:include js2-infix-node)
            (:constructor nil)
            (:constructor make-js2-getter-setter-node (&key type ; GET or SET
                                                            (pos js2-ts-cursor)
                                                            len left right)))
  "AST node for a getter/setter property in an object literal.
The `left' field is the `js2-name-node' naming the getter/setter prop.
The `right' field is always an anonymous `js2-function-node' with a node
property `GETTER_SETTER' set to js2-GET or js2-SET. ")

(put 'cl-struct-js2-getter-setter-node 'js2-visitor 'js2-visit-infix-node)
(put 'cl-struct-js2-getter-setter-node 'js2-printer 'js2-print-getter-setter)

(defun js2-print-getter-setter (n i)
  (let ((pad (js2-make-pad i))
        (left (js2-getter-setter-node-left n))
        (right (js2-getter-setter-node-right n)))
    (insert pad)
    (insert (if (= (js2-node-type n) js2-GET) "get " "set "))
    (js2-print-ast left 0)
    (js2-print-ast right 0)))

(defstruct (js2-prop-get-node
            (:include js2-infix-node)
            (:constructor nil)
            (:constructor make-js2-prop-get-node (&key (type js2-GETPROP)
                                                       (pos js2-ts-cursor)
                                                       len left right)))
  "AST node for a dotted property reference, e.g. foo.bar or foo().bar")

(put 'cl-struct-js2-prop-get-node 'js2-visitor 'js2-visit-prop-get-node)
(put 'cl-struct-js2-prop-get-node 'js2-printer 'js2-print-prop-get-node)

(defun js2-visit-prop-get-node (n v)
  (js2-visit-ast (js2-prop-get-node-left n) v)
  (js2-visit-ast (js2-prop-get-node-right n) v))

(defun js2-print-prop-get-node (n i)
  (insert (js2-make-pad i))
  (js2-print-ast (js2-prop-get-node-left n) 0)
  (insert ".")
  (js2-print-ast (js2-prop-get-node-right n) 0))

(defstruct (js2-elem-get-node
            (:include js2-node)
            (:constructor nil)
            (:constructor make-js2-elem-get-node (&key (type js2-GETELEM)
                                                       (pos js2-ts-cursor)
                                                       len target element
                                                       lb rb)))
  "AST node for an array index expression such as foo[bar]."
  target  ; a `js2-node' - the expression preceding the "."
  element ; a `js2-node' - the expression in brackets
  lb      ; position of left-bracket, nil if omitted
  rb)     ; position of right-bracket, nil if omitted

(put 'cl-struct-js2-elem-get-node 'js2-visitor 'js2-visit-elem-get-node)
(put 'cl-struct-js2-elem-get-node 'js2-printer 'js2-print-elem-get-node)

(defun js2-visit-elem-get-node (n v)
  (js2-visit-ast (js2-elem-get-node-target n) v)
  (js2-visit-ast (js2-elem-get-node-element n) v))

(defun js2-print-elem-get-node (n i)
  (insert (js2-make-pad i))
  (js2-print-ast (js2-elem-get-node-target n) 0)
  (insert "[")
  (js2-print-ast (js2-elem-get-node-element n) 0)
  (insert "]"))

(defstruct (js2-call-node
            (:include js2-node)
            (:constructor nil)
            (:constructor make-js2-call-node (&key (type js2-CALL)
                                                   (pos js2-ts-cursor)
                                                   len target args
                                                   lp rp)))
  "AST node for a JavaScript function call."
  target  ; a `js2-node' evaluating to the function to call
  args  ; a Lisp list of `js2-node' arguments
  lp    ; position of open-paren, or nil if missing
  rp)   ; position of close-paren, or nil if missing

(put 'cl-struct-js2-call-node 'js2-visitor 'js2-visit-call-node)
(put 'cl-struct-js2-call-node 'js2-printer 'js2-print-call-node)

(defun js2-visit-call-node (n v)
  (js2-visit-ast (js2-call-node-target n) v)
  (dolist (arg (js2-call-node-args n))
    (js2-visit-ast arg v)))

(defun js2-print-call-node (n i)
  (insert (js2-make-pad i))
  (js2-print-ast (js2-call-node-target n) 0)
  (insert "(")
  (js2-print-list (js2-call-node-args n))
  (insert ")"))

(defstruct (js2-yield-node
            (:include js2-node)
            (:constructor nil)
            (:constructor make-js2-yield-node (&key (type js2-YIELD)
                                                    (pos js2-ts-cursor)
                                                    len value)))
  "AST node for yield statement or expression."
  value) ; optional:  value to be yielded

(put 'cl-struct-js2-yield-node 'js2-visitor 'js2-visit-yield-node)
(put 'cl-struct-js2-yield-node 'js2-printer 'js2-print-yield-node)

(defun js2-visit-yield-node (n v)
  (js2-visit-ast (js2-yield-node-value n) v))

(defun js2-print-yield-node (n i)
  (insert (js2-make-pad i))
  (insert "yield")
  (when (js2-yield-node-value n)
    (insert " ")
    (js2-print-ast (js2-yield-node-value n) 0)))

(defstruct (js2-paren-node
            (:include js2-node)
            (:constructor nil)
            (:constructor make-js2-paren-node (&key (type js2-LP)
                                                    (pos js2-ts-cursor)
                                                    len expr)))
  "AST node for a parenthesized expression.
In particular, used when the parens are syntactically optional,
as opposed to required parens such as those enclosing an if-conditional."
  expr)   ; `js2-node'

(put 'cl-struct-js2-paren-node 'js2-visitor 'js2-visit-paren-node)
(put 'cl-struct-js2-paren-node 'js2-printer 'js2-print-paren-node)

(defun js2-visit-paren-node (n v)
  (js2-visit-ast (js2-paren-node-expr n) v))

(defun js2-print-paren-node (n i)
  (insert (js2-make-pad i))
  (insert "(")
  (js2-print-ast (js2-paren-node-expr n) 0)
  (insert ")"))

(defstruct (js2-array-comp-node
            (:include js2-scope)
            (:constructor nil)
            (:constructor make-js2-array-comp-node (&key (type js2-ARRAYCOMP)
                                                         (pos js2-ts-cursor)
                                                         len result
                                                         loops filter
                                                         if-pos lp rp)))
  "AST node for an Array comprehension such as [[x,y] for (x in foo) for (y in bar)]."
  result  ; result expression (just after left-bracket)
  loops   ; a Lisp list of `js2-array-comp-loop-node'
  filter  ; guard/filter expression
  if-pos  ; buffer pos of 'if' keyword, if present, else nil
  lp      ; buffer position of if-guard left-paren, or nil if not present
  rp)     ; buffer position of if-guard right-paren, or nil if not present

(put 'cl-struct-js2-array-comp-node 'js2-visitor 'js2-visit-array-comp-node)
(put 'cl-struct-js2-array-comp-node 'js2-printer 'js2-print-array-comp-node)

(defun js2-visit-array-comp-node (n v)
  (js2-visit-ast (js2-array-comp-node-result n) v)
  (dolist (l (js2-array-comp-node-loops n))
    (js2-visit-ast l v))
  (js2-visit-ast (js2-array-comp-node-filter n) v))

(defun js2-print-array-comp-node (n i)
  (let ((pad (js2-make-pad i))
        (result (js2-array-comp-node-result n))
        (loops (js2-array-comp-node-loops n))
        (filter (js2-array-comp-node-filter n)))
    (insert pad "[")
    (js2-print-ast result 0)
    (dolist (l loops)
      (insert " ")
      (js2-print-ast l 0))
    (when filter
      (insert " if (")
      (js2-print-ast filter 0)
      (insert ")"))
    (insert "]")))

(defstruct (js2-array-comp-loop-node
            (:include js2-for-in-node)
            (:constructor nil)
            (:constructor make-js2-array-comp-loop-node (&key (type js2-FOR)
                                                              (pos js2-ts-cursor)
                                                              len iterator
                                                              object in-pos
                                                              foreach-p
                                                              each-pos
                                                              lp rp)))
  "AST subtree for each 'for (foo in bar)' loop in an array comprehension.")

(put 'cl-struct-js2-array-comp-loop-node 'js2-visitor 'js2-visit-array-comp-loop)
(put 'cl-struct-js2-array-comp-loop-node 'js2-printer 'js2-print-array-comp-loop)

(defun js2-visit-array-comp-loop (n v)
  (js2-visit-ast (js2-array-comp-loop-node-iterator n) v)
  (js2-visit-ast (js2-array-comp-loop-node-object n) v))

(defun js2-print-array-comp-loop (n i)
  (insert "for ")
  (when (js2-array-comp-loop-node-foreach-p n) (insert "each "))
  (insert "(")
  (js2-print-ast (js2-array-comp-loop-node-iterator n) 0)
  (insert " in ")
  (js2-print-ast (js2-array-comp-loop-node-object n) 0)
  (insert ")"))

(defstruct (js2-empty-expr-node
            (:include js2-node)
            (:constructor nil)
            (:constructor make-js2-empty-expr-node (&key (type js2-EMPTY)
                                                         (pos js2-token-beg)
                                                         len)))
  "AST node for an empty expression.")

(put 'cl-struct-js2-empty-expr-node 'js2-visitor 'js2-visit-none)
(put 'cl-struct-js2-empty-expr-node 'js2-printer 'js2-print-none)

(defstruct (js2-xml-node
            (:include js2-block-node)
            (:constructor nil)
            (:constructor make-js2-xml-node (&key (type js2-XML)
                                                  (pos js2-token-beg)
                                                  len kids)))
  "AST node for initial parse of E4X literals.
The kids field is a list of XML fragments, each a `js2-string-node' or
a `js2-xml-js-expr-node'.  Equivalent to Rhino's XmlLiteral node.")

(put 'cl-struct-js2-xml-node 'js2-visitor 'js2-visit-block)
(put 'cl-struct-js2-xml-node 'js2-printer 'js2-print-xml-node)

(defun js2-print-xml-node (n i)
  (dolist (kid (js2-xml-node-kids n))
    (js2-print-ast kid i)))

(defstruct (js2-xml-js-expr-node
            (:include js2-xml-node)
            (:constructor nil)
            (:constructor make-js2-xml-js-expr-node (&key (type js2-XML)
                                                          (pos js2-ts-cursor)
                                                          len expr)))
  "AST node for an embedded JavaScript {expression} in an E4X literal.
The start and end fields correspond to the curly-braces."
  expr)  ; a `js2-expr-node' of some sort

(put 'cl-struct-js2-xml-js-expr-node 'js2-visitor 'js2-visit-xml-js-expr)
(put 'cl-struct-js2-xml-js-expr-node 'js2-printer 'js2-print-xml-js-expr)

(defun js2-visit-xml-js-expr (n v)
  (js2-visit-ast (js2-xml-js-expr-node-expr n) v))

(defun js2-print-xml-js-expr (n i)
  (insert (js2-make-pad i))
  (insert "{")
  (js2-print-ast (js2-xml-js-expr-node-expr n) 0)
  (insert "}"))

(defstruct (js2-xml-dot-query-node
            (:include js2-infix-node)
            (:constructor nil)
            (:constructor make-js2-xml-dot-query-node (&key (type js2-DOTQUERY)
                                                            (pos js2-ts-cursor)
                                                            op-pos len left
                                                            right rp)))
  "AST node for an E4X foo.(bar) filter expression.
Note that the left-paren is automatically the character immediately
following the dot (.) in the operator.  No whitespace is permitted
between the dot and the lp by the scanner."
  rp)

(put 'cl-struct-js2-xml-dot-query-node 'js2-visitor 'js2-visit-infix-node)
(put 'cl-struct-js2-xml-dot-query-node 'js2-printer 'js2-print-xml-dot-query)

(defun js2-print-xml-dot-query (n i)
  (insert (js2-make-pad i))
  (js2-print-ast (js2-xml-dot-query-node-left n) 0)
  (insert ".(")
  (js2-print-ast (js2-xml-dot-query-node-right n) 0)
  (insert ")"))

(defstruct (js2-xml-ref-node
            (:include js2-node)
            (:constructor nil))  ; abstract
  "Base type for E4X XML attribute-access or property-get expressions.
Such expressions can take a variety of forms.  The general syntax has
three parts:

  - (optional) an @ (specifying an attribute access)
  - (optional) a namespace (a `js2-name-node') and double-colon
  - (required) either a `js2-name-node' or a bracketed [expression]

The property-name expressions (examples:  ns::name, @name) are
represented as `js2-xml-prop-ref' nodes.  The bracketed-expression
versions (examples:  ns::[name], @[name]) become `js2-xml-elem-ref' nodes.

This node type (or more specifically, its subclasses) will sometimes
be the right-hand child of a `js2-prop-get-node' or a
`js2-infix-node' of type `js2-DOTDOT', the .. xml-descendants operator.
The `js2-xml-ref-node' may also be a standalone primary expression with
no explicit target, which is valid in certain expression contexts such as

  company..employee.(@id < 100)

in this case, the @id is a `js2-xml-ref' that is part of an infix '<'
expression whose parent is a `js2-xml-dot-query-node'."
  namespace
  at-pos
  colon-pos)

(defsubst js2-xml-ref-node-attr-access-p (node)
  "Return non-nil if this expression began with an @-token."
  (and (numberp (js2-xml-ref-node-at-pos node))
       (plusp (js2-xml-ref-node-at-pos node))))

(defstruct (js2-xml-prop-ref-node
            (:include js2-xml-ref-node)
            (:constructor nil)
            (:constructor make-js2-xml-prop-ref-node (&key (type js2-REF_NAME)
                                                           (pos js2-token-beg)
                                                           len propname
                                                           namespace at-pos
                                                           colon-pos)))
  "AST node for an E4X XML [expr] property-ref expression.
The JavaScript syntax is an optional @, an optional ns::, and a name.

  [ '@' ] [ name '::' ] name

Examples include name, ns::name, ns::*, *::name, *::*, @attr, @ns::attr,
@ns::*, @*::attr, @*::*, and @*.

The node starts at the @ token, if present.  Otherwise it starts at the
namespace name.  The node bounds extend through the closing right-bracket,
or if it is missing due to a syntax error, through the end of the index
expression."
  propname)

(put 'cl-struct-js2-xml-prop-ref-node 'js2-visitor 'js2-visit-xml-prop-ref-node)
(put 'cl-struct-js2-xml-prop-ref-node 'js2-printer 'js2-print-xml-prop-ref-node)

(defun js2-visit-xml-prop-ref-node (n v)
  (js2-visit-ast (js2-xml-prop-ref-node-namespace n) v)
  (js2-visit-ast (js2-xml-prop-ref-node-propname n) v))

(defun js2-print-xml-prop-ref-node (n i)
  (insert (js2-make-pad i))
  (if (js2-xml-ref-node-attr-access-p n)
      (insert "@"))
  (when (js2-xml-prop-ref-node-namespace n)
    (js2-print-ast (js2-xml-prop-ref-node-namespace n) 0)
    (insert "::"))
  (if (js2-xml-prop-ref-node-propname n)
      (js2-print-ast (js2-xml-prop-ref-node-propname n) 0)))

(defstruct (js2-xml-elem-ref-node
            (:include js2-xml-ref-node)
            (:constructor nil)
            (:constructor make-js2-xml-elem-ref-node (&key (type js2-REF_MEMBER)
                                                           (pos js2-token-beg)
                                                           len expr lb rb
                                                           namespace at-pos
                                                           colon-pos)))
  "AST node for an E4X XML [expr] member-ref expression.
Syntax:

 [ '@' ] [ name '::' ] '[' expr ']'

Examples include ns::[expr], @ns::[expr], @[expr], *::[expr] and @*::[expr].

Note that the form [expr] (i.e. no namespace or attribute-qualifier)
is not a legal E4X XML element-ref expression, since it's already used
for standard JavaScript element-get array indexing.  Hence, a
`js2-xml-elem-ref-node' always has either the attribute-qualifier, a
non-nil namespace node, or both.

The node starts at the @ token, if present.  Otherwise it starts
at the namespace name.  The node bounds extend through the closing
right-bracket, or if it is missing due to a syntax error, through the
end of the index expression."
  expr  ; the bracketed index expression
  lb
  rb)

(put 'cl-struct-js2-xml-elem-ref-node 'js2-visitor 'js2-visit-xml-elem-ref-node)
(put 'cl-struct-js2-xml-elem-ref-node 'js2-printer 'js2-print-xml-elem-ref-node)

(defun js2-visit-xml-elem-ref-node (n v)
  (js2-visit-ast (js2-xml-elem-ref-node-namespace n) v)
  (js2-visit-ast (js2-xml-elem-ref-node-expr n) v))

(defun js2-print-xml-elem-ref-node (n i)
  (insert (js2-make-pad i))
  (if (js2-xml-ref-node-attr-access-p n)
      (insert "@"))
  (when (js2-xml-elem-ref-node-namespace n)
    (js2-print-ast (js2-xml-elem-ref-node-namespace n) 0)
    (insert "::"))
  (insert "[")
  (if (js2-xml-elem-ref-node-expr n)
      (js2-print-ast (js2-xml-elem-ref-node-expr n) 0))
  (insert "]"))

;;; Placeholder nodes for when we try parsing the XML literals structurally.

(defstruct (js2-xml-start-tag-node
            (:include js2-xml-node)
            (:constructor nil)
            (:constructor make-js2-xml-start-tag-node (&key (type js2-XML)
                                                            (pos js2-ts-cursor)
                                                            len name attrs kids
                                                            empty-p)))
  "AST node for an XML start-tag.  Not currently used.
The `kids' field is a Lisp list of child content nodes."
  name      ; a `js2-xml-name-node'
  attrs     ; a Lisp list of `js2-xml-attr-node'
  empty-p)  ; t if this is an empty element such as <foo bar="baz"/>

(put 'cl-struct-js2-xml-start-tag-node 'js2-visitor 'js2-visit-xml-start-tag)
(put 'cl-struct-js2-xml-start-tag-node 'js2-printer 'js2-print-xml-start-tag)

(defun js2-visit-xml-start-tag (n v)
  (js2-visit-ast (js2-xml-start-tag-node-name n) v)
  (dolist (attr (js2-xml-start-tag-node-attrs n))
    (js2-visit-ast attr v))
  (js2-visit-block n v))

(defun js2-print-xml-start-tag (n i)
  (insert (js2-make-pad i) "<")
  (js2-print-ast (js2-xml-start-tag-node-name n) 0)
  (when (js2-xml-start-tag-node-attrs n)
    (insert " ")
    (js2-print-list (js2-xml-start-tag-node-attrs n) " "))
  (insert ">"))

;; I -think- I'm going to make the parent node the corresponding start-tag,
;; and add the end-tag to the kids list of the parent as well.
(defstruct (js2-xml-end-tag-node
            (:include js2-xml-node)
            (:constructor nil)
            (:constructor make-js2-xml-end-tag-node (&key (type js2-XML)
                                                          (pos js2-ts-cursor)
                                                          len name)))
  "AST node for an XML end-tag.  Not currently used."
  name)  ; a `js2-xml-name-node'

(put 'cl-struct-js2-xml-end-tag-node 'js2-visitor 'js2-visit-xml-end-tag)
(put 'cl-struct-js2-xml-end-tag-node 'js2-printer 'js2-print-xml-end-tag)

(defun js2-visit-xml-end-tag (n v)
  (js2-visit-ast (js2-xml-end-tag-node-name n) v))

(defun js2-print-xml-end-tag (n i)
  (insert (js2-make-pad i))
  (insert "</")
  (js2-print-ast (js2-xml-end-tag-node-name n) 0)
  (insert ">"))

(defstruct (js2-xml-name-node
            (:include js2-xml-node)
            (:constructor nil)
            (:constructor make-js2-xml-name-node (&key (type js2-XML)
                                                       (pos js2-ts-cursor)
                                                       len namespace kids)))
  "AST node for an E4X XML name.  Not currently used.
Any XML name can be qualified with a namespace, hence the namespace field.
Further, any E4X name can be comprised of arbitrary JavaScript {} expressions.
The kids field is a list of `js2-name-node' and `js2-xml-js-expr-node'.
For a simple name, the kids list has exactly one node, a `js2-name-node'."
  namespace)  ; a `js2-string-node'

(put 'cl-struct-js2-xml-name-node 'js2-visitor 'js2-visit-xml-name-node)
(put 'cl-struct-js2-xml-name-node 'js2-printer 'js2-print-xml-name-node)

(defun js2-visit-xml-name-node (n v)
  (js2-visit-ast (js2-xml-name-node-namespace n) v))

(defun js2-print-xml-name-node (n i)
  (insert (js2-make-pad i))
  (when (js2-xml-name-node-namespace n)
    (js2-print-ast (js2-xml-name-node-namespace n) 0)
    (insert "::"))
  (dolist (kid (js2-xml-name-node-kids n))
    (js2-print-ast kid 0)))

(defstruct (js2-xml-pi-node
            (:include js2-xml-node)
            (:constructor nil)
            (:constructor make-js2-xml-pi-node (&key (type js2-XML)
                                                     (pos js2-ts-cursor)
                                                     len name attrs)))
  "AST node for an E4X XML processing instruction.  Not currently used."
  name   ; a `js2-xml-name-node'
  attrs) ; a list of `js2-xml-attr-node'

(put 'cl-struct-js2-xml-pi-node 'js2-visitor 'js2-visit-xml-pi-node)
(put 'cl-struct-js2-xml-pi-node 'js2-printer 'js2-print-xml-pi-node)

(defun js2-visit-xml-pi-node (n v)
  (js2-visit-ast (js2-xml-pi-node-name n) v)
  (dolist (attr (js2-xml-pi-node-attrs n))
    (js2-visit-ast attr v)))

(defun js2-print-xml-pi-node (n i)
  (insert (js2-make-pad i) "<?")
  (js2-print-ast (js2-xml-pi-node-name n))
  (when (js2-xml-pi-node-attrs n)
    (insert " ")
    (js2-print-list (js2-xml-pi-node-attrs n)))
  (insert "?>"))

(defstruct (js2-xml-cdata-node
            (:include js2-xml-node)
            (:constructor nil)
            (:constructor make-js2-xml-cdata-node (&key (type js2-XML)
                                                        (pos js2-ts-cursor)
                                                        len content)))
  "AST node for a CDATA escape section.  Not currently used."
  content)  ; a `js2-string-node' with node-property 'quote-type 'cdata

(put 'cl-struct-js2-xml-cdata-node 'js2-visitor 'js2-visit-xml-cdata-node)
(put 'cl-struct-js2-xml-cdata-node 'js2-printer 'js2-print-xml-cdata-node)

(defun js2-visit-xml-cdata-node (n v)
  (js2-visit-ast (js2-xml-cdata-node-content n) v))

(defun js2-print-xml-cdata-node (n i)
  (insert (js2-make-pad i))
  (js2-print-ast (js2-xml-cdata-node-content n)))

(defstruct (js2-xml-attr-node
            (:include js2-xml-node)
            (:constructor nil)
            (:constructor make-js2-attr-node (&key (type js2-XML)
                                                   (pos js2-ts-cursor)
                                                   len name value
                                                   eq-pos quote-type)))
  "AST node representing a foo='bar' XML attribute value.  Not yet used."
  name   ; a `js2-xml-name-node'
  value  ; a `js2-xml-name-node'
  eq-pos ; buffer position of "=" sign
  quote-type) ; 'single or 'double

(put 'cl-struct-js2-xml-attr-node 'js2-visitor 'js2-visit-xml-attr-node)
(put 'cl-struct-js2-xml-attr-node 'js2-printer 'js2-print-xml-attr-node)

(defun js2-visit-xml-attr-node (n v)
  (js2-visit-ast (js2-xml-attr-node-name n) v)
  (js2-visit-ast (js2-xml-attr-node-value n) v))

(defun js2-print-xml-attr-node (n i)
  (let ((quote (if (eq (js2-xml-attr-node-quote-type n) 'single)
                   "'"
                 "\"")))
    (insert (js2-make-pad i))
    (js2-print-ast (js2-xml-attr-node-name n) 0)
    (insert "=" quote)
    (js2-print-ast (js2-xml-attr-node-value n) 0)
    (insert quote)))

(defstruct (js2-xml-text-node
            (:include js2-xml-node)
            (:constructor nil)
            (:constructor make-js2-text-node (&key (type js2-XML)
                                                   (pos js2-ts-cursor)
                                                   len content)))
  "AST node for an E4X XML text node.  Not currently used."
  content)  ; a Lisp list of `js2-string-node' and `js2-xml-js-expr-node'

(put 'cl-struct-js2-xml-text-node 'js2-visitor 'js2-visit-xml-text-node)
(put 'cl-struct-js2-xml-text-node 'js2-printer 'js2-print-xml-text-node)

(defun js2-visit-xml-text-node (n v)
  (js2-visit-ast (js2-xml-text-node-content n) v))

(defun js2-print-xml-text-node (n i)
  (insert (js2-make-pad i))
  (dolist (kid (js2-xml-text-node-content n))
    (js2-print-ast kid)))

(defstruct (js2-xml-comment-node
            (:include js2-xml-node)
            (:constructor nil)
            (:constructor make-js2-xml-comment-node (&key (type js2-XML)
                                                          (pos js2-ts-cursor)
                                                          len)))
  "AST node for E4X XML comment.  Not currently used.")

(put 'cl-struct-js2-xml-comment-node 'js2-visitor 'js2-visit-none)
(put 'cl-struct-js2-xml-comment-node 'js2-printer 'js2-print-xml-comment)

(defun js2-print-xml-comment (n i)
  (insert (js2-make-pad i)
          (js2-node-string n)))

;;; Node utilities

(defsubst js2-node-line (n)
  "Fetch the source line number at the start of node N.
This is O(n) in the length of the source buffer; use prudently."
  (1+ (count-lines (point-min) (js2-node-abs-pos n))))

(defsubst js2-block-node-kid (n i)
  "Return child I of node N, or nil if there aren't that many."
  (nth i (js2-block-node-kids n)))

(defsubst js2-block-node-first (n)
  "Return first child of block node N, or nil if there is none."
  (first (js2-block-node-kids n)))

(defun js2-node-root (n)
  "Return the root of the AST containing N.
If N has no parent pointer, returns N."
  (let ((parent (js2-node-parent n)))
    (if parent
        (js2-node-root parent)
      n)))

(defun js2-node-position-in-parent (node &optional parent)
  "Return the position of NODE in parent's block-kids list.
PARENT can be supplied if known.  Positioned returned is zero-indexed.
Returns 0 if NODE is not a child of a block statement, or if NODE
is not a statement node."
  (let ((p (or parent (js2-node-parent node)))
        (i 0))
    (if (not (js2-block-node-p p))
        i
      (or (js2-position node (js2-block-node-kids p))
          0))))

(defsubst js2-node-short-name (n)
  "Return the short name of node N as a string, e.g. `js2-if-node'."
  (substring (symbol-name (aref n 0))
             (length "cl-struct-")))

(defun js2-node-child-list (node)
  "Return the child list for NODE, a Lisp list of nodes.
Works for block nodes, array nodes, obj literals, funarg lists,
var decls and try nodes (for catch clauses).  Note that you should call
`js2-block-node-kids' on the function body for the body statements.
Returns nil for zero-length child lists or unsupported nodes."
  (cond
   ((js2-function-node-p node)
    (js2-function-node-params node))
   ((js2-block-node-p node)
    (js2-block-node-kids node))
   ((js2-try-node-p node)
    (js2-try-node-catch-clauses node))
   ((js2-array-node-p node)
    (js2-array-node-elems node))
   ((js2-object-node-p node)
    (js2-object-node-elems node))
   ((js2-call-node-p node)
    (js2-call-node-args node))
   ((js2-new-node-p node)
    (js2-new-node-args node))
   ((js2-var-decl-node-p node)
    (js2-var-decl-node-kids node))
   (t
    nil)))

(defun js2-node-set-child-list (node kids)
  "Set the child list for NODE to KIDS."
   (cond
    ((js2-function-node-p node)
     (setf (js2-function-node-params node) kids))
    ((js2-block-node-p node)
     (setf (js2-block-node-kids node) kids))
    ((js2-try-node-p node)
     (setf (js2-try-node-catch-clauses node) kids))
    ((js2-array-node-p node)
     (setf (js2-array-node-elems node) kids))
    ((js2-object-node-p node)
     (setf (js2-object-node-elems node) kids))
    ((js2-call-node-p node)
     (setf (js2-call-node-args node) kids))
    ((js2-new-node-p node)
     (setf (js2-new-node-args node) kids))
    ((js2-var-decl-node-p node)
     (setf (js2-var-decl-node-kids node) kids))
    (t
     (error "Unsupported node type: %s" (js2-node-short-name node))))
   kids)

;; All because Common Lisp doesn't support multiple inheritance for defstructs.
(defconst js2-paren-expr-nodes
  '(cl-struct-js2-array-comp-loop-node
    cl-struct-js2-array-comp-node
    cl-struct-js2-call-node
    cl-struct-js2-catch-node
    cl-struct-js2-do-node
    cl-struct-js2-elem-get-node
    cl-struct-js2-for-in-node
    cl-struct-js2-for-node
    cl-struct-js2-function-node
    cl-struct-js2-if-node
    cl-struct-js2-let-node
    cl-struct-js2-new-node
    cl-struct-js2-paren-node
    cl-struct-js2-switch-node
    cl-struct-js2-while-node
    cl-struct-js2-with-node
    cl-struct-js2-xml-dot-query-node)
  "Node types that can have a parenthesized child expression.
In particular, nodes that respond to `js2-node-lp' and `js2-node-rp'.")

(defsubst js2-paren-expr-node-p (node)
  "Return t for nodes that typically have a parenthesized child expression.
Useful for computing the indentation anchors for arg-lists and conditions.
Note that it may return a false positive, for instance when NODE is
a `js2-new-node' and there are no arguments or parentheses."
  (memq (aref node 0) js2-paren-expr-nodes))

;; Fake polymorphism... yech.
(defun js2-node-lp (node)
  "Return relative left-paren position for NODE, if applicable.
For `js2-elem-get-node' structs, returns left-bracket position.
Note that the position may be nil in the case of a parse error."
  (cond
   ((js2-elem-get-node-p node)
    (js2-elem-get-node-lb node))
   ((js2-loop-node-p node)
    (js2-loop-node-lp node))
   ((js2-function-node-p node)
    (js2-function-node-lp node))
   ((js2-if-node-p node)
    (js2-if-node-lp node))
   ((js2-new-node-p node)
    (js2-new-node-lp node))
   ((js2-call-node-p node)
    (js2-call-node-lp node))
   ((js2-paren-node-p node)
    (js2-node-pos node))
   ((js2-switch-node-p node)
    (js2-switch-node-lp node))
   ((js2-catch-node-p node)
    (js2-catch-node-lp node))
   ((js2-let-node-p node)
    (js2-let-node-lp node))
   ((js2-array-comp-node-p node)
    (js2-array-comp-node-lp node))
   ((js2-with-node-p node)
    (js2-with-node-lp node))
   ((js2-xml-dot-query-node-p node)
    (1+ (js2-infix-node-op-pos node)))
   (t
    (error "Unsupported node type: %s" (js2-node-short-name node)))))

;; Fake polymorphism... blech.
(defun js2-node-rp (node)
  "Return relative right-paren position for NODE, if applicable.
For `js2-elem-get-node' structs, returns right-bracket position.
Note that the position may be nil in the case of a parse error."
  (cond
   ((js2-elem-get-node-p node)
    (js2-elem-get-node-lb node))
   ((js2-loop-node-p node)
    (js2-loop-node-rp node))
   ((js2-function-node-p node)
    (js2-function-node-rp node))
   ((js2-if-node-p node)
    (js2-if-node-rp node))
   ((js2-new-node-p node)
    (js2-new-node-rp node))
   ((js2-call-node-p node)
    (js2-call-node-rp node))
   ((js2-paren-node-p node)
    (+ (js2-node-pos node) (js2-node-len node)))
   ((js2-switch-node-p node)
    (js2-switch-node-rp node))
   ((js2-catch-node-p node)
    (js2-catch-node-rp node))
   ((js2-let-node-p node)
    (js2-let-node-rp node))
   ((js2-array-comp-node-p node)
    (js2-array-comp-node-rp node))
   ((js2-with-node-p node)
    (js2-with-node-rp node))
   ((js2-xml-dot-query-node-p node)
    (1+ (js2-xml-dot-query-node-rp node)))
   (t
    (error "Unsupported node type: %s" (js2-node-short-name node)))))

(defsubst js2-node-first-child (node)
  "Return the first element of `js2-node-child-list' for NODE."
  (car (js2-node-child-list node)))

(defsubst js2-node-last-child (node)
  "Return the last element of `js2-node-last-child' for NODE."
  (car (last (js2-node-child-list node))))

(defun js2-node-prev-sibling (node)
  "Return the previous statement in parent.
Works for parents supported by `js2-node-child-list'.
Returns nil if NODE is not in the parent, or PARENT is
not a supported node, or if NODE is the first child."
  (let* ((p (js2-node-parent node))
         (kids (js2-node-child-list p))
         (sib (car kids)))
    (while (and kids
                (not (eq node (cadr kids))))
      (setq kids (cdr kids)
            sib (car kids)))
    sib))

(defun js2-node-next-sibling (node)
  "Return the next statement in parent block.
Returns nil if NODE is not in the block, or PARENT is not
a block node, or if NODE is the last statement."
  (let* ((p (js2-node-parent node))
         (kids (js2-node-child-list p)))
    (while (and kids
                (not (eq node (car kids))))
      (setq kids (cdr kids)))
    (cadr kids)))

(defun js2-node-find-child-before (pos parent &optional after)
  "Find the last child that starts before POS in parent.
If AFTER is non-nil, returns first child starting after POS.
POS is an absolute buffer position.  PARENT is any node
supported by `js2-node-child-list'.
Returns nil if no applicable child is found."
  (let ((kids (if (js2-function-node-p parent)
                  (js2-block-node-kids (js2-function-node-body parent))
                (js2-node-child-list parent)))
        (beg (if (js2-function-node-p parent)
                 (js2-node-abs-pos (js2-function-node-body parent))
               (js2-node-abs-pos parent)))
        kid result fn
        (continue t))
    (setq fn (if after '>= '<))
    (while (and kids continue)
      (setq kid (car kids))
      (if (funcall fn (+ beg (js2-node-pos kid)) pos)
          (setq result kid
                continue (if after nil t))
        (setq continue (if after t nil)))
      (setq kids (cdr kids)))
    result))

(defun js2-node-find-child-after (pos parent)
  "Find first child that starts after POS in parent.
POS is an absolute buffer position.  PARENT is any node
supported by `js2-node-child-list'.
Returns nil if no applicable child is found."
  (js2-node-find-child-before pos parent 'after))

(defun js2-node-replace-child (pos parent new-node)
  "Replace node at index POS in PARENT with NEW-NODE.
Only works for parents supported by `js2-node-child-list'."
  (let ((kids (js2-node-child-list parent))
        (i 0))
    (while (< i pos)
      (setq kids (cdr kids)
            i (1+ i)))
    (setcar kids new-node)
    (js2-node-add-children parent new-node)))

(defun js2-node-buffer (n)
  "Return the buffer associated with AST N.
Returns nil if the buffer is not set as a property on the root
node, or if parent links were not recorded during parsing."
  (let ((root (js2-node-root n)))
    (and root
         (js2-ast-root-p root)
         (js2-ast-root-buffer root))))

(defun js2-block-node-push (n kid)
  "Push js2-node KID onto the end of js2-block-node N's child list.
KID is always added to the -end- of the kids list.
Function also calls `js2-node-add-children' to add the parent link."
  (let ((kids (js2-node-child-list n)))
    (if kids
        (setcdr kids (nconc (cdr kids) (list kid)))
      (js2-node-set-child-list n (list kid)))
    (js2-node-add-children n kid)))

(defun js2-node-string (node)
  (with-current-buffer (or (js2-node-buffer node)
                           (error "No buffer available for node %s" node))
    (let ((pos (js2-node-abs-pos node)))
      (buffer-substring-no-properties pos (+ pos (js2-node-len node))))))

;; Container for storing the node we're looking for in a traversal.
(js2-deflocal js2-discovered-node nil)

;; Keep track of absolute node position during traversals.
(js2-deflocal js2-visitor-offset nil)

(js2-deflocal js2-node-search-point nil)

(when js2-mode-dev-mode-p
  (defun js2-find-node-at-point ()
    (interactive)
    (let ((node (js2-node-at-point)))
      (message "%s" (or node "No node found at point"))))
  (defun js2-node-name-at-point ()
    (interactive)
    (let ((node (js2-node-at-point)))
      (message "%s" (if node
                        (js2-node-short-name node)
                      "No node found at point.")))))

(defun js2-node-at-point (&optional pos skip-comments)
  "Return AST node at POS, a buffer position, defaulting to current point.
The `js2-mode-ast' variable must be set to the current parse tree.
Signals an error if the AST (`js2-mode-ast') is nil.
Always returns a node - if it can't find one, it returns the root.
If SKIP-COMMENTS is non-nil, comment nodes are ignored."
  (let ((ast js2-mode-ast)
        result)
    (unless ast
      (error "No JavaScript AST available"))
    ;; Look through comments first, since they may be inside nodes that
    ;; would otherwise report a match.
    (setq pos (or pos (point))
          result (if (> pos (js2-node-abs-end ast))
                     ast
                   (if (not skip-comments)
                       (js2-comment-at-point pos))))
    (unless result
      (setq js2-discovered-node nil
            js2-visitor-offset 0
            js2-node-search-point pos)
      (unwind-protect
          (catch 'js2-visit-done
            (js2-visit-ast ast #'js2-node-at-point-visitor))
        (setq js2-visitor-offset nil
              js2-node-search-point nil))
      (setq result js2-discovered-node))
    ;; may have found a comment beyond end of last child node,
    ;; since visiting the ast-root looks at the comment-list last.
    (if (and skip-comments
             (js2-comment-node-p result))
        (setq result nil))
    (or result js2-mode-ast)))

(defun js2-node-at-point-visitor (node end-p)
  (let ((rel-pos (js2-node-pos node))
        abs-pos
        abs-end
        (point js2-node-search-point))
    (cond
     (end-p
      ;; this evaluates to a non-nil return value, even if it's zero
      (decf js2-visitor-offset rel-pos))
     ;; we already looked for comments before visiting, and don't want them now
     ((js2-comment-node-p node)
      nil)
     (t
      (setq abs-pos (incf js2-visitor-offset rel-pos)
            ;; we only want to use the node if the point is before
            ;; the last character position in the node, so we decrement
            ;; the absolute end by 1.
            abs-end (+ abs-pos (js2-node-len node) -1))
      (cond
       ;; If this node starts after search-point, stop the search.
       ((> abs-pos point)
        (throw 'js2-visit-done nil))
       ;; If this node ends before the search-point, don't check kids.
       ((> point abs-end)
        nil)
       (t
        ;; Otherwise point is within this node, possibly in a child.
        (setq js2-discovered-node node)
        t))))))  ; keep processing kids to look for more specific match

(defsubst js2-block-comment-p (node)
  "Return non-nil if NODE is a comment node of format `jsdoc' or `block'."
  (and (js2-comment-node-p node)
       (memq (js2-comment-node-format node) '(jsdoc block))))

;; TODO:  put the comments in a vector and binary-search them instead
(defun js2-comment-at-point (&optional pos)
  "Look through scanned comment nodes for one containing POS.
POS is a buffer position that defaults to current point.
Function returns nil if POS was not in any comment node."
  (let ((ast js2-mode-ast)
        (x (or pos (point)))
        beg end)
    (unless ast
      (error "No JavaScript AST available"))
    (catch 'done
      ;; Comments are stored in lexical order.
      (dolist (comment (js2-ast-root-comments ast) nil)
        (setq beg (js2-node-abs-pos comment)
              end (+ beg (js2-node-len comment)))
        (if (and (>= x beg)
                 (<= x end))
            (throw 'done comment))))))

(defun js2-mode-find-parent-fn (node)
  "Find function enclosing NODE.
Returns nil if NODE is not inside a function."
  (setq node (js2-node-parent node))
  (while (and node (not (js2-function-node-p node)))
    (setq node (js2-node-parent node)))
  (and (js2-function-node-p node) node))

(defun js2-mode-find-enclosing-fn (node)
  "Find function or root enclosing NODE."
  (if (js2-ast-root-p node)
      node
    (setq node (js2-node-parent node))
    (while (not (or (js2-ast-root-p node)
                    (js2-function-node-p node)))
      (setq node (js2-node-parent node)))
    node))

(defun js2-mode-find-enclosing-node (beg end)
  "Find script or function fully enclosing BEG and END."
  (let ((node (js2-node-at-point beg))
        pos
        (continue t))
    (while continue
      (if (or (js2-ast-root-p node)
              (and (js2-function-node-p node)
                   (<= (setq pos (js2-node-abs-pos node)) beg)
                   (>= (+ pos (js2-node-len node)) end)))
          (setq continue nil)
        (setq node (js2-node-parent node))))
    node))

(defun js2-node-parent-script-or-fn (node)
  "Find script or function immediately enclosing NODE.
If NODE is the ast-root, returns nil."
  (if (js2-ast-root-p node)
      nil
    (setq node (js2-node-parent node))
    (while (and node (not (or (js2-function-node-p node)
                              (js2-script-node-p node))))
      (setq node (js2-node-parent node)))
    node))

(defun js2-nested-function-p (node)
  "Return t if NODE is a nested function, or is inside a nested function."
  (unless (js2-ast-root-p node)
    (js2-function-node-p (if (js2-function-node-p node)
                             (js2-node-parent-script-or-fn node)
                           (js2-node-parent-script-or-fn
                            (js2-node-parent-script-or-fn node))))))

(defun js2-mode-shift-kids (kids start offset)
  (dolist (kid kids)
    (if (> (js2-node-pos kid) start)
        (incf (js2-node-pos kid) offset))))

(defun js2-mode-shift-children (parent start offset)
  "Update start-positions of all children of PARENT beyond START."
  (let ((root (js2-node-root parent)))
    (js2-mode-shift-kids (js2-node-child-list parent) start offset)
    (js2-mode-shift-kids (js2-ast-root-comments root) start offset)))

(defun js2-node-is-descendant (node ancestor)
  "Return t if NODE is a descendant of ANCESTOR."
  (while (and node
              (not (eq node ancestor)))
    (setq node (js2-node-parent node)))
  node)

;;; visitor infrastructure

(defun js2-visit-none (node callback)
  "Visitor for AST node that have no node children."
  nil)

(defun js2-print-none (node indent)
  "Visitor for AST node with no printed representation.")

(defun js2-print-body (node indent)
  "Print a statement, or a block without braces."
  (if (js2-block-node-p node)
      (dolist (kid (js2-block-node-kids node))
        (js2-print-ast kid indent))
    (js2-print-ast node indent)))

(defun js2-print-list (args &optional delimiter)
  (loop with len = (length args)
        for arg in args
        for count from 1
        do
        (when arg (js2-print-ast arg 0))
        (if (< count len)
            (insert (or delimiter ", ")))))

(defun js2-print-tree (ast)
  "Prints an AST to the current buffer.
Makes `js2-ast-parent-nodes' available to the printer functions."
  (let ((max-lisp-eval-depth (max max-lisp-eval-depth 1500)))
    (js2-print-ast ast)))

(defun js2-print-ast (node &optional indent)
  "Helper function for printing AST nodes.
Requires `js2-ast-parent-nodes' to be non-nil.
You should use `js2-print-tree' instead of this function."
  (let ((printer (get (aref node 0) 'js2-printer))
        (i (or indent 0))
        (pos (js2-node-abs-pos node)))
    ;; TODO:  wedge comments in here somewhere
    (if printer
        (funcall printer node i))))

(defconst js2-side-effecting-tokens
  (let ((tokens (make-bool-vector js2-num-tokens nil)))
    (dolist (tt (list js2-ASSIGN
                      js2-ASSIGN_ADD
                      js2-ASSIGN_BITAND
                      js2-ASSIGN_BITOR
                      js2-ASSIGN_BITXOR
                      js2-ASSIGN_DIV
                      js2-ASSIGN_LSH
                      js2-ASSIGN_MOD
                      js2-ASSIGN_MUL
                      js2-ASSIGN_RSH
                      js2-ASSIGN_SUB
                      js2-ASSIGN_URSH
                      js2-BLOCK
                      js2-BREAK
                      js2-CALL
                      js2-CATCH
                      js2-CATCH_SCOPE
                      js2-CONST
                      js2-CONTINUE
                      js2-DEBUGGER
                      js2-DEC
                      js2-DELPROP
                      js2-DEL_REF
                      js2-DO
                      js2-ELSE
                      js2-EMPTY
                      js2-ENTERWITH
                      js2-EXPORT
                      js2-EXPR_RESULT
                      js2-FINALLY
                      js2-FOR
                      js2-FUNCTION
                      js2-GOTO
                      js2-IF
                      js2-IFEQ
                      js2-IFNE
                      js2-IMPORT
                      js2-INC
                      js2-JSR
                      js2-LABEL
                      js2-LEAVEWITH
                      js2-LET
                      js2-LETEXPR
                      js2-LOCAL_BLOCK
                      js2-LOOP
                      js2-NEW
                      js2-REF_CALL
                      js2-RETHROW
                      js2-RETURN
                      js2-RETURN_RESULT
                      js2-SEMI
                      js2-SETELEM
                      js2-SETELEM_OP
                      js2-SETNAME
                      js2-SETPROP
                      js2-SETPROP_OP
                      js2-SETVAR
                      js2-SET_REF
                      js2-SET_REF_OP
                      js2-SWITCH
                      js2-TARGET
                      js2-THROW
                      js2-TRY
                      js2-VAR
                      js2-WHILE
                      js2-WITH
                      js2-WITHEXPR
                      js2-YIELD))
      (aset tokens tt t))
    (if js2-instanceof-has-side-effects
        (aset tokens js2-INSTANCEOF t))
    tokens))

(defun js2-node-has-side-effects (node)
  "Return t if NODE has side effects."
  (when node  ; makes it easier to handle malformed expressions
    (let ((tt (js2-node-type node)))
      (cond
       ;; This doubtless needs some work, since EXPR_VOID is used
       ;; in several ways in Rhino and I may not have caught them all.
       ;; I'll wait for people to notice incorrect warnings.
       ((and (= tt js2-EXPR_VOID)
             (js2-expr-stmt-node-p node)) ; but not if EXPR_RESULT
        (let ((expr (js2-expr-stmt-node-expr node)))
          (or (js2-node-has-side-effects expr)
              (when (js2-string-node-p expr)
                (string= "use strict" (js2-string-node-value expr))))))
       ((= tt js2-COMMA)
        (js2-node-has-side-effects (js2-infix-node-right node)))
       ((or (= tt js2-AND)
            (= tt js2-OR))
        (or (js2-node-has-side-effects (js2-infix-node-right node))
            (js2-node-has-side-effects (js2-infix-node-left node))))
       ((= tt js2-HOOK)
        (and (js2-node-has-side-effects (js2-cond-node-true-expr node))
             (js2-node-has-side-effects (js2-cond-node-false-expr node))))
       ((js2-paren-node-p node)
        (js2-node-has-side-effects (js2-paren-node-expr node)))
       ((= tt js2-ERROR) ; avoid cascaded error messages
        nil)
       (t
        (aref js2-side-effecting-tokens tt))))))

(defun js2-member-expr-leftmost-name (node)
  "For an expr such as foo.bar.baz, return leftmost node foo.
NODE is any `js2-node' object.  If it represents a member expression,
which is any sequence of property gets, element-gets, function calls,
or xml descendants/filter operators, then we look at the lexically
leftmost (first) node in the chain.  If it is a name-node we return it.
Note that NODE can be a raw name-node and it will be returned as well.
If NODE is not a name-node or member expression, or if it is a member
expression whose leftmost target is not a name node, returns nil."
  (let ((continue t)
        result)
    (while (and continue (not result))
      (cond
       ((js2-name-node-p node)
        (setq result node))
       ((js2-prop-get-node-p node)
        (setq node (js2-prop-get-node-left node)))
       ;; TODO:  handle call-nodes, xml-nodes, others?
       (t
        (setq continue nil))))
    result))

(defconst js2-stmt-node-types
  (list js2-BLOCK
        js2-BREAK
        js2-CONTINUE
        js2-DEFAULT  ; e4x "default xml namespace" statement
        js2-DO
        js2-EXPR_RESULT
        js2-EXPR_VOID
        js2-FOR
        js2-IF
        js2-RETURN
        js2-SWITCH
        js2-THROW
        js2-TRY
        js2-WHILE
        js2-WITH)
  "Node types that only appear in statement contexts.
The list does not include nodes that always appear as the child
of another specific statement type, such as switch-cases,
catch and finally blocks, and else-clauses.  The list also excludes
nodes like yield, let and var, which may appear in either expression
or statement context, and in the latter context always have a
`js2-expr-stmt-node' parent.  Finally, the list does not include
functions or scripts, which are treated separately from statements
by the JavaScript parser and runtime.")

(defun js2-stmt-node-p (node)
  "Heuristic for figuring out if NODE is a statement.
Some node types can appear in either an expression context or a
statement context, e.g. let-nodes, yield-nodes, and var-decl nodes.
For these node types in a statement context, the parent will be a
`js2-expr-stmt-node'.
Functions aren't included in the check."
  (memq (js2-node-type node) js2-stmt-node-types))

(defun js2-mode-find-first-stmt (node)
  "Search upward starting from NODE looking for a statement.
For purposes of this function, a `js2-function-node' counts."
  (while (not (or (js2-stmt-node-p node)
                  (js2-function-node-p node)))
    (setq node (js2-node-parent node)))
  node)

(defun js2-node-parent-stmt (node)
  "Return the node's first ancestor that is a statement.
Returns nil if NODE is a `js2-ast-root'.  Note that any expression
appearing in a statement context will have a parent that is a
`js2-expr-stmt-node' that will be returned by this function."
  (let ((parent (js2-node-parent node)))
    (if (or (null parent)
            (js2-stmt-node-p parent)
            (and (js2-function-node-p parent)
                 (not (eq (js2-function-node-form parent)
                          'FUNCTION_EXPRESSION))))
        parent
      (js2-node-parent-stmt parent))))

;; In the Mozilla Rhino sources, Roshan James writes:
;;  Does consistent-return analysis on the function body when strict mode is
;;  enabled.
;;
;;    function (x) { return (x+1) }
;;
;;  is ok, but
;;
;;    function (x) { if (x < 0) return (x+1); }
;;
;;  is not because the function can potentially return a value when the
;;  condition is satisfied and if not, the function does not explicitly
;;  return a value.
;;
;;  This extends to checking mismatches such as "return" and "return <value>"
;;  used in the same function. Warnings are not emitted if inconsistent
;;  returns exist in code that can be statically shown to be unreachable.
;;  Ex.
;;    function (x) { while (true) { ... if (..) { return value } ... } }
;;
;;  emits no warning. However if the loop had a break statement, then a
;;  warning would be emitted.
;;
;;  The consistency analysis looks at control structures such as loops, ifs,
;;  switch, try-catch-finally blocks, examines the reachable code paths and
;;  warns the user about an inconsistent set of termination possibilities.
;;
;;  These flags enumerate the possible ways a statement/function can
;;  terminate. These flags are used by endCheck() and by the Parser to
;;  detect inconsistent return usage.
;;
;;  END_UNREACHED is reserved for code paths that are assumed to always be
;;  able to execute (example: throw, continue)
;;
;;  END_DROPS_OFF indicates if the statement can transfer control to the
;;  next one. Statement such as return dont. A compound statement may have
;;  some branch that drops off control to the next statement.
;;
;;  END_RETURNS indicates that the statement can return with no value.
;;  END_RETURNS_VALUE indicates that the statement can return a value.
;;
;;  A compound statement such as
;;  if (condition) {
;;    return value;
;;  }
;;  Will be detected as (END_DROPS_OFF | END_RETURN_VALUE) by endCheck()

(defconst js2-END_UNREACHED 0)
(defconst js2-END_DROPS_OFF 1)
(defconst js2-END_RETURNS 2)
(defconst js2-END_RETURNS_VALUE 4)
(defconst js2-END_YIELDS 8)

(defun js2-has-consistent-return-usage (node)
  "Check that every return usage in a function body is consistent.
Returns t if the function satisfies strict mode requirement."
  (let ((n (js2-end-check node)))
    ;; either it doesn't return a value in any branch...
    (or (js2-flag-not-set-p n js2-END_RETURNS_VALUE)
        ;; or it returns a value (or is unreached) at every branch
        (js2-flag-not-set-p n (logior js2-END_DROPS_OFF
                                      js2-END_RETURNS
                                      js2-END_YIELDS)))))

(defun js2-end-check-if (node)
  "Ensure that return usage in then/else blocks is consistent.
If there is no else block, then the return statement can fall through.
Returns logical OR of END_* flags"
  (let ((th (js2-if-node-then-part node))
        (el (js2-if-node-else-part node)))
    (if (null th)
        js2-END_UNREACHED
      (logior (js2-end-check th) (if el
                                     (js2-end-check el)
                                   js2-END_DROPS_OFF)))))

(defun js2-end-check-switch (node)
  "Consistency of return statements is checked between the case statements.
If there is no default, then the switch can fall through. If there is a
default, we check to see if all code paths in the default return or if
there is a code path that can fall through.
Returns logical OR of END_* flags."
  (let ((rv js2-END_UNREACHED)
        default-case)
    ;; examine the cases
    (catch 'break
      (dolist (c (js2-switch-node-cases node))
        (if (js2-case-node-expr c)
            (js2-set-flag rv (js2-end-check-block c))
          (setq default-case c)
          (throw 'break nil))))
    ;; we don't care how the cases drop into each other
    (js2-clear-flag rv js2-END_DROPS_OFF)
    ;; examine the default
    (js2-set-flag rv (if default-case
                         (js2-end-check default-case)
                       js2-END_DROPS_OFF))
    rv))

(defun js2-end-check-try (node)
 "If the block has a finally, return consistency is checked in the
finally block. If all code paths in the finally return, then the
returns in the try-catch blocks don't matter. If there is a code path
that does not return or if there is no finally block, the returns
of the try and catch blocks are checked for mismatch.
Returns logical OR of END_* flags."
 (let ((finally (js2-try-node-finally-block node))
       rv)
   ;; check the finally if it exists
   (setq rv (if finally
                (js2-end-check (js2-finally-node-body finally))
              js2-END_DROPS_OFF))
   ;; If the finally block always returns, then none of the returns
   ;; in the try or catch blocks matter.
   (when (js2-flag-set-p rv js2-END_DROPS_OFF)
     (js2-clear-flag rv js2-END_DROPS_OFF)
     ;; examine the try block
     (js2-set-flag rv (js2-end-check (js2-try-node-try-block node)))
     ;; check each catch block
     (dolist (cb (js2-try-node-catch-clauses node))
       (js2-set-flag rv (js2-end-check (js2-catch-node-block cb)))))
   rv))

(defun js2-end-check-loop (node)
  "Return statement in the loop body must be consistent.
The default assumption for any kind of a loop is that it will eventually
terminate.  The only exception is a loop with a constant true condition.
Code that follows such a loop is examined only if one can determine
statically that there is a break out of the loop.

    for(... ; ... ; ...) {}
    for(... in ... ) {}
    while(...) { }
    do { } while(...)

Returns logical OR of END_* flags."
  (let ((rv (js2-end-check (js2-loop-node-body node)))
        (condition (cond
                    ((js2-while-node-p node)
                     (js2-while-node-condition node))
                     ((js2-do-node-p node)
                      (js2-do-node-condition node))
                     ((js2-for-node-p node)
                      (js2-for-node-condition node)))))

    ;; check to see if the loop condition is always true
    (if (and condition
             (eq (js2-always-defined-boolean-p condition) 'ALWAYS_TRUE))
        (js2-clear-flag rv js2-END_DROPS_OFF))

    ;; look for effect of breaks
    (js2-set-flag rv (js2-node-get-prop node
                                        'CONTROL_BLOCK_PROP
                                        js2-END_UNREACHED))
    rv))

(defun js2-end-check-block (node)
  "A general block of code is examined statement by statement.
If any statement (even a compound one) returns in all branches, then
subsequent statements are not examined.
Returns logical OR of END_* flags."
  (let* ((rv js2-END_DROPS_OFF)
         (kids (js2-block-node-kids node))
         (n (car kids)))
    ;; Check each statment.  If the statement can continue onto the next
    ;; one (i.e. END_DROPS_OFF is set), then check the next statement.
    (while (and n (js2-flag-set-p rv js2-END_DROPS_OFF))
      (js2-clear-flag rv js2-END_DROPS_OFF)
      (js2-set-flag rv (js2-end-check n))
      (setq kids (cdr kids)
            n (car kids)))
    rv))

(defun js2-end-check-label (node)
  "A labeled statement implies that there may be a break to the label.
The function processes the labeled statement and then checks the
CONTROL_BLOCK_PROP property to see if there is ever a break to the
particular label.
Returns logical OR of END_* flags."
  (let ((rv (js2-end-check (js2-labeled-stmt-node-stmt node))))
    (logior rv (js2-node-get-prop node
                                  'CONTROL_BLOCK_PROP
                                  js2-END_UNREACHED))))

(defun js2-end-check-break (node)
  "When a break is encountered annotate the statement being broken
out of by setting its CONTROL_BLOCK_PROP property.
Returns logical OR of END_* flags."
  (and (js2-break-node-target node)
       (js2-node-set-prop (js2-break-node-target node)
                          'CONTROL_BLOCK_PROP
                          js2-END_DROPS_OFF))
  js2-END_UNREACHED)

(defun js2-end-check (node)
  "Examine the body of a function, doing a basic reachability analysis.
Returns a combination of flags END_* flags that indicate
how the function execution can terminate. These constitute only the
pessimistic set of termination conditions. It is possible that at
runtime certain code paths will never be actually taken. Hence this
analysis will flag errors in cases where there may not be errors.
Returns logical OR of END_* flags"
  (let (kid)
    (cond
     ((js2-break-node-p node)
      (js2-end-check-break node))
     ((js2-expr-stmt-node-p node)
      (if (setq kid (js2-expr-stmt-node-expr node))
          (js2-end-check kid)
        js2-END_DROPS_OFF))
     ((or (js2-continue-node-p node)
          (js2-throw-node-p node))
      js2-END_UNREACHED)
     ((js2-return-node-p node)
      (if (setq kid (js2-return-node-retval node))
          js2-END_RETURNS_VALUE
        js2-END_RETURNS))
     ((js2-loop-node-p node)
      (js2-end-check-loop node))
     ((js2-switch-node-p node)
      (js2-end-check-switch node))
     ((js2-labeled-stmt-node-p node)
      (js2-end-check-label node))
     ((js2-if-node-p node)
      (js2-end-check-if node))
     ((js2-try-node-p node)
      (js2-end-check-try node))
     ((js2-block-node-p node)
      (if (null (js2-block-node-kids node))
          js2-END_DROPS_OFF
        (js2-end-check-block node)))
     ((js2-yield-node-p node)
      js2-END_YIELDS)
     (t
      js2-END_DROPS_OFF))))

(defun js2-always-defined-boolean-p (node)
  "Check if NODE always evaluates to true or false in boolean context.
Returns 'ALWAYS_TRUE, 'ALWAYS_FALSE, or nil if it's neither always true
nor always false."
  (let ((tt (js2-node-type node))
        num)
    (cond
     ((or (= tt js2-FALSE) (= tt js2-NULL))
      'ALWAYS_FALSE)
     ((= tt js2-TRUE)
      'ALWAYS_TRUE)
     ((= tt js2-NUMBER)
      (setq num (js2-number-node-num-value node))
      (if (and (not (eq num 0.0e+NaN))
               (not (zerop num)))
          'ALWAYS_TRUE
        'ALWAYS_FALSE))
     (t
      nil))))

;;; Scanner -- a port of Mozilla Rhino's lexer.
;; Corresponds to Rhino files Token.java and TokenStream.java.

(defvar js2-tokens nil
  "List of all defined token names.")  ; initialized in `js2-token-names'

(defconst js2-token-names
  (let* ((names (make-vector js2-num-tokens -1))
         (case-fold-search nil)  ; only match js2-UPPER_CASE
         (syms (apropos-internal "^js2-\\(?:[A-Z_]+\\)")))
    (loop for sym in syms
          for i from 0
          do
          (unless (or (memq sym '(js2-EOF_CHAR js2-ERROR))
                      (not (boundp sym)))
            (aset names (symbol-value sym)         ; code, e.g. 152
                  (substring (symbol-name sym) 4)) ; name, e.g. "LET"
            (push sym js2-tokens)))
    names)
  "Vector mapping int values to token string names, sans `js2-' prefix.")

(defun js2-token-name (tok)
  "Return a string name for TOK, a token symbol or code.
Signals an error if it's not a recognized token."
  (let ((code tok))
    (if (symbolp tok)
        (setq code (symbol-value tok)))
    (if (eq code -1)
        "ERROR"
      (if (and (numberp code)
               (not (minusp code))
               (< code js2-num-tokens))
          (aref js2-token-names code)
        (error "Invalid token: %s" code)))))

(defsubst js2-token-sym (tok)
  "Return symbol for TOK given its code, e.g. 'js2-LP for code 86."
  (intern (js2-token-name tok)))

(defconst js2-token-codes
  (let ((table (make-hash-table :test 'eq :size 256)))
    (loop for name across js2-token-names
          for sym = (intern (concat "js2-" name))
          do
          (puthash sym (symbol-value sym) table))
    ;; clean up a few that are "wrong" in Rhino's token codes
    (puthash 'js2-DELETE js2-DELPROP table)
    table)
  "Hashtable mapping token symbols to their bytecodes.")

(defsubst js2-token-code (sym)
  "Return code for token symbol SYM, e.g. 86 for 'js2-LP."
  (or (gethash sym js2-token-codes)
      (error "Invalid token symbol: %s " sym)))  ; signal code bug

(defun js2-report-scan-error (msg &optional no-throw beg len)
  (setq js2-token-end js2-ts-cursor)
  (js2-report-error msg nil
                    (or beg js2-token-beg)
                    (or len (- js2-token-end js2-token-beg)))
  (unless no-throw
    (throw 'return js2-ERROR)))

(defun js2-get-string-from-buffer ()
  "Reverse the char accumulator and return it as a string."
  (setq js2-token-end js2-ts-cursor)
  (if js2-ts-string-buffer
      (apply #'string (nreverse js2-ts-string-buffer))
    ""))

;; TODO:  could potentially avoid a lot of consing by allocating a
;; char buffer the way Rhino does.
(defsubst js2-add-to-string (c)
  (push c js2-ts-string-buffer))

;; Note that when we "read" the end-of-file, we advance js2-ts-cursor
;; to (1+ (point-max)), which lets the scanner treat end-of-file like
;; any other character:  when it's not part of the current token, we
;; unget it, allowing it to be read again by the following call.
(defsubst js2-unget-char ()
  (decf js2-ts-cursor))

;; Rhino distinguishes \r and \n line endings.  We don't need to
;; because we only scan from Emacs buffers, which always use \n.
(defun js2-get-char ()
  "Read and return the next character from the input buffer.
Increments `js2-ts-lineno' if the return value is a newline char.
Updates `js2-ts-cursor' to the point after the returned char.
Returns `js2-EOF_CHAR' if we hit the end of the buffer.
Also updates `js2-ts-hit-eof' and `js2-ts-line-start' as needed."
  (let (c)
    ;; check for end of buffer
    (if (>= js2-ts-cursor (point-max))
        (setq js2-ts-hit-eof t
              js2-ts-cursor (1+ js2-ts-cursor)
              c js2-EOF_CHAR)  ; return value
      ;; otherwise read next char
      (setq c (char-before (incf js2-ts-cursor)))
      ;; if we read a newline, update counters
      (if (= c ?\n)
          (setq js2-ts-line-start js2-ts-cursor
                js2-ts-lineno (1+ js2-ts-lineno)))
      ;; TODO:  skip over format characters
      c)))

(defun js2-read-unicode-escape ()
  "Read a \\uNNNN sequence from the input.
Assumes the ?\ and ?u have already been read.
Returns the unicode character, or nil if it wasn't a valid character.
Doesn't change the values of any scanner variables."
  ;; I really wish I knew a better way to do this, but I can't
  ;; find the Emacs function that takes a 16-bit int and converts
  ;; it to a Unicode/utf-8 character.  So I basically eval it with (read).
  ;; Have to first check that it's 4 hex characters or it may stop
  ;; the read early.
  (ignore-errors
    (let ((s (buffer-substring-no-properties js2-ts-cursor
                                             (+ 4 js2-ts-cursor))))
      (if (string-match "[a-zA-Z0-9]\\{4\\}" s)
          (read (concat "?\\u" s))))))

(defun js2-match-char (test)
  "Consume and return next character if it matches TEST, a character.
Returns nil and consumes nothing if TEST is not the next character."
  (let ((c (js2-get-char)))
    (if (eq c test)
        t
      (js2-unget-char)
      nil)))

(defun js2-peek-char ()
  (prog1
      (js2-get-char)
    (js2-unget-char)))

(defun js2-java-identifier-start-p (c)
  (or
   (memq c '(?$ ?_))
   (js2-char-uppercase-p c)
   (js2-char-lowercase-p c)))

(defun js2-java-identifier-part-p (c)
  "Implementation of java.lang.Character.isJavaIdentifierPart()."
  ;; TODO:  make me Unicode-friendly.  See comments above.
  (or
   (memq c '(?$ ?_))
   (js2-char-uppercase-p c)
   (js2-char-lowercase-p c)
   (and (>= c ?0) (<= c ?9))))

(defun js2-alpha-p (c)
  (cond ((and (<= ?A c) (<= c ?Z)) t)
        ((and (<= ?a c) (<= c ?z)) t)
        (t nil)))

(defsubst js2-digit-p (c)
  (and (<= ?0 c) (<= c ?9)))

(defun js2-js-space-p (c)
  (if (<= c 127)
      (memq c '(#x20 #x9 #xB #xC #xD))
    (or
     (eq c #xA0)
     ;; TODO:  change this nil to check for Unicode space character
     nil)))

(defconst js2-eol-chars (list js2-EOF_CHAR ?\n ?\r))

(defun js2-skip-line ()
  "Skip to end of line."
  (let (c)
    (while (not (memq (setq c (js2-get-char)) js2-eol-chars)))
    (js2-unget-char)
    (setq js2-token-end js2-ts-cursor)))

(defun js2-init-scanner (&optional buf line)
  "Create token stream for BUF starting on LINE.
BUF defaults to `current-buffer' and LINE defaults to 1.

A buffer can only have one scanner active at a time, which yields
dramatically simpler code than using a defstruct.  If you need to
have simultaneous scanners in a buffer, copy the regions to scan
into temp buffers."
  (with-current-buffer (or buf (current-buffer))
    (setq js2-ts-dirty-line nil
          js2-ts-regexp-flags nil
          js2-ts-string ""
          js2-ts-number nil
          js2-ts-hit-eof nil
          js2-ts-line-start 0
          js2-ts-lineno (or line 1)
          js2-ts-line-end-char -1
          js2-ts-cursor (point-min)
          js2-ts-is-xml-attribute nil
          js2-ts-xml-is-tag-content nil
          js2-ts-xml-open-tags-count 0
          js2-ts-string-buffer nil)))

;; This function uses the cached op, string and number fields in
;; TokenStream; if getToken has been called since the passed token
;; was scanned, the op or string printed may be incorrect.
(defun js2-token-to-string (token)
  ;; Not sure where this function is used in Rhino.  Not tested.
  (if (not js2-debug-print-trees)
      ""
    (let ((name (js2-token-name token)))
      (cond
       ((memq token (list js2-STRING js2-REGEXP js2-NAME))
        (concat name " `" js2-ts-string "'"))
       ((eq token js2-NUMBER)
        (format "NUMBER %g" js2-ts-number))
       (t
        name)))))

(defconst js2-keywords
  '(break
    case catch const continue
    debugger default delete do
    else enum
    false finally for function
    if in instanceof import
    let
    new null
    return
    switch
    this throw true try typeof
    var void
    while with
    yield))

;; Token names aren't exactly the same as the keywords, unfortunately.
;; E.g. enum isn't in the tokens, and delete is js2-DELPROP.
(defconst js2-kwd-tokens
  (let ((table (make-vector js2-num-tokens nil))
        (tokens
         (list js2-BREAK
               js2-CASE js2-CATCH js2-CONST js2-CONTINUE
               js2-DEBUGGER js2-DEFAULT js2-DELPROP js2-DO
               js2-ELSE
               js2-FALSE js2-FINALLY js2-FOR js2-FUNCTION
               js2-IF js2-IN js2-INSTANCEOF js2-IMPORT
               js2-LET
               js2-NEW js2-NULL
               js2-RETURN
               js2-SWITCH
               js2-THIS js2-THROW js2-TRUE js2-TRY js2-TYPEOF
               js2-VAR
               js2-WHILE js2-WITH
               js2-YIELD)))
    (dolist (i tokens)
      (aset table i 'font-lock-keyword-face))
    (aset table js2-STRING 'font-lock-string-face)
    (aset table js2-REGEXP 'font-lock-string-face)
    (aset table js2-COMMENT 'font-lock-comment-face)
    (aset table js2-THIS 'font-lock-builtin-face)
    (aset table js2-VOID 'font-lock-constant-face)
    (aset table js2-NULL 'font-lock-constant-face)
    (aset table js2-TRUE 'font-lock-constant-face)
    (aset table js2-FALSE 'font-lock-constant-face)
    table)
  "Vector whose values are non-nil for tokens that are keywords.
The values are default faces to use for highlighting the keywords.")

(defconst js2-reserved-words
  '(abstract
    boolean byte
    char class
    double
    enum export extends
    final float
    goto
    implements import int interface
    long
    native
    package private protected public
    short static super synchronized
    throws transient
    volatile))

(defconst js2-keyword-names
  (let ((table (make-hash-table :test 'equal)))
    (loop for k in js2-keywords
          do (puthash
              (symbol-name k)                            ; instanceof
              (intern (concat "js2-"
                              (upcase (symbol-name k)))) ; js2-INSTANCEOF
              table))
    table)
  "JavaScript keywords by name, mapped to their symbols.")

(defconst js2-reserved-word-names
  (let ((table (make-hash-table :test 'equal)))
    (loop for k in js2-reserved-words
          do
          (puthash (symbol-name k) 'js2-RESERVED table))
    table)
  "JavaScript reserved words by name, mapped to 'js2-RESERVED.")

(defun js2-collect-string (buf)
  "Convert BUF, a list of chars, to a string.
Reverses BUF before converting."
  (cond
   ((stringp buf)
    buf)
   ((null buf)  ; for emacs21 compat
    "")
   (t
    (if buf
        (apply #'string (nreverse buf))
      ""))))

(defun js2-string-to-keyword (s)
  "Return token for S, a string, if S is a keyword or reserved word.
Returns a symbol such as 'js2-BREAK, or nil if not keyword/reserved."
  (or (gethash s js2-keyword-names)
      (gethash s js2-reserved-word-names)))

(defsubst js2-ts-set-char-token-bounds ()
  "Used when next token is one character."
  (setq js2-token-beg (1- js2-ts-cursor)
        js2-token-end js2-ts-cursor))

(defsubst js2-ts-return (token)
  "Return an N-character TOKEN from `js2-get-token'.
Updates `js2-token-end' accordingly."
  (setq js2-token-end js2-ts-cursor)
  (throw 'return token))

(defun js2-x-digit-to-int (c accumulator)
  "Build up a hex number.
If C is a hexadecimal digit, return ACCUMULATOR * 16 plus
corresponding number.  Otherwise return -1."
  (catch 'return
    (catch 'check
      ;; Use 0..9 < A..Z < a..z
      (cond
       ((<= c ?9)
        (decf c ?0)
        (if (<= 0 c)
            (throw 'check nil)))
       ((<= c ?F)
        (when (<= ?A c)
          (decf c (- ?A 10))
          (throw 'check nil)))
       ((<= c ?f)
        (when (<= ?a c)
          (decf c (- ?a 10))
          (throw 'check nil))))
      (throw 'return -1))
    (logior c (lsh accumulator 4))))

(defun js2-get-token ()
  "Return next JavaScript token, an int such as js2-RETURN."
  (let (c c1 identifier-start is-unicode-escape-start
        contains-escape escape-val escape-start str result base
        is-integer quote-char val look-for-slash continue)
    (catch 'return
      (while t
        ;; Eat whitespace, possibly sensitive to newlines.
        (setq continue t)
        (while continue
          (setq c (js2-get-char))
          (cond
           ((eq c js2-EOF_CHAR)
            (js2-ts-set-char-token-bounds)
            (throw 'return js2-EOF))
           ((eq c ?\n)
            (js2-ts-set-char-token-bounds)
            (setq js2-ts-dirty-line nil)
            (throw 'return js2-EOL))
           ((not (js2-js-space-p c))
            (if (/= c ?-)               ; in case end of HTML comment
                (setq js2-ts-dirty-line t))
            (setq continue nil))))
        ;; Assume the token will be 1 char - fixed up below.
        (js2-ts-set-char-token-bounds)
        (when (eq c ?@)
          (throw 'return js2-XMLATTR))
        ;; identifier/keyword/instanceof?
        ;; watch out for starting with a <backslash>
        (cond
         ((eq c ?\\)
          (setq c (js2-get-char))
          (if (eq c ?u)
              (setq identifier-start t
                    is-unicode-escape-start t
                    js2-ts-string-buffer nil)
            (setq identifier-start nil)
            (js2-unget-char)
            (setq c ?\\)))
         (t
          (when (setq identifier-start (js2-java-identifier-start-p c))
            (setq js2-ts-string-buffer nil)
            (js2-add-to-string c))))
        (when identifier-start
          (setq contains-escape is-unicode-escape-start)
          (catch 'break
            (while t
              (if is-unicode-escape-start
                  ;; strictly speaking we should probably push-back
                  ;; all the bad characters if the <backslash>uXXXX
                  ;; sequence is malformed. But since there isn't a
                  ;; correct context(is there?) for a bad Unicode
                  ;; escape sequence in an identifier, we can report
                  ;; an error here.
                  (progn
                    (setq escape-val 0)
                    (dotimes (i 4)
                      (setq c (js2-get-char)
                            escape-val (js2-x-digit-to-int c escape-val))
                      ;; Next check takes care of c < 0 and bad escape
                      (if (minusp escape-val)
                          (throw 'break nil)))
                    (if (minusp escape-val)
                        (js2-report-scan-error "msg.invalid.escape" t))
                    (js2-add-to-string escape-val)
                    (setq is-unicode-escape-start nil))
                (setq c (js2-get-char))
                (cond
                 ((eq c ?\\)
                  (setq c (js2-get-char))
                  (if (eq c ?u)
                      (setq is-unicode-escape-start t
                            contains-escape t)
                    (js2-report-scan-error "msg.illegal.character" t)))
                 (t
                  (if (or (eq c js2-EOF_CHAR)
                          (not (js2-java-identifier-part-p c)))
                      (throw 'break nil))
                  (js2-add-to-string c))))))
          (js2-unget-char)
          (setq str (js2-get-string-from-buffer))
          (unless contains-escape
            ;; OPT we shouldn't have to make a string (object!) to
            ;; check if it's a keyword.
            ;; Return the corresponding token if it's a keyword
            (when (setq result (js2-string-to-keyword str))
              (if (and (< js2-language-version 170)
                       (memq result '(js2-LET js2-YIELD)))
                  ;; LET and YIELD are tokens only in 1.7 and later
                  (setq result 'js2-NAME))
              (if (not (eq result 'js2-RESERVED))
                  (throw 'return (js2-token-code result)))
              (js2-report-warning "msg.reserved.keyword" str)))
          ;; If we want to intern these as Rhino does, just use (intern str)
          (setq js2-ts-string str)
          (throw 'return js2-NAME))     ; end identifier/kwd check
        ;; is it a number?
        (when (or (js2-digit-p c)
                  (and (eq c ?.) (js2-digit-p (js2-peek-char))))
          (setq js2-ts-string-buffer nil
                base 10)
          (when (eq c ?0)
            (setq c (js2-get-char))
            (cond
             ((or (eq c ?x) (eq c ?X))
              (setq base 16)
              (setq c (js2-get-char)))
             ((js2-digit-p c)
              (setq base 8))
             (t
              (js2-add-to-string ?0))))
          (if (eq base 16)
              (while (<= 0 (js2-x-digit-to-int c 0))
                (js2-add-to-string c)
                (setq c (js2-get-char)))
            (while (and (<= ?0 c) (<= c ?9))
              ;; We permit 08 and 09 as decimal numbers, which
              ;; makes our behavior a superset of the ECMA
              ;; numeric grammar.  We might not always be so
              ;; permissive, so we warn about it.
              (when (and (eq base 8) (>= c ?8))
                (js2-report-warning "msg.bad.octal.literal"
                                    (if (eq c ?8) "8" "9"))
                (setq base 10))
              (js2-add-to-string c)
              (setq c (js2-get-char))))
          (setq is-integer t)
          (when (and (eq base 10) (memq c '(?. ?e ?E)))
            (setq is-integer nil)
            (when (eq c ?.)
              (loop do
                    (js2-add-to-string c)
                    (setq c (js2-get-char))
                    while (js2-digit-p c)))
            (when (memq c '(?e ?E))
              (js2-add-to-string c)
              (setq c (js2-get-char))
              (when (memq c '(?+ ?-))
                (js2-add-to-string c)
                (setq c (js2-get-char)))
              (unless (js2-digit-p c)
                (js2-report-scan-error "msg.missing.exponent" t))
              (loop do
                    (js2-add-to-string c)
                    (setq c (js2-get-char))
                    while (js2-digit-p c))))
          (js2-unget-char)
          (setq js2-ts-string (js2-get-string-from-buffer)
                js2-ts-number
                (if (and (eq base 10) (not is-integer))
                    (string-to-number js2-ts-string)
                  ;; TODO:  call runtime number-parser.  Some of it is in
                  ;; js2-util.el, but I need to port ScriptRuntime.stringToNumber.
                  (string-to-number js2-ts-string)))
          (throw 'return js2-NUMBER))
        ;; is it a string?
        (when (memq c '(?\" ?\'))
          ;; We attempt to accumulate a string the fast way, by
          ;; building it directly out of the reader.  But if there
          ;; are any escaped characters in the string, we revert to
          ;; building it out of a string buffer.
          (setq quote-char c
                js2-ts-string-buffer nil
                c (js2-get-char))
          (catch 'break
            (while (/= c quote-char)
              (catch 'continue
                (when (or (eq c ?\n) (eq c js2-EOF_CHAR))
                  (js2-unget-char)
                  (setq js2-token-end js2-ts-cursor)
                  (js2-report-error "msg.unterminated.string.lit")
                  (throw 'return js2-STRING))
                (when (eq c ?\\)
                  ;; We've hit an escaped character
                  (setq c (js2-get-char))
                  (case c
                    (?b (setq c ?\b))
                    (?f (setq c ?\f))
                    (?n (setq c ?\n))
                    (?r (setq c ?\r))
                    (?t (setq c ?\t))
                    (?v (setq c ?\v))
                    (?u
                     (setq c1 (js2-read-unicode-escape))
                     (if js2-parse-ide-mode
                         (if c1
                             (progn
                               ;; just copy the string in IDE-mode
                               (js2-add-to-string ?\\)
                               (js2-add-to-string ?u)
                               (dotimes (i 3)
                                 (js2-add-to-string (js2-get-char)))
                               (setq c (js2-get-char))) ; added at end of loop
                           ;; flag it as an invalid escape
                           (js2-report-warning "msg.invalid.escape"
                                               nil (- js2-ts-cursor 2) 6))
                       ;; Get 4 hex digits; if the u escape is not
                       ;; followed by 4 hex digits, use 'u' + the
                       ;; literal character sequence that follows.
                       (js2-add-to-string ?u)
                       (setq escape-val 0)
                       (dotimes (i 4)
                         (setq c (js2-get-char)
                               escape-val (js2-x-digit-to-int c escape-val))
                         (if (minusp escape-val)
                             (throw 'continue nil))
                         (js2-add-to-string c))
                       ;; prepare for replace of stored 'u' sequence by escape value
                       (setq js2-ts-string-buffer (nthcdr 5 js2-ts-string-buffer)
                             c escape-val)))
                    (?x
                     ;; Get 2 hex digits, defaulting to 'x'+literal
                     ;; sequence, as above.
                     (setq c (js2-get-char)
                           escape-val (js2-x-digit-to-int c 0))
                     (if (minusp escape-val)
                         (progn
                           (js2-add-to-string ?x)
                           (throw 'continue nil))
                       (setq c1 c
                             c (js2-get-char)
                             escape-val (js2-x-digit-to-int c escape-val))
                       (if (minusp escape-val)
                           (progn
                             (js2-add-to-string ?x)
                             (js2-add-to-string c1)
                             (throw 'continue nil))
                         ;; got 2 hex digits
                         (setq c escape-val))))
                    (?\n
                     ;; Remove line terminator after escape to follow
                     ;; SpiderMonkey and C/C++
                     (setq c (js2-get-char))
                     (throw 'continue nil))
                    (t
                     (when (and (<= ?0 c) (< c ?8))
                       (setq val (- c ?0)
                             c (js2-get-char))
                       (when (and (<= ?0 c) (< c ?8))
                         (setq val (- (+ (* 8 val) c) ?0)
                               c (js2-get-char))
                         (when (and (<= ?0 c)
                                    (< c ?8)
                                    (< val #o37))
                           ;; c is 3rd char of octal sequence only
                           ;; if the resulting val <= 0377
                           (setq val (- (+ (* 8 val) c) ?0)
                                 c (js2-get-char))))
                       (js2-unget-char)
                       (setq c val)))))
                (js2-add-to-string c)
                (setq c (js2-get-char)))))
          (setq js2-ts-string (js2-get-string-from-buffer))
          (throw 'return js2-STRING))
        (case c
          (?\;
           (throw 'return js2-SEMI))
          (?\[
           (throw 'return js2-LB))
          (?\]
           (throw 'return js2-RB))
          (?{
           (throw 'return js2-LC))
          (?}
           (throw 'return js2-RC))
          (?\(
           (throw 'return js2-LP))
          (?\)
           (throw 'return js2-RP))
          (?,
           (throw 'return js2-COMMA))
          (??
           (throw 'return js2-HOOK))
          (?:
           (if (js2-match-char ?:)
               (js2-ts-return js2-COLONCOLON)
             (throw 'return js2-COLON)))
          (?.
           (if (js2-match-char ?.)
               (js2-ts-return js2-DOTDOT)
             (if (js2-match-char ?\()
                 (js2-ts-return js2-DOTQUERY)
               (throw 'return js2-DOT))))
          (?|
           (if (js2-match-char ?|)
               (throw 'return js2-OR)
             (if (js2-match-char ?=)
                 (js2-ts-return js2-ASSIGN_BITOR)
               (throw 'return js2-BITOR))))
          (?^
           (if (js2-match-char ?=)
               (js2-ts-return js2-ASSIGN_BITOR)
             (throw 'return js2-BITXOR)))
          (?&
           (if (js2-match-char ?&)
               (throw 'return js2-AND)
             (if (js2-match-char ?=)
                 (js2-ts-return js2-ASSIGN_BITAND)
               (throw 'return js2-BITAND))))
          (?=
           (if (js2-match-char ?=)
               (if (js2-match-char ?=)
                   (js2-ts-return js2-SHEQ)
                 (throw 'return js2-EQ))
             (throw 'return js2-ASSIGN)))
          (?!
           (if (js2-match-char ?=)
               (if (js2-match-char ?=)
                   (js2-ts-return js2-SHNE)
                 (js2-ts-return js2-NE))
             (throw 'return js2-NOT)))
          (?<
           ;; NB:treat HTML begin-comment as comment-till-eol
           (when (js2-match-char ?!)
             (when (js2-match-char ?-)
               (when (js2-match-char ?-)
                 (js2-skip-line)
                 (setq js2-ts-comment-type 'html)
                 (throw 'return js2-COMMENT)))
             (js2-unget-char))
           (if (js2-match-char ?<)
               (if (js2-match-char ?=)
                   (js2-ts-return js2-ASSIGN_LSH)
                 (js2-ts-return js2-LSH))
             (if (js2-match-char ?=)
                 (js2-ts-return js2-LE)
               (throw 'return js2-LT))))
          (?>
           (if (js2-match-char ?>)
               (if (js2-match-char ?>)
                   (if (js2-match-char ?=)
                       (js2-ts-return js2-ASSIGN_URSH)
                     (js2-ts-return js2-URSH))
                 (if (js2-match-char ?=)
                     (js2-ts-return js2-ASSIGN_RSH)
                   (js2-ts-return js2-RSH)))
             (if (js2-match-char ?=)
                 (js2-ts-return js2-GE)
               (throw 'return js2-GT))))
          (?*
           (if (js2-match-char ?=)
               (js2-ts-return js2-ASSIGN_MUL)
             (throw 'return js2-MUL)))
          (?/
           ;; is it a // comment?
           (when (js2-match-char ?/)
             (setq js2-token-beg (- js2-ts-cursor 2))
             (js2-skip-line)
             (setq js2-ts-comment-type 'line)
             ;; include newline so highlighting goes to end of window
             (incf js2-token-end)
             (throw 'return js2-COMMENT))
           ;; is it a /* comment?
           (when (js2-match-char ?*)
             (setq look-for-slash nil
                   js2-token-beg (- js2-ts-cursor 2)
                   js2-ts-comment-type
                   (if (js2-match-char ?*)
                       (progn
                         (setq look-for-slash t)
                         'jsdoc)
                     'block))
             (while t
               (setq c (js2-get-char))
               (cond
                ((eq c js2-EOF_CHAR)
                 (setq js2-token-end (1- js2-ts-cursor))
                 (js2-report-error "msg.unterminated.comment")
                 (throw 'return js2-COMMENT))
                ((eq c ?*)
                 (setq look-for-slash t))
                ((eq c ?/)
                 (if look-for-slash
                   (js2-ts-return js2-COMMENT)))
                (t
                 (setq look-for-slash nil
                       js2-token-end js2-ts-cursor)))))
           (if (js2-match-char ?=)
               (js2-ts-return js2-ASSIGN_DIV)
             (throw 'return js2-DIV)))
           (?#
            (when js2-skip-preprocessor-directives
              (js2-skip-line)
              (setq js2-ts-comment-type 'preprocessor
                    js2-token-end js2-ts-cursor)
              (throw 'return js2-COMMENT))
            (throw 'return js2-ERROR))
          (?%
           (if (js2-match-char ?=)
               (js2-ts-return js2-ASSIGN_MOD)
             (throw 'return js2-MOD)))
          (?~
           (throw 'return js2-BITNOT))
          (?+
           (if (js2-match-char ?=)
               (js2-ts-return js2-ASSIGN_ADD)
             (if (js2-match-char ?+)
                 (js2-ts-return js2-INC)
               (throw 'return js2-ADD))))
          (?-
           (cond
            ((js2-match-char ?=)
             (setq c js2-ASSIGN_SUB))
            ((js2-match-char ?-)
             (unless js2-ts-dirty-line
               ;; treat HTML end-comment after possible whitespace
               ;; after line start as comment-until-eol
               (when (js2-match-char ?>)
                 (js2-skip-line)
                 (setq js2-ts-comment-type 'html)
                 (throw 'return js2-COMMENT)))
             (setq c js2-DEC))
            (t
             (setq c js2-SUB)))
           (setq js2-ts-dirty-line t)
           (js2-ts-return c))
          (otherwise
           (js2-report-scan-error "msg.illegal.character")))))))

(defun js2-read-regexp (start-token)
  "Called by parser when it gets / or /= in literal context."
  (let (c err
        in-class  ; inside a '[' .. ']' character-class
        flags
        (continue t))
    (setq js2-token-beg js2-ts-cursor
          js2-ts-string-buffer nil
          js2-ts-regexp-flags nil)
    (if (eq start-token js2-ASSIGN_DIV)
        ;; mis-scanned /=
        (js2-add-to-string ?=)
      (if (not (eq start-token js2-DIV))
          (error "failed assertion")))
    (while (and (not err)
                (or (/= (setq c (js2-get-char)) ?/)
                    in-class))
      (cond
       ((or (= c ?\n)
            (= c js2-EOF_CHAR))
        (setq js2-token-end (1- js2-ts-cursor)
              err t
              js2-ts-string (js2-collect-string js2-ts-string-buffer))
        (js2-report-error "msg.unterminated.re.lit"))
       (t (cond
           ((= c ?\\)
            (js2-add-to-string c)
            (setq c (js2-get-char)))
           ((= c ?\[)
            (setq in-class t))
           ((= c ?\])
            (setq in-class nil)))
          (js2-add-to-string c))))
    (unless err
      (while continue
        (cond
         ((js2-match-char ?g)
          (push ?g flags))
         ((js2-match-char ?i)
          (push ?i flags))
         ((js2-match-char ?m)
          (push ?m flags))
         (t
          (setq continue nil))))
      (if (js2-alpha-p (js2-peek-char))
          (js2-report-scan-error "msg.invalid.re.flag" t
                                 js2-ts-cursor 1))
      (setq js2-ts-string (js2-collect-string js2-ts-string-buffer)
            js2-ts-regexp-flags (js2-collect-string flags)
            js2-token-end js2-ts-cursor)
      ;; tell `parse-partial-sexp' to ignore this range of chars
      (js2-record-text-property js2-token-beg js2-token-end 'syntax-class '(2)))))

(defun js2-get-first-xml-token ()
  (setq js2-ts-xml-open-tags-count 0
        js2-ts-is-xml-attribute nil
        js2-ts-xml-is-tag-content nil)
  (js2-unget-char)
  (js2-get-next-xml-token))

(defun js2-xml-discard-string ()
  "Throw away the string in progress and flag an XML parse error."
  (setq js2-ts-string-buffer nil
        js2-ts-string nil)
  (js2-report-scan-error "msg.XML.bad.form" t))

(defun js2-get-next-xml-token ()
  (setq js2-ts-string-buffer nil  ; for recording the XML
        js2-token-beg js2-ts-cursor)
  (let (c result)
    (setq result
          (catch 'return
            (while t
              (setq c (js2-get-char))
              (cond
               ((= c js2-EOF_CHAR)
                (throw 'return js2-ERROR))
               (js2-ts-xml-is-tag-content
                (case c
                  (?>
                   (js2-add-to-string c)
                   (setq js2-ts-xml-is-tag-content nil
                         js2-ts-is-xml-attribute nil))
                  (?/
                   (js2-add-to-string c)
                   (when (eq ?> (js2-peek-char))
                     (setq c (js2-get-char))
                     (js2-add-to-string c)
                     (setq js2-ts-xml-is-tag-content nil)
                     (decf js2-ts-xml-open-tags-count)))
                  (?{
                   (js2-unget-char)
                   (setq js2-ts-string (js2-get-string-from-buffer))
                   (throw 'return js2-XML))
                  ((?\' ?\")
                   (js2-add-to-string c)
                   (unless (js2-read-quoted-string c)
                     (throw 'return js2-ERROR)))
                  (?=
                   (js2-add-to-string c)
                   (setq js2-ts-is-xml-attribute t))
                  ((? ?\t ?\r ?\n)
                   (js2-add-to-string c))
                  (t
                   (js2-add-to-string c)
                   (setq js2-ts-is-xml-attribute nil)))
                (when (and (not js2-ts-xml-is-tag-content)
                           (zerop js2-ts-xml-open-tags-count))
                  (setq js2-ts-string (js2-get-string-from-buffer))
                  (throw 'return js2-XMLEND)))
               (t
                ;; else not tag content
                (case c
                  (?<
                   (js2-add-to-string c)
                   (setq c (js2-peek-char))
                   (case c
                     (?!
                      (setq c (js2-get-char)) ;; skip !
                      (js2-add-to-string c)
                      (setq c (js2-peek-char))
                      (case c
                        (?-
                         (setq c (js2-get-char)) ;; skip -
                         (js2-add-to-string c)
                         (if (eq c ?-)
                             (progn
                               (js2-add-to-string c)
                               (unless (js2-read-xml-comment)
                                 (throw 'return js2-ERROR)))
                           (js2-xml-discard-string)
                           (throw 'return js2-ERROR)))
                        (?\[
                         (setq c (js2-get-char)) ;; skip [
                         (js2-add-to-string c)
                         (if (and (= (js2-get-char) ?C)
                                  (= (js2-get-char) ?D)
                                  (= (js2-get-char) ?A)
                                  (= (js2-get-char) ?T)
                                  (= (js2-get-char) ?A)
                                  (= (js2-get-char) ?\[))
                             (progn
                               (js2-add-to-string ?C)
                               (js2-add-to-string ?D)
                               (js2-add-to-string ?A)
                               (js2-add-to-string ?T)
                               (js2-add-to-string ?A)
                               (js2-add-to-string ?\[)
                               (unless (js2-read-cdata)
                                 (throw 'return js2-ERROR)))
                           (js2-xml-discard-string)
                           (throw 'return js2-ERROR)))
                        (t
                         (unless (js2-read-entity)
                           (throw 'return js2-ERROR))))
                      ;; Allow bare CDATA section, e.g.:
                      ;;   let xml = <![CDATA[ foo bar baz ]]>;
                      (when (zerop js2-ts-xml-open-tags-count)
                        (throw 'return js2-XMLEND)))
                     (??
                      (setq c (js2-get-char)) ;; skip ?
                      (js2-add-to-string c)
                      (unless (js2-read-PI)
                        (throw 'return js2-ERROR)))
                     (?/
                      ;; end tag
                      (setq c (js2-get-char)) ;; skip /
                      (js2-add-to-string c)
                      (when (zerop js2-ts-xml-open-tags-count)
                        (js2-xml-discard-string)
                        (throw 'return js2-ERROR))
                      (setq js2-ts-xml-is-tag-content t)
                      (decf js2-ts-xml-open-tags-count))
                     (t
                      ;; start tag
                      (setq js2-ts-xml-is-tag-content t)
                      (incf js2-ts-xml-open-tags-count))))
                  (?{
                   (js2-unget-char)
                   (setq js2-ts-string (js2-get-string-from-buffer))
                   (throw 'return js2-XML))
                  (t
                   (js2-add-to-string c))))))))
    (setq js2-token-end js2-ts-cursor)
    result))

(defun js2-read-quoted-string (quote)
  (let (c)
    (catch 'return
      (while (/= (setq c (js2-get-char)) js2-EOF_CHAR)
        (js2-add-to-string c)
        (if (eq c quote)
            (throw 'return t)))
      (js2-xml-discard-string)  ;; throw away string in progress
      nil)))

(defun js2-read-xml-comment ()
  (let ((c (js2-get-char)))
    (catch 'return
      (while (/= c js2-EOF_CHAR)
        (catch 'continue
          (js2-add-to-string c)
          (when (and (eq c ?-) (eq ?- (js2-peek-char)))
            (setq c (js2-get-char))
            (js2-add-to-string c)
            (if (eq (js2-peek-char) ?>)
                (progn
                  (setq c (js2-get-char)) ;; skip >
                  (js2-add-to-string c)
                  (throw 'return t))
              (throw 'continue nil)))
          (setq c (js2-get-char))))
      (js2-xml-discard-string)
      nil)))

(defun js2-read-cdata ()
  (let ((c (js2-get-char)))
    (catch 'return
      (while (/= c js2-EOF_CHAR)
        (catch 'continue
          (js2-add-to-string c)
          (when (and (eq c ?\]) (eq (js2-peek-char) ?\]))
            (setq c (js2-get-char))
            (js2-add-to-string c)
            (if (eq (js2-peek-char) ?>)
                (progn
                  (setq c (js2-get-char)) ;; Skip >
                  (js2-add-to-string c)
                  (throw 'return t))
              (throw 'continue nil)))
          (setq c (js2-get-char))))
      (js2-xml-discard-string)
      nil)))

(defun js2-read-entity ()
  (let ((decl-tags 1)
        c)
    (catch 'return
      (while (/= js2-EOF_CHAR (setq c (js2-get-char)))
        (js2-add-to-string c)
        (case c
          (?<
           (incf decl-tags))
          (?>
           (decf decl-tags)
           (if (zerop decl-tags)
               (throw 'return t)))))
      (js2-xml-discard-string)
      nil)))

(defun js2-read-PI ()
  "Scan an XML processing instruction."
  (let (c)
    (catch 'return
      (while (/= js2-EOF_CHAR (setq c (js2-get-char)))
        (js2-add-to-string c)
        (when (and (eq c ??) (eq (js2-peek-char) ?>))
          (setq c (js2-get-char))  ;; Skip >
          (js2-add-to-string c)
          (throw 'return t)))
      (js2-xml-discard-string)
      nil)))

(defun js2-scanner-get-line ()
  "Return the text of the current scan line."
  (buffer-substring (point-at-bol) (point-at-eol)))

;;; Highlighting

(defun js2-set-face (beg end face &optional record)
  "Fontify a region.  If RECORD is non-nil, record for later."
  (when (plusp js2-highlight-level)
    (setq beg (min (point-max) beg)
          beg (max (point-min) beg)
          end (min (point-max) end)
          end (max (point-min) end))
    (if record
        (push (list beg end face) js2-mode-fontifications)
      (put-text-property beg end 'font-lock-face face))))

(defun js2-set-kid-face (pos kid len face)
  "Set-face on a child node.
POS is absolute buffer position of parent.
KID is the child node.
LEN is the length to fontify.
FACE is the face to fontify with."
  (js2-set-face (+ pos (js2-node-pos kid))
                (+ pos (js2-node-pos kid) (js2-node-len kid))
                face))

(defsubst js2-fontify-kwd (start length)
  (js2-set-face start (+ start length) 'font-lock-keyword-face))

(defsubst js2-clear-face (beg end)
  (remove-text-properties beg end '(font-lock-face nil
                                    help-echo nil
                                    point-entered nil
                                    c-in-sws nil)))

(defconst js2-ecma-global-props
  (concat "^"
          (regexp-opt
           '("Infinity" "NaN" "undefined" "arguments") t)
          "$")
  "Value properties of the Ecma-262 Global Object.
Shown at or above `js2-highlight-level' 2.")

;; might want to add the name "arguments" to this list?
(defconst js2-ecma-object-props
  (concat "^"
          (regexp-opt
           '("prototype" "__proto__" "__parent__") t)
          "$")
  "Value properties of the Ecma-262 Object constructor.
Shown at or above `js2-highlight-level' 2.")

(defconst js2-ecma-global-funcs
  (concat
   "^"
   (regexp-opt
    '("decodeURI" "decodeURIComponent" "encodeURI" "encodeURIComponent"
      "eval" "isFinite" "isNaN" "parseFloat" "parseInt") t)
   "$")
  "Function properties of the Ecma-262 Global object.
Shown at or above `js2-highlight-level' 2.")

(defconst js2-ecma-number-props
  (concat "^"
          (regexp-opt '("MAX_VALUE" "MIN_VALUE" "NaN"
                        "NEGATIVE_INFINITY"
                        "POSITIVE_INFINITY") t)
          "$")
  "Properties of the Ecma-262 Number constructor.
Shown at or above `js2-highlight-level' 2.")

(defconst js2-ecma-date-props "^\\(parse\\|UTC\\)$"
  "Properties of the Ecma-262 Date constructor.
Shown at or above `js2-highlight-level' 2.")

(defconst js2-ecma-math-props
  (concat "^"
          (regexp-opt
           '("E" "LN10" "LN2" "LOG2E" "LOG10E" "PI" "SQRT1_2" "SQRT2")
           t)
          "$")
  "Properties of the Ecma-262 Math object.
Shown at or above `js2-highlight-level' 2.")

(defconst js2-ecma-math-funcs
  (concat "^"
          (regexp-opt
           '("abs" "acos" "asin" "atan" "atan2" "ceil" "cos" "exp" "floor"
             "log" "max" "min" "pow" "random" "round" "sin" "sqrt" "tan") t)
          "$")
  "Function properties of the Ecma-262 Math object.
Shown at or above `js2-highlight-level' 2.")

(defconst js2-ecma-function-props
  (concat
   "^"
   (regexp-opt
    '(;; properties of the Object prototype object
      "hasOwnProperty" "isPrototypeOf" "propertyIsEnumerable"
      "toLocaleString" "toString" "valueOf"
      ;; properties of the Function prototype object
      "apply" "call"
      ;; properties of the Array prototype object
      "concat" "join" "pop" "push" "reverse" "shift" "slice" "sort"
      "splice" "unshift"
      ;; properties of the String prototype object
      "charAt" "charCodeAt" "fromCharCode" "indexOf" "lastIndexOf"
      "localeCompare" "match" "replace" "search" "split" "substring"
      "toLocaleLowerCase" "toLocaleUpperCase" "toLowerCase"
      "toUpperCase"
      ;; properties of the Number prototype object
      "toExponential" "toFixed" "toPrecision"
      ;; properties of the Date prototype object
      "getDate" "getDay" "getFullYear" "getHours" "getMilliseconds"
      "getMinutes" "getMonth" "getSeconds" "getTime"
      "getTimezoneOffset" "getUTCDate" "getUTCDay" "getUTCFullYear"
      "getUTCHours" "getUTCMilliseconds" "getUTCMinutes" "getUTCMonth"
      "getUTCSeconds" "setDate" "setFullYear" "setHours"
      "setMilliseconds" "setMinutes" "setMonth" "setSeconds" "setTime"
      "setUTCDate" "setUTCFullYear" "setUTCHours" "setUTCMilliseconds"
      "setUTCMinutes" "setUTCMonth" "setUTCSeconds" "toDateString"
      "toLocaleDateString" "toLocaleString" "toLocaleTimeString"
      "toTimeString" "toUTCString"
      ;; properties of the RegExp prototype object
      "exec" "test"
      ;; properties of the JSON prototype object
      "parse" "stringify"
      ;; SpiderMonkey/Rhino extensions, versions 1.5+
      "toSource" "__defineGetter__" "__defineSetter__"
      "__lookupGetter__" "__lookupSetter__" "__noSuchMethod__"
      "every" "filter" "forEach" "lastIndexOf" "map" "some")
    t)
   "$")
  "Built-in functions defined by Ecma-262 and SpiderMonkey extensions.
Shown at or above `js2-highlight-level' 3.")

(defun js2-parse-highlight-prop-get (parent target prop call-p)
  (let ((target-name (and target
                          (js2-name-node-p target)
                          (js2-name-node-name target)))
        (prop-name (if prop (js2-name-node-name prop)))
        (level1 (>= js2-highlight-level 1))
        (level2 (>= js2-highlight-level 2))
        (level3 (>= js2-highlight-level 3))
        pos face)
    (when level2
      (if call-p
          (cond
           ((and target prop)
            (cond
             ((and level3 (string-match js2-ecma-function-props prop-name))
              (setq face 'font-lock-builtin-face))
             ((and target-name prop)
              (cond
               ((string= target-name "Date")
                (if (string-match js2-ecma-date-props prop-name)
                    (setq face 'font-lock-builtin-face)))
               ((string= target-name "Math")
                (if (string-match js2-ecma-math-funcs prop-name)
                    (setq face 'font-lock-builtin-face)))))))
           (prop
            (if (string-match js2-ecma-global-funcs prop-name)
                (setq face 'font-lock-builtin-face))))
        (cond
         ((and target prop)
          (cond
           ((string= target-name "Number")
            (if (string-match js2-ecma-number-props prop-name)
                (setq face 'font-lock-constant-face)))
           ((string= target-name "Math")
            (if (string-match js2-ecma-math-props prop-name)
                (setq face 'font-lock-constant-face)))))
         (prop
          (if (string-match js2-ecma-object-props prop-name)
              (setq face 'font-lock-constant-face)))))
      (when face
        (js2-set-face (setq pos (+ (js2-node-pos parent) ; absolute
                                   (js2-node-pos prop))) ; relative
                      (+ pos (js2-node-len prop))
                      face 'record)))))

(defun js2-parse-highlight-member-expr-node (node)
  "Perform syntax highlighting of EcmaScript built-in properties.
The variable `js2-highlight-level' governs this highighting."
  (let (face target prop name pos end parent call-p callee)
    (cond
     ;; case 1:  simple name, e.g. foo
     ((js2-name-node-p node)
      (setq name (js2-name-node-name node))
      ;; possible for name to be nil in rare cases - saw it when
      ;; running js2-mode on an elisp buffer.  Might as well try to
      ;; make it so js2-mode never barfs.
      (when name
        (setq face (if (string-match js2-ecma-global-props name)
                       'font-lock-constant-face))
        (when face
          (setq pos (js2-node-pos node)
                end (+ pos (js2-node-len node)))
          (js2-set-face pos end face 'record))))
     ;; case 2:  property access or function call
     ((or (js2-prop-get-node-p node)
          ;; highlight function call if expr is a prop-get node
          ;; or a plain name (i.e. unqualified function call)
          (and (setq call-p (js2-call-node-p node))
               (setq callee (js2-call-node-target node)) ; separate setq!
               (or (js2-prop-get-node-p callee)
                   (js2-name-node-p callee))))
      (setq parent node
            node (if call-p callee node))
      (if (and call-p (js2-name-node-p callee))
          (setq prop callee)
        (setq target (js2-prop-get-node-left node)
              prop (js2-prop-get-node-right node)))
      (cond
       ((js2-name-node-p target)
        (if (js2-name-node-p prop)
            ;; case 2a:  simple target, simple prop name, e.g. foo.bar
            (js2-parse-highlight-prop-get parent target prop call-p)
          ;; case 2b:  simple target, complex name, e.g. foo.x[y]
          (js2-parse-highlight-prop-get parent target nil call-p)))
       ((js2-name-node-p prop)
        ;; case 2c:  complex target, simple name, e.g. x[y].bar
        (js2-parse-highlight-prop-get parent target prop call-p)))))))

(defun js2-parse-highlight-member-expr-fn-name (expr)
  "Highlight the `baz' in function foo.bar.baz(args) {...}.
This is experimental Rhino syntax.  EXPR is the foo.bar.baz member expr.
We currently only handle the case where the last component is a prop-get
of a simple name.  Called before EXPR has a parent node."
  (let (pos
        (name (and (js2-prop-get-node-p expr)
                   (js2-prop-get-node-right expr))))
    (when (js2-name-node-p name)
      (js2-set-face (setq pos (+ (js2-node-pos expr)  ; parent is absolute
                                 (js2-node-pos name)))
                    (+ pos (js2-node-len name))
                    'font-lock-function-name-face
                    'record))))

;; source:  http://jsdoc.sourceforge.net/
;; Note - this syntax is for Google's enhanced jsdoc parser that
;; allows type specifications, and needs work before entering the wild.

(defconst js2-jsdoc-param-tag-regexp
  (concat "^\\s-*\\*+\\s-*\\(@"
          "\\(?:param\\|argument\\)"
          "\\)"
          "\\s-*\\({[^}]+}\\)?"         ; optional type
          "\\s-*\\[?\\([a-zA-Z0-9_$\.]+\\)?\\]?"  ; name
          "\\>")
  "Matches jsdoc tags with optional type and optional param name.")

(defconst js2-jsdoc-typed-tag-regexp
  (concat "^\\s-*\\*+\\s-*\\(@\\(?:"
          (regexp-opt
           '("enum"
             "extends"
             "field"
             "id"
             "implements"
             "lends"
             "mods"
             "requires"
             "return"
             "returns"
             "throw"
             "throws"))
          "\\)\\)\\s-*\\({[^}]+}\\)?")
  "Matches jsdoc tags with optional type.")

(defconst js2-jsdoc-arg-tag-regexp
  (concat "^\\s-*\\*+\\s-*\\(@\\(?:"
          (regexp-opt
           '("alias"
             "augments"
             "borrows"
             "bug"
             "base"
             "config"
             "default"
             "define"
             "exception"
             "function"
             "member"
             "memberOf"
             "name"
             "namespace"
             "property"
             "since"
             "suppress"
             "this"
             "throws"
             "type"
             "version"))
          "\\)\\)\\s-+\\([^ \t]+\\)")
  "Matches jsdoc tags with a single argument.")

(defconst js2-jsdoc-empty-tag-regexp
  (concat "^\\s-*\\*+\\s-*\\(@\\(?:"
          (regexp-opt
           '("addon"
             "author"
             "class"
             "const"
             "constant"
             "constructor"
             "constructs"
             "deprecated"
             "desc"
             "description"
             "event"
             "example"
             "exec"
             "export"
             "fileoverview"
             "final"
             "function"
             "hidden"
             "ignore"
             "implicitCast"
             "inheritDoc"
             "inner"
             "interface"
             "license"
             "noalias"
             "noshadow"
             "notypecheck"
             "override"
             "owner"
             "preserve"
             "preserveTry"
             "private"
             "protected"
             "public"
             "static"
             "supported"
             ))
          "\\)\\)\\s-*")
  "Matches empty jsdoc tags.")

(defconst js2-jsdoc-link-tag-regexp
  "{\\(@\\(?:link\\|code\\)\\)\\s-+\\([^#}\n]+\\)\\(#.+\\)?}"
  "Matches a jsdoc link or code tag.")

(defconst js2-jsdoc-see-tag-regexp
  "^\\s-*\\*+\\s-*\\(@see\\)\\s-+\\([^#}\n]+\\)\\(#.+\\)?"
  "Matches a jsdoc @see tag.")

(defconst js2-jsdoc-html-tag-regexp
  "\\(</?\\)\\([a-zA-Z]+\\)\\s-*\\(/?>\\)"
  "Matches a simple (no attributes) html start- or end-tag.")

(defun js2-jsdoc-highlight-helper ()
  (js2-set-face (match-beginning 1)
                (match-end 1)
                'js2-jsdoc-tag)
  (if (match-beginning 2)
      (if (save-excursion
            (goto-char (match-beginning 2))
            (= (char-after) ?{))
          (js2-set-face (1+ (match-beginning 2))
                        (1- (match-end 2))
                        'js2-jsdoc-type)
        (js2-set-face (match-beginning 2)
                      (match-end 2)
                      'js2-jsdoc-value)))
  (if (match-beginning 3)
      (js2-set-face (match-beginning 3)
                    (match-end 3)
                    'js2-jsdoc-value)))

(defun js2-highlight-jsdoc (ast)
  "Highlight doc comment tags."
  (let ((comments (js2-ast-root-comments ast))
        beg end)
    (save-excursion
      (dolist (node comments)
        (when (eq (js2-comment-node-format node) 'jsdoc)
          (setq beg (js2-node-abs-pos node)
                end (+ beg (js2-node-len node)))
          (save-restriction
            (narrow-to-region beg end)
            (dolist (re (list js2-jsdoc-param-tag-regexp
                              js2-jsdoc-typed-tag-regexp
                              js2-jsdoc-arg-tag-regexp
                              js2-jsdoc-link-tag-regexp
                              js2-jsdoc-see-tag-regexp
                              js2-jsdoc-empty-tag-regexp))
              (goto-char beg)
              (while (re-search-forward re nil t)
                (js2-jsdoc-highlight-helper)))
            ;; simple highlighting for html tags
            (goto-char beg)
            (while (re-search-forward js2-jsdoc-html-tag-regexp nil t)
              (js2-set-face (match-beginning 1)
                            (match-end 1)
                            'js2-jsdoc-html-tag-delimiter)
              (js2-set-face (match-beginning 2)
                            (match-end 2)
                            'js2-jsdoc-html-tag-name)
              (js2-set-face (match-beginning 3)
                            (match-end 3)
                            'js2-jsdoc-html-tag-delimiter))))))))

(defun js2-highlight-assign-targets (node left right)
  "Highlight function properties and external variables."
  (let (leftpos end name)
    ;; highlight vars and props assigned function values
    (when (js2-function-node-p right)
      (cond
       ;; var foo = function() {...}
       ((js2-name-node-p left)
        (setq name left))
       ;; foo.bar.baz = function() {...}
       ((and (js2-prop-get-node-p left)
             (js2-name-node-p (js2-prop-get-node-right left)))
        (setq name (js2-prop-get-node-right left))))
      (when name
        (js2-set-face (setq leftpos (js2-node-abs-pos name))
                      (+ leftpos (js2-node-len name))
                      'font-lock-function-name-face
                      'record)))))

(defun js2-record-name-node (node)
  "Saves NODE to `js2-recorded-identifiers' to check for undeclared variables
later. NODE must be a name node."
  (let (leftpos end)
    (push (list node js2-current-scope
                (setq leftpos (js2-node-abs-pos node))
                (setq end (+ leftpos (js2-node-len node))))
          js2-recorded-identifiers)))

(defun js2-highlight-undeclared-vars ()
  "After entire parse is finished, look for undeclared variable references.
We have to wait until entire buffer is parsed, since JavaScript permits var
decls to occur after they're used.

If any undeclared var name is in `js2-externs' or `js2-additional-externs',
it is considered declared."
  (let (name)
    (dolist (entry js2-recorded-identifiers)
      (destructuring-bind (name-node scope pos end) entry
        (setq name (js2-name-node-name name-node))
        (unless (or (member name js2-global-externs)
                    (member name js2-default-externs)
                    (member name js2-additional-externs)
                    (js2-get-defining-scope scope name))
          (js2-report-warning "msg.undeclared.variable" name pos (- end pos)
                              'js2-external-variable))))
    (setq js2-recorded-identifiers nil)))

;;; IMenu support

;; We currently only support imenu, but eventually should support speedbar and
;; possibly other browsing mechanisms.

;; The basic strategy is to identify function assignment targets of the form
;; `foo.bar.baz', convert them to (list fn foo bar baz <position>), and push the
;; list into `js2-imenu-recorder'.  The lists are merged into a trie-like tree
;; for imenu after parsing is finished.

;; A `foo.bar.baz' assignment target may be expressed in many ways in
;; JavaScript, and the general problem is undecidable.  However, several forms
;; are readily recognizable at parse-time; the forms we attempt to recognize
;; include:

;;  function foo()  -- function declaration
;;  foo = function()  -- function expression assigned to variable
;;  foo.bar.baz = function()  -- function expr assigned to nested property-get
;;  foo = {bar: function()}  -- fun prop in object literal assigned to var
;;  foo = {bar: {baz: function()}} -- inside nested object literal
;;  foo.bar = {baz: function()}} -- obj lit assigned to nested prop get
;;  a.b = {c: {d: function()}} -- nested obj lit assigned to nested prop get
;;  foo = {get bar() {...}}  -- getter/setter in obj literal
;;  function foo() {function bar() {...}}  -- nested function
;;  foo['a'] = function()  -- fun expr assigned to deterministic element-get

;; This list boils down to a few forms that can be combined recursively.
;; Top-level named function declarations include both the left-hand (name)
;; and the right-hand (function value) expressions needed to produce an imenu
;; entry.  The other "right-hand" forms we need to look for are:
;;  - functions declared as props/getters/setters in object literals
;;  - nested named function declarations
;; The "left-hand" expressions that functions can be assigned to include:
;;  - local/global variables
;;  - nested property-get expressions like a.b.c.d
;;  - element gets like foo[10] or foo['bar'] where the index
;;    expression can be trivially converted to a property name.  They
;;    effectively then become property gets.

;; All the different definition types are canonicalized into the form
;; foo.bar.baz = position-of-function-keyword

;; We need to build a trie-like structure for imenu.  As an example,
;; consider the following JavaScript code:

;; a = function() {...}  // function at position 5
;; b = function() {...}  // function at position 25
;; foo = function() {...} // function at position 100
;; foo.bar = function() {...} // function at position 200
;; foo.bar.baz = function() {...} // function at position 300
;; foo.bar.zab = function() {...} // function at position 400

;; During parsing we accumulate an entry for each definition in
;; the variable `js2-imenu-recorder', like so:

;; '((fn a 5)
;;   (fn b 25)
;;   (fn foo 100)
;;   (fn foo bar 200)
;;   (fn foo bar baz 300)
;;   (fn foo bar zab 400))

;; Where 'fn' is the respective function node.
;; After parsing these entries are merged into this alist-trie:

;; '((a . 1)
;;   (b . 2)
;;   (foo (<definition> . 3)
;;        (bar (<definition> . 6)
;;             (baz . 100)
;;             (zab . 200))))

;; Note the wacky need for a <definition> name.  The token can be anything
;; that isn't a valid JavaScript identifier, because you might make foo
;; a function and then start setting properties on it that are also functions.

(defun js2-prop-node-name (node)
  "Return the name of a node that may be a property-get/property-name.
If NODE is not a valid name-node, string-node or integral number-node,
returns nil.  Otherwise returns the string name/value of the node."
  (cond
   ((js2-name-node-p node)
    (js2-name-node-name node))
   ((js2-string-node-p node)
    (js2-string-node-value node))
   ((and (js2-number-node-p node)
         (string-match "^[0-9]+$" (js2-number-node-value node)))
    (js2-number-node-value node))
   ((js2-this-node-p node)
    "this")))

(defun js2-node-qname-component (node)
  "Return the name of this node, if it contributes to a qname.
Returns nil if the node doesn't contribute."
  (copy-sequence
   (or (js2-prop-node-name node)
       (if (and (js2-function-node-p node)
                (js2-function-node-name node))
           (js2-name-node-name (js2-function-node-name node))))))

(defun js2-record-imenu-entry (fn-node qname pos)
  "Add an entry to `js2-imenu-recorder'.
FN-NODE should be the current item's function node.

Associate FN-NODE with its QNAME for later lookup.
This is used in postprocessing the chain list.  For each chain, we find
the parent function, look up its qname, then prepend a copy of it to the chain."
  (push (cons fn-node (append qname (list pos))) js2-imenu-recorder)
  (unless js2-imenu-function-map
    (setq js2-imenu-function-map (make-hash-table :test 'eq)))
  (puthash fn-node qname js2-imenu-function-map))

(defun js2-record-imenu-functions (node &optional var)
  "Record function definitions for imenu.
NODE is a function node or an object literal.
VAR, if non-nil, is the expression that NODE is being assigned to.
When passed arguments of wrong type, does nothing."
  (when js2-parse-ide-mode
    (let ((fun-p (js2-function-node-p node))
          qname left fname-node pos)
      (cond
       ;; non-anonymous function declaration?
       ((and fun-p
             (not var)
             (setq fname-node (js2-function-node-name node)))
        (js2-record-imenu-entry node (list fname-node) (js2-node-pos node)))
       ;; for remaining forms, compute left-side tree branch first
       ((and var (setq qname (js2-compute-nested-prop-get var)))
        (cond
         ;; foo.bar.baz = function
         (fun-p
          (js2-record-imenu-entry node qname (js2-node-pos node)))
         ;; foo.bar.baz = object-literal
         ;; look for nested functions:  {a: {b: function() {...} }}
         ((js2-object-node-p node)
          ;; Node position here is still absolute, since the parser
          ;; passes the assignment target and value expressions
          ;; to us before they are added as children of the assignment node.
          (js2-record-object-literal node qname (js2-node-pos node)))))))))

(defun js2-compute-nested-prop-get (node)
  "If NODE is of form foo.bar, foo['bar'], or any nested combination, return
component nodes as a list.  Otherwise return nil.  Element-gets are treated
as property-gets if the index expression is a string, or a positive integer."
  (let (left right head)
    (cond
     ((or (js2-name-node-p node)
          (js2-this-node-p node))
      (list node))
     ;; foo.bar.baz is parenthesized as (foo.bar).baz => right operand is a leaf
     ((js2-prop-get-node-p node)        ; foo.bar
      (setq left (js2-prop-get-node-left node)
            right (js2-prop-get-node-right node))
      (if (setq head (js2-compute-nested-prop-get left))
          (nconc head (list right))))
     ((js2-elem-get-node-p node)        ; foo['bar'] or foo[101]
      (setq left (js2-elem-get-node-target node)
            right (js2-elem-get-node-element node))
      (if (or (js2-string-node-p right)      ; ['bar']
              (and (js2-number-node-p right) ; [10]
                   (string-match "^[0-9]+$"
                                 (js2-number-node-value right))))
          (if (setq head (js2-compute-nested-prop-get left))
              (nconc head (list right))))))))

(defun js2-record-object-literal (node qname pos)
  "Recursively process an object literal looking for functions.
NODE is an object literal that is the right-hand child of an assignment
expression.  QNAME is a list of nodes representing the assignment target,
e.g. for foo.bar.baz = {...}, QNAME is (foo-node bar-node baz-node).
POS is the absolute position of the node.
We do a depth-first traversal of NODE.  For any functions we find,
we append the property name to QNAME, then call `js2-record-imenu-entry'."
  (let (left right prop-qname)
    (dolist (e (js2-object-node-elems node))  ; e is a `js2-object-prop-node'
      (let ((left (js2-infix-node-left e))
            ;; Element positions are relative to the parent position.
            (pos (+ pos (js2-node-pos e))))
        (cond
         ;; foo: function() {...}
         ((js2-function-node-p (setq right (js2-infix-node-right e)))
          (when (js2-prop-node-name left)
            ;; As a policy decision, we record the position of the property,
            ;; not the position of the `function' keyword, since the property
            ;; is effectively the name of the function.
            (js2-record-imenu-entry right (append qname (list left)) pos)))
         ;; foo: {object-literal} -- add foo to qname, offset position, and recurse
         ((js2-object-node-p right)
          (js2-record-object-literal right
                                     (append qname (list (js2-infix-node-left e)))
                                     (+ pos (js2-node-pos right)))))))))

(defun js2-node-top-level-decl-p (node)
  "Return t if NODE's name is defined in the top-level scope.
Also returns t if NODE's name is not defined in any scope, since it implies
that it's an external variable, which must also be in the top-level scope."
  (let* ((name (js2-prop-node-name node))
         (this-scope (js2-node-get-enclosing-scope node))
         defining-scope)
    (cond
     ((js2-this-node-p node)
      nil)
     ((null this-scope)
      t)
     ((setq defining-scope (js2-get-defining-scope this-scope name))
      (js2-ast-root-p defining-scope))
     (t t))))

(defun js2-wrapper-function-p (node)
  "Returns t if NODE is a function expression that's immediately invoked.
NODE must be `js2-function-node'."
  (let ((parent (js2-node-parent node)))
    (or
     ;; function(){...}();
     (js2-call-node-p parent)
     (and (js2-paren-node-p parent)
          ;; (function(){...})();
          (or (js2-call-node-p (setq parent (js2-node-parent parent)))
              ;; (function(){...}).call(this);
              (and (js2-prop-get-node-p parent)
                   (member (js2-name-node-name (js2-prop-get-node-right parent))
                           '("call" "apply"))
                   (js2-call-node-p (js2-node-parent parent))))))))

(defun js2-browse-postprocess-chains (entries)
  "Modify function-declaration name chains after parsing finishes.
Some of the information is only available after the parse tree is complete.
For instance, processing a nested scope requires a parent function node."
  (let (result head fn current-fn parent-qname qname p elem)
    (dolist (entry entries)
      ;; function node goes first
      (destructuring-bind (current-fn &rest (&whole chain head &rest)) entry
        ;; Examine head's defining scope:
        ;; Pre-processed chain, or top-level/external, keep as-is.
        (if (or (stringp head) (js2-node-top-level-decl-p head))
            (push chain result)
          (when (js2-this-node-p head)
            (setq chain (cdr chain))) ; discard this-node
          (when (setq fn (js2-node-parent-script-or-fn current-fn))
            (setq parent-qname (gethash fn js2-imenu-function-map 'not-found))
            (when (eq parent-qname 'not-found)
              ;; anonymous function expressions are not recorded
              ;; during the parse, so we need to handle this case here
              (setq parent-qname
                    (if (js2-wrapper-function-p fn)
                        (let ((grandparent (js2-node-parent-script-or-fn fn)))
                          (if (js2-ast-root-p grandparent)
                              nil
                            (gethash grandparent js2-imenu-function-map 'skip)))
                      'skip))
              (puthash fn parent-qname js2-imenu-function-map))
            (unless (eq parent-qname 'skip)
              ;; prefix parent fn qname to this chain.
              (let ((qname (append parent-qname chain)))
                (puthash current-fn (butlast qname) js2-imenu-function-map)
                (push qname result)))))))
    ;; finally replace each node in each chain with its name.
    (dolist (chain result)
      (setq p chain)
      (while p
        (if (js2-node-p (setq elem (car p)))
            (setcar p (js2-node-qname-component elem)))
        (setq p (cdr p))))
    result))

;; Merge name chains into a trie-like tree structure of nested lists.
;; To simplify construction of the trie, we first build it out using the rule
;; that the trie consists of lists of pairs.  Each pair is a 2-element array:
;; [key, num-or-list].  The second element can be a number; if so, this key
;; is a leaf-node with only one value.  (I.e. there is only one declaration
;; associated with the key at this level.)  Otherwise the second element is
;; a list of pairs, with the rule applied recursively.  This symmetry permits
;; a simple recursive formulation.
;;
;; js2-mode is building the data structure for imenu.  The imenu documentation
;; claims that it's the structure above, but in practice it wants the children
;; at the same list level as the key for that level, which is how I've drawn
;; the "Expected final result" above.  We'll postprocess the trie to remove the
;; list wrapper around the children at each level.
;;
;; A completed nested imenu-alist entry looks like this:
;;       '(("foo"
;;          ("<definition>" . 7)
;;          ("bar"
;;           ("a" . 40)
;;           ("b" . 60))))
;;
;; In particular, the documentation for `imenu--index-alist' says that
;; a nested sub-alist element looks like (INDEX-NAME SUB-ALIST).
;; The sub-alist entries immediately follow INDEX-NAME, the head of the list.

(defun js2-treeify (lst)
  "Convert (a b c d) to (a ((b ((c d)))))."
  (if (null (cddr lst))  ; list length <= 2
      lst
    (list (car lst) (list (js2-treeify (cdr lst))))))

(defun js2-build-alist-trie (chains trie)
  "Merge declaration name chains into a trie-like alist structure for imenu.
CHAINS is the qname chain list produced during parsing. TRIE is a
list of elements built up so far."
  (let (head tail pos branch kids)
    (dolist (chain chains)
      (setq head (car chain)
            tail (cdr chain)
            pos (if (numberp (car tail)) (car tail))
            branch (js2-find-if (lambda (n)
                                  (string= (car n) head))
                                trie)
            kids (second branch))
      (cond
       ;; case 1:  this key isn't in the trie yet
       ((null branch)
        (if trie
            (setcdr (last trie) (list (js2-treeify chain)))
          (setq trie (list (js2-treeify chain)))))
       ;; case 2:  key is present with a single number entry:  replace w/ list
       ;;  ("a1" 10)  +  ("a1" 20) => ("a1" (("<definition>" 10)
       ;;                                    ("<definition>" 20)))
       ((numberp kids)
        (setcar (cdr branch)
                (list (list "<definition-1>" kids)
                      (if pos
                          (list "<definition-2>" pos)
                        (js2-treeify tail)))))
       ;; case 3:  key is there (with kids), and we're a number entry
       (pos
        (setcdr (last kids)
                (list
                 (list (format "<definition-%d>"
                               (1+ (loop for kid in kids
                                         count (eq ?< (aref (car kid) 0)))))
                       pos))))
       ;; case 4:  key is there with kids, need to merge in our chain
       (t
        (js2-build-alist-trie (list tail) kids))))
    trie))

(defun js2-flatten-trie (trie)
  "Convert TRIE to imenu-format.
Recurses through nodes, and for each one whose second element is a list,
appends the list's flattened elements to the current element.  Also
changes the tails into conses.  For instance, this pre-flattened trie

'(a ((b 20)
     (c ((d 30)
         (e 40)))))

becomes

'(a (b . 20)
    (c (d . 30)
       (e . 40)))

Note that the root of the trie has no key, just a list of chains.
This is also true for the value of any key with multiple children,
e.g. key 'c' in the example above."
  (cond
   ((listp (car trie))
    (mapcar #'js2-flatten-trie trie))
   (t
    (if (numberp (second trie))
        (cons (car trie) (second trie))
      ;; else pop list and append its kids
      (apply #'append (list (car trie)) (js2-flatten-trie (cdr trie)))))))

(defun js2-build-imenu-index ()
  "Turn `js2-imenu-recorder' into an imenu data structure."
  (unless (eq js2-imenu-recorder 'empty)
    (let* ((chains (js2-browse-postprocess-chains js2-imenu-recorder))
           (result (js2-build-alist-trie chains nil)))
      (js2-flatten-trie result))))

(defun js2-test-print-chains (chains)
  "Print a list of qname chains.
Each element of CHAINS is a list of the form (NODE [NODE *] pos);
i.e. one or more nodes, and an integer position as the list tail."
  (mapconcat (lambda (chain)
               (concat "("
                       (mapconcat (lambda (elem)
                                    (if (js2-node-p elem)
                                        (or (js2-node-qname-component elem)
                                            "nil")
                                      (number-to-string elem)))
                                  chain
                                  " ")
                       ")"))
             chains
             "\n"))

;;; Parser

(defconst js2-version "1.8.0"
  "Version of JavaScript supported, plus minor js2 version.")

(defmacro js2-record-face (face)
  "Record a style run of FACE for the current token."
  `(js2-set-face js2-token-beg js2-token-end ,face 'record))

(defsubst js2-node-end (n)
  "Computes the absolute end of node N.
Use with caution!  Assumes `js2-node-pos' is -absolute-, which
is only true until the node is added to its parent; i.e., while parsing."
  (+ (js2-node-pos n)
     (js2-node-len n)))

(defun js2-record-comment ()
  "Record a comment in `js2-scanned-comments'."
  (push (make-js2-comment-node :len (- js2-token-end js2-token-beg)
                               :format js2-ts-comment-type)
        js2-scanned-comments)
  (when js2-parse-ide-mode
    (js2-record-face (if (eq js2-ts-comment-type 'jsdoc)
                         'font-lock-doc-face
                       'font-lock-comment-face))
    (when (memq js2-ts-comment-type '(html preprocessor))
      ;; Tell cc-engine the bounds of the comment.
      (js2-record-text-property js2-token-beg (1- js2-token-end) 'c-in-sws t))))

;; This function is called depressingly often, so it should be fast.
;; Most of the time it's looking at the same token it peeked before.
(defun js2-peek-token ()
  "Return the next token without consuming it.
If previous token was consumed, calls scanner to get new token.
If previous token was -not- consumed, returns it (idempotent).

This function will not return a newline (js2-EOL) - instead, it
gobbles newlines until it finds a non-newline token, and flags
that token as appearing just after a newline.

This function will also not return a js2-COMMENT.  Instead, it
records comments found in `js2-scanned-comments'.  If the token
returned by this function immediately follows a jsdoc comment,
the token is flagged as such.

Note that this function always returned the un-flagged token!
The flags, if any, are saved in `js2-current-flagged-token'."
  (if (/= js2-current-flagged-token js2-EOF) ; last token not consumed
      js2-current-token  ; most common case - return already-peeked token
    (let ((tt (js2-get-token))          ; call scanner
          saw-eol
          face)
      ;; process comments and whitespace
      (while (or (= tt js2-EOL)
                 (= tt js2-COMMENT))
        (if (= tt js2-EOL)
            (setq saw-eol t)
          (setq saw-eol nil)
          (if js2-record-comments
              (js2-record-comment)))
        (setq tt (js2-get-token)))  ; call scanner
      (setq js2-current-token tt
            js2-current-flagged-token (if saw-eol
                                          (logior tt js2-ti-after-eol)
                                        tt))
      ;; perform lexical fontification as soon as token is scanned
      (when js2-parse-ide-mode
        (cond
         ((minusp tt)
          (js2-record-face 'js2-error))
         ((setq face (aref js2-kwd-tokens tt))
          (js2-record-face face))
         ((and (= tt js2-NAME)
               (equal js2-ts-string "undefined"))
          (js2-record-face 'font-lock-constant-face))))
      tt)))  ; return unflagged token

(defun js2-peek-flagged-token ()
  "Returns the current token along with any flags set for it."
  (js2-peek-token)
  js2-current-flagged-token)

(defsubst js2-consume-token ()
  (setq js2-current-flagged-token js2-EOF))

(defun js2-next-token ()
  (prog1
      (js2-peek-token)
    (js2-consume-token)))

(defun js2-next-flagged-token ()
  (js2-peek-token)
  (prog1 js2-current-flagged-token
    (js2-consume-token)))

(defun js2-match-token (match)
  "Consume and return t if next token matches MATCH, a bytecode.
Returns nil and consumes nothing if MATCH is not the next token."
  (if (/= (js2-peek-token) match)
      nil
    (js2-consume-token)
    t))

(defun js2-valid-prop-name-token (tt)
  (or (= tt js2-NAME)
      (and js2-allow-keywords-as-property-names
           (plusp tt)
           (aref js2-kwd-tokens tt))))

(defun js2-match-prop-name ()
  "Consume token and return t if next token is a valid property name.
It's valid if it's a js2-NAME, or `js2-allow-keywords-as-property-names'
is non-nil and it's a keyword token."
  (if (js2-valid-prop-name-token (js2-peek-token))
      (progn
        (js2-consume-token)
        t)
    nil))

(defun js2-must-match-prop-name (msg-id &optional pos len)
  (if (js2-match-prop-name)
      t
    (js2-report-error msg-id nil pos len)
    nil))

(defun js2-peek-token-or-eol ()
  "Return js2-EOL if the current token immediately follows a newline.
Else returns the current token.  Used in situations where we don't
consider certain token types valid if they are preceded by a newline.
One example is the postfix ++ or -- operator, which has to be on the
same line as its operand."
  (let ((tt (js2-peek-token)))
    ;; Check for last peeked token flags
    (if (js2-flag-set-p js2-current-flagged-token js2-ti-after-eol)
        js2-EOL
      tt)))

(defun js2-set-check-for-label ()
  (assert (= (logand js2-current-flagged-token js2-clear-ti-mask) js2-NAME))
  (js2-set-flag js2-current-flagged-token js2-ti-check-label))

(defun js2-must-match (token msg-id &optional pos len)
  "Match next token to token code TOKEN, or record a syntax error.
MSG-ID is the error message to report if the match fails.
Returns t on match, nil if no match."
  (if (js2-match-token token)
      t
    (js2-report-error msg-id nil pos len)
    nil))

(defsubst js2-inside-function ()
  (plusp js2-nesting-of-function))

(defun js2-set-requires-activation ()
  (if (js2-function-node-p js2-current-script-or-fn)
      (setf (js2-function-node-needs-activation js2-current-script-or-fn) t)))

(defun js2-check-activation-name (name token)
  (when (js2-inside-function)
    ;; skip language-version 1.2 check from Rhino
    (if (or (string= "arguments" name)
            (and js2-compiler-activation-names  ; only used in codegen
                 (gethash name js2-compiler-activation-names)))
        (js2-set-requires-activation))))

(defun js2-set-is-generator ()
  (if (js2-function-node-p js2-current-script-or-fn)
      (setf (js2-function-node-is-generator js2-current-script-or-fn) t)))

(defun js2-must-have-xml ()
  (unless js2-compiler-xml-available
    (js2-report-error "msg.XML.not.available")))

(defun js2-push-scope (scope)
  "Push SCOPE, a `js2-scope', onto the lexical scope chain."
  (assert (js2-scope-p scope))
  (assert (null (js2-scope-parent-scope scope)))
  (assert (not (eq js2-current-scope scope)))
  (setf (js2-scope-parent-scope scope) js2-current-scope
        js2-current-scope scope))

(defsubst js2-pop-scope ()
  (setq js2-current-scope
        (js2-scope-parent-scope js2-current-scope)))

(defun js2-enter-loop (loop-node)
  (push loop-node js2-loop-set)
  (push loop-node js2-loop-and-switch-set)
  (js2-push-scope loop-node)
  ;; Tell the current labeled statement (if any) its statement,
  ;; and set the jump target of the first label to the loop.
  ;; These are used in `js2-parse-continue' to verify that the
  ;; continue target is an actual labeled loop.  (And for codegen.)
  (when js2-labeled-stmt
    (setf (js2-labeled-stmt-node-stmt js2-labeled-stmt) loop-node
          (js2-label-node-loop (car (js2-labeled-stmt-node-labels
                                     js2-labeled-stmt))) loop-node)))

(defun js2-exit-loop ()
  (pop js2-loop-set)
  (pop js2-loop-and-switch-set)
  (js2-pop-scope))

(defsubst js2-enter-switch (switch-node)
  (push switch-node js2-loop-and-switch-set))

(defsubst js2-exit-switch ()
  (pop js2-loop-and-switch-set))

(defun js2-parse (&optional buf cb)
  "Tell the js2 parser to parse a region of JavaScript.

BUF is a buffer or buffer name containing the code to parse.
Call `narrow-to-region' first to parse only part of the buffer.

The returned AST root node is given some additional properties:
  `node-count' - total number of nodes in the AST
  `buffer' - BUF.  The buffer it refers to may change or be killed,
             so the value is not necessarily reliable.

An optional callback CB can be specified to report parsing
progress.  If `(functionp CB)' returns t, it will be called with
the current line number once before parsing begins, then again
each time the lexer reaches a new line number.

CB can also be a list of the form `(symbol cb ...)' to specify
multiple callbacks with different criteria.  Each symbol is a
criterion keyword, and the following element is the callback to
call

  :line  - called whenever the line number changes
  :token - called for each new token consumed

The list of criteria could be extended to include entering or
leaving a statement, an expression, or a function definition."
  (if (and cb (not (functionp cb)))
      (error "criteria callbacks not yet implemented"))
  (let ((inhibit-point-motion-hooks t)
        (js2-compiler-xml-available (>= js2-language-version 160))
        ;; This is a recursive-descent parser, so give it a big stack.
        (max-lisp-eval-depth (max max-lisp-eval-depth 3000))
        (max-specpdl-size (max max-specpdl-size 3000))
        (case-fold-search nil)
        ast)
    (message nil)  ; clear any error message from previous parse
    (with-current-buffer (or buf (current-buffer))
      (setq js2-scanned-comments nil
            js2-parsed-errors nil
            js2-parsed-warnings nil
            js2-imenu-recorder nil
            js2-imenu-function-map nil
            js2-label-set nil)
      (js2-init-scanner)
      (setq ast (with-silent-modifications
                  (js2-do-parse)))
      (unless js2-ts-hit-eof
        (js2-report-error "msg.got.syntax.errors" (length js2-parsed-errors)))
      (setf (js2-ast-root-errors ast) js2-parsed-errors
            (js2-ast-root-warnings ast) js2-parsed-warnings)
      ;; if we didn't find any declarations, put a dummy in this list so we
      ;; don't end up re-parsing the buffer in `js2-mode-create-imenu-index'
      (unless js2-imenu-recorder
        (setq js2-imenu-recorder 'empty))
      (run-hooks 'js2-parse-finished-hook)
      ast)))

;; Corresponds to Rhino's Parser.parse() method.
(defun js2-do-parse ()
  "Parse current buffer starting from current point.
Scanner should be initialized."
  (let ((pos js2-ts-cursor)
        (end js2-ts-cursor)  ; in case file is empty
        root n tt)
    ;; initialize buffer-local parsing vars
    (setf root (make-js2-ast-root :buffer (buffer-name) :pos pos)
          js2-current-script-or-fn root
          js2-current-scope root
          js2-current-flagged-token js2-EOF
          js2-nesting-of-function 0
          js2-labeled-stmt nil
          js2-recorded-identifiers nil)  ; for js2-highlight
    (while (/= (setq tt (js2-peek-token)) js2-EOF)
      (if (= tt js2-FUNCTION)
          (progn
            (js2-consume-token)
            (setq n (js2-parse-function (if js2-called-by-compile-function
                                            'FUNCTION_EXPRESSION
                                          'FUNCTION_STATEMENT))))
        ;; not a function - parse a statement
        (setq n (js2-parse-statement)))
      ;; add function or statement to script
      (setq end (js2-node-end n))
      (js2-block-node-push root n))
    ;; add comments to root in lexical order
    (when js2-scanned-comments
      ;; if we find a comment beyond end of normal kids, use its end
      (setq end (max end (js2-node-end (first js2-scanned-comments))))
      (dolist (comment js2-scanned-comments)
        (push comment (js2-ast-root-comments root))
        (js2-node-add-children root comment)))
    (setf (js2-node-len root) (- end pos))
    ;; Give extensions a chance to muck with things before highlighting starts.
    (let ((js2-additional-externs js2-additional-externs))
      (save-excursion
        (dolist (callback js2-post-parse-callbacks)
          (funcall callback)))
      (js2-highlight-undeclared-vars))
    root))

(defun js2-function-parser ()
  (js2-consume-token)
  (js2-parse-function 'FUNCTION_EXPRESSION_STATEMENT))

(defun js2-parse-function-closure-body (fn-node)
  "Parse a JavaScript 1.8 function closure body."
  (let ((js2-nesting-of-function (1+ js2-nesting-of-function)))
    (if js2-ts-hit-eof
        (js2-report-error "msg.no.brace.body" nil
                          (js2-node-pos fn-node)
                          (- js2-ts-cursor (js2-node-pos fn-node)))
      (js2-node-add-children fn-node
                             (setf (js2-function-node-body fn-node)
                                   (js2-parse-expr t))))))

(defun js2-parse-function-body (fn-node)
  (js2-must-match js2-LC "msg.no.brace.body"
                  (js2-node-pos fn-node)
                  (- js2-ts-cursor (js2-node-pos fn-node)))
  (let ((pos js2-token-beg)         ; LC position
        (pn (make-js2-block-node))  ; starts at LC position
        tt
        end)
    (incf js2-nesting-of-function)
    (unwind-protect
        (while (not (or (= (setq tt (js2-peek-token)) js2-ERROR)
                        (= tt js2-EOF)
                        (= tt js2-RC)))
          (js2-block-node-push pn (if (/= tt js2-FUNCTION)
                                      (js2-parse-statement)
                                    (js2-consume-token)
                                    (js2-parse-function 'FUNCTION_STATEMENT))))
      (decf js2-nesting-of-function))
    (setq end js2-token-end)  ; assume no curly and leave at current token
    (if (js2-must-match js2-RC "msg.no.brace.after.body" pos)
        (setq end js2-token-end))
    (setf (js2-node-pos pn) pos
          (js2-node-len pn) (- end pos))
    (setf (js2-function-node-body fn-node) pn)
    (js2-node-add-children fn-node pn)
    pn))

(defun js2-define-destruct-symbols (node decl-type face &optional ignore-not-in-block)
  "Declare and fontify destructuring parameters inside NODE.
NODE is either `js2-array-node', `js2-object-node', or `js2-name-node'."
  (cond
   ((js2-name-node-p node)
    (let (leftpos)
      (js2-define-symbol decl-type (js2-name-node-name node)
                         node ignore-not-in-block)
      (when face
        (js2-set-face (setq leftpos (js2-node-abs-pos node))
                      (+ leftpos (js2-node-len node))
                      face 'record))))
   ((js2-object-node-p node)
    (dolist (elem (js2-object-node-elems node))
      (js2-define-destruct-symbols
       (if (js2-object-prop-node-p elem)
           (js2-object-prop-node-right elem)
         ;; abbreviated destructuring {a, b}
         elem)
       decl-type face ignore-not-in-block)))
   ((js2-array-node-p node)
    (dolist (elem (js2-array-node-elems node))
      (when elem
        (js2-define-destruct-symbols elem decl-type face ignore-not-in-block))))
   (t (js2-report-error "msg.no.parm" nil (js2-node-abs-pos node)
                        (js2-node-len node)))))

(defun js2-parse-function-params (fn-node pos)
  (if (js2-match-token js2-RP)
      (setf (js2-function-node-rp fn-node) (- js2-token-beg pos))
    (let (params len param)
      (loop for tt = (js2-peek-token)
            do
            (cond
             ;; destructuring param
             ((or (= tt js2-LB) (= tt js2-LC))
              (setq param (js2-parse-primary-expr-lhs))
              (js2-define-destruct-symbols param
                                           js2-LP
                                           'js2-function-param)
              (push param params))
             ;; simple name
             (t
              (js2-must-match js2-NAME "msg.no.parm")
              (js2-record-face 'js2-function-param)
              (setq param (js2-create-name-node))
              (js2-define-symbol js2-LP js2-ts-string param)
              (push param params)))
            while
            (js2-match-token js2-COMMA))
      (if (js2-must-match js2-RP "msg.no.paren.after.parms")
          (setf (js2-function-node-rp fn-node) (- js2-token-beg pos)))
      (dolist (p params)
        (js2-node-add-children fn-node p)
        (push p (js2-function-node-params fn-node))))))

(defun js2-check-inconsistent-return-warning (fn-node name)
  "Possibly show inconsistent-return warning.
Last token scanned is the close-curly for the function body."
  (when (and js2-mode-show-strict-warnings
             js2-strict-inconsistent-return-warning
             (not (js2-has-consistent-return-usage
                   (js2-function-node-body fn-node))))
    ;; Have it extend from close-curly to bol or beginning of block.
    (let ((pos (save-excursion
                 (goto-char js2-token-end)
                 (max (js2-node-abs-pos (js2-function-node-body fn-node))
                      (point-at-bol))))
          (end js2-token-end))
      (if (plusp (js2-name-node-length name))
          (js2-add-strict-warning "msg.no.return.value"
                                  (js2-name-node-name name) pos end)
        (js2-add-strict-warning "msg.anon.no.return.value" nil pos end)))))

(defun js2-parse-function (function-type)
  "Function parser.  FUNCTION-TYPE is a symbol."
  (let ((pos js2-token-beg)  ; start of 'function' keyword
        name name-beg name-end fn-node lp
        (synthetic-type function-type)
        member-expr-node)
    ;; parse function name, expression, or non-name (anonymous)
    (cond
     ;; function foo(...)
     ((js2-match-token js2-NAME)
      (setq name (js2-create-name-node t)
            name-beg js2-token-beg
            name-end js2-token-end)
      (unless (js2-match-token js2-LP)
        (when js2-allow-member-expr-as-function-name
          ;; function foo.bar(...)
          (setq member-expr-node name
                name nil
                member-expr-node (js2-parse-member-expr-tail
                                  nil member-expr-node)))
        (js2-must-match js2-LP "msg.no.paren.parms")))
     ((js2-match-token js2-LP)
      nil)  ; anonymous function:  leave name as null
     (t
      ;; function random-member-expr(...)
      (when js2-allow-member-expr-as-function-name
        ;; Note that memberExpr can not start with '(' like
        ;; in function (1+2).toString(), because 'function (' already
        ;; processed as anonymous function
        (setq member-expr-node (js2-parse-member-expr)))
      (js2-must-match js2-LP "msg.no.paren.parms")))
    (if (= js2-current-token js2-LP)  ; eventually matched LP?
        (setq lp js2-token-beg))
    (if member-expr-node
        (progn
          (setq synthetic-type 'FUNCTION_EXPRESSION)
          (js2-parse-highlight-member-expr-fn-name member-expr-node))
      (if name
          (js2-set-face name-beg name-end
                        'font-lock-function-name-face 'record)))
    (if (and (not (eq synthetic-type 'FUNCTION_EXPRESSION))
             (plusp (js2-name-node-length name)))
        ;; Function statements define a symbol in the enclosing scope
        (js2-define-symbol js2-FUNCTION (js2-name-node-name name) fn-node))
    (setf fn-node (make-js2-function-node :pos pos
                                          :name name
                                          :form function-type
                                          :lp (if lp (- lp pos))))
    (if (or (js2-inside-function) (plusp js2-nesting-of-with))
        ;; 1. Nested functions are not affected by the dynamic scope flag
        ;;    as dynamic scope is already a parent of their scope.
        ;; 2. Functions defined under the with statement also immune to
        ;;    this setup, in which case dynamic scope is ignored in favor
        ;;    of the with object.
        (setf (js2-function-node-ignore-dynamic fn-node) t))
    ;; dynamically bind all the per-function variables
    (let ((js2-current-script-or-fn fn-node)
          (js2-current-scope fn-node)
          (js2-nesting-of-with 0)
          (js2-end-flags 0)
          js2-label-set
          js2-loop-set
          js2-loop-and-switch-set)
      (js2-parse-function-params fn-node pos)
      (if (and (>= js2-language-version 180)
               (/= (js2-peek-token) js2-LC))
          (js2-parse-function-closure-body fn-node)
        (js2-parse-function-body fn-node))
      (if name
          (js2-node-add-children fn-node name))
      (js2-check-inconsistent-return-warning fn-node name)
      ;; Function expressions define a name only in the body of the
      ;; function, and only if not hidden by a parameter name
      (if (and name
               (eq synthetic-type 'FUNCTION_EXPRESSION)
               (null (js2-scope-get-symbol js2-current-scope
                                           (js2-name-node-name name))))
          (js2-define-symbol js2-FUNCTION
                             (js2-name-node-name name)
                             fn-node))
      (if (and name
               (not (eq function-type 'FUNCTION_EXPRESSION)))
          (js2-record-imenu-functions fn-node)))
    (setf (js2-node-len fn-node) (- js2-ts-cursor pos)
          (js2-function-node-member-expr fn-node) member-expr-node)  ; may be nil
    ;; Rhino doesn't do this, but we need it for finding undeclared vars.
    ;; We wait until after parsing the function to set its parent scope,
    ;; since `js2-define-symbol' needs the defining-scope check to stop
    ;; at the function boundary when checking for redeclarations.
    (setf (js2-scope-parent-scope fn-node) js2-current-scope)
    fn-node))

(defun js2-parse-statements (&optional parent)
  "Parse a statement list.  Last token consumed must be js2-LC.

PARENT can be a `js2-block-node', in which case the statements are
appended to PARENT.  Otherwise a new `js2-block-node' is created
and returned.

This function does not match the closing js2-RC: the caller
matches the RC so it can provide a suitable error message if not
matched.  This means it's up to the caller to set the length of
the node to include the closing RC.  The node start pos is set to
the absolute buffer start position, and the caller should fix it
up to be relative to the parent node.  All children of this block
node are given relative start positions and correct lengths."
  (let ((pn (or parent (make-js2-block-node)))
        tt)
    (setf (js2-node-pos pn) js2-token-beg)
    (while (and (> (setq tt (js2-peek-token)) js2-EOF)
                (/= tt js2-RC))
      (js2-block-node-push pn (js2-parse-statement)))
    pn))

(defun js2-parse-statement ()
  (let (tt pn beg end)
    ;; coarse-grained user-interrupt check - needs work
    (and js2-parse-interruptable-p
         (zerop (% (incf js2-parse-stmt-count)
                   js2-statements-per-pause))
         (input-pending-p)
         (throw 'interrupted t))
    (setq pn (js2-statement-helper))
    ;; no-side-effects warning check
    (unless (js2-node-has-side-effects pn)
      (setq end (js2-node-end pn))
      (save-excursion
        (goto-char end)
        (setq beg (max (js2-node-pos pn) (point-at-bol))))
      (js2-add-strict-warning "msg.no.side.effects" nil beg end))
    pn))

;; These correspond to the switch cases in Parser.statementHelper
(defconst js2-parsers
  (let ((parsers (make-vector js2-num-tokens
                                #'js2-parse-expr-stmt)))
    (aset parsers js2-BREAK     #'js2-parse-break)
    (aset parsers js2-CONST     #'js2-parse-const-var)
    (aset parsers js2-CONTINUE  #'js2-parse-continue)
    (aset parsers js2-DEBUGGER  #'js2-parse-debugger)
    (aset parsers js2-DEFAULT   #'js2-parse-default-xml-namespace)
    (aset parsers js2-DO        #'js2-parse-do)
    (aset parsers js2-FOR       #'js2-parse-for)
    (aset parsers js2-FUNCTION  #'js2-function-parser)
    (aset parsers js2-IF        #'js2-parse-if)
    (aset parsers js2-LC        #'js2-parse-block)
    (aset parsers js2-LET       #'js2-parse-let-stmt)
    (aset parsers js2-NAME      #'js2-parse-name-or-label)
    (aset parsers js2-RETURN    #'js2-parse-ret-yield)
    (aset parsers js2-SEMI      #'js2-parse-semi)
    (aset parsers js2-SWITCH    #'js2-parse-switch)
    (aset parsers js2-THROW     #'js2-parse-throw)
    (aset parsers js2-TRY       #'js2-parse-try)
    (aset parsers js2-VAR       #'js2-parse-const-var)
    (aset parsers js2-WHILE     #'js2-parse-while)
    (aset parsers js2-WITH      #'js2-parse-with)
    (aset parsers js2-YIELD     #'js2-parse-ret-yield)
    parsers)
  "A vector mapping token types to parser functions.")

(defun js2-parse-warn-missing-semi (beg end)
  (and js2-mode-show-strict-warnings
       js2-strict-missing-semi-warning
       (js2-add-strict-warning
        "msg.missing.semi" nil
        ;; back up to beginning of statement or line
        (max beg (save-excursion
                   (goto-char end)
                   (point-at-bol)))
        end)))

(defconst js2-no-semi-insertion
  (list js2-IF
        js2-SWITCH
        js2-WHILE
        js2-DO
        js2-FOR
        js2-TRY
        js2-WITH
        js2-LC
        js2-ERROR
        js2-SEMI
        js2-FUNCTION)
  "List of tokens that don't do automatic semicolon insertion.")

(defconst js2-autoinsert-semi-and-warn
  (list js2-ERROR js2-EOF js2-RC))

(defun js2-statement-helper ()
  (let* ((tt (js2-peek-token))
         (first-tt tt)
         (beg js2-token-beg)
         (parser (if (= tt js2-ERROR)
                     #'js2-parse-semi
                   (aref js2-parsers tt)))
         pn
         tt-flagged)
    ;; If the statement is set, then it's been told its label by now.
    (and js2-labeled-stmt
         (js2-labeled-stmt-node-stmt js2-labeled-stmt)
         (setq js2-labeled-stmt nil))
    (setq pn (funcall parser))
    ;; Don't do auto semi insertion for certain statement types.
    (unless (or (memq first-tt js2-no-semi-insertion)
                (js2-labeled-stmt-node-p pn))
      (js2-auto-insert-semicolon pn))
    pn))

(defun js2-auto-insert-semicolon (pn)
  (let* ((tt-flagged (js2-peek-flagged-token))
         (tt (logand tt-flagged js2-clear-ti-mask))
         (pos (js2-node-pos pn)))
      (cond
       ((= tt js2-SEMI)
        ;; Consume ';' as a part of expression
        (js2-consume-token)
        ;; extend the node bounds to include the semicolon.
        (setf (js2-node-len pn) (- js2-token-end pos)))
       ((memq tt js2-autoinsert-semi-and-warn)
        ;; Autoinsert ;
        (js2-parse-warn-missing-semi pos (js2-node-end pn)))
       (t
        (if (js2-flag-not-set-p tt-flagged js2-ti-after-eol)
            ;; Report error if no EOL or autoinsert ';' otherwise
            (js2-report-error "msg.no.semi.stmt")
          (js2-parse-warn-missing-semi pos (js2-node-end pn)))))))

(defun js2-parse-condition ()
  "Parse a parenthesized boolean expression, e.g. in an if- or while-stmt.
The parens are discarded and the expression node is returned.
The `pos' field of the return value is set to an absolute position
that must be fixed up by the caller.
Return value is a list (EXPR LP RP), with absolute paren positions."
  (let (pn lp rp)
    (if (js2-must-match js2-LP "msg.no.paren.cond")
        (setq lp js2-token-beg))
    (setq pn (js2-parse-expr))
    (if (js2-must-match js2-RP "msg.no.paren.after.cond")
        (setq rp js2-token-beg))
    ;; Report strict warning on code like "if (a = 7) ..."
    (if (and js2-strict-cond-assign-warning
             (js2-assign-node-p pn))
        (js2-add-strict-warning "msg.equal.as.assign" nil
                                (js2-node-pos pn)
                                (+ (js2-node-pos pn)
                                   (js2-node-len pn))))
    (list pn lp rp)))

(defun js2-parse-if ()
  "Parser for if-statement.  Last matched token must be js2-IF."
  (let ((pos js2-token-beg)
        cond if-true if-false else-pos end pn)
    (js2-consume-token)
    (setq cond (js2-parse-condition)
          if-true (js2-parse-statement)
          if-false (if (js2-match-token js2-ELSE)
                       (progn
                         (setq else-pos (- js2-token-beg pos))
                         (js2-parse-statement)))
          end (js2-node-end (or if-false if-true))
          pn (make-js2-if-node :pos pos
                               :len (- end pos)
                               :condition (car cond)
                               :then-part if-true
                               :else-part if-false
                               :else-pos else-pos
                               :lp (js2-relpos (second cond) pos)
                               :rp (js2-relpos (third cond) pos)))
    (js2-node-add-children pn (car cond) if-true if-false)
    pn))

(defun js2-parse-switch ()
  "Parser for if-statement.  Last matched token must be js2-SWITCH."
  (let ((pos js2-token-beg)
        tt pn discriminant has-default case-expr case-node
        case-pos cases stmt lp rp)
    (js2-consume-token)
    (if (js2-must-match js2-LP "msg.no.paren.switch")
        (setq lp js2-token-beg))
    (setq discriminant (js2-parse-expr)
          pn (make-js2-switch-node :discriminant discriminant
                                   :pos pos
                                   :lp (js2-relpos lp pos)))
    (js2-node-add-children pn discriminant)
    (js2-enter-switch pn)
    (unwind-protect
        (progn
          (if (js2-must-match js2-RP "msg.no.paren.after.switch")
              (setf (js2-switch-node-rp pn) (- js2-token-beg pos)))
          (js2-must-match js2-LC "msg.no.brace.switch")
          (catch 'break
            (while t
              (setq tt (js2-next-token)
                    case-pos js2-token-beg)
              (cond
               ((= tt js2-RC)
                (setf (js2-node-len pn) (- js2-token-end pos))
                (throw 'break nil))  ; done
               ((= tt js2-CASE)
                (setq case-expr (js2-parse-expr))
                (js2-must-match js2-COLON "msg.no.colon.case"))
               ((= tt js2-DEFAULT)
                (if has-default
                    (js2-report-error "msg.double.switch.default"))
                (setq has-default t
                      case-expr nil)
                (js2-must-match js2-COLON "msg.no.colon.case"))
               (t
                (js2-report-error "msg.bad.switch")
                (throw 'break nil)))
              (setq case-node (make-js2-case-node :pos case-pos
                                                  :len (- js2-token-end case-pos)
                                                  :expr case-expr))
              (js2-node-add-children case-node case-expr)
              (while (and (/= (setq tt (js2-peek-token)) js2-RC)
                          (/= tt js2-CASE)
                          (/= tt js2-DEFAULT)
                          (/= tt js2-EOF))
                (setf stmt (js2-parse-statement)
                      (js2-node-len case-node) (- (js2-node-end stmt) case-pos))
                (js2-block-node-push case-node stmt))
              (push case-node cases)))
          ;; add cases last, as pushing reverses the order to be correct
          (dolist (kid cases)
            (js2-node-add-children pn kid)
            (push kid (js2-switch-node-cases pn)))
          pn)  ; return value
      (js2-exit-switch))))

(defun js2-parse-while ()
  "Parser for while-statement.  Last matched token must be js2-WHILE."
  (let ((pos js2-token-beg)
        (pn (make-js2-while-node))
        cond body)
    (js2-consume-token)
    (js2-enter-loop pn)
    (unwind-protect
        (progn
          (setf cond (js2-parse-condition)
                (js2-while-node-condition pn) (car cond)
                body (js2-parse-statement)
                (js2-while-node-body pn) body
                (js2-node-len pn) (- (js2-node-end body) pos)
                (js2-while-node-lp pn) (js2-relpos (second cond) pos)
                (js2-while-node-rp pn) (js2-relpos (third cond) pos))
          (js2-node-add-children pn body (car cond)))
      (js2-exit-loop))
    pn))

(defun js2-parse-do ()
  "Parser for do-statement.  Last matched token must be js2-DO."
  (let ((pos js2-token-beg)
        (pn (make-js2-do-node))
        cond body end)
    (js2-consume-token)
    (js2-enter-loop pn)
    (unwind-protect
        (progn
          (setq body (js2-parse-statement))
          (js2-must-match js2-WHILE "msg.no.while.do")
          (setf (js2-do-node-while-pos pn) (- js2-token-beg pos)
                cond (js2-parse-condition)
                (js2-do-node-condition pn) (car cond)
                (js2-do-node-body pn) body
                end js2-ts-cursor
                (js2-do-node-lp pn) (js2-relpos (second cond) pos)
                (js2-do-node-rp pn) (js2-relpos (third cond) pos))
          (js2-node-add-children pn (car cond) body))
      (js2-exit-loop))
    ;; Always auto-insert semicolon to follow SpiderMonkey:
    ;; It is required by ECMAScript but is ignored by the rest of
    ;; world; see bug 238945
    (if (js2-match-token js2-SEMI)
        (setq end js2-ts-cursor))
    (setf (js2-node-len pn) (- end pos))
    pn))

(defun js2-parse-for ()
  "Parser for for-statement.  Last matched token must be js2-FOR.
Parses for, for-in, and for each-in statements."
  (let ((for-pos js2-token-beg)
        pn is-for-each is-for-in in-pos each-pos tmp-pos
        init  ; Node init is also foo in 'foo in object'
        cond  ; Node cond is also object in 'foo in object'
        incr  ; 3rd section of for-loop initializer
        body tt lp rp)
    (js2-consume-token)
    ;; See if this is a for each () instead of just a for ()
    (when (js2-match-token js2-NAME)
      (if (string= "each" js2-ts-string)
          (progn
            (setq is-for-each t
                  each-pos (- js2-token-beg for-pos)) ; relative
            (js2-record-face 'font-lock-keyword-face))
        (js2-report-error "msg.no.paren.for")))
    (if (js2-must-match js2-LP "msg.no.paren.for")
        (setq lp (- js2-token-beg for-pos)))
    (setq tt (js2-peek-token))
    ;; 'for' makes local scope
    (js2-push-scope (make-js2-scope))
    (unwind-protect
        ;; parse init clause
        (let ((js2-in-for-init t))  ; set as dynamic variable
          (cond
           ((= tt js2-SEMI)
            (setq init (make-js2-empty-expr-node)))
           ((or (= tt js2-VAR) (= tt js2-LET))
            (js2-consume-token)
            (setq init (js2-parse-variables tt js2-token-beg)))
           (t
            (setq init (js2-parse-expr)))))
      (if (js2-match-token js2-IN)
          (setq is-for-in t
                in-pos (- js2-token-beg for-pos)
                ;; scope of iteration target object is not the scope we've created above.
                ;; stash current scope temporary.
                cond (let ((js2-current-scope (js2-scope-parent-scope js2-current-scope)))
                       (js2-parse-expr)))  ; object over which we're iterating
        ;; else ordinary for loop - parse cond and incr
        (js2-must-match js2-SEMI "msg.no.semi.for")
        (setq cond (if (= (js2-peek-token) js2-SEMI)
                       (make-js2-empty-expr-node) ; no loop condition
                     (js2-parse-expr)))
        (js2-must-match js2-SEMI "msg.no.semi.for.cond")
        (setq tmp-pos js2-token-end
              incr (if (= (js2-peek-token) js2-RP)
                       (make-js2-empty-expr-node :pos tmp-pos)
                     (js2-parse-expr))))
      (if (js2-must-match js2-RP "msg.no.paren.for.ctrl")
          (setq rp (- js2-token-beg for-pos)))
      (if (not is-for-in)
          (setq pn (make-js2-for-node :init init
                                      :condition cond
                                      :update incr
                                      :lp lp
                                      :rp rp))
        ;; cond could be null if 'in obj' got eaten by the init node.
        (if (js2-infix-node-p init)
            ;; it was (foo in bar) instead of (var foo in bar)
            (setq cond (js2-infix-node-right init)
                  init (js2-infix-node-left init))
          (if (and (js2-var-decl-node-p init)
                   (> (length (js2-var-decl-node-kids init)) 1))
              (js2-report-error "msg.mult.index")))
        (setq pn (make-js2-for-in-node :iterator init
                                       :object cond
                                       :in-pos in-pos
                                       :foreach-p is-for-each
                                       :each-pos each-pos
                                       :lp lp
                                       :rp rp)))
      (unwind-protect
          (progn
            (js2-enter-loop pn)
            ;; We have to parse the body -after- creating the loop node,
            ;; so that the loop node appears in the js2-loop-set, allowing
            ;; break/continue statements to find the enclosing loop.
            (setf body (js2-parse-statement)
                  (js2-loop-node-body pn) body
                  (js2-node-pos pn) for-pos
                  (js2-node-len pn) (- (js2-node-end body) for-pos))
            (js2-node-add-children pn init cond incr body))
        ;; finally
        (js2-exit-loop))
      (js2-pop-scope))
    pn))

(defun js2-parse-try ()
  "Parser for try-statement.  Last matched token must be js2-TRY."
  (let ((try-pos js2-token-beg)
        try-end
        try-block
        catch-blocks
        finally-block
        saw-default-catch
        peek
        param
        catch-cond
        catch-node
        guard-kwd
        catch-pos
        finally-pos
        pn
        block
        lp
        rp)
    (js2-consume-token)
    (if (/= (js2-peek-token) js2-LC)
        (js2-report-error "msg.no.brace.try"))
    (setq try-block (js2-parse-statement)
          try-end (js2-node-end try-block)
          peek (js2-peek-token))
    (cond
     ((= peek js2-CATCH)
      (while (js2-match-token js2-CATCH)
        (setq catch-pos js2-token-beg
              guard-kwd nil
              catch-cond nil
              lp nil
              rp nil)
        (if saw-default-catch
            (js2-report-error "msg.catch.unreachable"))
        (if (js2-must-match js2-LP "msg.no.paren.catch")
            (setq lp (- js2-token-beg catch-pos)))
        (js2-push-scope (make-js2-scope))
        (let ((tt (js2-peek-token)))
          (cond
           ;; destructuring pattern
           ;;     catch ({ message, file }) { ... }
           ((or (= tt js2-LB) (= tt js2-LC))
            (setq param
                  (js2-define-destruct-symbols (js2-parse-primary-expr-lhs)
                                               js2-LET nil)))
           ;; simple name
           (t
            (js2-must-match js2-NAME "msg.bad.catchcond")
            (setq param (js2-create-name-node))
            (js2-define-symbol js2-LET js2-ts-string param))))
        ;; pattern guard
        (if (js2-match-token js2-IF)
            (setq guard-kwd (- js2-token-beg catch-pos)
                  catch-cond (js2-parse-expr))
          (setq saw-default-catch t))
        (if (js2-must-match js2-RP "msg.bad.catchcond")
            (setq rp (- js2-token-beg catch-pos)))
        (js2-must-match js2-LC "msg.no.brace.catchblock")
        (setq block (js2-parse-statements)
              try-end (js2-node-end block)
              catch-node (make-js2-catch-node :pos catch-pos
                                              :param param
                                              :guard-expr catch-cond
                                              :guard-kwd guard-kwd
                                              :block block
                                              :lp lp
                                              :rp rp))
        (js2-pop-scope)
        (if (js2-must-match js2-RC "msg.no.brace.after.body")
            (setq try-end js2-token-beg))
        (setf (js2-node-len block) (- try-end (js2-node-pos block))
              (js2-node-len catch-node) (- try-end catch-pos))
        (js2-node-add-children catch-node param catch-cond block)
        (push catch-node catch-blocks)))
     ((/= peek js2-FINALLY)
      (js2-must-match js2-FINALLY "msg.try.no.catchfinally"
                      (js2-node-pos try-block)
                      (- (setq try-end (js2-node-end try-block))
                         (js2-node-pos try-block)))))
    (when (js2-match-token js2-FINALLY)
      (setq finally-pos js2-token-beg
            block (js2-parse-statement)
            try-end (js2-node-end block)
            finally-block (make-js2-finally-node :pos finally-pos
                                                 :len (- try-end finally-pos)
                                                 :body block))
      (js2-node-add-children finally-block block))
    (setq pn (make-js2-try-node :pos try-pos
                                :len (- try-end try-pos)
                                :try-block try-block
                                :finally-block finally-block))
    (js2-node-add-children pn try-block finally-block)
    ;; push them onto the try-node, which reverses and corrects their order
    (dolist (cb catch-blocks)
      (js2-node-add-children pn cb)
      (push cb (js2-try-node-catch-clauses pn)))
    pn))

(defun js2-parse-throw ()
  "Parser for throw-statement.  Last matched token must be js2-THROW."
  (let ((pos js2-token-beg)
        expr pn)
    (js2-consume-token)
    (if (= (js2-peek-token-or-eol) js2-EOL)
        ;; ECMAScript does not allow new lines before throw expression,
        ;; see bug 256617
        (js2-report-error "msg.bad.throw.eol"))
    (setq expr (js2-parse-expr)
          pn (make-js2-throw-node :pos pos
                                  :len (- (js2-node-end expr) pos)
                                  :expr expr))
    (js2-node-add-children pn expr)
    pn))

(defun js2-match-jump-label-name (label-name)
  "If break/continue specified a label, return that label's labeled stmt.
Returns the corresponding `js2-labeled-stmt-node', or if LABEL-NAME
does not match an existing label, reports an error and returns nil."
  (let ((bundle (cdr (assoc label-name js2-label-set))))
    (if (null bundle)
        (js2-report-error "msg.undef.label"))
    bundle))

(defun js2-parse-break ()
  "Parser for break-statement.  Last matched token must be js2-BREAK."
  (let ((pos js2-token-beg)
        (end js2-token-end)
        break-target ; statement to break from
        break-label  ; in "break foo", name-node representing the foo
        labels       ; matching labeled statement to break to
        pn)
    (js2-consume-token)  ; `break'
    (when (eq (js2-peek-token-or-eol) js2-NAME)
      (js2-consume-token)
      (setq break-label (js2-create-name-node)
            end (js2-node-end break-label)
            ;; matchJumpLabelName only matches if there is one
            labels (js2-match-jump-label-name js2-ts-string)
            break-target (if labels (car (js2-labeled-stmt-node-labels labels)))))
    (unless (or break-target break-label)
      ;; no break target specified - try for innermost enclosing loop/switch
      (if (null js2-loop-and-switch-set)
          (unless break-label
            (js2-report-error "msg.bad.break" nil pos (length "break")))
        (setq break-target (car js2-loop-and-switch-set))))
    (setq pn (make-js2-break-node :pos pos
                                  :len (- end pos)
                                  :label break-label
                                  :target break-target))
    (js2-node-add-children pn break-label)  ; but not break-target
    pn))

(defun js2-parse-continue ()
  "Parser for continue-statement.  Last matched token must be js2-CONTINUE."
  (let ((pos js2-token-beg)
        (end js2-token-end)
        label   ; optional user-specified label, a `js2-name-node'
        labels  ; current matching labeled stmt, if any
        target  ; the `js2-loop-node' target of this continue stmt
        pn)
    (js2-consume-token)  ; `continue'
    (when (= (js2-peek-token-or-eol) js2-NAME)
      (js2-consume-token)
      (setq label (js2-create-name-node)
            end (js2-node-end label)
            ;; matchJumpLabelName only matches if there is one
            labels (js2-match-jump-label-name js2-ts-string)))
    (cond
     ((null labels)  ; no current label to go to
      (if (null js2-loop-set)  ; no loop to continue to
          (js2-report-error "msg.continue.outside" nil pos
                            (length "continue"))
        (setq target (car js2-loop-set))))  ; innermost enclosing loop
     (t
      (if (js2-loop-node-p (js2-labeled-stmt-node-stmt labels))
          (setq target (js2-labeled-stmt-node-stmt labels))
        (js2-report-error "msg.continue.nonloop" nil pos (- end pos)))))
    (setq pn (make-js2-continue-node :pos pos
                                     :len (- end pos)
                                     :label label
                                     :target target))
    (js2-node-add-children pn label)  ; but not target - it's not our child
    pn))

(defun js2-parse-with ()
  "Parser for with-statement.  Last matched token must be js2-WITH."
  (js2-consume-token)
  (let ((pos js2-token-beg)
        obj body pn lp rp)
    (if (js2-must-match js2-LP "msg.no.paren.with")
        (setq lp js2-token-beg))
    (setq obj (js2-parse-expr))
    (if (js2-must-match js2-RP "msg.no.paren.after.with")
        (setq rp js2-token-beg))
    (let ((js2-nesting-of-with (1+ js2-nesting-of-with)))
        (setq body (js2-parse-statement)))
    (setq pn (make-js2-with-node :pos pos
                                 :len (- (js2-node-end body) pos)
                                 :object obj
                                 :body body
                                 :lp (js2-relpos lp pos)
                                 :rp (js2-relpos rp pos)))
    (js2-node-add-children pn obj body)
    pn))

(defun js2-parse-const-var ()
  "Parser for var- or const-statement.
Last matched token must be js2-CONST or js2-VAR."
  (let ((tt (js2-peek-token))
        (pos js2-token-beg)
        expr pn)
    (js2-consume-token)
    (setq expr (js2-parse-variables tt js2-token-beg)
          pn (make-js2-expr-stmt-node :pos pos
                                      :len (- (js2-node-end expr) pos)
                                      :expr expr))
    (js2-node-add-children pn expr)
    pn))

(defun js2-wrap-with-expr-stmt (pos expr &optional add-child)
  (let ((pn (make-js2-expr-stmt-node :pos pos
                                     :len (js2-node-len expr)
                                     :type (if (js2-inside-function)
                                               js2-EXPR_VOID
                                             js2-EXPR_RESULT)
                                     :expr expr)))
    (if add-child
        (js2-node-add-children pn expr))
    pn))

(defun js2-parse-let-stmt ()
  "Parser for let-statement.  Last matched token must be js2-LET."
  (js2-consume-token)
  (let ((pos js2-token-beg)
        expr pn)
    (if (= (js2-peek-token) js2-LP)
        ;; let expression in statement context
        (setq expr (js2-parse-let pos 'statement)
              pn (js2-wrap-with-expr-stmt pos expr t))
      ;; else we're looking at a statement like let x=6, y=7;
      (setf expr (js2-parse-variables js2-LET pos)
            pn (js2-wrap-with-expr-stmt pos expr t)
            (js2-node-type pn) js2-EXPR_RESULT))
    pn))

(defun js2-parse-ret-yield ()
  (js2-parse-return-or-yield (js2-peek-token) nil))

(defconst js2-parse-return-stmt-enders
  (list js2-SEMI js2-RC js2-EOF js2-EOL js2-ERROR js2-RB js2-RP js2-YIELD))

(defsubst js2-now-all-set (before after mask)
  "Return whether or not the bits in the mask have changed to all set.
BEFORE is bits before change, AFTER is bits after change, and MASK is
the mask for bits.  Returns t if all the bits in the mask are set in AFTER
but not BEFORE."
  (and (/= (logand before mask) mask)
       (= (logand after mask) mask)))

(defun js2-parse-return-or-yield (tt expr-context)
  (let ((pos js2-token-beg)
        (end js2-token-end)
        (before js2-end-flags)
        (inside-function (js2-inside-function))
        e ret name)
    (unless inside-function
      (js2-report-error (if (eq tt js2-RETURN)
                            "msg.bad.return"
                          "msg.bad.yield")))
    (js2-consume-token)
    ;; This is ugly, but we don't want to require a semicolon.
    (unless (memq (js2-peek-token-or-eol) js2-parse-return-stmt-enders)
      (setq e (js2-parse-expr)
            end (js2-node-end e)))
    (cond
     ((eq tt js2-RETURN)
      (js2-set-flag js2-end-flags (if (null e)
                                      js2-end-returns
                                    js2-end-returns-value))
      (setq ret (make-js2-return-node :pos pos
                                      :len (- end pos)
                                      :retval e))
      (js2-node-add-children ret e)
      ;; See if we need a strict mode warning.
      ;; TODO:  The analysis done by `js2-has-consistent-return-usage' is
      ;; more thorough and accurate than this before/after flag check.
      ;; E.g. if there's a finally-block that always returns, we shouldn't
      ;; show a warning generated by inconsistent returns in the catch blocks.
      ;; Basically `js2-has-consistent-return-usage' needs to keep more state,
      ;; so we know which returns/yields to highlight, and we should get rid of
      ;; all the checking in `js2-parse-return-or-yield'.
      (if (and js2-strict-inconsistent-return-warning
               (js2-now-all-set before js2-end-flags
                                (logior js2-end-returns js2-end-returns-value)))
          (js2-add-strict-warning "msg.return.inconsistent" nil pos end)))
     (t
      (unless (js2-inside-function)
        (js2-report-error "msg.bad.yield"))
      (js2-set-flag js2-end-flags js2-end-yields)
      (setq ret (make-js2-yield-node :pos pos
                                     :len (- end pos)
                                     :value e))
      (js2-node-add-children ret e)
      (unless expr-context
        (setq e ret
              ret (js2-wrap-with-expr-stmt pos e t))
      (js2-set-requires-activation)
      (js2-set-is-generator))))
    ;; see if we are mixing yields and value returns.
    (when (and inside-function
               (js2-now-all-set before js2-end-flags
                                (logior js2-end-yields js2-end-returns-value)))
      (setq name (js2-function-name js2-current-script-or-fn))
      (if (zerop (length name))
          (js2-report-error "msg.anon.generator.returns" nil pos (- end pos))
        (js2-report-error "msg.generator.returns" name pos (- end pos))))
    ret))

(defun js2-parse-debugger ()
  (js2-consume-token)
  (make-js2-keyword-node :type js2-DEBUGGER))

(defun js2-parse-block ()
  "Parser for a curly-delimited statement block.
Last token matched must be `js2-LC'."
  (let ((pos js2-token-beg)
        (pn (make-js2-scope)))
    (js2-consume-token)
    (js2-push-scope pn)
    (unwind-protect
        (progn
          (js2-parse-statements pn)
          (js2-must-match js2-RC "msg.no.brace.block")
          (setf (js2-node-len pn) (- js2-token-end pos)))
      (js2-pop-scope))
    pn))

;; For `js2-ERROR' too, to have a node for error recovery to work on.
(defun js2-parse-semi ()
  "Parse a statement or handle an error.
<<<<<<< HEAD
Last matched token is `js2-SEMI' or `js2-ERROR'."
=======
Last matched token is js2-SEMI or js2-ERROR."
>>>>>>> f22f4bbc
  (let ((tt (js2-peek-token)) pos len)
    (js2-consume-token)
    (if (eq tt js2-SEMI)
        (make-js2-empty-expr-node :len 1)
      (setq pos js2-token-beg
            len (- js2-token-beg pos))
      (js2-report-error "msg.syntax" nil pos len)
      (make-js2-error-node :pos pos :len len))))

(defun js2-parse-default-xml-namespace ()
  "Parse a `default xml namespace = <expr>' e4x statement."
  (let ((pos js2-token-beg)
        end len expr unary es)
    (js2-consume-token)
    (js2-must-have-xml)
    (js2-set-requires-activation)
    (setq len (- js2-ts-cursor pos))
    (unless (and (js2-match-token js2-NAME)
                 (string= js2-ts-string "xml"))
      (js2-report-error "msg.bad.namespace" nil pos len))
    (unless (and (js2-match-token js2-NAME)
                 (string= js2-ts-string "namespace"))
      (js2-report-error "msg.bad.namespace" nil pos len))
    (unless (js2-match-token js2-ASSIGN)
      (js2-report-error "msg.bad.namespace" nil pos len))
    (setq expr (js2-parse-expr)
          end (js2-node-end expr)
          unary (make-js2-unary-node :type js2-DEFAULTNAMESPACE
                                     :pos pos
                                     :len (- end pos)
                                     :operand expr))
    (js2-node-add-children unary expr)
    (make-js2-expr-stmt-node :pos pos
                             :len (- end pos)
                             :expr unary)))

(defun js2-record-label (label bundle)
  ;; current token should be colon that `js2-parse-primary-expr' left untouched
  (js2-consume-token)
  (let ((name (js2-label-node-name label))
        labeled-stmt
        dup)
    (when (setq labeled-stmt (cdr (assoc name js2-label-set)))
      ;; flag both labels if possible when used in editing mode
      (if (and js2-parse-ide-mode
               (setq dup (js2-get-label-by-name labeled-stmt name)))
          (js2-report-error "msg.dup.label" nil
                            (js2-node-abs-pos dup) (js2-node-len dup)))
      (js2-report-error "msg.dup.label" nil
                        (js2-node-pos label) (js2-node-len label)))
    (js2-labeled-stmt-node-add-label bundle label)
    (js2-node-add-children bundle label)
    ;; Add one reference to the bundle per label in `js2-label-set'
    (push (cons name bundle) js2-label-set)))

(defun js2-parse-name-or-label ()
  "Parser for identifier or label.  Last token matched must be js2-NAME.
Called when we found a name in a statement context.  If it's a label, we gather
up any following labels and the next non-label statement into a
`js2-labeled-stmt-node' bundle and return that.  Otherwise we parse an
expression and return it wrapped in a `js2-expr-stmt-node'."
  (let ((pos js2-token-beg)
        (end js2-token-end)
        expr stmt pn bundle
        (continue t))
    ;; set check for label and call down to `js2-parse-primary-expr'
    (js2-set-check-for-label)
    (setq expr (js2-parse-expr))
    (if (/= (js2-node-type expr) js2-LABEL)
        ;; Parsed non-label expression - wrap with expression stmt.
        (setq pn (js2-wrap-with-expr-stmt pos expr t))
      ;; else parsed a label
      (setq bundle (make-js2-labeled-stmt-node :pos pos))
      (js2-record-label expr bundle)
      ;; look for more labels
      (while (and continue (= (js2-peek-token) js2-NAME))
        (js2-set-check-for-label)
        (setq expr (js2-parse-expr))
        (if (/= (js2-node-type expr) js2-LABEL)
            (progn
              (setq stmt (js2-wrap-with-expr-stmt (js2-node-pos expr) expr t)
                    continue nil)
              (js2-auto-insert-semicolon stmt))
          (js2-record-label expr bundle)))
      ;; no more labels; now parse the labeled statement
      (unwind-protect
            (unless stmt
              (let ((js2-labeled-stmt bundle))  ; bind dynamically
                (setq stmt (js2-statement-helper))))
        ;; remove the labels for this statement from the global set
        (dolist (label (js2-labeled-stmt-node-labels bundle))
          (setq js2-label-set (remove label js2-label-set))))
      (setf (js2-labeled-stmt-node-stmt bundle) stmt
            (js2-node-len bundle) (- (js2-node-end stmt) pos))
      (js2-node-add-children bundle stmt)
      bundle)))

(defun js2-parse-expr-stmt ()
  "Default parser in statement context, if no recognized statement found."
  (js2-wrap-with-expr-stmt js2-token-beg (js2-parse-expr) t))

(defun js2-parse-variables (decl-type pos)
  "Parse a comma-separated list of variable declarations.
Could be a 'var', 'const' or 'let' expression, possibly in a for-loop initializer.

DECL-TYPE is a token value: either VAR, CONST, or LET depending on context.
For 'var' or 'const', the keyword should be the token last scanned.

POS is the position where the node should start. It's sometimes the
var/const/let keyword, and other times the beginning of the first token
in the first variable declaration.

Returns the parsed `js2-var-decl-node' expression node."
  (let* ((result (make-js2-var-decl-node :decl-type decl-type
                                         :pos pos))
         destructuring kid-pos tt init name end nbeg nend vi
         (continue t))
    ;; Example:
    ;; var foo = {a: 1, b: 2}, bar = [3, 4];
    ;; var {b: s2, a: s1} = foo, x = 6, y, [s3, s4] = bar;
    ;; var {a, b} = baz;
    (while continue
      (setq destructuring nil
            name nil
            tt (js2-peek-token)
            kid-pos js2-token-beg
            end js2-token-end
            init nil)
      (if (or (= tt js2-LB) (= tt js2-LC))
          ;; Destructuring assignment, e.g., var [a, b] = ...
          (setq destructuring (js2-parse-primary-expr-lhs)
                end (js2-node-end destructuring))
        ;; Simple variable name
        (when (js2-must-match js2-NAME "msg.bad.var")
          (setq name (js2-create-name-node)
                nbeg js2-token-beg
                nend js2-token-end
                end nend)
          (js2-define-symbol decl-type js2-ts-string name js2-in-for-init)))
      (when (js2-match-token js2-ASSIGN)
        (setq init (js2-parse-assign-expr)
              end (js2-node-end init))
        (js2-record-imenu-functions init name))
      (when name
        (js2-set-face nbeg nend (if (js2-function-node-p init)
                                    'font-lock-function-name-face
                                  'font-lock-variable-name-face)
                      'record))
      (setq vi (make-js2-var-init-node :pos kid-pos
                                       :len (- end kid-pos)
                                       :type decl-type))
      (if destructuring
          (progn
            (if (and (null init) (not js2-in-for-init))
                (js2-report-error "msg.destruct.assign.no.init"))
            (js2-define-destruct-symbols destructuring
                                         decl-type
                                         'font-lock-variable-name-face)
            (setf (js2-var-init-node-target vi) destructuring))
        (setf (js2-var-init-node-target vi) name))
      (setf (js2-var-init-node-initializer vi) init)
      (js2-node-add-children vi name destructuring init)
      (js2-block-node-push result vi)
      (unless (js2-match-token js2-COMMA)
        (setq continue nil)))
    (setf (js2-node-len result) (- end pos))
    result))

(defun js2-parse-let (pos &optional stmt-p)
  "Parse a let expression or statement.
A let-expression is of the form `let (vars) expr'.
A let-statment is of the form `let (vars) {statements}'.
The third form of let is a variable declaration list, handled
by `js2-parse-variables'."
  (let ((pn (make-js2-let-node :pos pos))
        beg vars body)
    (if (js2-must-match js2-LP "msg.no.paren.after.let")
        (setf (js2-let-node-lp pn) (- js2-token-beg pos)))
    (js2-push-scope pn)
    (unwind-protect
        (progn
          (setq vars (js2-parse-variables js2-LET js2-token-beg))
          (if (js2-must-match js2-RP "msg.no.paren.let")
              (setf (js2-let-node-rp pn) (- js2-token-beg pos)))
          (if (and stmt-p (eq (js2-peek-token) js2-LC))
              ;; let statement
              (progn
                (js2-consume-token)
                (setf beg js2-token-beg  ; position stmt at LC
                      body (js2-parse-statements))
                (js2-must-match js2-RC "msg.no.curly.let")
                (setf (js2-node-len body) (- js2-token-end beg)
                      (js2-node-len pn) (- js2-token-end pos)
                      (js2-let-node-body pn) body
                      (js2-node-type pn) js2-LET))
            ;; let expression
            (setf body (js2-parse-expr)
                  (js2-node-len pn) (- (js2-node-end body) pos)
                  (js2-let-node-body pn) body))
          (js2-node-add-children pn vars body))
      (js2-pop-scope))
    pn))

(defun js2-define-new-symbol (decl-type name node &optional scope)
  (js2-scope-put-symbol (or scope js2-current-scope)
                        name
                        (make-js2-symbol decl-type name node)))

(defun js2-define-symbol (decl-type name &optional node ignore-not-in-block)
  "Define a symbol in the current scope.
If NODE is non-nil, it is the AST node associated with the symbol."
  (let* ((defining-scope (js2-get-defining-scope js2-current-scope name))
         (symbol (if defining-scope
                     (js2-scope-get-symbol defining-scope name)))
         (sdt (if symbol (js2-symbol-decl-type symbol) -1)))
    (cond
     ((and symbol ; already defined
           (or (= sdt js2-CONST) ; old version is const
               (= decl-type js2-CONST) ; new version is const
               ;; two let-bound vars in this block have same name
               (and (= sdt js2-LET)
                    (eq defining-scope js2-current-scope))))
      (js2-report-error
       (cond
        ((= sdt js2-CONST) "msg.const.redecl")
        ((= sdt js2-LET) "msg.let.redecl")
        ((= sdt js2-VAR) "msg.var.redecl")
        ((= sdt js2-FUNCTION) "msg.function.redecl")
        (t "msg.parm.redecl"))
       name))
     ((= decl-type js2-LET)
      (if (and (not ignore-not-in-block)
               (or (= (js2-node-type js2-current-scope) js2-IF)
                   (js2-loop-node-p js2-current-scope)))
          (js2-report-error "msg.let.decl.not.in.block")
        (js2-define-new-symbol decl-type name node)))
     ((or (= decl-type js2-VAR)
          (= decl-type js2-CONST)
          (= decl-type js2-FUNCTION))
      (if symbol
          (if (and js2-strict-var-redeclaration-warning (= sdt js2-VAR))
              (js2-add-strict-warning "msg.var.redecl" name)
            (if (and js2-strict-var-hides-function-arg-warning (= sdt js2-LP))
                (js2-add-strict-warning "msg.var.hides.arg" name)))
        (js2-define-new-symbol decl-type name node
                               js2-current-script-or-fn)))
     ((= decl-type js2-LP)
      (if symbol
          ;; must be duplicate parameter. Second parameter hides the
          ;; first, so go ahead and add the second pararameter
          (js2-report-warning "msg.dup.parms" name))
      (js2-define-new-symbol decl-type name node))
     (t (js2-code-bug)))))

(defun js2-parse-expr (&optional oneshot)
  (let* ((pn (js2-parse-assign-expr))
         (pos (js2-node-pos pn))
         left
         right
         op-pos)
    (while (and (not oneshot)
                (js2-match-token js2-COMMA))
      (setq op-pos (- js2-token-beg pos))  ; relative
      (if (= (js2-peek-token) js2-YIELD)
          (js2-report-error "msg.yield.parenthesized"))
      (setq right (js2-parse-assign-expr)
            left pn
            pn (make-js2-infix-node :type js2-COMMA
                                    :pos pos
                                    :len (- js2-ts-cursor pos)
                                    :op-pos op-pos
                                    :left left
                                    :right right))
      (js2-node-add-children pn left right))
    pn))

(defun js2-parse-assign-expr ()
  (let ((tt (js2-peek-token))
        (pos js2-token-beg)
        pn left right op-pos)
    (if (= tt js2-YIELD)
        (js2-parse-return-or-yield tt t)
      ;; not yield - parse assignment expression
      (setq pn (js2-parse-cond-expr)
            tt (js2-peek-token))
      (when (and (<= js2-first-assign tt)
                 (<= tt js2-last-assign))
        ;; tt express assignment (=, |=, ^=, ..., %=)
        (js2-consume-token)
        (setq op-pos (- js2-token-beg pos)  ; relative
              left pn
              right (js2-parse-assign-expr)
              pn (make-js2-assign-node :type tt
                                       :pos pos
                                       :len (- (js2-node-end right) pos)
                                       :op-pos op-pos
                                       :left left
                                       :right right))
        (when js2-parse-ide-mode
          (js2-highlight-assign-targets pn left right)
          (js2-record-imenu-functions right left))
        ;; do this last so ide checks above can use absolute positions
        (js2-node-add-children pn left right))
      pn)))

(defun js2-parse-cond-expr ()
  (let ((pos js2-token-beg)
        (pn (js2-parse-or-expr))
        test-expr
        if-true
        if-false
        q-pos
        c-pos)
    (when (js2-match-token js2-HOOK)
      (setq q-pos (- js2-token-beg pos)
            if-true (js2-parse-assign-expr))
      (js2-must-match js2-COLON "msg.no.colon.cond")
      (setq c-pos (- js2-token-beg pos)
            if-false (js2-parse-assign-expr)
            test-expr pn
            pn (make-js2-cond-node :pos pos
                                   :len (- (js2-node-end if-false) pos)
                                   :test-expr test-expr
                                   :true-expr if-true
                                   :false-expr if-false
                                   :q-pos q-pos
                                   :c-pos c-pos))
      (js2-node-add-children pn test-expr if-true if-false))
    pn))

(defun js2-make-binary (type left parser)
  "Helper for constructing a binary-operator AST node.
LEFT is the left-side-expression, already parsed, and the
binary operator should have just been matched.
PARSER is a function to call to parse the right operand,
or a `js2-node' struct if it has already been parsed."
  (let* ((pos (js2-node-pos left))
         (op-pos (- js2-token-beg pos))
         (right (if (js2-node-p parser)
                    parser
                  (funcall parser)))
         (pn (make-js2-infix-node :type type
                                  :pos pos
                                  :len (- (js2-node-end right) pos)
                                  :op-pos op-pos
                                  :left left
                                  :right right)))
    (js2-node-add-children pn left right)
    pn))

(defun js2-parse-or-expr ()
  (let ((pn (js2-parse-and-expr)))
    (when (js2-match-token js2-OR)
      (setq pn (js2-make-binary js2-OR
                                pn
                                'js2-parse-or-expr)))
    pn))

(defun js2-parse-and-expr ()
  (let ((pn (js2-parse-bit-or-expr)))
    (when (js2-match-token js2-AND)
      (setq pn (js2-make-binary js2-AND
                                pn
                                'js2-parse-and-expr)))
    pn))

(defun js2-parse-bit-or-expr ()
  (let ((pn (js2-parse-bit-xor-expr)))
    (while (js2-match-token js2-BITOR)
      (setq pn (js2-make-binary js2-BITOR
                                pn
                                'js2-parse-bit-xor-expr)))
    pn))

(defun js2-parse-bit-xor-expr ()
  (let ((pn (js2-parse-bit-and-expr)))
    (while (js2-match-token js2-BITXOR)
      (setq pn (js2-make-binary js2-BITXOR
                                pn
                                'js2-parse-bit-and-expr)))
    pn))

(defun js2-parse-bit-and-expr ()
  (let ((pn (js2-parse-eq-expr)))
    (while (js2-match-token js2-BITAND)
      (setq pn (js2-make-binary js2-BITAND
                                pn
                                'js2-parse-eq-expr)))
    pn))

(defconst js2-parse-eq-ops
  (list js2-EQ js2-NE js2-SHEQ js2-SHNE))

(defun js2-parse-eq-expr ()
  (let ((pn (js2-parse-rel-expr))
        tt)
    (while (memq (setq tt (js2-peek-token)) js2-parse-eq-ops)
      (js2-consume-token)
      (setq pn (js2-make-binary tt
                                pn
                                'js2-parse-rel-expr)))
    pn))

(defconst js2-parse-rel-ops
  (list js2-IN js2-INSTANCEOF js2-LE js2-LT js2-GE js2-GT))

(defun js2-parse-rel-expr ()
  (let ((pn (js2-parse-shift-expr))
        (continue t)
        tt)
    (while continue
      (setq tt (js2-peek-token))
      (cond
       ((and js2-in-for-init (= tt js2-IN))
        (setq continue nil))
       ((memq tt js2-parse-rel-ops)
        (js2-consume-token)
        (setq pn (js2-make-binary tt pn 'js2-parse-shift-expr)))
       (t
        (setq continue nil))))
    pn))

(defconst js2-parse-shift-ops
  (list js2-LSH js2-URSH js2-RSH))

(defun js2-parse-shift-expr ()
  (let ((pn (js2-parse-add-expr))
        tt
        (continue t))
    (while continue
      (setq tt (js2-peek-token))
      (if (memq tt js2-parse-shift-ops)
          (progn
            (js2-consume-token)
            (setq pn (js2-make-binary tt pn 'js2-parse-add-expr)))
        (setq continue nil)))
    pn))

(defun js2-parse-add-expr ()
  (let ((pn (js2-parse-mul-expr))
        tt
        (continue t))
    (while continue
      (setq tt (js2-peek-token))
      (if (or (= tt js2-ADD) (= tt js2-SUB))
          (progn
            (js2-consume-token)
            (setq pn (js2-make-binary tt pn 'js2-parse-mul-expr)))
        (setq continue nil)))
    pn))

(defconst js2-parse-mul-ops
  (list js2-MUL js2-DIV js2-MOD))

(defun js2-parse-mul-expr ()
  (let ((pn (js2-parse-unary-expr))
        tt
        (continue t))
    (while continue
      (setq tt (js2-peek-token))
      (if (memq tt js2-parse-mul-ops)
          (progn
            (js2-consume-token)
            (setq pn (js2-make-binary tt pn 'js2-parse-unary-expr)))
        (setq continue nil)))
    pn))

(defun js2-make-unary (type parser &rest args)
  "Make a unary node of type TYPE.
PARSER is either a node (for postfix operators) or a function to call
to parse the operand (for prefix operators)."
  (let* ((pos js2-token-beg)
         (postfix (js2-node-p parser))
         (expr (if postfix
                   parser
                 (apply parser args)))
         end
         pn)
    (if postfix  ; e.g. i++
        (setq pos (js2-node-pos expr)
              end js2-token-end)
      (setq end (js2-node-end expr)))
    (setq pn (make-js2-unary-node :type type
                                  :pos pos
                                  :len (- end pos)
                                  :operand expr))
    (js2-node-add-children pn expr)
    pn))

(defconst js2-incrementable-node-types
  (list js2-NAME js2-GETPROP js2-GETELEM js2-GET_REF js2-CALL)
  "Node types that can be the operand of a ++ or -- operator.")

(defun js2-check-bad-inc-dec (tt beg end unary)
  (unless (memq (js2-node-type (js2-unary-node-operand unary))
                js2-incrementable-node-types)
    (js2-report-error (if (= tt js2-INC)
                          "msg.bad.incr"
                        "msg.bad.decr")
                      nil beg (- end beg))))

(defun js2-parse-unary-expr ()
  (let ((tt (js2-peek-token))
        pn expr beg end)
    (cond
     ((or (= tt js2-VOID)
          (= tt js2-NOT)
          (= tt js2-BITNOT)
          (= tt js2-TYPEOF))
      (js2-consume-token)
      (js2-make-unary tt 'js2-parse-unary-expr))
     ((= tt js2-ADD)
      (js2-consume-token)
      ;; Convert to special POS token in decompiler and parse tree
      (js2-make-unary js2-POS 'js2-parse-unary-expr))
     ((= tt js2-SUB)
      (js2-consume-token)
      ;; Convert to special NEG token in decompiler and parse tree
      (js2-make-unary js2-NEG 'js2-parse-unary-expr))
     ((or (= tt js2-INC)
          (= tt js2-DEC))
      (js2-consume-token)
      (prog1
          (setq beg js2-token-beg
                end js2-token-end
                expr (js2-make-unary tt 'js2-parse-member-expr t))
        (js2-check-bad-inc-dec tt beg end expr)))
     ((= tt js2-DELPROP)
      (js2-consume-token)
      (js2-make-unary js2-DELPROP 'js2-parse-unary-expr))
     ((= tt js2-ERROR)
      (js2-consume-token)
      (make-js2-error-node))  ; try to continue
     ((and (= tt js2-LT)
           js2-compiler-xml-available)
      ;; XML stream encountered in expression.
      (js2-consume-token)
      (js2-parse-member-expr-tail t (js2-parse-xml-initializer)))
     (t
      (setq pn (js2-parse-member-expr t)
            ;; Don't look across a newline boundary for a postfix incop.
            tt (js2-peek-token-or-eol))
      (when (or (= tt js2-INC) (= tt js2-DEC))
        (js2-consume-token)
        (setf expr pn
              pn (js2-make-unary tt expr))
        (js2-node-set-prop pn 'postfix t)
        (js2-check-bad-inc-dec tt js2-token-beg js2-token-end pn))
      pn))))

(defun js2-parse-xml-initializer ()
  "Parse an E4X XML initializer.
I'm parsing it the way Rhino parses it, but without the tree-rewriting.
Then I'll postprocess the result, depending on whether we're in IDE
mode or codegen mode, and generate the appropriate rewritten AST.
IDE mode uses a rich AST that models the XML structure.  Codegen mode
just concatenates everything and makes a new XML or XMLList out of it."
  (let ((tt (js2-get-first-xml-token))
        pn-xml pn expr kids expr-pos
        (continue t)
        (first-token t))
    (when (not (or (= tt js2-XML) (= tt js2-XMLEND)))
      (js2-report-error "msg.syntax"))
    (setq pn-xml (make-js2-xml-node))
    (while continue
      (if first-token
          (setq first-token nil)
        (setq tt (js2-get-next-xml-token)))
      (cond
       ;; js2-XML means we found a {expr} in the XML stream.
       ;; The js2-ts-string is the XML up to the left-curly.
       ((= tt js2-XML)
        (push (make-js2-string-node :pos js2-token-beg
                                    :len (- js2-ts-cursor js2-token-beg))
              kids)
        (js2-must-match js2-LC "msg.syntax")
        (setq expr-pos js2-ts-cursor
              expr (if (eq (js2-peek-token) js2-RC)
                       (make-js2-empty-expr-node :pos expr-pos)
                     (js2-parse-expr)))
        (js2-must-match js2-RC "msg.syntax")
        (setq pn (make-js2-xml-js-expr-node :pos (js2-node-pos expr)
                                            :len (js2-node-len expr)
                                            :expr expr))
        (js2-node-add-children pn expr)
        (push pn kids))
       ;; a js2-XMLEND token means we hit the final close-tag.
       ((= tt js2-XMLEND)
        (push (make-js2-string-node :pos js2-token-beg
                                    :len (- js2-ts-cursor js2-token-beg))
              kids)
        (dolist (kid (nreverse kids))
          (js2-block-node-push pn-xml kid))
        (setf (js2-node-len pn-xml) (- js2-ts-cursor
                                       (js2-node-pos pn-xml))
              continue nil))
       (t
        (js2-report-error "msg.syntax")
        (setq continue nil))))
    pn-xml))


(defun js2-parse-argument-list ()
  "Parse an argument list and return it as a Lisp list of nodes.
Returns the list in reverse order.  Consumes the right-paren token."
  (let (result)
    (unless (js2-match-token js2-RP)
      (loop do
            (if (= (js2-peek-token) js2-YIELD)
                (js2-report-error "msg.yield.parenthesized"))
            (push (js2-parse-assign-expr) result)
            while
            (js2-match-token js2-COMMA))
      (js2-must-match js2-RP "msg.no.paren.arg")
      result)))

(defun js2-parse-member-expr (&optional allow-call-syntax)
  (let ((tt (js2-peek-token))
        pn pos target args beg end init tail)
    (if (/= tt js2-NEW)
        (setq pn (js2-parse-primary-expr))
      ;; parse a 'new' expression
      (js2-consume-token)
      (setq pos js2-token-beg
            beg pos
            target (js2-parse-member-expr)
            end (js2-node-end target)
            pn (make-js2-new-node :pos pos
                                  :target target
                                  :len (- end pos)))
      (js2-node-add-children pn target)
      (when (js2-match-token js2-LP)
        ;; Add the arguments to pn, if any are supplied.
        (setf beg pos  ; start of "new" keyword
              pos js2-token-beg
              args (nreverse (js2-parse-argument-list))
              (js2-new-node-args pn) args
              end js2-token-end
              (js2-new-node-lp pn) (- pos beg)
              (js2-new-node-rp pn) (- end 1 beg))
        (apply #'js2-node-add-children pn args))
      (when (and js2-allow-rhino-new-expr-initializer
                 (js2-match-token js2-LC))
        (setf init (js2-parse-object-literal)
              end (js2-node-end init)
              (js2-new-node-initializer pn) init)
        (js2-node-add-children pn init))
        (setf (js2-node-len pn) (- end beg)))  ; end outer if
    (js2-parse-member-expr-tail allow-call-syntax pn)))

(defun js2-parse-member-expr-tail (allow-call-syntax pn)
  "Parse a chain of property/array accesses or function calls.
Includes parsing for E4X operators like `..' and `.@'.
If ALLOW-CALL-SYNTAX is nil, stops when we encounter a left-paren.
Returns an expression tree that includes PN, the parent node."
  (let ((beg (js2-node-pos pn))
        tt
        (continue t))
    (while continue
      (setq tt (js2-peek-token))
      (cond
       ((or (= tt js2-DOT) (= tt js2-DOTDOT))
        (setq pn (js2-parse-property-access tt pn)))
       ((= tt js2-DOTQUERY)
        (setq pn (js2-parse-dot-query pn)))
       ((= tt js2-LB)
        (setq pn (js2-parse-element-get pn)))
       ((= tt js2-LP)
        (if allow-call-syntax
            (setq pn (js2-parse-function-call pn))
          (setq continue nil)))
       (t
        (setq continue nil))))
    (if (>= js2-highlight-level 2)
        (js2-parse-highlight-member-expr-node pn))
    pn))

(defun js2-parse-dot-query (pn)
  "Parse a dot-query expression, e.g. foo.bar.(@name == 2)
Last token parsed must be `js2-DOTQUERY'."
  (let ((pos (js2-node-pos pn))
        op-pos expr end)
    (js2-consume-token)
    (js2-must-have-xml)
    (js2-set-requires-activation)
    (setq op-pos js2-token-beg
          expr (js2-parse-expr)
          end (js2-node-end expr)
          pn (make-js2-xml-dot-query-node :left pn
                                          :pos pos
                                          :op-pos op-pos
                                          :right expr))
    (js2-node-add-children pn
                           (js2-xml-dot-query-node-left pn)
                           (js2-xml-dot-query-node-right pn))
    (if (js2-must-match js2-RP "msg.no.paren")
        (setf (js2-xml-dot-query-node-rp pn) js2-token-beg
              end js2-token-end))
    (setf (js2-node-len pn) (- end pos))
    pn))

(defun js2-parse-element-get (pn)
  "Parse an element-get expression, e.g. foo[bar].
Last token parsed must be `js2-RB'."
  (let ((lb js2-token-beg)
        (pos (js2-node-pos pn))
        rb expr)
    (js2-consume-token)
    (setq expr (js2-parse-expr))
    (if (js2-must-match js2-RB "msg.no.bracket.index")
        (setq rb js2-token-beg))
    (setq pn (make-js2-elem-get-node :target pn
                                     :pos pos
                                     :element expr
                                     :lb (js2-relpos lb pos)
                                     :rb (js2-relpos rb pos)
                                     :len (- js2-token-end pos)))
    (js2-node-add-children pn
                           (js2-elem-get-node-target pn)
                           (js2-elem-get-node-element pn))
    pn))

(defun js2-parse-function-call (pn)
  (let (args
        (pos (js2-node-pos pn)))
    (js2-consume-token)
    (setq pn (make-js2-call-node :pos pos
                                 :target pn
                                 :lp (- js2-token-beg pos)))
    (js2-node-add-children pn (js2-call-node-target pn))
    ;; Add the arguments to pn, if any are supplied.
    (setf args (nreverse (js2-parse-argument-list))
          (js2-call-node-rp pn) (- js2-token-beg pos)
          (js2-call-node-args pn) args)
    (apply #'js2-node-add-children pn args)
    (setf (js2-node-len pn) (- js2-ts-cursor pos))
    pn))

(defun js2-parse-property-access (tt pn)
  "Parse a property access, XML descendants access, or XML attr access."
  (let ((member-type-flags 0)
        (dot-pos js2-token-beg)
        (dot-len (if (= tt js2-DOTDOT) 2 1))
        name
        ref  ; right side of . or .. operator
        result)
    (js2-consume-token)
    (when (= tt js2-DOTDOT)
      (js2-must-have-xml)
      (setq member-type-flags js2-descendants-flag))
    (if (not js2-compiler-xml-available)
        (progn
          (js2-must-match-prop-name "msg.no.name.after.dot")
          (setq name (js2-create-name-node t js2-GETPROP)
                result (make-js2-prop-get-node :left pn
                                               :pos js2-token-beg
                                               :right name
                                               :len (- js2-token-end
                                                       js2-token-beg)))
          (js2-node-add-children result pn name)
          result)
      ;; otherwise look for XML operators
      (setf result (if (= tt js2-DOT)
                       (make-js2-prop-get-node)
                     (make-js2-infix-node :type js2-DOTDOT))
            (js2-node-pos result) (js2-node-pos pn)
            (js2-infix-node-op-pos result) dot-pos
            (js2-infix-node-left result) pn  ; do this after setting position
            tt (js2-next-token))
      (cond
       ;; needed for generator.throw()
       ((= tt js2-THROW)
        (js2-save-name-token-data js2-token-beg "throw")
        (setq ref (js2-parse-property-name nil js2-ts-string member-type-flags)))
       ;; handles: name, ns::name, ns::*, ns::[expr]
       ((js2-valid-prop-name-token tt)
        (setq ref (js2-parse-property-name -1 js2-ts-string member-type-flags)))
       ;; handles: *, *::name, *::*, *::[expr]
       ((= tt js2-MUL)
        (js2-save-name-token-data js2-token-beg "*")
        (setq ref (js2-parse-property-name nil "*" member-type-flags)))
       ;; handles: '@attr', '@ns::attr', '@ns::*', '@ns::[expr]', etc.
       ((= tt js2-XMLATTR)
        (setq result (js2-parse-attribute-access)))
       (t
        (js2-report-error "msg.no.name.after.dot" nil dot-pos dot-len)))
      (if ref
          (setf (js2-node-len result) (- (js2-node-end ref)
                                         (js2-node-pos result))
                (js2-infix-node-right result) ref))
      (if (js2-infix-node-p result)
          (js2-node-add-children result
                                 (js2-infix-node-left result)
                                 (js2-infix-node-right result)))
      result)))

(defun js2-parse-attribute-access ()
  "Parse an E4X XML attribute expression.
This includes expressions of the forms:

  @attr      @ns::attr     @ns::*
  @*         @*::attr      @*::*
  @[expr]    @*::[expr]    @ns::[expr]

Called if we peeked an '@' token."
  (let ((tt (js2-next-token))
        (at-pos js2-token-beg))
    (cond
     ;; handles: @name, @ns::name, @ns::*, @ns::[expr]
     ((js2-valid-prop-name-token tt)
      (js2-parse-property-name at-pos js2-ts-string 0))
     ;; handles: @*, @*::name, @*::*, @*::[expr]
     ((= tt js2-MUL)
      (js2-save-name-token-data js2-token-beg "*")
      (js2-parse-property-name js2-token-beg "*" 0))
     ;; handles @[expr]
     ((= tt js2-LB)
      (js2-parse-xml-elem-ref at-pos))
     (t
      (js2-report-error "msg.no.name.after.xmlAttr")
      ;; Avoid cascaded errors that happen if we make an error node here.
      (js2-save-name-token-data js2-token-beg "")
      (js2-parse-property-name js2-token-beg "" 0)))))

(defun js2-parse-property-name (at-pos s member-type-flags)
  "Check if :: follows name in which case it becomes qualified name.

AT-POS is a natural number if we just read an '@' token, else nil.
S is the name or string that was matched:  an identifier, 'throw' or '*'.
MEMBER-TYPE-FLAGS is a bit set tracking whether we're a '.' or '..' child.

Returns a `js2-xml-ref-node' if it's an attribute access, a child of a '..'
operator, or the name is followed by ::.  For a plain name, returns a
`js2-name-node'.  Returns a `js2-error-node' for malformed XML expressions."
  (let ((pos (or at-pos js2-token-beg))
        colon-pos
        (name (js2-create-name-node t js2-current-token))
        ns tt ref pn)
    (catch 'return
      (when (js2-match-token js2-COLONCOLON)
        (setq ns name
              colon-pos js2-token-beg
              tt (js2-next-token))
        (cond
         ;; handles name::name
         ((js2-valid-prop-name-token tt)
          (setq name (js2-create-name-node)))
         ;; handles name::*
         ((= tt js2-MUL)
          (js2-save-name-token-data js2-token-beg "*")
          (setq name (js2-create-name-node)))
         ;; handles name::[expr]
         ((= tt js2-LB)
          (throw 'return (js2-parse-xml-elem-ref at-pos ns colon-pos)))
         (t
          (js2-report-error "msg.no.name.after.coloncolon"))))
      (if (and (null ns) (zerop member-type-flags))
          name
        (prog1
            (setq pn
                  (make-js2-xml-prop-ref-node :pos pos
                                              :len (- (js2-node-end name) pos)
                                              :at-pos at-pos
                                              :colon-pos colon-pos
                                              :propname name))
          (js2-node-add-children pn name))))))

(defun js2-parse-xml-elem-ref (at-pos &optional namespace colon-pos)
  "Parse the [expr] portion of an xml element reference.
For instance, @[expr], @*::[expr], or ns::[expr]."
  (let* ((lb js2-token-beg)
         (pos (or at-pos lb))
         rb
         (expr (js2-parse-expr))
         (end (js2-node-end expr))
         pn)
    (if (js2-must-match js2-RB "msg.no.bracket.index")
        (setq rb js2-token-beg
              end js2-token-end))
    (prog1
        (setq pn
              (make-js2-xml-elem-ref-node :pos pos
                                          :len (- end pos)
                                          :namespace namespace
                                          :colon-pos colon-pos
                                          :at-pos at-pos
                                          :expr expr
                                          :lb (js2-relpos lb pos)
                                          :rb (js2-relpos rb pos)))
      (js2-node-add-children pn namespace expr))))

(defun js2-parse-primary-expr-lhs ()
  (let ((js2-is-in-lhs t))
    (js2-parse-primary-expr)))

(defun js2-parse-primary-expr ()
  "Parse a literal (leaf) expression of some sort.
Includes complex literals such as functions, object-literals,
array-literals, array comprehensions and regular expressions."
  (let ((tt-flagged (js2-next-flagged-token))
        pn      ; parent node  (usually return value)
        tt
        px-pos  ; paren-expr pos
        len
        flags   ; regexp flags
        expr)
    (setq tt js2-current-token)
    (cond
     ((= tt js2-FUNCTION)
      (js2-parse-function 'FUNCTION_EXPRESSION))
     ((= tt js2-LB)
      (js2-parse-array-literal))
     ((= tt js2-LC)
      (js2-parse-object-literal))
     ((= tt js2-LET)
      (js2-parse-let js2-token-beg))
     ((= tt js2-LP)
      (setq px-pos js2-token-beg
            expr (js2-parse-expr))
      (js2-must-match js2-RP "msg.no.paren")
      (setq pn (make-js2-paren-node :pos px-pos
                                    :expr expr
                                    :len (- js2-token-end px-pos)))
      (js2-node-add-children pn (js2-paren-node-expr pn))
      pn)
     ((= tt js2-XMLATTR)
      (js2-must-have-xml)
      (js2-parse-attribute-access))
     ((= tt js2-NAME)
      (js2-parse-name tt-flagged tt))
     ((= tt js2-NUMBER)
      (make-js2-number-node))
     ((= tt js2-STRING)
      (prog1
          (make-js2-string-node)
        (js2-record-face 'font-lock-string-face)))
     ((or (= tt js2-DIV) (= tt js2-ASSIGN_DIV))
      ;; Got / or /= which in this context means a regexp literal
      (setq px-pos js2-token-beg)
      (js2-read-regexp tt)
      (setq flags js2-ts-regexp-flags
            js2-ts-regexp-flags nil)
      (prog1
          (make-js2-regexp-node :pos px-pos
                                :len (- js2-ts-cursor px-pos)
                                :value js2-ts-string
                                :flags flags)
        (js2-set-face px-pos js2-ts-cursor 'font-lock-string-face 'record)
        (js2-record-text-property px-pos js2-ts-cursor 'syntax-table '(2))))
     ((or (= tt js2-NULL)
          (= tt js2-THIS)
          (= tt js2-FALSE)
          (= tt js2-TRUE))
      (make-js2-keyword-node :type tt))
     ((= tt js2-RESERVED)
      (js2-report-error "msg.reserved.id")
      (make-js2-name-node))
     ((= tt js2-ERROR)
      ;; the scanner or one of its subroutines reported the error.
      (make-js2-error-node))
     ((= tt js2-EOF)
      (setq px-pos (point-at-bol)
            len (- js2-ts-cursor px-pos))
      (js2-report-error "msg.unexpected.eof" nil px-pos len)
      (make-js2-error-node :pos px-pos :len len))
     (t
      (js2-report-error "msg.syntax")
      (make-js2-error-node)))))

(defun js2-parse-name (tt-flagged tt)
  (let ((name js2-ts-string)
        (name-pos js2-token-beg)
        node)
    (if (and (js2-flag-set-p tt-flagged js2-ti-check-label)
             (= (js2-peek-token) js2-COLON))
        (prog1
            ;; Do not consume colon, it is used as unwind indicator
            ;; to return to statementHelper.
            (make-js2-label-node :pos name-pos
                                 :len (- js2-token-end name-pos)
                                 :name name)
          (js2-set-face name-pos
                        js2-token-end
                        'font-lock-variable-name-face 'record))
      ;; Otherwise not a label, just a name.  Unfortunately peeking
      ;; the next token to check for a colon has biffed js2-token-beg
      ;; and js2-token-end.  We store the name's bounds in buffer vars
      ;; and `js2-create-name-node' uses them.
      (js2-save-name-token-data name-pos name)
      (setq node (if js2-compiler-xml-available
                     (js2-parse-property-name nil name 0)
                   (js2-create-name-node 'check-activation)))
      (if js2-highlight-external-variables
          (js2-record-name-node node))
      node)))

(defun js2-parse-warn-trailing-comma (msg pos elems comma-pos)
  (js2-add-strict-warning
   msg nil
   ;; back up from comma to beginning of line or array/objlit
   (max (if elems
            (js2-node-pos (car elems))
          pos)
        (save-excursion
          (goto-char comma-pos)
          (back-to-indentation)
          (point)))
   comma-pos))

(defun js2-parse-array-literal ()
  (let ((pos js2-token-beg)
        (end js2-token-end)
        (after-lb-or-comma t)
        after-comma tt elems pn
        (continue t))
    (unless js2-is-in-lhs
        (js2-push-scope (make-js2-scope))) ; for array comp
    (while continue
      (setq tt (js2-peek-token))
      (cond
       ;; comma
       ((= tt js2-COMMA)
        (js2-consume-token)
        (setq after-comma js2-token-end)
        (if (not after-lb-or-comma)
            (setq after-lb-or-comma t)
          (push nil elems)))
       ;; end of array
       ((or (= tt js2-RB)
            (= tt js2-EOF))  ; prevent infinite loop
        (if (= tt js2-EOF)
            (js2-report-error "msg.no.bracket.arg" nil pos)
          (js2-consume-token))
        (setq continue nil
              end js2-token-end
              pn (make-js2-array-node :pos pos
                                      :len (- js2-ts-cursor pos)
                                      :elems (nreverse elems)))
        (apply #'js2-node-add-children pn (js2-array-node-elems pn))
        (when (and after-comma (not js2-is-in-lhs))
          (js2-parse-warn-trailing-comma "msg.array.trailing.comma"
                                         pos elems after-comma)))
       ;; destructuring binding
       (js2-is-in-lhs
        (push (if (or (= tt js2-LC)
                      (= tt js2-LB)
                      (= tt js2-NAME))
                  ;; [a, b, c] | {a, b, c} | {a:x, b:y, c:z} | a
                  (js2-parse-primary-expr-lhs)
                ;; invalid pattern
                (js2-consume-token)
                (js2-report-error "msg.bad.var")
                (make-js2-error-node))
              elems)
        (setq after-lb-or-comma nil
              after-comma nil))
       ;; array comp
       ((and (>= js2-language-version 170)
             (= tt js2-FOR)          ; check for array comprehension
             (not after-lb-or-comma) ; "for" can't follow a comma
             elems                   ; must have at least 1 element
             (not (cdr elems)))      ; but no 2nd element
        (setf continue nil
              pn (js2-parse-array-comprehension (car elems) pos)))

       ;; another element
       (t
        (unless after-lb-or-comma
          (js2-report-error "msg.no.bracket.arg"))
        (push (js2-parse-assign-expr) elems)
        (setq after-lb-or-comma nil
              after-comma nil))))
    (unless js2-is-in-lhs
      (js2-pop-scope))
    pn))

(defun js2-parse-array-comprehension (expr pos)
  "Parse a JavaScript 1.7 Array Comprehension.
EXPR is the first expression after the opening left-bracket.
POS is the beginning of the LB token preceding EXPR.
We should have just parsed the 'for' keyword before calling this function."
  (let (loops loop first prev filter if-pos result)
    (while (= (js2-peek-token) js2-FOR)
      (let ((prev (car loops))) ; rearrange scope chain
        (push (setq loop (js2-parse-array-comp-loop)) loops)
        (if prev ; each loop is parent scope to the next one
            (setf (js2-scope-parent-scope loop) prev)
          ; first loop takes expr scope's parent
          (setf (js2-scope-parent-scope (setq first loop))
                (js2-scope-parent-scope js2-current-scope)))))
    ;; set expr scope's parent to the last loop
    (setf (js2-scope-parent-scope js2-current-scope) (car loops))
    (when (= (js2-peek-token) js2-IF)
      (js2-consume-token)
      (setq if-pos (- js2-token-beg pos)  ; relative
            filter (js2-parse-condition)))
    (js2-must-match js2-RB "msg.no.bracket.arg" pos)
    (setq result (make-js2-array-comp-node :pos pos
                                           :len (- js2-ts-cursor pos)
                                           :result expr
                                           :loops (nreverse loops)
                                           :filter (car filter)
                                           :lp (js2-relpos (second filter) pos)
                                           :rp (js2-relpos (third filter) pos)
                                           :if-pos if-pos))
    (apply #'js2-node-add-children result expr (car filter)
           (js2-array-comp-node-loops result))
    (setq js2-current-scope first) ; pop to the first loop
    result))

(defun js2-parse-array-comp-loop ()
  "Parse a 'for [each] (foo in bar)' expression in an Array comprehension.
Last token peeked should be the initial FOR."
  (let ((pos js2-token-beg)
        (pn (make-js2-array-comp-loop-node))
        tt iter obj foreach-p in-pos each-pos lp rp)
    (assert (= (js2-next-token) js2-FOR))  ; consumes token
    (js2-push-scope pn)
    (unwind-protect
        (progn
          (when (js2-match-token js2-NAME)
            (if (string= js2-ts-string "each")
                (progn
                  (setq foreach-p t
                        each-pos (- js2-token-beg pos)) ; relative
                  (js2-record-face 'font-lock-keyword-face))
              (js2-report-error "msg.no.paren.for")))
          (if (js2-must-match js2-LP "msg.no.paren.for")
              (setq lp (- js2-token-beg pos)))
          (setq tt (js2-peek-token))
          (cond
           ((or (= tt js2-LB)
                (= tt js2-LC))
            ;; handle destructuring assignment
            (setq iter (js2-parse-primary-expr-lhs))
            (js2-define-destruct-symbols iter js2-LET
                                         'font-lock-variable-name-face t))
           ((js2-valid-prop-name-token tt)
            (js2-consume-token)
            (setq iter (js2-create-name-node)))
           (t
            (js2-report-error "msg.bad.var")))
          ;; Define as a let since we want the scope of the variable to
          ;; be restricted to the array comprehension
          (if (js2-name-node-p iter)
              (js2-define-symbol js2-LET (js2-name-node-name iter) pn t))
          (if (js2-must-match js2-IN "msg.in.after.for.name")
              (setq in-pos (- js2-token-beg pos)))
          (setq obj (js2-parse-expr))
          (if (js2-must-match js2-RP "msg.no.paren.for.ctrl")
              (setq rp (- js2-token-beg pos)))
          (setf (js2-node-pos pn) pos
                (js2-node-len pn) (- js2-ts-cursor pos)
                (js2-array-comp-loop-node-iterator pn) iter
                (js2-array-comp-loop-node-object pn) obj
                (js2-array-comp-loop-node-in-pos pn) in-pos
                (js2-array-comp-loop-node-each-pos pn) each-pos
                (js2-array-comp-loop-node-foreach-p pn) foreach-p
                (js2-array-comp-loop-node-lp pn) lp
                (js2-array-comp-loop-node-rp pn) rp)
          (js2-node-add-children pn iter obj))
      (js2-pop-scope))
    pn))

(defun js2-parse-object-literal ()
  (let ((pos js2-token-beg)
        tt elems result after-comma
        (continue t))
    (while continue
      (setq tt (js2-peek-token))
      (cond
       ;; {foo: ...}, {'foo': ...}, {foo, bar, ...},
       ;; {get foo() {...}}, or {set foo(x) {...}}
       ((or (js2-valid-prop-name-token tt)
            (= tt js2-STRING))
        (setq after-comma nil
              result (js2-parse-named-prop tt))
        (if (and (null result)
                 (not js2-recover-from-parse-errors))
            (setq continue nil)
          (push result elems)))
       ;; {12: x} or {10.7: x}
       ((= tt js2-NUMBER)
        (js2-consume-token)
        (setq after-comma nil)
        (push (js2-parse-plain-property (make-js2-number-node)) elems))
       ;; trailing comma
       ((= tt js2-RC)
        (setq continue nil)
        (if after-comma
            (js2-parse-warn-trailing-comma "msg.extra.trailing.comma"
                                           pos elems after-comma)))
       (t
        (js2-report-error "msg.bad.prop")
        (unless js2-recover-from-parse-errors
          (setq continue nil))))         ; end switch
      (if (js2-match-token js2-COMMA)
          (setq after-comma js2-token-end)
        (setq continue nil)))           ; end loop
    (js2-must-match js2-RC "msg.no.brace.prop")
    (setq result (make-js2-object-node :pos pos
                                       :len (- js2-ts-cursor pos)
                                       :elems (nreverse elems)))
    (apply #'js2-node-add-children result (js2-object-node-elems result))
    result))

(defun js2-parse-named-prop (tt)
  "Parse a name, string, or getter/setter object property.
When `js2-is-in-lhs' is t, forms like {a, b, c} will be permitted."
  (js2-consume-token)
  (let ((string-prop (and (= tt js2-STRING)
                          (make-js2-string-node)))
        expr
        (ppos js2-token-beg)
        (pend js2-token-end)
        (name (js2-create-name-node))
        (prop js2-ts-string))
    (cond
     ;; getter/setter prop
     ((and (= tt js2-NAME)
           (= (js2-peek-token) js2-NAME)
           (or (string= prop "get")
               (string= prop "set")))
      (js2-consume-token)
      (js2-set-face ppos pend 'font-lock-keyword-face 'record)  ; get/set
      (js2-record-face 'font-lock-function-name-face)      ; for peeked name
      (setq name (js2-create-name-node)) ; discard get/set & use peeked name
      (js2-parse-getter-setter-prop ppos name (string= prop "get")))
     ;; abbreviated destructuring bind e.g., {a, b} = c;
     ;; XXX: To be honest, the value of `js2-is-in-lhs' becomes t only when
     ;; patterns are appeared in variable declaration, function parameters, and catch-clause.
     ;; We have to set t to `js2-is-in-lhs' when the current expressions are part of any
     ;; assignment but it's difficult because it requires looking ahead of expression.
     ((and js2-is-in-lhs
           (= tt js2-NAME)
           (let ((ctk (js2-peek-token)))
             (or (= ctk js2-COMMA)
                 (= ctk js2-RC)
                 (js2-valid-prop-name-token ctk))))
      name)
     ;; regular prop
     (t
      (prog1
          (setq expr (js2-parse-plain-property (or string-prop name)))
        (js2-set-face ppos pend
                      (if (js2-function-node-p
                           (js2-object-prop-node-right expr))
                          'font-lock-function-name-face
                        'font-lock-variable-name-face)
                      'record))))))

(defun js2-parse-plain-property (prop)
  "Parse a non-getter/setter property in an object literal.
PROP is the node representing the property:  a number, name or string."
  (js2-must-match js2-COLON "msg.no.colon.prop")
  (let* ((pos (js2-node-pos prop))
        (colon (- js2-token-beg pos))
        (expr (js2-parse-assign-expr))
        (result (make-js2-object-prop-node
                 :pos pos
                 ;; don't include last consumed token in length
                 :len (- (+ (js2-node-pos expr)
                            (js2-node-len expr))
                         pos)
                 :left prop
                 :right expr
                 :op-pos colon)))
    (js2-node-add-children result prop expr)
    result))

(defun js2-parse-getter-setter-prop (pos prop get-p)
  "Parse getter or setter property in an object literal.
JavaScript syntax is:

  { get foo() {...}, set foo(x) {...} }

and expression closure style is also supported

  { get foo() x, set foo(x) _x = x }

POS is the start position of the `get' or `set' keyword.
PROP is the `js2-name-node' representing the property name.
GET-P is non-nil if the keyword was `get'."
  (let ((type (if get-p js2-GET js2-SET))
        result end
        (fn (js2-parse-function 'FUNCTION_EXPRESSION)))
    ;; it has to be an anonymous function, as we already parsed the name
    (if (/= (js2-node-type fn) js2-FUNCTION)
        (js2-report-error "msg.bad.prop")
      (if (plusp (length (js2-function-name fn)))
          (js2-report-error "msg.bad.prop")))
    (js2-node-set-prop fn 'GETTER_SETTER type)  ; for codegen
    (setq end (js2-node-end fn)
          result (make-js2-getter-setter-node :type type
                                              :pos pos
                                              :len (- end pos)
                                              :left prop
                                              :right fn))
    (js2-node-add-children result prop fn)
    result))

(defun js2-create-name-node (&optional check-activation-p token)
  "Create a name node using the token info from last scanned name.
In some cases we need to either synthesize a name node, or we lost
the name token information by peeking.  If the TOKEN parameter is
not `js2-NAME', then we use the token info saved in instance vars."
  (let ((beg js2-token-beg)
        (s js2-ts-string)
        name)
    (when (/= js2-current-token js2-NAME)
      (setq beg (or js2-prev-name-token-start js2-ts-cursor)
            s js2-prev-name-token-string
            js2-prev-name-token-start nil
            js2-prev-name-token-string nil))
    (setq name (make-js2-name-node :pos beg
                                   :name s
                                   :len (length s)))
    (if check-activation-p
        (js2-check-activation-name s (or token js2-NAME)))
    name))

;;; Indentation support

;; This indenter is based on Karl Landström's "javascript.el" indenter.
;; Karl cleverly deduces that the desired indentation level is often a
;; function of paren/bracket/brace nesting depth, which can be determined
;; quickly via the built-in `parse-partial-sexp' function.  His indenter
;; then does some equally clever checks to see if we're in the context of a
;; substatement of a possibly braceless statement keyword such as if, while,
;; or finally.  This approach yields pretty good results.

;; The indenter is often "wrong", however, and needs to be overridden.
;; The right long-term solution is probably to emulate (or integrate
;; with) cc-engine, but it's a nontrivial amount of coding.  Even when a
;; parse tree from `js2-parse' is present, which is not true at the
;; moment the user is typing, computing indentation is still thousands
;; of lines of code to handle every possible syntactic edge case.

;; In the meantime, the compromise solution is that we offer a "bounce
;; indenter", configured with `js2-bounce-indent-p', which cycles the
;; current line indent among various likely guess points.  This approach
;; is far from perfect, but should at least make it slightly easier to
;; move the line towards its desired indentation when manually
;; overriding Karl's heuristic nesting guesser.

;; I've made miscellaneous tweaks to Karl's code to handle some Ecma
;; extensions such as `let' and Array comprehensions.  Major kudos to
;; Karl for coming up with the initial approach, which packs a lot of
;; punch for so little code.

(defconst js2-possibly-braceless-keywords-re
  (concat "else[ \t]+if\\|for[ \t]+each\\|"
          (regexp-opt '("catch" "do" "else" "finally" "for" "if"
                        "try" "while" "with" "let")))
  "Regular expression matching keywords that are optionally
followed by an opening brace.")

(defconst js2-indent-operator-re
  (concat "[-+*/%<>=&^|?:.]\\([^-+*/]\\|$\\)\\|"
          (regexp-opt '("in" "instanceof") 'words))
  "Regular expression matching operators that affect indentation
of continued expressions.")

(defconst js2-declaration-keyword-re
  (regexp-opt '("var" "let" "const") 'words)
  "Regular expression matching variable declaration keywords.")

;; This function has horrible results if you're typing an array
;; such as [[1, 2], [3, 4], [5, 6]].  Bounce indenting -really- sucks
;; in conjunction with electric-indent, so just disabling it.
(defsubst js2-code-at-bol-p ()
  "Return t if the first character on line is non-whitespace."
  nil)

(defun js2-insert-and-indent (key)
  "Run command bound to KEY and indent current line.
Runs the command bound to KEY in the global keymap and indents
the current line."
  (interactive (list (this-command-keys)))
  (let ((cmd (lookup-key (current-global-map) key)))
    (if (commandp cmd)
        (call-interactively cmd)))
  ;; don't do the electric keys inside comments or strings,
  ;; and don't do bounce-indent with them.
  (let ((parse-state (syntax-ppss (point)))
        (js2-bounce-indent-p (js2-code-at-bol-p)))
    (unless (or (nth 3 parse-state)
                (nth 4 parse-state))
      (indent-according-to-mode))))

(defun js2-re-search-forward-inner (regexp &optional bound count)
  "Auxiliary function for `js2-re-search-forward'."
  (let (parse saved-point)
    (while (> count 0)
      (re-search-forward regexp bound)
      (setq parse (if saved-point
                      (parse-partial-sexp saved-point (point))
                    (syntax-ppss (point))))
      (cond ((nth 3 parse)
             (re-search-forward
              (concat "\\([^\\]\\|^\\)" (string (nth 3 parse)))
              (save-excursion (end-of-line) (point)) t))
            ((nth 7 parse)
             (forward-line))
            ((or (nth 4 parse)
                 (and (eq (char-before) ?\/) (eq (char-after) ?\*)))
             (re-search-forward "\\*/"))
            (t
             (setq count (1- count))))
      (setq saved-point (point))))
  (point))

(defun js2-re-search-forward (regexp &optional bound noerror count)
<<<<<<< HEAD
  "Search forward but ignore strings and comments.
Invokes `re-search-forward' but treats the buffer as if strings
and comments have been removed."
=======
  "Search forward but ignore strings and comments. Invokes
`re-search-forward' but treats the buffer as if strings and
comments have been removed."
>>>>>>> f22f4bbc
  (let ((saved-point (point))
        (search-expr
         (cond ((null count)
                '(js2-re-search-forward-inner regexp bound 1))
               ((< count 0)
                '(js2-re-search-backward-inner regexp bound (- count)))
               ((> count 0)
                '(js2-re-search-forward-inner regexp bound count)))))
    (condition-case err
        (eval search-expr)
      (search-failed
       (goto-char saved-point)
       (unless noerror
         (error (error-message-string err)))))))

(defun js2-re-search-backward-inner (regexp &optional bound count)
  "Auxiliary function for `js2-re-search-backward'."
<<<<<<< HEAD
  (let (parse)
=======
  (let (parse saved-point)
>>>>>>> f22f4bbc
    (while (> count 0)
      (re-search-backward regexp bound)
      (setq parse (syntax-ppss (point)))
      (cond ((nth 3 parse)
             (re-search-backward
              (concat "\\([^\\]\\|^\\)" (string (nth 3 parse)))
              (line-beginning-position) t))
            ((nth 7 parse)
             (goto-char (nth 8 parse)))
            ((or (nth 4 parse)
                 (and (eq (char-before) ?/) (eq (char-after) ?*)))
             (re-search-backward "/\\*"))
            (t
             (setq count (1- count))))))
  (point))

(defun js2-re-search-backward (regexp &optional bound noerror count)
<<<<<<< HEAD
  "Search backward but ignore strings and comments.
Invokes `re-search-backward' but treats the buffer as if strings
and comments have been removed."
=======
  "Search backward but ignore strings and comments. Invokes
`re-search-backward' but treats the buffer as if strings and
comments have been removed."
>>>>>>> f22f4bbc
  (let ((saved-point (point))
        (search-expr
         (cond ((null count)
                '(js2-re-search-backward-inner regexp bound 1))
               ((< count 0)
                '(js2-re-search-forward-inner regexp bound (- count)))
               ((> count 0)
                '(js2-re-search-backward-inner regexp bound count)))))
    (condition-case err
        (eval search-expr)
      (search-failed
       (goto-char saved-point)
       (unless noerror
         (error (error-message-string err)))))))

(defun js2-looking-at-operator-p ()
<<<<<<< HEAD
  "Return non-nil if text after point is a non-comma operator."
  (and (looking-at js2-indent-operator-re)
       (or (not (looking-at ":"))
           (save-excursion
             (and (js2-re-search-backward "[?:{]\\|\\<case\\>" nil t)
                  (looking-at "?"))))))

(defun js2-continued-expression-p ()
  "Return non-nil if the current line continues an expression."
  (save-excursion
    (back-to-indentation)
    (or (js2-looking-at-operator-p)
        (when (js2-re-search-backward "\n" nil t)  ;; skip comments
          (skip-chars-backward " \t")
          (unless (bolp) ;; previous line is empty
            (backward-char)
            (when (js2-looking-at-operator-p)
              (backward-char)
              (not (looking-at "\\*\\|++\\|--\\|/[/*]"))))))))

(defun js2-end-of-do-while-loop-p ()
  "Return non-nil if word after point is `while' of a do-while
=======
  "Return non-nil if text after point is an operator (that is not
a comma)."
  (save-match-data
    (and (looking-at js2-indent-operator-re)
         (or (not (looking-at ":"))
             (save-excursion
               (and (js2-re-search-backward "[?:{]\\|\\<case\\>" nil t)
                    (looking-at "?")))))))

(defun js2-continued-expression-p ()
  "Returns non-nil if the current line continues an expression."
  (save-excursion
    (back-to-indentation)
    (or (js2-looking-at-operator-p)
        ;; comment
        (and (js2-re-search-backward "\n" nil t)
	     (progn
	       (skip-chars-backward " \t")
               (unless (bolp)
                 (backward-char)
                 (and (js2-looking-at-operator-p)
                      (and (progn
                             (backward-char)
                             (not (looking-at "\\*\\|++\\|--\\|/[/*]")))))))))))

(defun js2-end-of-do-while-loop-p ()
  "Returns non-nil if word after point is `while' of a do-while
>>>>>>> f22f4bbc
statement, else returns nil. A braceless do-while statement
spanning several lines requires that the start of the loop is
indented to the same column as the current line."
  (interactive)
  (save-excursion
<<<<<<< HEAD
    (when (looking-at "\\s-*\\<while\\>")
      (if (save-excursion
            (skip-chars-backward "[ \t\n]*}")
            (looking-at "[ \t\n]*}"))
          (save-excursion
            (backward-list) (backward-word 1) (looking-at "\\<do\\>"))
        (js2-re-search-backward "\\<do\\>" (point-at-bol) t)
        (or (looking-at "\\<do\\>")
            (let ((saved-indent (current-indentation)))
              (while (and (js2-re-search-backward "^[ \t]*\\<" nil t)
                          (/= (current-indentation) saved-indent)))
              (and (looking-at "[ \t]*\\<do\\>")
                   (not (js2-re-search-forward
                         "\\<while\\>" (point-at-eol) t))
                   (= (current-indentation) saved-indent))))))))
=======
    (save-match-data
      (when (looking-at "\\s-*\\<while\\>")
	(if (save-excursion
	      (skip-chars-backward "[ \t\n]*}")
	      (looking-at "[ \t\n]*}"))
	    (save-excursion
	      (backward-list) (backward-word 1) (looking-at "\\<do\\>"))
	  (js2-re-search-backward "\\<do\\>" (point-at-bol) t)
	  (or (looking-at "\\<do\\>")
	      (let ((saved-indent (current-indentation)))
		(while (and (js2-re-search-backward "^[ \t]*\\<" nil t)
			    (/= (current-indentation) saved-indent)))
		(and (looking-at "[ \t]*\\<do\\>")
		     (not (js2-re-search-forward
			   "\\<while\\>" (point-at-eol) t))
		     (= (current-indentation) saved-indent)))))))))
>>>>>>> f22f4bbc

(defun js2-multiline-decl-indentation ()
  "Returns the declaration indentation column if the current line belongs
to a multiline declaration statement.  See `js2-pretty-multiline-declarations'."
  (let (forward-sexp-function ; use Lisp version
        at-opening-bracket)
    (save-excursion
      (back-to-indentation)
      (when (not (looking-at js2-declaration-keyword-re))
        (when (looking-at js2-indent-operator-re)
          (goto-char (match-end 0))) ; continued expressions are ok
        (while (and (not at-opening-bracket)
                    (not (bobp))
                    (let ((pos (point)))
                      (save-excursion
                        (js2-backward-sws)
                        (or (eq (char-before) ?,)
                            (and (not (eq (char-before) ?\;))
                                 (and
                                  (prog2 (skip-chars-backward "[[:punct:]]")
                                      (looking-at js2-indent-operator-re)
                                    (js2-backward-sws))
                                  (not (eq (char-before) ?\;))))
                            (js2-same-line pos)))))
          (condition-case err
              (backward-sexp)
            (scan-error (setq at-opening-bracket t))))
        (when (looking-at js2-declaration-keyword-re)
          (- (1+ (match-end 0)) (point-at-bol)))))))

(defun js2-ctrl-statement-indentation ()
<<<<<<< HEAD
  "Return the proper indentation of current line if it is a control statement.
Returns an indentation if this line starts the body of a control
statement without braces, else returns nil."
  (let (forward-sexp-function)
=======
  "Returns the proper indentation of the current line if it
starts the body of a control statement without braces, else
returns nil."
  (let (forward-sexp-function)  ; temporarily unbind it
>>>>>>> f22f4bbc
    (save-excursion
      (back-to-indentation)
      (when (and (not (js2-same-line (point-min)))
                 (not (looking-at "{"))
                 (js2-re-search-backward "[[:graph:]]" nil t)
                 (not (looking-at "[{([]"))
                 (progn
                   (forward-char)
                   (when (= (char-before) ?\))
                     ;; scan-sexps sometimes throws an error
                     (ignore-errors (backward-sexp))
                     (skip-chars-backward " \t" (point-at-bol)))
                   (let ((pt (point)))
                     (back-to-indentation)
                     (and (looking-at js2-possibly-braceless-keywords-re)
                          (= (match-end 0) pt)
                          (not (js2-end-of-do-while-loop-p))))))
        (+ (current-indentation) js2-basic-offset)))))

(defun js2-indent-in-array-comp (parse-status)
  "Return non-nil if we think we're in an array comprehension.
In particular, return the buffer position of the first `for' kwd."
  (let ((bracket (nth 1 parse-status))
        (end (point)))
    (when bracket
      (save-excursion
        (goto-char bracket)
        (when (looking-at "\\[")
          (forward-char 1)
          (js2-forward-sws)
          (if (looking-at "[[{]")
              (let (forward-sexp-function) ; use Lisp version
                (forward-sexp)             ; skip destructuring form
                (js2-forward-sws)
                (if (and (/= (char-after) ?,) ; regular array
                         (looking-at "for"))
                    (match-beginning 0)))
            ;; to skip arbitrary expressions we need the parser,
            ;; so we'll just guess at it.
            (if (and (> end (point)) ; not empty literal
                     (re-search-forward "[^,]]* \\(for\\) " end t)
                     ;; not inside comment or string literal
                     (let ((state (parse-partial-sexp bracket (point))))
                       (not (or (nth 3 state) (nth 4 state)))))
                (match-beginning 1))))))))

(defun js2-array-comp-indentation (parse-status for-kwd)
  (if (js2-same-line for-kwd)
      ;; first continuation line
      (save-excursion
        (goto-char (nth 1 parse-status))
        (forward-char 1)
        (skip-chars-forward " \t")
        (current-column))
    (save-excursion
      (goto-char for-kwd)
      (current-column))))

(defun js2-proper-indentation (parse-status)
  "Return the proper indentation for the current line."
  (save-excursion
    (back-to-indentation)
    (let ((ctrl-stmt-indent (js2-ctrl-statement-indentation))
          (same-indent-p (looking-at "[]})]\\|\\<case\\>\\|\\<default\\>"))
          (continued-expr-p (js2-continued-expression-p))
          (declaration-indent (and js2-pretty-multiline-declarations
                                   (js2-multiline-decl-indentation)))
          (bracket (nth 1 parse-status))
          beg)
      (cond
       ;; indent array comprehension continuation lines specially
       ((and bracket
             (>= js2-language-version 170)
             (not (js2-same-line bracket))
             (setq beg (js2-indent-in-array-comp parse-status))
             (>= (point) (save-excursion
                           (goto-char beg)
                           (point-at-bol)))) ; at or after first loop?
        (js2-array-comp-indentation parse-status beg))

       (ctrl-stmt-indent)

       ((and declaration-indent continued-expr-p)
        (+ declaration-indent js2-basic-offset))

       (declaration-indent)

       (bracket
        (goto-char bracket)
        (cond
         ((looking-at "[({[][ \t]*\\(/[/*]\\|$\\)")
          (when (save-excursion (skip-chars-backward " \t)")
                                (looking-at ")"))
            (backward-list))
          (back-to-indentation)
          (and (eq js2-pretty-multiline-declarations 'all)
               (looking-at js2-declaration-keyword-re)
               (goto-char (1+ (match-end 0))))
          (cond (same-indent-p
                 (current-column))
                (continued-expr-p
                 (+ (current-column) (* 2 js2-basic-offset)))
                (t
                 (+ (current-column) js2-basic-offset))))
         (t
          (unless same-indent-p
            (forward-char)
            (skip-chars-forward " \t"))
          (current-column))))

       (continued-expr-p js2-basic-offset)

       (t 0)))))

(defun js2-lineup-comment (parse-status)
  "Indent a multi-line block comment continuation line."
  (let* ((beg (nth 8 parse-status))
         (first-line (js2-same-line beg))
         (offset (save-excursion
                   (goto-char beg)
                   (if (looking-at "/\\*")
                       (+ 1 (current-column))
                     0))))
    (unless first-line
      (indent-line-to offset))))

(defun js2-backward-sws ()
  "Move backward through whitespace and comments."
  (interactive)
  (while (forward-comment -1)))

(defun js2-forward-sws ()
  "Move forward through whitespace and comments."
  (interactive)
  (while (forward-comment 1)))

(defun js2-current-indent (&optional pos)
  "Return column of indentation on current line.
If POS is non-nil, go to that point and return indentation for that line."
  (save-excursion
    (if pos
        (goto-char pos))
    (back-to-indentation)
    (current-column)))

(defun js2-arglist-close ()
  "Return non-nil if we're on a line beginning with a close-paren/brace."
  (save-excursion
    (goto-char (point-at-bol))
    (js2-forward-sws)
    (looking-at "[])}]")))

(defun js2-indent-looks-like-label-p ()
  (goto-char (point-at-bol))
  (js2-forward-sws)
  (looking-at (concat js2-mode-identifier-re ":")))

(defun js2-indent-in-objlit-p (parse-status)
  "Return non-nil if this looks like an object-literal entry."
  (let ((start (nth 1 parse-status)))
    (and
     start
     (save-excursion
       (and (zerop (forward-line -1))
            (not (< (point) start))     ; crossed a {} boundary
            (js2-indent-looks-like-label-p)))
     (save-excursion
       (js2-indent-looks-like-label-p)))))

;; If prev line looks like foobar({ then we're passing an object
;; literal to a function call, and people pretty much always want to
;; de-dent back to the previous line, so move the 'basic-offset'
;; position to the front.
(defun js2-indent-objlit-arg-p (parse-status)
  (save-excursion
    (back-to-indentation)
    (js2-backward-sws)
    (and (eq (1- (point)) (nth 1 parse-status))
         (eq (char-before) ?{)
         (progn
           (forward-char -1)
           (skip-chars-backward " \t")
           (eq (char-before) ?\()))))

(defun js2-indent-case-block-p ()
  (save-excursion
    (back-to-indentation)
    (js2-backward-sws)
    (goto-char (point-at-bol))
    (skip-chars-forward " \t")
    (looking-at "case\\s-.+:")))

(defun js2-syntax-bol ()
  "Return the point at the first non-whitespace char on the line.
Returns `point-at-bol' if the line is empty."
  (save-excursion
    (beginning-of-line)
    (skip-chars-forward " \t")
    (point)))

(defun js2-bounce-indent (normal-col parse-status &optional backwards)
  "Cycle among alternate computed indentation positions.
PARSE-STATUS is the result of `parse-partial-sexp' from the beginning
of the buffer to the current point.  NORMAL-COL is the indentation
column computed by the heuristic guesser based on current paren,
bracket, brace and statement nesting.  If BACKWARDS, cycle positions
in reverse."
  (let ((cur-indent (js2-current-indent))
        (old-buffer-undo-list buffer-undo-list)
        ;; Emacs 21 only has `count-lines', not `line-number-at-pos'
        (current-line (save-excursion
                        (forward-line 0)  ; move to bol
                        (1+ (count-lines (point-min) (point)))))
        positions pos main-pos anchor arglist-cont same-indent
        prev-line-col basic-offset computed-pos)
    ;; temporarily don't record undo info, if user requested this
    (when js2-mode-indent-inhibit-undo
      (setq buffer-undo-list t))
    (unwind-protect
        (progn
          ;; First likely point:  indent from beginning of previous code line
          (push (setq basic-offset
                      (+ (save-excursion
                           (back-to-indentation)
                           (js2-backward-sws)
                           (back-to-indentation)
                           (setq prev-line-col (current-column)))
                         js2-basic-offset))
                positions)

          ;; (First + epsilon) likely point:  indent 2x from beginning of
          ;; previous code line.  Google does it this way.
          (push (setq basic-offset
                      (+ (save-excursion
                           (back-to-indentation)
                           (js2-backward-sws)
                           (back-to-indentation)
                           (setq prev-line-col (current-column)))
                         (* 2 js2-basic-offset)))
                positions)

          ;; Second likely point:  indent from assign-expr RHS.  This
          ;; is just a crude guess based on finding " = " on the previous
          ;; line containing actual code.
          (setq pos (save-excursion
                      (forward-line -1)
                      (goto-char (point-at-bol))
                      (when (re-search-forward "\\s-+\\(=\\)\\s-+"
                                               (point-at-eol) t)
                        (goto-char (match-end 1))
                        (skip-chars-forward " \t\r\n")
                        (current-column))))
          (when pos
            (incf pos js2-basic-offset)
            (push pos positions))

          ;; Third likely point:  same indent as previous line of code.
          ;; Make it the first likely point if we're not on an
          ;; arglist-close line and previous line ends in a comma, or
          ;; both this line and prev line look like object-literal
          ;; elements.
          (setq pos (save-excursion
                      (goto-char (point-at-bol))
                      (js2-backward-sws)
                      (back-to-indentation)
                      (prog1
                          (current-column)
                        ;; while we're here, look for trailing comma
                        (if (save-excursion
                              (goto-char (point-at-eol))
                              (js2-backward-sws)
                              (eq (char-before) ?,))
                            (setq arglist-cont (1- (point)))))))
          (when pos
            (if (and (or arglist-cont
                         (js2-indent-in-objlit-p parse-status))
                     (not (js2-arglist-close)))
                (setq same-indent pos))
            (push pos positions))

          ;; Fourth likely point:  first preceding code with less indentation.
          ;; than the immediately preceding code line.
          (setq pos (save-excursion
                      (back-to-indentation)
                      (js2-backward-sws)
                      (back-to-indentation)
                      (setq anchor (current-column))
                      (while (and (zerop (forward-line -1))
                                  (>= (progn
                                        (back-to-indentation)
                                        (current-column))
                                      anchor)))
                      (setq pos (current-column))))
          (push pos positions)

          ;; nesting-heuristic position, main by default
          (push (setq main-pos normal-col) positions)

          ;; delete duplicates and sort positions list
          (setq positions (sort (delete-dups positions) '<))

          ;; comma-list continuation lines:  prev line indent takes precedence
          (if same-indent
              (setq main-pos same-indent))

          ;; common special cases where we want to indent in from previous line
          (if (or (js2-indent-case-block-p)
                  (js2-indent-objlit-arg-p parse-status))
              (setq main-pos basic-offset))

          ;; if bouncing backwards, reverse positions list
          (if backwards
              (setq positions (reverse positions)))

          ;; record whether we're already sitting on one of the alternatives
          (setq pos (member cur-indent positions))

          (cond
           ;; case 0:  we're one one of the alternatives and this is the
           ;; first time they've pressed TAB on this line (best-guess).
           ((and js2-mode-indent-ignore-first-tab
                 pos
                 ;; first time pressing TAB on this line?
                 (not (eq js2-mode-last-indented-line current-line)))
            ;; do nothing
            (setq computed-pos nil))
           ;; case 1:  only one computed position => use it
           ((null (cdr positions))
            (setq computed-pos 0))
           ;; case 2:  not on any of the computed spots => use main spot
           ((not pos)
            (setq computed-pos (js2-position main-pos positions)))
           ;; case 3:  on last position:  cycle to first position
           ((null (cdr pos))
            (setq computed-pos 0))
           ;; case 4:  on intermediate position:  cycle to next position
           (t
            (setq computed-pos (js2-position (second pos) positions))))

          ;; see if any hooks want to indent; otherwise we do it
          (loop with result = nil
                for hook in js2-indent-hook
                while (null result)
                do
                (setq result (funcall hook positions computed-pos))
                finally do
                (unless (or result (null computed-pos))
                  (indent-line-to (nth computed-pos positions)))))

      ;; finally
      (if js2-mode-indent-inhibit-undo
          (setq buffer-undo-list old-buffer-undo-list))
      ;; see commentary for `js2-mode-last-indented-line'
      (setq js2-mode-last-indented-line current-line))))

(defun js2-indent-bounce-backwards ()
  "Calls `js2-indent-line'.  When `js2-bounce-indent-p',
cycles between the computed indentation positions in reverse order."
  (interactive)
  (js2-indent-line t))

(defun js2-1-line-comment-continuation-p ()
  "Return t if we're in a 1-line comment continuation.
If so, we don't ever want to use bounce-indent."
  (save-excursion
    (and (progn
           (forward-line 0)
           (looking-at "\\s-*//"))
         (progn
           (forward-line -1)
           (forward-line 0)
           (when (looking-at "\\s-*$")
             (js2-backward-sws)
             (forward-line 0))
           (looking-at "\\s-*//")))))

(defun js2-indent-line (&optional bounce-backwards)
  "Indent the current line as JavaScript source text."
  (interactive)
  (let (parse-status current-indent offset indent-col moved
        ;; Don't whine about errors/warnings when we're indenting.
        ;; This has to be set before calling parse-partial-sexp below.
        (inhibit-point-motion-hooks t))
    (setq parse-status (save-excursion
                          (syntax-ppss (point-at-bol)))
          offset (- (point) (save-excursion
                               (back-to-indentation)
                               (point))))
    (js2-with-underscore-as-word-syntax
     (if (nth 4 parse-status)
         (js2-lineup-comment parse-status)
       (setq indent-col (js2-proper-indentation parse-status))
<<<<<<< HEAD
       ;; See comments below about `js2-mode-last-indented-line'.
=======
       ;; see comments below about js2-mode-last-indented-line
>>>>>>> f22f4bbc
       (cond
        ;; bounce-indenting is disabled during electric-key indent.
        ;; It doesn't work well on first line of buffer.
        ((and js2-bounce-indent-p
              (not (js2-same-line (point-min)))
              (not (js2-1-line-comment-continuation-p)))
         (js2-bounce-indent indent-col parse-status bounce-backwards))
        ;; just indent to the guesser's likely spot
        (t (indent-line-to indent-col)))
       (when (plusp offset)
         (forward-char offset))))))

(defun js2-indent-region (start end)
  "Indent the region, but don't use bounce indenting."
  (let ((js2-bounce-indent-p nil)
        (indent-region-function nil)
        (after-change-functions (remq 'js2-mode-edit
                                      after-change-functions)))
    (indent-region start end nil) ; nil for byte-compiler
    (js2-mode-edit start end (- end start))))

(defvar js2-minor-mode-map
  (let ((map (make-sparse-keymap)))
    (define-key map (kbd "C-c C-`") #'js2-next-error)
    (define-key map [mouse-1] #'js2-mode-show-node)
    map)
  "Keymap used when `js2-minor-mode' is active.")

;;;###autoload
(define-minor-mode js2-minor-mode
  "Minor mode for running js2 as a background linter.
This allows you to use a different major mode for JavaScript editing,
such as `espresso-mode', while retaining the asynchronous error/warning
highlighting features of `js2-mode'."
  :group 'js2-mode
  :lighter " js-lint"
  (if js2-minor-mode
      (js2-minor-mode-enter)
    (js2-minor-mode-exit)))

(defun js2-minor-mode-enter ()
  "Initialization for `js2-minor-mode'."
  (set (make-local-variable 'max-lisp-eval-depth)
       (max max-lisp-eval-depth 3000))
  (setq next-error-function #'js2-next-error)
  (setq js2-default-externs
        (append js2-ecma-262-externs
                (if js2-include-browser-externs js2-browser-externs)
                (if js2-include-gears-externs js2-gears-externs)
                (if js2-include-rhino-externs js2-rhino-externs)))
  ;; Experiment:  make reparse-delay longer for longer files.
  (if (plusp js2-dynamic-idle-timer-adjust)
      (setq js2-idle-timer-delay
            (* js2-idle-timer-delay
               (/ (point-max) js2-dynamic-idle-timer-adjust))))
  (setq js2-mode-buffer-dirty-p t
        js2-mode-parsing nil)
  (set (make-local-variable 'js2-highlight-level) 0) ; no syntax highlighting
  (add-hook 'after-change-functions #'js2-minor-mode-edit nil t)
  (add-hook 'change-major-mode-hook #'js2-minor-mode-exit nil t)
  (js2-reparse))

(defun js2-minor-mode-exit ()
  "Turn off `js2-minor-mode'."
  (setq next-error-function nil)
  (remove-hook 'after-change-functions #'js2-mode-edit t)
  (remove-hook 'change-major-mode-hook #'js2-minor-mode-exit t)
  (when js2-mode-node-overlay
    (delete-overlay js2-mode-node-overlay)
    (setq js2-mode-node-overlay nil))
  (js2-remove-overlays)
  (setq js2-mode-ast nil))

(defvar js2-source-buffer nil "Linked source buffer for diagnostics view")
(make-variable-buffer-local 'js2-source-buffer)

(defun* js2-display-error-list ()
  "Display a navigable buffer listing parse errors/warnings."
  (interactive)
  (unless (js2-have-errors-p)
    (message "No errors")
    (return-from js2-display-error-list))
  (labels ((annotate-list
            (lst type)
            "Add diagnostic TYPE and line number to errs list"
            (mapcar (lambda (err)
                      (append err (list type
                                        (line-number-at-pos (nth 1 err)))))
                    lst)))
    (let* ((srcbuf (current-buffer))
           (errbuf (get-buffer-create "*js-lint*"))
           (errors (annotate-list
                    (when js2-mode-ast (js2-ast-root-errors js2-mode-ast))
                    'js2-error))  ; must be a valid face name
           (warnings (annotate-list
                      (when js2-mode-ast (js2-ast-root-warnings js2-mode-ast))
                      'js2-warning))  ; must be a valid face name
           (all-errs (sort (append errors warnings)
                           (lambda (e1 e2)
                             (funcall '< (nth 1 e1) (nth 1 e2))))))
      (with-current-buffer errbuf
        (let ((inhibit-read-only t))
          (erase-buffer)
          (dolist (err all-errs)
            (destructuring-bind (msg-key beg end type line) err
              (insert-text-button
               (format "line %d: %s" line (js2-get-msg msg-key))
               'face type
               'follow-link "\C-m"
               'action 'js2-error-buffer-jump
               'js2-msg (js2-get-msg msg-key)
               'js2-pos beg)
              (insert "\n"))))
        (js2-error-buffer-mode)
        (setq js2-source-buffer srcbuf)
        (pop-to-buffer errbuf)
        (goto-char (point-min))
        (unless (eobp)
          (js2-error-buffer-view))))))

(defvar js2-error-buffer-mode-map
  (let ((map (make-sparse-keymap)))
    (define-key map "n" #'js2-error-buffer-next)
    (define-key map "p" #'js2-error-buffer-prev)
    (define-key map (kbd "RET") #'js2-error-buffer-jump)
    (define-key map "o" #'js2-error-buffer-view)
    (define-key map "q" #'js2-error-buffer-quit)
    map)
  "Keymap used for js2 diagnostics buffers.")

(defun js2-error-buffer-mode ()
  "Major mode for js2 diagnostics buffers.
Selecting an error will jump it to the corresponding source-buffer error.
\\{js2-error-buffer-mode-map}"
  (interactive)
  (setq major-mode 'js2-error-buffer-mode
        mode-name "JS Lint Diagnostics")
  (use-local-map js2-error-buffer-mode-map)
  (setq truncate-lines t)
  (set-buffer-modified-p nil)
  (setq buffer-read-only t)
  (run-hooks 'js2-error-buffer-mode-hook))

(defun js2-error-buffer-next ()
  "Move to next error and view it."
  (interactive)
  (when (zerop (forward-line 1))
    (js2-error-buffer-view)))

(defun js2-error-buffer-prev ()
  "Move to previous error and view it."
  (interactive)
  (when (zerop (forward-line -1))
    (js2-error-buffer-view)))

(defun js2-error-buffer-quit ()
  "Kill the current buffer."
  (interactive)
  (kill-buffer))

(defun js2-error-buffer-jump (&rest ignored)
  "Jump cursor to current error in source buffer."
  (interactive)
  (when (js2-error-buffer-view)
    (pop-to-buffer js2-source-buffer)))

(defun js2-error-buffer-view ()
  "Scroll source buffer to show error at current line."
  (interactive)
  (cond
   ((not (eq major-mode 'js2-error-buffer-mode))
    (message "Not in a js2 errors buffer"))
   ((not (buffer-live-p js2-source-buffer))
    (message "Source buffer has been killed"))
   ((not (wholenump (get-text-property (point) 'js2-pos)))
    (message "There does not seem to be an error here"))
   (t
    (let ((pos (get-text-property (point) 'js2-pos))
          (msg (get-text-property (point) 'js2-msg)))
      (save-selected-window
        (pop-to-buffer js2-source-buffer)
        (goto-char pos)
        (message msg))))))

;;;###autoload
(define-derived-mode js2-mode prog-mode "Javascript-IDE"
  ;; FIXME: Should derive from js-mode.
  "Major mode for editing JavaScript code."
  (setq comment-start "//"  ; used by comment-region; don't change it
        comment-end "")
  (set (make-local-variable 'max-lisp-eval-depth)
       (max max-lisp-eval-depth 3000))
  (set (make-local-variable 'indent-line-function) #'js2-indent-line)
  (set (make-local-variable 'indent-region-function) #'js2-indent-region)
  (set (make-local-variable 'fill-paragraph-function) #'c-fill-paragraph)
  (set (make-local-variable 'comment-line-break-function) #'js2-line-break)
  (set (make-local-variable 'beginning-of-defun-function) #'js2-beginning-of-defun)
  (set (make-local-variable 'end-of-defun-function) #'js2-end-of-defun)
  ;; We un-confuse `parse-partial-sexp' by setting syntax-table properties
  ;; for characters inside regexp literals.
  (set (make-local-variable 'parse-sexp-lookup-properties) t)
  ;; this is necessary to make `show-paren-function' work properly
  (set (make-local-variable 'parse-sexp-ignore-comments) t)
  ;; needed for M-x rgrep, among other things
  (put 'js2-mode 'find-tag-default-function #'js2-mode-find-tag)

  (set (make-local-variable 'electric-indent-chars)
       (append '("{" "}" "(" ")" "[" "]" ":" ";" "," "*")
               electric-indent-chars))
  (set (make-local-variable 'electric-layout-rules)
       '((?\; . after) (?\{ . after) (?\} . before)))

  ;; some variables needed by cc-engine for paragraph-fill, etc.
  (setq c-comment-prefix-regexp js2-comment-prefix-regexp
        c-comment-start-regexp "/[*/]\\|\\s|"
        c-line-comment-starter "//"
        c-paragraph-start js2-paragraph-start
        c-paragraph-separate "$"
        comment-start-skip js2-comment-start-skip
        c-syntactic-ws-start js2-syntactic-ws-start
        c-syntactic-ws-end js2-syntactic-ws-end
        c-syntactic-eol js2-syntactic-eol)

  (let ((c-buffer-is-cc-mode t))
    ;; Copied from `js-mode'.  Also see Bug#6071.
    (make-local-variable 'paragraph-start)
    (make-local-variable 'paragraph-separate)
    (make-local-variable 'paragraph-ignore-fill-prefix)
    (make-local-variable 'adaptive-fill-mode)
    (make-local-variable 'adaptive-fill-regexp)
    (c-setup-paragraph-variables))

  (setq js2-default-externs
        (append js2-ecma-262-externs
                (if js2-include-browser-externs js2-browser-externs)
                (if js2-include-gears-externs js2-gears-externs)
                (if js2-include-rhino-externs js2-rhino-externs)))

  (setq font-lock-defaults '(nil t))

  ;; Experiment:  make reparse-delay longer for longer files.
  (when (plusp js2-dynamic-idle-timer-adjust)
    (setq js2-idle-timer-delay
          (* js2-idle-timer-delay
             (/ (point-max) js2-dynamic-idle-timer-adjust))))

  (add-hook 'change-major-mode-hook #'js2-mode-exit nil t)
  (add-hook 'after-change-functions #'js2-mode-edit nil t)
  (setq imenu-create-index-function #'js2-mode-create-imenu-index)
  (setq next-error-function #'js2-next-error)
  (imenu-add-to-menubar (concat "IM-" mode-name))
  (add-to-invisibility-spec '(js2-outline . t))
  (set (make-local-variable 'line-move-ignore-invisible) t)
  (set (make-local-variable 'forward-sexp-function) #'js2-mode-forward-sexp)

  (if (fboundp 'run-mode-hooks)
      (run-mode-hooks 'js2-mode-hook)
    (run-hooks 'js2-mode-hook))

  (setq js2-mode-functions-hidden nil
        js2-mode-comments-hidden nil
        js2-mode-buffer-dirty-p t
        js2-mode-parsing nil)
  (js2-reparse))

(defun js2-mode-exit ()
  "Exit `js2-mode' and clean up."
  (interactive)
  (when js2-mode-node-overlay
    (delete-overlay js2-mode-node-overlay)
    (setq js2-mode-node-overlay nil))
  (js2-remove-overlays)
  (setq js2-mode-ast nil)
  (remove-hook 'change-major-mode-hook #'js2-mode-exit t)
  (remove-from-invisibility-spec '(js2-outline . t))
  (js2-mode-show-all)
  (with-silent-modifications
    (js2-clear-face (point-min) (point-max))))

(defun js2-mode-reset-timer ()
  "Cancel any existing parse timer and schedule a new one."
  (if js2-mode-parse-timer
      (cancel-timer js2-mode-parse-timer))
  (setq js2-mode-parsing nil)
  (setq js2-mode-parse-timer
        (run-with-idle-timer js2-idle-timer-delay nil
                             #'js2-mode-idle-reparse (current-buffer))))

(defun js2-mode-idle-reparse (buffer)
  "Run `js2-reparse' if BUFFER is the current buffer, or schedule
it to be reparsed when the buffer is selected."
  (if (eq buffer (current-buffer))
      (js2-reparse)
    ;; reparse when the buffer is selected again
    (with-current-buffer buffer
      (add-hook 'window-configuration-change-hook
                #'js2-mode-idle-reparse-inner
                nil t))))

(defun js2-mode-idle-reparse-inner ()
  (remove-hook 'window-configuration-change-hook
               #'js2-mode-idle-reparse-inner
               t)
  (js2-reparse))

(defun js2-mode-edit (beg end len)
  "Schedule a new parse after buffer is edited.
Buffer edit spans from BEG to END and is of length LEN."
  (setq js2-mode-buffer-dirty-p t)
  (js2-mode-hide-overlay)
  (js2-mode-reset-timer))

(defun js2-minor-mode-edit (beg end len)
  "Callback for buffer edits in `js2-mode'.
Schedules a new parse after buffer is edited.
Buffer edit spans from BEG to END and is of length LEN."
  (setq js2-mode-buffer-dirty-p t)
  (js2-mode-hide-overlay)
  (js2-mode-reset-timer))

(defun js2-reparse (&optional force)
  "Re-parse current buffer after user finishes some data entry.
If we get any user input while parsing, including cursor motion,
we discard the parse and reschedule it.  If FORCE is nil, then the
buffer will only rebuild its `js2-mode-ast' if the buffer is dirty."
  (let (time
        interrupted-p
        (js2-compiler-strict-mode js2-mode-show-strict-warnings))
    (unless js2-mode-parsing
      (setq js2-mode-parsing t)
      (unwind-protect
          (when (or js2-mode-buffer-dirty-p force)
            (js2-remove-overlays)
            (with-silent-modifications
              (setq js2-mode-buffer-dirty-p nil
                    js2-mode-fontifications nil
                    js2-mode-deferred-properties nil)
              (if js2-mode-verbose-parse-p
                  (message "parsing..."))
              (setq time
                    (js2-time
                     (setq interrupted-p
                           (catch 'interrupted
                             (setq js2-mode-ast (js2-parse))
                             ;; if parsing is interrupted, comments and regex
                             ;; literals stay ignored by `parse-partial-sexp'
                             (remove-text-properties (point-min) (point-max)
                                                     '(syntax-table))
                             (js2-mode-apply-deferred-properties)
                             (js2-mode-remove-suppressed-warnings)
                             (js2-mode-show-warnings)
                             (js2-mode-show-errors)
                             (if (>= js2-highlight-level 1)
                                 (js2-highlight-jsdoc js2-mode-ast))
                             nil))))
              (if interrupted-p
                  (progn
                    ;; unfinished parse => try again
                    (setq js2-mode-buffer-dirty-p t)
                    (js2-mode-reset-timer))
                (if js2-mode-verbose-parse-p
                    (message "Parse time: %s" time)))))
        (setq js2-mode-parsing nil)
        (unless interrupted-p
          (setq js2-mode-parse-timer nil))))))

(defun js2-mode-show-node ()
  "Debugging aid:  highlight selected AST node on mouse click."
  (interactive)
  (let ((node (js2-node-at-point))
        beg end)
    (when js2-mode-show-overlay
      (if (null node)
          (message "No node found at location %s" (point))
        (setq beg (js2-node-abs-pos node)
              end (+ beg (js2-node-len node)))
        (if js2-mode-node-overlay
            (move-overlay js2-mode-node-overlay beg end)
          (setq js2-mode-node-overlay (make-overlay beg end))
          (overlay-put js2-mode-node-overlay 'font-lock-face 'highlight))
        (with-silent-modifications
          (put-text-property beg end 'point-left #'js2-mode-hide-overlay))
        (message "%s, parent: %s"
                 (js2-node-short-name node)
                 (if (js2-node-parent node)
                     (js2-node-short-name (js2-node-parent node))
                   "nil"))))))

(defun js2-mode-hide-overlay (&optional p1 p2)
  "Remove the debugging overlay when the point moves.
P1 and P2 are the old and new values of point, respectively."
  (when js2-mode-node-overlay
    (let ((beg (overlay-start js2-mode-node-overlay))
          (end (overlay-end js2-mode-node-overlay)))
      ;; Sometimes we're called spuriously.
      (unless (and p2
                   (>= p2 beg)
                   (<= p2 end))
        (with-silent-modifications
          (remove-text-properties beg end '(point-left nil)))
        (delete-overlay js2-mode-node-overlay)
        (setq js2-mode-node-overlay nil)))))

(defun js2-mode-reset ()
  "Debugging helper:  reset everything."
  (interactive)
  (js2-mode-exit)
  (js2-mode))

(defun js2-mode-show-warn-or-err (e face)
  "Highlight a warning or error E with FACE.
E is a list of ((MSG-KEY MSG-ARG) BEG LEN OVERRIDE-FACE).
The last element is optional.  When present, use instead of FACE."
  (let* ((key (first e))
         (beg (second e))
         (end (+ beg (third e)))
         ;; Don't inadvertently go out of bounds.
         (beg (max (point-min) (min beg (point-max))))
         (end (max (point-min) (min end (point-max))))
         (js2-highlight-level 3)    ; so js2-set-face is sure to fire
         (ovl (make-overlay beg end)))
    (overlay-put ovl 'font-lock-face (or (fourth e) face))
    (overlay-put ovl 'js2-error t)
    (put-text-property beg end 'help-echo (js2-get-msg key))
    (put-text-property beg end 'point-entered #'js2-echo-error)))

(defun js2-remove-overlays ()
  "Remove overlays from buffer that have a `js2-error' property."
  (let ((beg (point-min))
        (end (point-max)))
    (save-excursion
      (dolist (o (overlays-in beg end))
        (when (overlay-get o 'js2-error)
          (delete-overlay o))))))

(defun js2-error-at-point (&optional pos)
  "Return non-nil if there's an error overlay at POS.
Defaults to point."
  (loop with pos = (or pos (point))
        for o in (overlays-at pos)
        thereis (overlay-get o 'js2-error)))

(defun js2-mode-apply-deferred-properties ()
  "Apply fontifications and other text properties recorded during parsing."
  (when (plusp js2-highlight-level)
    ;; We defer clearing faces as long as possible to eliminate flashing.
    (js2-clear-face (point-min) (point-max))
    ;; Have to reverse the recorded fontifications list so that errors
    ;; and warnings overwrite the normal fontifications.
    (dolist (f (nreverse js2-mode-fontifications))
      (put-text-property (first f) (second f) 'font-lock-face (third f)))
    (setq js2-mode-fontifications nil))
  (dolist (p js2-mode-deferred-properties)
    (apply #'put-text-property p))
  (setq js2-mode-deferred-properties nil))

(defun js2-mode-show-errors ()
  "Highlight syntax errors."
  (when js2-mode-show-parse-errors
    (dolist (e (js2-ast-root-errors js2-mode-ast))
      (js2-mode-show-warn-or-err e 'js2-error))))

(defun js2-mode-remove-suppressed-warnings ()
  "Take suppressed warnings out of the AST warnings list.
This ensures that the counts and `next-error' are correct."
  (setf (js2-ast-root-warnings js2-mode-ast)
        (js2-delete-if
         (lambda (e)
           (let ((key (caar e)))
             (or
              (and (not js2-strict-trailing-comma-warning)
                   (string-match "trailing\\.comma" key))
              (and (not js2-strict-cond-assign-warning)
                   (string= key "msg.equal.as.assign"))
              (and js2-missing-semi-one-line-override
                   (string= key "msg.missing.semi")
                   (let* ((beg (second e))
                          (node (js2-node-at-point beg))
                          (fn (js2-mode-find-parent-fn node))
                          (body (and fn (js2-function-node-body fn)))
                          (lc (and body (js2-node-abs-pos body)))
                          (rc (and lc (+ lc (js2-node-len body)))))
                     (and fn
                          (or (null body)
                              (save-excursion
                                (goto-char beg)
                                (and (js2-same-line lc)
                                     (js2-same-line rc))))))))))
         (js2-ast-root-warnings js2-mode-ast))))

(defun js2-mode-show-warnings ()
  "Highlight strict-mode warnings."
  (when js2-mode-show-strict-warnings
    (dolist (e (js2-ast-root-warnings js2-mode-ast))
      (js2-mode-show-warn-or-err e 'js2-warning))))

(defun js2-echo-error (old-point new-point)
  "Called by point-motion hooks."
  (let ((msg (get-text-property new-point 'help-echo)))
    (when (and (stringp msg) (or (not (current-message))
                                 (string= (current-message) "Quit")))
      (message msg))))

(defalias #'js2-echo-help #'js2-echo-error)

(defun js2-line-break (&optional soft)
  "Break line at point."
  (let ((parse-status (syntax-ppss)))
    (cond
     ;; Check if we're inside a string.
     ((nth 3 parse-status)
      (if js2-concat-multiline-strings
          (js2-mode-split-string parse-status)
        (insert "\n")))
     ;; Check if inside a block comment.
     ((nth 4 parse-status)
      (js2-mode-extend-comment))
     (t
      (newline)))))

(defun js2-mode-split-string (parse-status)
  "Turn a newline in mid-string into a string concatenation.
PARSE-STATUS is as documented in `parse-partial-sexp'."
  (let* ((col (current-column))
         (quote-char (nth 3 parse-status))
         (quote-string (string quote-char))
         (string-beg (nth 8 parse-status))
         (at-eol (eq js2-concat-multiline-strings 'eol))
         (indent (or
                  (save-excursion
                    (back-to-indentation)
                    (if (looking-at "\\+")
                        (current-column)))
                  (save-excursion
                    (goto-char string-beg)
                    (if (looking-back "\\+\\s-+")
                        (goto-char (match-beginning 0)))
                    (current-column)))))
    (insert quote-char)
    (if at-eol
        (insert " +\n")
      (insert "\n"))
    ;; FIXME: This does not match the behavior of `js2-indent-line'.
    (indent-to indent)
    (unless at-eol
      (insert "+ "))
    (insert quote-string)
    (when (eolp)
      (insert quote-string)
      (backward-char 1))))

(defun js2-mode-extend-comment ()
  "Indent the line and, when inside a comment block, add comment prefix."
  (let (star single col first-line needs-close)
    (save-excursion
      (back-to-indentation)
      (cond
       ((looking-at "\\*[^/]")
        (setq star t
              col (current-column)))
       ((looking-at "/\\*")
        (setq star t
              first-line t
              col (1+ (current-column))))
       ((looking-at "//")
        (setq single t
              col (current-column)))))
    ;; Heuristic for whether we need to close the comment:
    ;; if we've got a parse error here, assume it's an unterminated
    ;; comment.
    (setq needs-close
          (or
           (eq (get-text-property (1- (point)) 'point-entered)
               'js2-echo-error)
           ;; The heuristic above doesn't work well when we're
           ;; creating a comment and there's another one downstream,
           ;; as our parser thinks this one ends at the end of the
           ;; next one.  (You can have a /* inside a js block comment.)
           ;; So just close it if the next non-ws char isn't a *.
           (and first-line
                (eolp)
                (save-excursion
                  (skip-chars-forward " \t\r\n")
                  (not (eq (char-after) ?*))))))
    (insert "\n")
    (cond
     (star
      (indent-to col)
      (insert "* ")
      (if (and first-line needs-close)
          (save-excursion
            (insert "\n")
            (indent-to col)
            (insert "*/"))))
     ((and single
           (save-excursion
              (and (zerop (forward-line 1))
                   (looking-at "\\s-*//"))))
      (indent-to col)
      (insert "// "))
     ;; don't need to extend the comment after all
     (js2-enter-indents-newline
      (js2-indent-line)))))

(defun js2-beginning-of-line ()
  "Toggles point between bol and first non-whitespace char in line.
Also moves past comment delimiters when inside comments."
  (interactive)
  (let (node beg)
    (cond
     ((bolp)
      (back-to-indentation))
     ((looking-at "//")
      (skip-chars-forward "/ \t"))
     ((and (eq (char-after) ?*)
           (setq node (js2-comment-at-point))
           (memq (js2-comment-node-format node) '(jsdoc block))
           (save-excursion
             (skip-chars-backward " \t")
             (bolp)))
      (skip-chars-forward "\* \t"))
     (t
      (goto-char (point-at-bol))))))

(defun js2-end-of-line ()
  "Toggles point between eol and last non-whitespace char in line."
  (interactive)
  (if (eolp)
      (skip-chars-backward " \t")
    (goto-char (point-at-eol))))

(defsubst js2-mode-inside-string ()
  "Return non-nil if inside a string.
Actually returns the quote character that begins the string."
  (nth 3 (syntax-ppss)))

(defun js2-mode-inside-comment-or-string ()
  "Return non-nil if inside a comment or string."
  (or
   (let ((comment-start
          (save-excursion
            (goto-char (point-at-bol))
            (if (re-search-forward "//" (point-at-eol) t)
                (match-beginning 0)))))
     (and comment-start
          (<= comment-start (point))))
   (let ((parse-state (syntax-ppss)))
     (or (nth 3 parse-state)
         (nth 4 parse-state)))))


(defun js2-insert-catch-skel (try-pos)
  "Complete a try/catch block after inserting a { following a try keyword.
Rationale is that a try always needs a catch or a finally, and the catch is
the more likely of the two.

TRY-POS is the buffer position of the try keyword.  The open-curly should
already have been inserted."
  (insert "{")
  (let ((try-col (save-excursion
                   (goto-char try-pos)
                   (current-column))))
    (insert "\n")
    (undo-boundary)
    (js2-indent-line) ;; indent the blank line where cursor will end up
    (save-excursion
      (insert "\n")
      (indent-to try-col)
      (insert "} catch (x) {\n\n")
      (indent-to try-col)
      (insert "}"))))


(defun js2-mode-wait-for-parse (callback)
  "Invoke CALLBACK when parsing is finished.
If parsing is already finished, calls CALLBACK immediately."
  (if (not js2-mode-buffer-dirty-p)
      (funcall callback)
    (push callback js2-mode-pending-parse-callbacks)
    (add-hook 'js2-parse-finished-hook #'js2-mode-parse-finished)))

(defun js2-mode-parse-finished ()
  "Invoke callbacks in `js2-mode-pending-parse-callbacks'."
  ;; We can't let errors propagate up, since it prevents the
  ;; `js2-parse' method from completing normally and returning
  ;; the ast, which makes things mysteriously not work right.
  (unwind-protect
      (dolist (cb js2-mode-pending-parse-callbacks)
        (condition-case err
            (funcall cb)
          (error (message "%s" err))))
    (setq js2-mode-pending-parse-callbacks nil)))

(defun js2-mode-flag-region (from to flag)
  "Hide or show text from FROM to TO, according to FLAG.
If FLAG is nil then text is shown, while if FLAG is t the text is hidden.
Returns the created overlay if FLAG is non-nil."
  (remove-overlays from to 'invisible 'js2-outline)
  (when flag
    (let ((o (make-overlay from to)))
      (overlay-put o 'invisible 'js2-outline)
      (overlay-put o 'isearch-open-invisible
                   'js2-isearch-open-invisible)
      o)))

;; Function to be set as an outline-isearch-open-invisible' property
;; to the overlay that makes the outline invisible (see
;; `js2-mode-flag-region').
(defun js2-isearch-open-invisible (overlay)
  ;; We rely on the fact that isearch places point on the matched text.
  (js2-mode-show-element))

(defun js2-mode-invisible-overlay-bounds (&optional pos)
  "Return cons cell of bounds of folding overlay at POS.
Returns nil if not found."
  (let ((overlays (overlays-at (or pos (point))))
        o)
    (while (and overlays
                (not o))
      (if (overlay-get (car overlays) 'invisible)
          (setq o (car overlays))
        (setq overlays (cdr overlays))))
    (if o
        (cons (overlay-start o) (overlay-end o)))))

(defun js2-mode-function-at-point (&optional pos)
  "Return the innermost function node enclosing current point.
Returns nil if point is not in a function."
  (let ((node (js2-node-at-point pos)))
    (while (and node (not (js2-function-node-p node)))
      (setq node (js2-node-parent node)))
    (if (js2-function-node-p node)
        node)))

(defun js2-mode-toggle-element ()
  "Hide or show the foldable element at the point."
  (interactive)
  (let (comment fn pos)
    (save-excursion
      (cond
       ;; /* ... */ comment?
       ((js2-block-comment-p (setq comment (js2-comment-at-point)))
        (if (js2-mode-invisible-overlay-bounds
             (setq pos (+ 3 (js2-node-abs-pos comment))))
            (progn
              (goto-char pos)
              (js2-mode-show-element))
          (js2-mode-hide-element)))
       ;; //-comment?
       ((save-excursion
          (back-to-indentation)
          (looking-at js2-mode-//-comment-re))
        (js2-mode-toggle-//-comment))
       ;; function?
       ((setq fn (js2-mode-function-at-point))
        (setq pos (and (js2-function-node-body fn)
                       (js2-node-abs-pos (js2-function-node-body fn))))
        (goto-char (1+ pos))
        (if (js2-mode-invisible-overlay-bounds)
            (js2-mode-show-element)
          (js2-mode-hide-element)))
       (t
        (message "Nothing at point to hide or show"))))))

(defun js2-mode-hide-element ()
  "Fold/hide contents of a block, showing ellipses.
Show the hidden text with \\[js2-mode-show-element]."
  (interactive)
  (if js2-mode-buffer-dirty-p
      (js2-mode-wait-for-parse #'js2-mode-hide-element))
  (let (node body beg end)
    (cond
     ((js2-mode-invisible-overlay-bounds)
      (message "already hidden"))
     (t
      (setq node (js2-node-at-point))
      (cond
       ((js2-block-comment-p node)
        (js2-mode-hide-comment node))
       (t
        (while (and node (not (js2-function-node-p node)))
          (setq node (js2-node-parent node)))
        (if (and node
                 (setq body (js2-function-node-body node)))
            (progn
              (setq beg (js2-node-abs-pos body)
                    end (+ beg (js2-node-len body)))
              (js2-mode-flag-region (1+ beg) (1- end) 'hide))
          (message "No collapsable element found at point"))))))))

(defun js2-mode-show-element ()
  "Show the hidden element at current point."
  (interactive)
  (let ((bounds (js2-mode-invisible-overlay-bounds)))
    (if bounds
        (js2-mode-flag-region (car bounds) (cdr bounds) nil)
      (message "Nothing to un-hide"))))

(defun js2-mode-show-all ()
  "Show all of the text in the buffer."
  (interactive)
  (js2-mode-flag-region (point-min) (point-max) nil))

(defun js2-mode-toggle-hide-functions ()
  (interactive)
  (if js2-mode-functions-hidden
      (js2-mode-show-functions)
    (js2-mode-hide-functions)))

(defun js2-mode-hide-functions ()
  "Hides all non-nested function bodies in the buffer.
Use \\[js2-mode-show-all] to reveal them, or \\[js2-mode-show-element]
to open an individual entry."
  (interactive)
  (if js2-mode-buffer-dirty-p
      (js2-mode-wait-for-parse #'js2-mode-hide-functions))
  (if (null js2-mode-ast)
      (message "Oops - parsing failed")
    (setq js2-mode-functions-hidden t)
    (js2-visit-ast js2-mode-ast #'js2-mode-function-hider)))

(defun js2-mode-function-hider (n endp)
  (when (not endp)
    (let ((tt (js2-node-type n))
          body beg end)
      (cond
       ((and (= tt js2-FUNCTION)
             (setq body (js2-function-node-body n)))
        (setq beg (js2-node-abs-pos body)
              end (+ beg (js2-node-len body)))
        (js2-mode-flag-region (1+ beg) (1- end) 'hide)
        nil)   ; don't process children of function
       (t
        t))))) ; keep processing other AST nodes

(defun js2-mode-show-functions ()
  "Un-hide any folded function bodies in the buffer."
  (interactive)
  (setq js2-mode-functions-hidden nil)
  (save-excursion
    (goto-char (point-min))
    (while (/= (goto-char (next-overlay-change (point)))
               (point-max))
      (dolist (o (overlays-at (point)))
        (when (and (overlay-get o 'invisible)
                   (not (overlay-get o 'comment)))
          (js2-mode-flag-region (overlay-start o) (overlay-end o) nil))))))

(defun js2-mode-hide-comment (n)
  (let* ((head (if (eq (js2-comment-node-format n) 'jsdoc)
                   3  ; /**
                 2))  ; /*
         (beg (+ (js2-node-abs-pos n) head))
         (end (- (+ beg (js2-node-len n)) head 2))
         (o (js2-mode-flag-region beg end 'hide)))
    (overlay-put o 'comment t)))

(defun js2-mode-toggle-hide-comments ()
  "Folds all block comments in the buffer.
Use \\[js2-mode-show-all] to reveal them, or \\[js2-mode-show-element]
to open an individual entry."
  (interactive)
  (if js2-mode-comments-hidden
      (js2-mode-show-comments)
    (js2-mode-hide-comments)))

(defun js2-mode-hide-comments ()
  (interactive)
  (if js2-mode-buffer-dirty-p
      (js2-mode-wait-for-parse #'js2-mode-hide-comments))
  (if (null js2-mode-ast)
      (message "Oops - parsing failed")
    (setq js2-mode-comments-hidden t)
    (dolist (n (js2-ast-root-comments js2-mode-ast))
      (let ((format (js2-comment-node-format n)))
        (when (js2-block-comment-p n)
          (js2-mode-hide-comment n))))
    (js2-mode-hide-//-comments)))

(defun js2-mode-extend-//-comment (direction)
  "Find start or end of a block of similar //-comment lines.
DIRECTION is -1 to look back, 1 to look forward.
INDENT is the indentation level to match.
Returns the end-of-line position of the furthest adjacent
//-comment line with the same indentation as the current line.
If there is no such matching line, returns current end of line."
  (let ((pos (point-at-eol))
        (indent (current-indentation)))
    (save-excursion
      (while (and (zerop (forward-line direction))
                  (looking-at js2-mode-//-comment-re)
                  (eq indent (length (match-string 1))))
        (setq pos (point-at-eol))
      pos))))

(defun js2-mode-hide-//-comments ()
  "Fold adjacent 1-line comments, showing only snippet of first one."
  (let (beg end)
    (save-excursion
      (goto-char (point-min))
      (while (re-search-forward js2-mode-//-comment-re nil t)
        (setq beg (point)
              end (js2-mode-extend-//-comment 1))
        (unless (eq beg end)
          (overlay-put (js2-mode-flag-region beg end 'hide)
                       'comment t))
        (goto-char end)
        (forward-char 1)))))

(defun js2-mode-toggle-//-comment ()
  "Fold or un-fold any multi-line //-comment at point.
Caller should have determined that this line starts with a //-comment."
  (let* ((beg (point-at-eol))
         (end beg))
    (save-excursion
      (goto-char end)
      (if (js2-mode-invisible-overlay-bounds)
          (js2-mode-show-element)
        ;; else hide the comment
        (setq beg (js2-mode-extend-//-comment -1)
              end (js2-mode-extend-//-comment 1))
        (unless (eq beg end)
          (overlay-put (js2-mode-flag-region beg end 'hide)
                       'comment t))))))

(defun js2-mode-show-comments ()
  "Un-hide any hidden comments, leaving other hidden elements alone."
  (interactive)
  (setq js2-mode-comments-hidden nil)
  (save-excursion
    (goto-char (point-min))
    (while (/= (goto-char (next-overlay-change (point)))
               (point-max))
      (dolist (o (overlays-at (point)))
        (when (overlay-get o 'comment)
          (js2-mode-flag-region (overlay-start o) (overlay-end o) nil))))))

(defun js2-mode-display-warnings-and-errors ()
  "Turn on display of warnings and errors."
  (interactive)
  (setq js2-mode-show-parse-errors t
        js2-mode-show-strict-warnings t)
  (js2-reparse 'force))

(defun js2-mode-hide-warnings-and-errors ()
  "Turn off display of warnings and errors."
  (interactive)
  (setq js2-mode-show-parse-errors nil
        js2-mode-show-strict-warnings nil)
  (js2-reparse 'force))

(defun js2-mode-toggle-warnings-and-errors ()
  "Toggle the display of warnings and errors.
Some users don't like having warnings/errors reported while they type."
  (interactive)
  (setq js2-mode-show-parse-errors (not js2-mode-show-parse-errors)
        js2-mode-show-strict-warnings (not js2-mode-show-strict-warnings))
  (if (called-interactively-p 'any)
      (message "warnings and errors %s"
               (if js2-mode-show-parse-errors
                   "enabled"
                 "disabled")))
  (js2-reparse 'force))

(defun js2-mode-customize ()
  (interactive)
  (customize-group 'js2-mode))

(defun js2-mode-forward-sexp (&optional arg)
  "Move forward across one statement or balanced expression.
With ARG, do it that many times.  Negative arg -N means
move backward across N balanced expressions."
  (interactive "p")
  (setq arg (or arg 1))
  (let (node end (start (point)))
    (cond
     ;; backward-sexp
     ;; could probably make this better for some cases:
     ;;  - if in statement block (e.g. function body), go to parent
     ;;  - infix exprs like (foo in bar) - maybe go to beginning
     ;;    of infix expr if in the right-side expression?
     ((and arg (minusp arg))
      (dotimes (i (- arg))
        (js2-backward-sws)
        (forward-char -1)  ; enter the node we backed up to
        (setq node (js2-node-at-point (point) t))
        (goto-char (if node
                       (js2-node-abs-pos node)
                     (point-min)))))
    (t
     ;; forward-sexp
     (js2-forward-sws)
     (dotimes (i arg)
       (js2-forward-sws)
       (setq node (js2-node-at-point (point) t)
             end (if node (+ (js2-node-abs-pos node)
                             (js2-node-len node))))
       (goto-char (or end (point-max))))))))

(defun js2-errors ()
  "Return a list of errors found."
  (and js2-mode-ast
       (js2-ast-root-errors js2-mode-ast)))

(defun js2-warnings ()
  "Return a list of warnings found."
  (and js2-mode-ast
       (js2-ast-root-warnings js2-mode-ast)))

(defun js2-have-errors-p ()
  "Return non-nil if any parse errors or warnings were found."
  (or (js2-errors) (js2-warnings)))

(defun js2-errors-and-warnings ()
  "Return a copy of the concatenated errors and warnings lists.
They are appended:  first the errors, then the warnings.
Entries are of the form (MSG BEG END)."
  (when js2-mode-ast
    (append (js2-ast-root-errors js2-mode-ast)
            (copy-sequence (js2-ast-root-warnings js2-mode-ast)))))

(defun js2-next-error (&optional arg reset)
  "Move to next parse error.
Typically invoked via \\[next-error].
ARG is the number of errors, forward or backward, to move.
RESET means start over from the beginning."
  (interactive "p")
  (if (not (or (js2-errors) (js2-warnings)))
      (message "No errors")
    (when reset
      (goto-char (point-min)))
    (let* ((errs (js2-errors-and-warnings))
           (continue t)
           (start (point))
           (count (or arg 1))
           (backward (minusp count))
           (sorter (if backward '> '<))
           (stopper (if backward '< '>))
           (count (abs count))
           all-errs err)
      ;; Sort by start position.
      (setq errs (sort errs (lambda (e1 e2)
                              (funcall sorter (second e1) (second e2))))
            all-errs errs)
      ;; Find nth error with pos > start.
      (while (and errs continue)
        (when (funcall stopper (cadar errs) start)
          (setq err (car errs))
          (if (zerop (decf count))
              (setq continue nil)))
        (setq errs (cdr errs)))
      (if err
          (goto-char (second err))
        ;; Wrap around to first error.
        (goto-char (second (car all-errs)))
        ;; If we were already on it, echo msg again.
        (if (= (point) start)
            (js2-echo-error (point) (point)))))))

(defun js2-down-mouse-3 ()
  "Make right-click move the point to the click location.
This makes right-click context menu operations a bit more intuitive.
The point will not move if the region is active, however, to avoid
destroying the region selection."
  (interactive)
  (when (and js2-move-point-on-right-click
             (not mark-active))
    (let ((e last-input-event))
      (ignore-errors
        (goto-char (cadadr e))))))

(defun js2-mode-create-imenu-index ()
  "Return an alist for `imenu--index-alist'."
  ;; This is built up in `js2-parse-record-imenu' during parsing.
  (when js2-mode-ast
    ;; if we have an ast but no recorder, they're requesting a rescan
    (unless js2-imenu-recorder
      (js2-reparse 'force))
    (prog1
        (js2-build-imenu-index)
      (setq js2-imenu-recorder nil
            js2-imenu-function-map nil))))

(defun js2-mode-find-tag ()
  "Replacement for `find-tag-default'.
`find-tag-default' returns a ridiculous answer inside comments."
  (let (beg end)
    (js2-with-underscore-as-word-syntax
      (save-excursion
        (if (and (not (looking-at "[A-Za-z0-9_$]"))
                 (looking-back "[A-Za-z0-9_$]"))
            (setq beg (progn (forward-word -1) (point))
                  end (progn (forward-word 1) (point)))
          (setq beg (progn (forward-word 1) (point))
                end (progn (forward-word -1) (point))))
        (replace-regexp-in-string
         "[\"']" ""
         (buffer-substring-no-properties beg end))))))

(defun js2-mode-forward-sibling ()
  "Move to the end of the sibling following point in parent.
Returns non-nil if successful, or nil if there was no following sibling."
  (let* ((node (js2-node-at-point))
         (parent (js2-mode-find-enclosing-fn node))
         sib)
    (when (setq sib (js2-node-find-child-after (point) parent))
      (goto-char (+ (js2-node-abs-pos sib)
                    (js2-node-len sib))))))

(defun js2-mode-backward-sibling ()
  "Move to the beginning of the sibling node preceding point in parent.
Parent is defined as the enclosing script or function."
  (let* ((node (js2-node-at-point))
         (parent (js2-mode-find-enclosing-fn node))
         sib)
    (when (setq sib (js2-node-find-child-before (point) parent))
      (goto-char (js2-node-abs-pos sib)))))

(defun js2-beginning-of-defun (&optional arg)
  "Go to line on which current function starts, and return t on success.
If we're not in a function or already at the beginning of one, go
to beginning of previous script-level element.
With ARG N, do that N times. If N is negative, move forward."
  (setq arg (or arg 1))
  (if (plusp arg)
      (let ((parent (js2-node-parent-script-or-fn (js2-node-at-point))))
        (when (cond
               ((js2-function-node-p parent)
                (goto-char (js2-node-abs-pos parent)))
               (t
                (js2-mode-backward-sibling)))
          (if (> arg 1)
              (js2-beginning-of-defun (1- arg))
            t)))
    (when (js2-end-of-defun)
      (if (>= arg -1)
          (js2-beginning-of-defun 1)
        (js2-beginning-of-defun (1+ arg))))))

(defun js2-end-of-defun ()
  "Go to the char after the last position of the current function
or script-level element."
  (let* ((node (js2-node-at-point))
         (parent (or (and (js2-function-node-p node) node)
                     (js2-node-parent-script-or-fn node)))
         script)
    (unless (js2-function-node-p parent)
      ;; Use current script-level node, or, if none, the next one.
      (setq script (or parent node)
            parent (js2-node-find-child-before (point) script))
      (when (or (null parent)
                (>= (point) (+ (js2-node-abs-pos parent)
                               (js2-node-len parent))))
        (setq parent (js2-node-find-child-after (point) script))))
    (when parent
      (goto-char (+ (js2-node-abs-pos parent)
                    (js2-node-len parent))))))

(defun js2-mark-defun (&optional allow-extend)
  "Put mark at end of this function, point at beginning.
The function marked is the one that contains point.

Interactively, if this command is repeated,
or (in Transient Mark mode) if the mark is active,
it marks the next defun after the ones already marked."
  (interactive "p")
  (let (extended)
    (when (and allow-extend
               (or (and (eq last-command this-command) (mark t))
                   (and transient-mark-mode mark-active)))
      (let ((sib (save-excursion
                   (goto-char (mark))
                   (if (js2-mode-forward-sibling)
                       (point))))
            node)
        (if sib
            (progn
              (set-mark sib)
              (setq extended t))
          ;; no more siblings - try extending to enclosing node
          (goto-char (mark t)))))
   (when (not extended)
     (let ((node (js2-node-at-point (point) t)) ; skip comments
           ast fn stmt parent beg end)
       (when (js2-ast-root-p node)
         (setq ast node
               node (or (js2-node-find-child-after (point) node)
                        (js2-node-find-child-before (point) node))))
       ;; only mark whole buffer if we can't find any children
       (if (null node)
           (setq node ast))
       (if (js2-function-node-p node)
           (setq parent node)
         (setq fn (js2-mode-find-enclosing-fn node)
               stmt (if (or (null fn)
                            (js2-ast-root-p fn))
                        (js2-mode-find-first-stmt node))
               parent (or stmt fn)))
       (setq beg (js2-node-abs-pos parent)
             end (+ beg (js2-node-len parent)))
       (push-mark beg)
       (goto-char end)
       (exchange-point-and-mark)))))

(defun js2-narrow-to-defun ()
  "Narrow to the function enclosing point."
  (interactive)
  (let* ((node (js2-node-at-point (point) t))  ; skip comments
         (fn (if (js2-script-node-p node)
                 node
               (js2-mode-find-enclosing-fn node)))
         (beg (js2-node-abs-pos fn)))
    (unless (js2-ast-root-p fn)
      (narrow-to-region beg (+ beg (js2-node-len fn))))))

(provide 'js2-mode)

;;; js2-mode.el ends here<|MERGE_RESOLUTION|>--- conflicted
+++ resolved
@@ -239,19 +239,11 @@
   var a = 10,
       b = 20,
       c = 30;
-<<<<<<< HEAD
 
 If the value is not `all', and the first assigned value in
 declaration is a function/array/object literal spanning several
 lines, it won't be indented additionally:
 
-=======
-
-If the value is not `all', and the first assigned value in
-declaration is a function/array/object literal spanning several
-lines, it won't be indented additionally:
-
->>>>>>> f22f4bbc
   var o = {                   var bar = 2,
     foo: 3          vs.           o = {
   },                                foo: 3
@@ -8127,11 +8119,7 @@
 ;; For `js2-ERROR' too, to have a node for error recovery to work on.
 (defun js2-parse-semi ()
   "Parse a statement or handle an error.
-<<<<<<< HEAD
 Last matched token is `js2-SEMI' or `js2-ERROR'."
-=======
-Last matched token is js2-SEMI or js2-ERROR."
->>>>>>> f22f4bbc
   (let ((tt (js2-peek-token)) pos len)
     (js2-consume-token)
     (if (eq tt js2-SEMI)
@@ -9545,15 +9533,9 @@
   (point))
 
 (defun js2-re-search-forward (regexp &optional bound noerror count)
-<<<<<<< HEAD
   "Search forward but ignore strings and comments.
 Invokes `re-search-forward' but treats the buffer as if strings
 and comments have been removed."
-=======
-  "Search forward but ignore strings and comments. Invokes
-`re-search-forward' but treats the buffer as if strings and
-comments have been removed."
->>>>>>> f22f4bbc
   (let ((saved-point (point))
         (search-expr
          (cond ((null count)
@@ -9571,11 +9553,7 @@
 
 (defun js2-re-search-backward-inner (regexp &optional bound count)
   "Auxiliary function for `js2-re-search-backward'."
-<<<<<<< HEAD
   (let (parse)
-=======
-  (let (parse saved-point)
->>>>>>> f22f4bbc
     (while (> count 0)
       (re-search-backward regexp bound)
       (setq parse (syntax-ppss (point)))
@@ -9593,15 +9571,9 @@
   (point))
 
 (defun js2-re-search-backward (regexp &optional bound noerror count)
-<<<<<<< HEAD
   "Search backward but ignore strings and comments.
 Invokes `re-search-backward' but treats the buffer as if strings
 and comments have been removed."
-=======
-  "Search backward but ignore strings and comments. Invokes
-`re-search-backward' but treats the buffer as if strings and
-comments have been removed."
->>>>>>> f22f4bbc
   (let ((saved-point (point))
         (search-expr
          (cond ((null count)
@@ -9618,7 +9590,6 @@
          (error (error-message-string err)))))))
 
 (defun js2-looking-at-operator-p ()
-<<<<<<< HEAD
   "Return non-nil if text after point is a non-comma operator."
   (and (looking-at js2-indent-operator-re)
        (or (not (looking-at ":"))
@@ -9641,41 +9612,11 @@
 
 (defun js2-end-of-do-while-loop-p ()
   "Return non-nil if word after point is `while' of a do-while
-=======
-  "Return non-nil if text after point is an operator (that is not
-a comma)."
-  (save-match-data
-    (and (looking-at js2-indent-operator-re)
-         (or (not (looking-at ":"))
-             (save-excursion
-               (and (js2-re-search-backward "[?:{]\\|\\<case\\>" nil t)
-                    (looking-at "?")))))))
-
-(defun js2-continued-expression-p ()
-  "Returns non-nil if the current line continues an expression."
-  (save-excursion
-    (back-to-indentation)
-    (or (js2-looking-at-operator-p)
-        ;; comment
-        (and (js2-re-search-backward "\n" nil t)
-	     (progn
-	       (skip-chars-backward " \t")
-               (unless (bolp)
-                 (backward-char)
-                 (and (js2-looking-at-operator-p)
-                      (and (progn
-                             (backward-char)
-                             (not (looking-at "\\*\\|++\\|--\\|/[/*]")))))))))))
-
-(defun js2-end-of-do-while-loop-p ()
-  "Returns non-nil if word after point is `while' of a do-while
->>>>>>> f22f4bbc
 statement, else returns nil. A braceless do-while statement
 spanning several lines requires that the start of the loop is
 indented to the same column as the current line."
   (interactive)
   (save-excursion
-<<<<<<< HEAD
     (when (looking-at "\\s-*\\<while\\>")
       (if (save-excursion
             (skip-chars-backward "[ \t\n]*}")
@@ -9691,24 +9632,6 @@
                    (not (js2-re-search-forward
                          "\\<while\\>" (point-at-eol) t))
                    (= (current-indentation) saved-indent))))))))
-=======
-    (save-match-data
-      (when (looking-at "\\s-*\\<while\\>")
-	(if (save-excursion
-	      (skip-chars-backward "[ \t\n]*}")
-	      (looking-at "[ \t\n]*}"))
-	    (save-excursion
-	      (backward-list) (backward-word 1) (looking-at "\\<do\\>"))
-	  (js2-re-search-backward "\\<do\\>" (point-at-bol) t)
-	  (or (looking-at "\\<do\\>")
-	      (let ((saved-indent (current-indentation)))
-		(while (and (js2-re-search-backward "^[ \t]*\\<" nil t)
-			    (/= (current-indentation) saved-indent)))
-		(and (looking-at "[ \t]*\\<do\\>")
-		     (not (js2-re-search-forward
-			   "\\<while\\>" (point-at-eol) t))
-		     (= (current-indentation) saved-indent)))))))))
->>>>>>> f22f4bbc
 
 (defun js2-multiline-decl-indentation ()
   "Returns the declaration indentation column if the current line belongs
@@ -9740,17 +9663,10 @@
           (- (1+ (match-end 0)) (point-at-bol)))))))
 
 (defun js2-ctrl-statement-indentation ()
-<<<<<<< HEAD
   "Return the proper indentation of current line if it is a control statement.
 Returns an indentation if this line starts the body of a control
 statement without braces, else returns nil."
   (let (forward-sexp-function)
-=======
-  "Returns the proper indentation of the current line if it
-starts the body of a control statement without braces, else
-returns nil."
-  (let (forward-sexp-function)  ; temporarily unbind it
->>>>>>> f22f4bbc
     (save-excursion
       (back-to-indentation)
       (when (and (not (js2-same-line (point-min)))
@@ -10143,11 +10059,7 @@
      (if (nth 4 parse-status)
          (js2-lineup-comment parse-status)
        (setq indent-col (js2-proper-indentation parse-status))
-<<<<<<< HEAD
        ;; See comments below about `js2-mode-last-indented-line'.
-=======
-       ;; see comments below about js2-mode-last-indented-line
->>>>>>> f22f4bbc
        (cond
         ;; bounce-indenting is disabled during electric-key indent.
         ;; It doesn't work well on first line of buffer.
