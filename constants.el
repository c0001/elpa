;;; constants.el --- Enter definition of constants into source code -*- lexical-binding: t; -*-

;; Copyright (c) 2003, 2004, 2005, 2011, 2013, 2020, 2024 Carsten Dominik

;; Author: Carsten Dominik <carsten.dominik@gmail.com>
;; Version: 2.10
;; Package-Requires: ((emacs "24.1"))
;; Keywords: programming, languages
;; URL: https://github.com/cdominik/constants-for-Emacs

;; This file is not part of GNU Emacs.

;; This file is free software; you can redistribute it and/or modify
;; it under the terms of the GNU General Public License as published by
;; the Free Software Foundation; either version 2, or (at your option)
;; any later version.

;; This file is distributed in the hope that it will be useful,
;; but WITHOUT ANY WARRANTY; without even the implied warranty of
;; MERCHANTABILITY or FITNESS FOR A PARTICULAR PURPOSE.  See the
;; GNU General Public License for more details.

;; You should have received a copy of the GNU General Public License
;; along with GNU Emacs; see the file COPYING.  If not, write to the
;; Free Software Foundation, Inc., 59 Temple Place - Suite 330,
;; Boston, MA 02111-1307, USA.

;;---------------------------------------------------------------------------

;;; Commentary:

;; When I write small programs to calculate something, I often need
;; the values of some physical constants and units.  I could of course
;; always link a big module with all those definitions.  But often I
;; want the program to run stand-alone, so I prefer to define
;; variables for these constants directly.  This package provides the
;; command `constants-insert'.  It prompts for one or more variable
;; names and inserts definition statements for numerical constants
;; into source code.  It does this in the appropriate syntax for many
;; different programming languages.
;; There are also the commands `constants-get' and `constants-replace'
;; which just display the value of a constant in the echo area, or replace
;; the name of a constant in a buffer with its value.
;;
;; The package knows many constants and units, both in the SI and in
;; the cgs unit system.  It also understands the usual unit prefixes
;; (like "M" for Mega=10^6 or "m" for milli=10^-3).  So the built-in
;; constant "pc" (parsec, an astronomical distance), can also be used
;; in kpc (1000 pc), Mpc (10^6 pc) etc.  For a full list of all
;; available constants, units, and prefixes, use `M-x constants-help',
;; or press "?" while the command is prompting for names.
;;
;; The unit system (SI or cgs) can be selected using the option
;; `constants-unit-system'.  Additional constants or units can be
;; defined by customizing `constants-user-defined'.  You can tell the
;; package to use different names for some of the constants (option
;; `constants-rename'), and you may also specify a different variable
;; name on the fly (see "Mlunar" in the example below).
;;
;; The code inserted into the buffer is mode dependent.  Constants.el
;; has defaults for some programming languages: FORTRAN, C, IDL,
;; MATLAB, OCTAVE, PERL, EMACS-LISP, GP.  You can change these
;; defaults and add definitions for other languages with the variable
;; `constants-languages'.

;;;; Installation

;; Put this file on your load path, byte compile it, and copy the
;; following code into your .emacs file.  Change the key definitions,
;; variable name aliasing and the unit system to your liking.
;;
;;   (autoload 'constants-insert "constants" "Insert constants into source." t)
;;   (autoload 'constants-get "constants" "Get the value of a constant." t)
;;   (autoload 'constants-replace "constants" "Replace name of a constant." t)
;;   (define-key global-map "\C-cci" 'constants-insert)
;;   (define-key global-map "\C-ccg" 'constants-get)
;;   (define-key global-map "\C-ccr" 'constants-replace)
;;   (setq constants-unit-system 'SI)   ;  this is the default
;;
;;   ;; Use "cc" as the standard variable name for speed of light,
;;   ;; "bk" for Boltzmann's constant, and "hp" for Planck's constant
;;   (setq constants-rename '(("cc" . "c") ("bk" . "k") ("hp" . "h")))
;;
;;   ;; A default list of constants to insert when none are specified
;;   (setq constants-default-list "cc,bk,hp")

;;;; Usage

;; In a programming mode, call the function and at the prompt enter
;; for example
;;
;;    Name[, Name2...}: cc,k,Mlunar=Mmoon,Mpc
;;
;; In a FORTRAN buffer, this would insert
;;
;;      doubleprecision cc=2.99792458d8     ! Speed of light [SI]
;;      doubleprecision k=1.3806503d-23     ! Boltzmann's constant [SI]
;;      doubleprecision Mlunar=7.35d22      ! Moon mass [SI]
;;      doubleprecision Mpc=3.085677582d+22 ! Mega-Parsec [SI]
;;
;; while in a C buffer you would get
;;
;;      double cc=2.99792458e8;           /* Speed of light [SI] */
;;      double k=1.3806503e-23;           /* Boltzmann's constant [SI] */
;;      double Mlunar=7.35e22;            /* Moon mass [SI] */
;;      double Mpc=3.085677582e+22;       /* Mega-Parsec [SI] */
;;
;; When entering the names, you can optionally precede a name with
;; "varname=", in order to change the variable name that will be used
;; for the definition.  While entering the name of a constant, you can
;; use completion.  Press `?' during completion to display a detailed
;; list of all available constants.  You can scroll the Help window
;; with S-TAB while entering text in the minibuffer.
;;
;; If you add "si" or "cgs" to the comma-separated list of
;; constant/unit names, this will switch the unit system for the
;; burrent buffer and editing session.
;;

;;;; Customization

;; The following customization variables are available:
;;
;; constants-unit-system
;;   The unit system to be used for the constants (`cgs' or `SI').
;;
;; constants-rename
;;   Alist with additional names for some existing constants.
;;
;; constants-user-defined
;;   User defined constants.
;;
;; constants-default-list
;;   Default constants to insert if none are specified.
;;
;; constants-languages
;;   Format descriptions for different major programming modes.
;;
;; constants-indent-code
;;   Non-nil means, indent the newly inserted code according to mode.
;;
;; constants-allow-prefixes
;;   Non-nil means, interpret prefixes like M (mega) etc.
;;
;; constants-prefixes
;;   Allowed prefixes for constants and units.

;;;; Context sensitivity

;; For some languages, it might be usefull to adapt the inserted code
;; to context.  For example, in Emacs Lisp mode, the default settings
;; insert "(VARIABLE VALUE)" with surrounding parenthesis for a `let'
;; form.  However, if you'd like to use this in a `setq' form, the
;; parenthesis are incorrect.  To customize for such a case, set the
;; variable `constants-language-function' to a function which returns,
;; after checking the context, the correct language entry of the form
;; (MAJOR-MODE FORMAT EXP-STRING PREFIX-EXPRESSION).  For the above
;; example, you could do this:
;;
;;   (defun my-constants-elisp-function ()
;;     "Check context for constants insertion."
;;     (save-excursion
;;       (condition-case nil
;;           (progn (up-list -1)
;;                  (if (looking-at "(setq\\>")
;;                      '(emacs-lisp-mode "%n %v%t; %d %u" "e" "(* %p %v)")
;;                    '(emacs-lisp-mode "(%n %v)%t; %d %u" "e" "(* %p %v)")))
;;         (error nil))))     ; return value nil means use default
;;
;;   ;; The variable is buffer-local and must be set in the mode hook.
;;   (add-hook 'emacs-lisp-mode-hook
;;             (lambda ()
;;               (setq constants-language-function
;;                     'my-constants-elisp-function)))

;;;; Bugs

;; - Completion does not consider prefixes.  For example, you cannot
;;   complete "MGa" to "MGauss" (meaning "Mega-Gauss").  This was not
;;   implemented because it would cause too many matches during
;;   completion.  But you can still use completion for this by separating
;;   the prefix from the unit with a star:  After typing "M*Ga", completion
;;   will work and result in "M*Gauss".  Both "MGauss" and "M*Gauss" will
;;   result in a variable "MGauss" being defined.
;; - When using cgs units, be very careful with the electric constants
;;   and units.  This library uses E.S.U., not E.M.U.  Note that the
;;   *equations* involving charges, currents and magnetism are all
;;   different for SI, CGS/ESU and CGS/EMU.  So when switching to a
;;   different system, you must make sure to use the right equations.
;; - I have tried to implement the cgs units correctly, but I have
;;   some doubt about the electrical and radiation units.
;;   Double-check before blindly using these.

;;;; Author

;; Carsten Dominik <carsten.dominik@gmail.com>
;;
;; Let me know if you are missing a constant in the default setup, if
;; you notice that a value of a constant is not correct, or if you
;; would like to see support for another language mode.

;;;; Acknowledgements

;; Thanks to Kees Dullemond.  Watching him writing programs has
;; inspired this package.
;;
;; Thanks to the following people for reporting bugs and/or suggesting
;; features/constants/languages:
;; Bruce Ignalis, Dave Pearson, Jacques L'helgoualc'h, Federico Beffa

;;;; News

;; Version 2.9a
;; - Working toward readiness for ELPA inclusion
;;
<<<<<<< HEAD
=======
;; CHANGES
;; -------
;; Version 2.10
;; - Ready for becoming an ELPA package
;;
>>>>>>> 1aaeca33
;; Version 2.8
;; - Allow the interactive prompt to change the unit system.  That
;;   change will be stored locally for the current buffer and editing
;;   session.
;;
;; Version 2.7
;; - Add support for Python
;;
;; Version 2.5
;; - Better Lisp indentation (patch by Federico Beffa <beffa@ieee.org>)
;;
;; Version 2.3
;; - Add a few more constants
;;
;; Version 2.0
;; - New commands `constants-get' and `constants-replace'.
;;
;; Version 1.8
;; - Completion now preserves up/downcase as typed.
;; - Completion with prefixes can be done, by adding a star as in "M*Gauss".
;; - A different variable name may be specified directly at the prompt with
;;   the syntax "varname=const".
;; - Support for shell-like modes like idlwave-shell-mode.
;; - XEmacs support (fixed a small bug)

;;;; TO DO

;; - Support more programming languages.
;; - Add expression values tcl and others.
;; - Add calc mode?
;; - add these units?
;;   - g[u]age,
;;   - (circular) mill
;;   - ampere-turn
;; - add a command to get info about a certain variable.  Only useful if
;;   the variable name really is the constant name.  Not sure if this will
;;   be used at all, so until someones asks for it, this will not be done.

;;; Code:

(defgroup constants nil
  "Customization group for inserting constants into programs."
  :tag "Constants"
  :prefix "constants-"
  :group 'tools)

(defcustom constants-unit-system 'SI
  "The unit system to be used for the constants.
Allowed values are `cgs' (centimeter-gram-second) and `SI'."
  :group 'constants
  :type '(choice
	  (const cgs)
	  (const SI)))

(defvar-local constants-unit-system-override nil)

(defcustom constants-rename
  '(("kk" . "k") ("bk" . "k")
    ("cc" . "c") ("cl" . "c")
    ("hh" . "h") ("hp" . "h")
    ("GG" . "Grav") ("gr" . "g"))
  "Alist with additional names for some existing constants.
Sometime it is better in a program to use different names for
constants, for exapmle \"cc\" instead of \"c\" for the speed of light,
in order be able to use single letter variables for other purposes.
Here you can specify a list of new names.  The cdr of each item must
be the name of a user-defined or default constant.  See the variables
`constants-defaults' and `constants-user-defined'."
  :group 'constants
  :type
  '(alist :key-type (string :tag "Variable name")
          :value-type (string :tag "Constant name")))

(defcustom constants-user-defined nil
  "User defined constants for programs.
For each constant there is a list of 5 items: The long and a short
variable name, a brief description, and the values of the constant
in SI and cgs units, as strings.  For examples, see `constants-defaults'.
The description should be short, because it is placed into a comment
after the variable assignment.

Besides these 5 items, the list can contain additional items of the form

 (major-mode si-value cgs-value)

These can be used to set special values for different programming
languages.  For example, for mathematical constants it may be useful
to use capabilities of the language to get a value with higher
precision (e.g. \"4*atan(1)\" versus \"3.14\").  But this only makes
sense if the constant can be computed exactly.  If it is just a
measured physical constant multiplied by a mathematical constant, the
high accuracy is usually not meaningful.  As a special case, if the
SI-value is a symbol like `fortran-mode', the expressions for the
corresponding mode will be looked up.  If the SI-value is the empty
string or the symbol `default', settings for a virtual mode `default'
are used.  Again, `constants-defaults' contains examples."
  :group 'constants
  :type '(repeat
	  (list
	   (string :tag "Long name")
	   (string :tag "Short name")
	   (string :tag "Description")
	   (string :tag "SI  value")
	   (string :tag "cgs value")
           (repeat
            :inline t
            (list (symbol :tag "mode")
                  (string :tag "SI  value")
                  (string :tag "cgs value"))))))


(defcustom constants-default-list "hp,kk,cc,AU,Msun,Lsun,Grav"
  "Default constants to insert if none are specified."
  :group 'constants
  :type 'string)

(defcustom constants-languages
  '(
    ;; (fortran-mode "doubleprecision %n\nparameter(%n=%v)%t! %d %u" "d")
    (fortran-mode "doubleprecision %n=%v%t! %d %u" "d" "%p*%v" nil)
    (f90 "doubleprecision %n=%v%t! %d %u" "d" "%p*%v" nil)
    (c-mode "double %n=%v;%t/* %d %u */" "e" "%p*%v" nil)
    (python-mode "%n = %v%t# %d %u" "e" "%p*%v" nil)
    (idlwave-mode "%n = %v%t;; %d %u" "d" "%p*%v" nil)
    (text-mode    "%n = %v%t(%d %u)" "d" "%p*%v" nil)
    (idlwave-shell-mode "%n = %v%t;; %d %u" "d" "%p*%v"
                        idlwave-shell-send-command)
    (matlab-mode "%n = %v%t% %d %u" "e" "%p*%v" nil)
    (octave-mode "%n = %v%t# %d %u" "e" "%p*%v" nil)
    (perl-mode  "$%n = %v;%t# %d %u" "e" "%p*%v" nil)
    (cperl-mode . perl-mode)
    (emacs-lisp-mode "(%n %v)%t; %d %u" "e" "(* %p %v)" nil) ; for a let form
    (lisp-interaction-mode . emacs-lisp-mode)
    (gp-mode "%n = %v /* %d %u */" "e" "%p*%v" nil)
    (gp-script-mode "%n = %v; /* %d %u */" "e" "%p*%v" nil)
    (t "%n = %v%t; %d %u" "e" "%p*%v" nil))
    "Format descriptions for different major modes.
This is an alist with major mode symbols as keys.  If a key is t, that
entry specifies a default format.  The second item is the format string
to insert for each constant.  In the format, several %-escapes
have special meaning:
%n   the variable name
%v   the value of the constant
%p   the value of the numeric prefix
%d   the descriptive text of the constant
%u   the unit sytem for which this value is applicable
%t   Text after this is indented to `comment-column'

The third element in the list is the string to use for starting an
exponent (a power of 10).  By default, \"e\" is used, but you can
change it here, most likely to \"d\", which indicates double precision
values in some languanges.

The forth item indicates how to implement a numeric prefix in the case
of an expression constant.  Normally, the numerical constant is worked
directly into the constant - but if the value is an expression, than
this is not possible.  In this case, the string given here will
replace %v in the main insertion format.

The final entry is a function to call in order to process the variable
definition.  The default nil means to simply insert it into the
buffer, as source code.  If the buffer is interacting with a process,
the definition may have to be processed in another way.  See for
example the entry for `idlwave-shell-mode'.

An entry in this variable may also be a cons cell
   (major-mode . other-major-mode)
In this case, the language settings are copied from other-major-mode.
This is mainly useful for modes which have several incarnations, like
`emacs-lisp-mode' and `lisp-interaction-mode', or `perl-mode' and
`cperl-mode'."
  :group 'constants
  :type
  '(repeat
    (choice
     :value (c-mode "" "e" "%p*%v")
     (cons :tag "Like another major mode" :value (nil . nil)
           (symbol :tag "Major mode")
           (symbol :tag "Copy from other mode"))
     (list :tag "Specification" :value (c-mode "" "e" "%p*%v" nil)
           (symbol :tag "Major mode")
           (string :tag "Format")
           (string :tag "Exponent key")
           (string :tag "Expression format")
           (symbol :tag "Function" :value nil)))))

(defcustom constants-indent-code t
  "Non-nil means, indent the newly inserted code according to mode."
  :group 'constants
  :type 'boolean)

(defconst constants-defaults
  '(
    "Natural constants"

    ;; Note: electrical charge given here is e.s.u., not e.m.u.
    ("echarge"       "e"      "Elementary charge"      "1.602176462e-19 [C]"    "4.8032e-10 [esu]")
    ("clight"        "c"      "Speed of light"         "2.99792458e8 [m/s]"     "2.99792458e10 [cm/s]")
    ("hplanck"       "h"      "Planck's constant"      "6.62606876e-34 [J s]"   "6.62606876e-27 [erg s]")
    ("hplanckbar"    "hbar"   "Planck's constant"      "1.054571596e-34 [J s]"  "1.054571596e-27 [erg s]")
    ("Grav"          "GG"     "Gravitational constant" "6.673e-11 [N m^2/g^2]"  "6.673e-8 [dyn cm^2/g^2]")
    ("Nav"           "NA"     "Avogadro's constant"    "6.02214199e23 [1/mol]"  "6.02214199e23 [1/mol]")
    ("melektron"     "me"     "Electron rest mass"     "9.10938188e-31 [kg]"    "9.10938188e-28 [g]")
    ("mproton"       "mp"     "Proton rest mass"       "1.67262158e-27 [kg]"    "1.67262158e-24 [g]")
    ("mneutron"      "mn"     "Neutron rest mass"      "1.67492716e-27 [kg]"    "1.67492716e-24 [g]")
    ("mmuon"         "mu"     "Muon rest mass"         "1.88353109e-28 [kg]"    "1.88353109e-25 [g]")
    ("atomicmass"    "amu"    "Atomic mass unit"       "1.66053873e-27 [kg]"    "1.66053873e-24 [g]")
    ("Rydberg"       "Ryd"    "Rydberg's constant"     "1.09737315685e7 [1/m]"  "1.09737315685e5 [1/cm]")
    ("finestructure" "fsc"    "Fine structure const"   "7.297352533e-3 []"      "7.297352533e-3 []")
    ("kboltzmann"    "k"      "Boltzmann's constant"   "1.3806503e-23 [J/K]"    "1.3806503e-16 [erg/K]")
    ("Rgas"          "R0"     "Molar gas constant"     "8.314472e0 [J/K mol]"   "8.314472e7 [erg/K mol]")
    ("Vgas"          "V0"     "Ideal gas volume"       "2.2710981e-2 [m^3/mol]" "2.2710981e4 [cm^3/mol]")
    ("sigthompson"   "sth"    "Thompson crosssection"  "6.6524e-29 [m^2]"       "6.6524e-25 [cm^2]")  ;; FIXME?
    ("sigma"         "sig"    "Stefan-Boltzman const"  "5.6703e-8 [W/m^2 K^4]"  "5.6703e-5 [erg/s cm^2 K^4]")
    ("arad"          "a"      "Radiation constant"     "7.5657e-15 [J/m^3 K^4]" "7.5657e-15 [erg/cm^3 K^4]")

    "Math constants"

    ("pi"            ""       "Pi"                     "3.1415926535897932385e0 []" "3.1415926535897932385e0 []"
     (idlmode "!DPI")
     (emacs-lisp-mode "pi")
     (default "4.e0*atan(1.e0)")
     (fortran-mode default) (c-mode default)
     (idlwave-mode default) (matlab-mode default) (octave-mode default)
     (perl-mode "4*atan2(1,1)"))
    ("exp1"          ""       "e (base of ln)"         "2.7182818284590452354e0 []" "2.7182818284590452354e0 []")

    "Length units"

    ("meter"         "m"      "Meter"                  "1.0e0 [m]"           "1.0e2 [cm]")
    ;; 1 lyr = c * 365.2425 *24*60^2
    ("Angstroem"     "Ang"    "Angstroem"              "1e-10 [m]"           "1e-8 [cm]")
    ("micron"        "mum"    "Micrometer"             "1e-6 [m]"            "1e-4 [cm]")
    ;; Just a few more commonly used english units - completeness is not attempted
    ("inch"          "in"     "Inch"                   "2.54e-2 [m]"         "2.54e0 [cm]")
    ("foot"          "ft"     "Foot"                   "3.048e-1 [m]"        "3.048e1 [cm]")
    ("yard"          "yd"     "Yard"                   "9.144e-1 [m]"        "9.144e1 [cm]")
    ("mile"          "mi"     "Mile"                   "1.609344e3 [m]"      "1.609344e5 [cm]")
    ("nauticmile"    "nmi"    "Nautical Mile"          "1.852e3 [m]"         "1.852e5 [cm]")
    ("point"         "pt"     "Point (1/72 in)"        "3.527777778e-4 [m]"  "3.527777778e-2 [cm]")

    "Area units"

    ("Hectar"        "hect"   "Hectar"                 "1e4 [m^2]"             "1e8 [cm^2]")
    ("Acre"          ""       "Acre"                   "4.04685642241e3 [m^2]" "4.04685642241e7 [cm^2]")
    ("barn"          "ba"     "Barn"                   "1e-28 [m^2]"           "1e-24 [cm^2]")
    
    "Time units"

    ("second"        "s"      "Seconds"                "1.0e0 [s]"           "1.0e0 [s]")
    ("minute"        "min"    "Minutes"                "60e0 [s]"            "60e0 [s]")
    ("hour"          "hr"     "Hours"                  "3600e0 [s]"          "3600e0 [s]")
    ("day"           "d"      "Days"                   "8.64e4 [s]"          "8.64e4 [s]")
    ("week"          "wk"     "Weeks"                  "6.048e5 [s]"         "6.048e5 [s]")
    ("year"          "yr"     "Years"                  "3.15576e7 [s]"       "3.15576e7 [s]")
    ("Hertz"         "Hz"     "Hertz"                  "1.0e0 [s]"           "1.0e0 [s]")

    "Velocity Units"
    ("kmh"           ""       "Kilometers per  hour"   "2.7777777778e-1 [m/s]" "2.7777777778e1 [cm/s]"
     (default "1e3/3600" "1e5/3600")
     (fortran-mode default) (c-mode default)
     (idlwave-mode default) (matlab-mode default) (octave-mode default)
     (perl-mode default) (emacs-lisp-mode  "(/ 1e3 3600)" "(/ 1.e5 3600)")
     ;; (gp-mode default)
     )
    
    ("mph"           ""       "Miles per hour"         "4.4704e-1 [m/s]"       "4.4704e1 [cm/s]")
    ;; knot = nmi / hour
    ("knot"          ""       "Knot"                   "5.144444444e-1 [m/s]"   "5.144444444e1 [cm/s]")

    "Mass units"

    ("gram"          "g"      "Grams"                  "1.0e-3 [kg]"           "1.0e0 [g]")
    ("pound"         "lb"     "Pound"                  "4.5359237e-1 [kg]"     "4.5359237e2 [g]")
    ("Ounce"         "oz"     "Ounce"                  "2.8349523125e-2 [kg]"  "2.8349523125e1 [g]")
    ("ton_metric"    "t"      "Metric ton"             "1e3 [kg]"              "1e6 [g]")
    ("carat"         "ct"     "Carat"                  "2e-4 [kg]"             "2e-1 [g]")

    "Force units"

    ("Newton"        "N"      "Newton (force)"         "1e0 [kg m/s^2]"        "1e5 [g cm/s^2]")
    ("dyne"          "dyn"    "Dyne (force)"           "1e-5 [kg m/s^2]"       "1e0 [g cm/s^2]")

    "Energy units"

    ("Joule"         "J"      "Joule (energy)"         "1e0 [J]"             "1e7 [erg]")
    ("erg"           ""       "Erg (energy)"           "1e-7 [J]"            "1e0 [erg]")
    ("Calories"      "cal"    "Calories (energy)"      "4.1868e0 [J]"        "4.1868e7 [erg]")
    ("eVolt"         "eV"     "Electron Volt (energy)" "1.602176462e-19 [J]" "1.602176462e-12 [erg]")
    ("Kayser"        "invcm"  "Energy in cm^-1"        "1.986445e-23 [J]"    "1.986445e-16 [erg]")
    ("WattHour"      "Wh"     "Watt*Hour"              "3.6e3 [J]"           "3.6e10 [erg]")
    ("Horse"         "hp"     "Horse power"            "7.457e2 [J]"         "7.457e9 [erg]")
    ("BritTherm"     "Btu"    "British Thermal Unit"   "1.055056e10 [J]"     "1.055056e3 [erg]")

    "Power units"

    ("Watt"          "W"      "Watt"                   "1e0 [J/s]"           "1e7 [erg/s]")

    "Pressure units"

    ("Pascal"        "Pa"     "Pascal (pressure)"      "1e0 [N/m^2]"             "10e0 [dyn/cm^2]")
    ("bar"           ""       "Bar (pressure)"         "1e5 [N/m^2]"             "1e6 [dyn/cm^2]")
    ("atmospheres"   "atm"    "Atmospheres (pressure)" "1.01325e5 [N/m^2]"       "1.01325e6 [dyn/cm^2]")
    ("torr"          ""       "Torr (pressure)"        "1.333224e2 [N/m^2]"      "1.333224e3 [dyn/cm^2]")
    ("psi"           ""       "Pounds/in^2"            "6.89475729317e3 [N/m^2]" "6.89475729317e4 [dyn/cm^2]")
    ("mHg"           ""       "Meter of Mercury"       "1.333224e5 [N/m^2]"      "1.333224e6 [dyn/cm^2]")

    "Temperature units" ;; FIXME: dimensionless factors for transformations

    ("Kelvin"        "degK"   "Kelvin"                 "1.0e0 [K]"           "1.0e0 [K]")
    ("Celsius"       "degC"   "Celsius"                "1.0e0 [K]"           "1.0e0 [K]")
    ("Fahrenheit"    "degF"   "Fahrenheit"             "0.55555555556e0 [K]" "0.55555555556e0 [K]"
     (default "5.e0/9")
     (fortran-mode default) (c-mode default)
     (idlwave-mode default) (matlab-mode default) (octave-mode default)
     (perl-mode default) (emacs-lisp-mode "(/ 5. 9.)") (gp-mode default))

    "Light units"  ;; FIXME: I am not sure if these are right...

    ("Candela"       "cd"     "Candela"                "1e0 [cd]"            "1e0 [cd]")
    ("Stilb"         "sb"     "Stilb"                  "1e4 [cd/m^2]"        "1e0 [cd/cm^2]")
    ("Lumen"         "lm"     "Lumen"                  "1e0 [cd sr]"         "1e0 [cd sr]")
    ("Lux"           "lx"     "Lux"                    "1e0 [cd sr/m^2]"     "1e-4 [cd sr/cm^2]")
    ("Phot"          "ph"     "Phot"                   "1e4 [lx]"            "1e0 [lx]")
    ("Lambert"       "lam"    "Lambert"                "3.18309886184e3 [cd/m^2]" "3.18309886184e-1 [cd/cm^2]")

    "Radiation units"

    ("Becquerel"     "Bq"     "Becquerel"              "1.0e0 [1/s]"         "1.0e0 [1/s]")
    ("Curie"         "Ci"     "Curie"                  "3.7e10 [1/s]"        "3.7e10 [1/s]")
    ("Gray"          "Gy"     "Gray"                   "1.0e0 [J/kg]"        "1.0e4 [erg/g]")
    ("Sievert"       "Sv"     "Sievert"                "1.0e0 [J/kg]"        "1.0e4 [erg/g]")
    ("Roentgen"      "R"      "Roentgen"               "2.58e-4 [C/kg]"      "7.7346e2 [?]")
    ("Radrad"        "rd"     "Rad (radiation)"        "1.0e-2 [J/kg]"       "1.0e2 [erg/g]")
    ("Rem"           "rem"    "Rem"                    "1.0e-2 [J/kg]"       "1.0e2 [erg/g]")

    "Amount of matter units"
    ("Mol"           "Mol"    "Mol (SI base unit)"     "1.0e0 [mol]"         "1.0e0 [mol]")

    "Friction units"

    ("Poise"         "Poi"    "Poise"                  "1.0e-1 [kg/m s]"     "1.0e0 [g/cm s]")
    ("Stokes"        "St"     "Stokes"                 "1.0e-4 [m^2/s]"      "1.0e0 [cm^2/s]")

    "Electrical units" ;; FIXME; I am not sure if the cgs versions are right.

    ;; Note: units refer to esu, not emu units....
    ("Ampere"        "Amp"    "Ampere"                 "1.0e0 [A]"           "2.99792458e9 [?]")
    ("Coulomb"       "C"      "Coulomb"                "1.0e0 [C]"           "2.99792458e9 [?]")
    ("Faraday"       "Fdy"    "Faraday"                "9.6485341472e4 [C]"  "2.892555240e14 [?]")
    ("Volt"          ""       "Volt"                   "1.0e0 [W/A]"         "3.335640952e-3 [?]")
    ("Ohm"           ""       "Ohm"                    "1.0e0 [V/A]"         "1.112650056e-12 [?]")
    ("Mho"           ""       "Mho"                    "1.0e0 [A/V]"         "8.987551787e11 [?]")
    ("Siemens"       ""       "Siemens"                "1.0e0 [A/V]"         "8.987551787e11 [?]")
    ("Farad"         ""       "Farad"                  "1.0e0 [C/V]"         "8.987551787e11 [?]")
    ("Henry"         ""       "Henry"                  "1.0e0 [Wb/A]"        "1.112650056e-12 [?]")
    ("Tesla"         "T"      "Tesla"                  "1.0e0 [Wb/m^2]"      "2.99792458e14 [?]")
    ("Gauss"         ""       "Gauss"                  "1.0e-4 [Wb/m^2]"     "2.99792458e10 [?]")
    ("Weber"         "Wb"     "Weber"                  "1.0e0 [V s]"         "3.335640952e-3 [?]")

    "Angular units"
    
    ("Radian"        "rad"    "Radian"                 "1.0e0 [rad]"          "1.0e0 [rad]")
    ("Steradian"     "sr"     "Steradian"              "1.0e0 [sr]"           "1.0e0 [sr]")
    ("Degrees"       "deg"    "Degrees"                "1.745329252e-2 [rad]" "1.745329252e-2 [rad]"
     (default "atan(1.e0)/45e0")
     (fortran-mode default) (c-mode default)
     (idlwave-mode "!DPI/180") ; (matlab-mode "") (octave-mode "")
     ;; (perl-mode "")
     (emacs-lisp-mode "(/ pi 180)")
     ;; (gp-mode "")
     )

    ("Grad"          "grad"   "Grad"                   "1.570796327e-2 [rad]"  "1.570796327e-2 [rad]"
     (default "atan(1.e0)/50e0")
     (fortran-mode default) (c-mode default)
     (idlwave-mode "!DPI/200") ; (matlab-mode "") (octave-mode "")
     ;; (perl-mode "")
     (emacs-lisp-mode "(/ pi 200)")
     ;; (gp-mode "")
     )
    ("Arcminute"     "arcmin" "Arcminutes"             "2.908882087e-4 [rad]"  "2.908882087e-4 [rad]"
     (default "atan(1.e0)/27e2")
     (fortran-mode default) (c-mode default)
     (idlwave-mode "!DPI/180/60") ; (matlab-mode "") (octave-mode "")
     ;; (perl-mode "")
     (emacs-lisp-mode "(/ pi 180 60)")
     ;; (gp-mode "")
     )
    ("Arcsecond"     "arcsec" "Arcseconds"             "4.848136812e-6 [rad]"  "4.848136812e-6 [rad]"
     (default "atan(1.e0)/162e3")
     (fortran-mode default) (c-mode default)
     (idlwave-mode "!DPI/180/3600") ; (matlab-mode "") (octave-mode "")
     ;; (perl-mode "")
     (emacs-lisp-mode "(/ pi 180 3600)")
     ;; (gp-mode "")
     )

    ("Degrees2"       "deg2"    "Square Degrees"       "3.04617419786e-4 [sr]" "3.04617419786e-4 [sr]"
     (default "atan(1.e0)*atan(1.e0)/2025e0")
     (fortran-mode default) (c-mode default)
     (idlwave-mode "!DPI^2/32400") ; (matlab-mode "") (octave-mode "")
     ;; (perl-mode "")
     (emacs-lisp-mode "(/ (* pi pi) 32400)")
     ;; (gp-mode "")
     )

    ("Arcminute2"     "arcmin2" "Square Arcminutes"      "8.46159499406e-8 [sr]"  "8.46159499406e-8 [sr]"
     (default "atan(1.e0)*atan(1.e0)/729e4")
     (fortran-mode default) (c-mode default)
     (idlwave-mode "!DPI^2/1.1664e8") ; (matlab-mode "") (octave-mode "")
     ;; (perl-mode "")
     (emacs-lisp-mode "(/ (* pi pi) 180 180 3600)")
     ;; (gp-mode "")
     )
    ("Arcsecond2"     "arcsec2" "Square Arcseconds"      "2.35044305389e-11 [sr]"  "2.35044305389e-11 [sr]"
     (default "atan(1.e0)*atan(1.e0)/2.6244e10")
     (fortran-mode default) (c-mode default)
     (idlwave-mode "!DPI^2/4.19904e11") ; (matlab-mode "") (octave-mode "")
     ;; (perl-mode "")
     (emacs-lisp-mode "(/ (* pi pi) 4.19904e11)")
     ;; (gp-mode "")
     )

    "Astronomical Units"

    ("lightyear"     "lyr"    "Lightyear"              "9.460536207e15 [m]"   "9.460536207e17 [cm]")
    ;; 1 pc = AU / arcsec
    ("parsec"        "pc"     "Parsec"                 "3.085677582e16 [m]"   "3.085677582e18 [cm]")
    ("Lsun"          ""       "Solar Luminosity"       "3.82e26 [W]"          "3.82e33 [erg/s]")
    ("Msun"          ""       "Solar Mass"             "1.989e30 [kg]"        "1.989e33 [g]")
    ("Mjupiter"      "Mjup"   "Jupiter mass"           "1.8986e27 [kg]"       "1.8986e30 [g]")
    ("Mearth"        "Mea"    "Earth Mass"             "5.976e24 [kg]"        "5.976e27 [g]")
    ("Mmoon"         "Mmn"    "Moon mass"              "7.35e22 [kg]"         "7.35e25 [g]")
    ("Rsun"          ""       "Solar radius"           "6.96e8 [m]"           "6.96e10 [cm]")
    ("Rearth"        ""       "Earth radius"           "6.378e6 [m]"          "6.378e8 [cm]")
    ("Rmoon"         ""       "Moon radius"            "1.738e6 [m]"          "1.738e8 [cm]")
    ("Rjupiter"      "Rjup"   "Earth radius"           "7.1492e7 [m]"         "7.1492e9 [cm]")
    ("AstronUnit"    "AU"     "Astronomical unit"      "1.49597870691e11 [m]" "1.49597870691e13 [cm]")
    ("Dmoon"         ""       "Distance Earth-Moon"    "3.844e8 [m]"          "3.844e10 [cm]")
    ("Djupiter"      "Djup"   "Distance Sun-Jupiter"   "7.78412d11 [m]"       "7.78412d13 [cm]")
    ("Jansky"        "Jy"     "Jansky"                 "1e-26 [W / m^2 Hz]"   "1e-23 [erg/cm^2 s Hz]")
    ("gEarth"        "ga"     "Earth acceleration"     "9.80665e0 [m/s^2]"    "9.80665e2 [cm/s^2]")

    "Special Units"

    ;; Planck units:  These definitions use h, not hbar
    ("lPlanck"       "lpl"    "Planck length (h)"       "4.05083e-35 [m]"     "4.05083e-33 [cm]")
    ("mPlanck"       "mpl"    "Planck mass (h)"         "5.45621e-8 [kg]"     "5.45621e-5 [g]")
    ("tPlanck"       "tpl"    "Planck time (h)"         "1.35121e-43 [s]"     "1.35121e-43 [s]")
    ;; Planck units:  These definitions use hbar, not h
    ("lPlanckBar"    "lplb"   "Planck length (hbar)"    "1.61605e-35 [m]"     "1.61605e-33 [cm]")
    ("mPlanckBar"    "mplb"   "Planck mass (hbar)"      "2.17671e-8 [kg]"     "2.17671e-5 [g]")
    ("tPlanckBar"    "tplb"   "Planck time (hbar)"      "5.39056e-44 [s]"     "5.39056e-44 [s]"))
  "Built-in constants and units.")

(defcustom constants-allow-prefixes t
  "Non-nil means, non-matching names are checked to have unit prefixes.
See `constants-prefixes' for a list of allowed prefixes."
  :group 'constants
  :type 'boolean)

(defcustom constants-prefixes
  '((?E "1e18"  "Exa")
    (?P "1e15"  "Peta")
    (?T "1e12"  "Tera")
    (?G "1e9"   "Giga")
    (?M "1e6"   "Mega")
    (?k "1e3"   "Kilo")
    (?h "1e2"   "Hecto")
    (?D "1e1"   "Deka")
    (?d "1e-1"  "Deci")
    (?c "1e-2"  "Centi")
    (?m "1e-3"  "Milli")
    (?u "1e-6"  "Micro")
    (?n "1e-9"  "Nano")
    (?p "1e-12" "Pico")
    (?f "1e-15" "Femto")
    (?a "1e-18" "Atto"))
  "Allowed prefixes for constants and units."
  :group 'constants
  :type  '(repeat
           (list (character :tag "Prefix char")
                 (string    :tag "Numeric value like 1e-9 as string")
                 (string    :tag "Prefix name"))))

(defvar-local constants-language-function nil
  "Function for returning a special format entry.
The value of this variable must be a function which returns a list
\((MAJOR-MODE FORMAT EXP-STRING), similar to the entries in
`constants-languages'.")

(defvar constants-major-mode)

(eval-when-compile (defvar constants-ctable))

(defun constants-is-lisp-like (mode)
  "Is MODE a lisp-like mode?"
  (string-match-p "\\(lisp\\|scheme\\)" (symbol-name mode)))

(defun constants-is-set-like ()
  "Is this a setq-like form?"
  (save-excursion
    (condition-case nil
        (progn (up-list -1)
               (looking-at-p "\\(?:(set[!fq]\\|(define\\)\\_>"))
      (error nil))))     ; return value nil means use default

;;;###autoload
(defun constants-lisp-like-function ()
  "Check context for constants insertion."
  (if (constants-is-set-like)
      '(emacs-lisp-mode "%n %v%t; %d %u" "e" "(* %p %v)")
    '(emacs-lisp-mode "(%n %v)%t; %d %u" "e" "(* %p %v)")))

;;;###autoload
(mapc (lambda (mode-hook)
        (add-hook mode-hook
                  (lambda ()
                    (setq constants-language-function
                          #'constants-lisp-like-function))))
      '(scheme-mode-hook emacs-lisp-mode-hook lisp-mode-hook))

;;;###autoload
(defun constants-insert (&optional unit-system names)
  "Insert one or more natural constant definitions in source code.
Prompts for a constant name and inserts a variable definition and
assignment into the code.  The code produced is different for
different programming languages.  The available constants are defined
in `constants-defaults' and `constants-user-defined'.  Also names
specified in `constants-rename' can be given here.  For speed, you can
enter a comma-separated list of several names, and completion will be
available for each name.  The variables will be defined in the
upcase-downcase spelling you typed, but completion lookup is
case-insensitive.  While entering the variable names, you can press
`?' for a complete list of all available constants.

When called with prefix argument UNIT-SYSTEM, the \"other\" unit
system will be used.  I.e., if your default is `SI', then a prefix arg
will switch to `cgs' and vice versa.

You can also make \"si\" or \"cgs\" one of the members of the
comma-separated list in NAMES.  This will then set a local
variable to select that unit system for the current buffer for
the current editing session.

`constants-insert' may also be called from a Lisp program - in this
case the comma-separated list of names should be given as argument
NAMES.  UNIT-SYSTEM may be nil to use the default, but also `SI' or
`cgs' may be specified directly.  For example

     (constants-insert \\='SI \"hplanck,c,M*pc\")"
  (interactive "P")
  (let* ((constants-unit-system
          (cond ((and unit-system (symbolp unit-system)) unit-system)
                (constants-unit-system-override constants-unit-system-override)
                (unit-system (if (eq constants-unit-system 'SI) 'cgs 'SI))
                (t constants-unit-system)))
         (all-constants (append constants-user-defined constants-defaults))
	 (atable (append constants-rename all-constants))
         (constants-ctable (constants-make-completion-table constants-rename
                                                  all-constants))
         (constants-major-mode major-mode)
	 (req1 (or names
                   (constants-completing-read "Name1[,name2...]: " constants-ctable)))
         (req (if (string= "" req1) constants-default-list req1))
	 (clist (split-string req "[ ,]+"))
         (mode major-mode)
	 (fentry (or (and constants-language-function
                          (fboundp constants-language-function)
                          (funcall constants-language-function))
                     (assq mode constants-languages)
                     (assq t constants-languages)))
	 format exp-string unit-system
         pmatch factor name prefix-name prefix-exp force-prefix process-func
	 const prefix entry entry1 desc value ins linelist line vname)
        ;; Check for fentry aliasing
    (while (and fentry
                (symbolp (cdr fentry)))
      (setq mode (cdr fentry))
      (setq fentry (or (assq mode constants-languages)
                       (assq t constants-languages))))
            
    (unless fentry
      (error "No format definition for constants in %s" major-mode))
    ;; extract format specifications
    (setq format (nth 1 fentry) exp-string (nth 2 fentry)
          prefix-exp (nth 3 fentry) process-func (nth 4 fentry))
                                        ; Let's see if the unit system is specifid in this string
    (while (setq unit-system (or (member "si" clist) (member "cgs" clist)
                                 (member "SI" clist) (member "CGS" clist)))
      (setq unit-system (car unit-system))
      (constants-set-unit-system unit-system)
      (message "Setting unit system to %s" unit-system)
      (setq clist (delete unit-system clist)))
    ; Now process the list of units given
    (while (setq const (pop clist))
      (setq prefix nil factor nil prefix-name "" force-prefix nil vname nil)
      (if (string-match "\\(.*\\)=\\(.*\\)" const)
          (setq vname (match-string 1 const) const (match-string 2 const)))
      (if (string-match "\\(.*\\)\\*\\(.*\\)" const)
          (setq const (concat (match-string 1 const) (match-string 2 const))
                force-prefix t))
      (setq entry (constants-assoc const atable 'follow)
	    name (car entry)
            pmatch (assoc (string-to-char const) constants-prefixes))
      (if (and (or force-prefix
                   (not entry))
               constants-allow-prefixes
               pmatch
               (setq entry1 (constants-assoc (substring const 1) atable)))
          (progn
            (setq entry entry1
                  name (car entry)
                  factor (nth 1 pmatch)
                  prefix (string-to-char const)
                  prefix-name (nth 2 pmatch))))
      (if (not entry)
          (error "No such constant: %s" const))
      (unless entry
	(error "No such constant: %s" const))
      (setq name (car entry)
	    desc (nth 2 entry)
	    value (constants-get-value entry mode))
      (if (or (not value) (not (stringp value))
	      (not (string-match "\\S-" value)))
	  (error "No value for constant %s (%s)" const desc))
      (if (and prefix                                   ; prefix
               (not (string-match "[^-+0-9e.]" value))) ; no expression
          (progn
            ;; Implement prefix directly in the number
            ;; We need to hack around accuracy problems here.
            (if (string-match "\\([eEdD]\\)\\([-+]?[0-9]+\\)" value)
                (setq value (replace-match (concat "\\1"
                   (format "%d" (floor
                    (+ 0.1 (string-to-number (match-string 2 value))
                       (log (string-to-number factor) 10.))))) nil nil value))
              (setq value (format "%.12e"
                                  (* (string-to-number factor)
                                     (string-to-number value))))
              (if (string-match "0+[eE]" value)
                  (setq value (replace-match "e" t t value))))))

      ;; Insert and indent
      (setq ins format)
      (if (and (string-match "[^-+0-9e.]" value)  ; value is an expression
               (string-match "%p" prefix-exp)     ; prefix format is there
               prefix
               (string-match "%v" ins))
          (setq ins (replace-match prefix-exp t t ins)))
      (while (string-match "%p" ins)
	(setq ins (replace-match factor t t ins)))
      (while (string-match "%v" ins)
	(setq ins (replace-match value t t ins)))
      (let ((start -1) (rpl (concat exp-string "\\2")))
        (while (and (string-match "\\S-" exp-string)
                    (setq start (string-match "\\(e\\)\\([-+]?[0-9]+\\)"
                                              ins (1+ start))))
	  (setq ins (replace-match rpl t nil ins))))
      (while (string-match "%n" ins)
	(setq ins (replace-match (or vname const) t t ins)))
      (while (string-match "%d" ins)
	(setq ins (replace-match
                   (if prefix (concat prefix-name "-" desc) desc)
                   t t ins)))
      (while (string-match "%u" ins)
	(setq ins (replace-match
                   (concat "[" (symbol-name constants-unit-system) "]")
                   t t ins)))
      (if process-func
          ;; Special treatment!
          (progn
            (while (string-match "%t" ins)
              (setq ins (replace-match
                         (make-string (max 2 (- 38 (match-beginning 0))) ?\s)
                         t t ins)))
            (funcall process-func ins))
        ;; Here comes the insertion stuff for source code editing modes.
        ;; First make sure we start a new line
        (if (and (string-match
                  "\\S-" (buffer-substring (pos-bol) (pos-eol)))
                 (not (constants-is-lisp-like mode)))
            ;; non-empty line, insert after this line
            (progn
              (end-of-line 1)
              (if constants-indent-code (newline-and-indent) (newline)))
          ;; Empty line, simply insert into this line
          (if constants-indent-code
              (indent-according-to-mode)
            (beginning-of-line 1)))
        (setq linelist (split-string ins "\n"))
        (while (setq line (pop linelist))
          (if (string-match "\\(.*\\)%t\\(.*\\)" line)
              (let ((comment-column 42))
                (insert (match-string 1 line))
                (if (and (constants-is-lisp-like mode)
                         (or (constants-is-set-like)
                             (null clist)))
                    (save-excursion
                      (move-to-column comment-column t)
                      (insert (match-string 2 line))
                      ;; insert a newline such that paredit's M-) can mode
                      ;; the closing parentheses to the next line.
                      (newline-and-indent))
                  (progn
                    (indent-to comment-column)
                    (insert (match-string 2 line)))))
            (insert line)))
        (unless (and (constants-is-lisp-like mode) (null clist))
          (if constants-indent-code
              (newline-and-indent)
            (newline)))))))

;;;###autoload
(defun constants-get (&optional const message unit-system)
  "Return the value of CONST as defined in the constants package.
The will interpret the name of a constant, possible prefix notation
like Ms for Mega-seconds etc, just like in the constants package.  The
result also depends on the selected unit system, see `constants-unit-system',
which you can overrule with the optional UNIT-SYSTEM argument.
Interactive calls to this routine prompt for the constant name and place
the value into the kill ring.  By setting MESSAGE, you can force this
bahavior also in a programmatic call."
;; FIXME: There is a lot of code duplication with constants-insert here,
;;        maybe we should restructure this at some point.  For now, it works.
  (interactive)
  (let* ((constants-unit-system (or unit-system constants-unit-system-override constants-unit-system))
	 (all-constants (append constants-user-defined constants-defaults))
         (atable (append constants-rename all-constants))
         entry prefix prefix-name pmatch unit factor value ok)
    (if (called-interactively-p 'interactive)
        ;; Read a constant name
        (let* ((constants-ctable (constants-make-completion-table constants-rename
                                                        all-constants))
               (constants-major-mode major-mode)
               (req1 (constants-completing-read "Constant: " constants-ctable)))
          (setq const req1))
      (or const
          (error "Non-interactive use must supply the name of a constant")))
    (setq entry (constants-assoc const atable 'follow)
          pmatch (assoc (string-to-char const) constants-prefixes))
    (and (not entry)
         constants-allow-prefixes
         pmatch
         (setq entry (constants-assoc (substring const 1) atable)
               factor (nth 1 pmatch)
               prefix (string-to-char const)
               prefix-name (nth 2 pmatch)))
    (catch 'exit
      (if (not entry)
          (throw 'exit nil))  ; return nothing
      (setq value (constants-get-value entry nil)
            unit (constants-get-unit entry))
      (if (or (not value) (not (stringp value))
	      (not (string-match "\\S-" value)))
          (throw 'exit nil)) ; return nothing
      (setq ok t)   ; we seem to have something...
      (if (and prefix
               (not (string-match "[^-+0-9e.]" value)))
          (progn
            ;; Implement prefix directly in the number
            ;; We need to hack around accuracy problems here.
            (if (string-match "\\([eEdD]\\)\\([-+]?[0-9]+\\)" value)
                (setq value (replace-match (concat "\\1"
                   (format "%d" (floor
                    (+ 0.1 (string-to-number (match-string 2 value))
                       (log (string-to-number factor) 10.))))) nil nil value))
              (setq value (format "%.12e"
                                  (* (string-to-number factor)
                                     (string-to-number value))))
              (if (string-match "0+[eE]" value)
                  (setq value (replace-match "e" t t value)))))))
    (if (not ok)
        (and (called-interactively-p 'interactive)
             (error "No such constant: %s" const))
      (if (or (called-interactively-p 'interactive) message)
          (progn
            (kill-new value)
            (message "Value of `%s'%s is %s %s"
                     const
                     (if prefix (concat " (=" prefix-name "-"
                                        (substring const 1) ")") "")
                     value
                     (if (and unit (string-match "\\S-" unit))
                         unit
                       "[no units]"))))
      value)))

;;;###autoload
(defun constants-replace ()
  "Replace the name of a constant at point with its value.
For example \"pi\" would be replaced by \"3.1415926535897932385\"."
  (interactive)
  (let (value)
    (save-excursion
      (skip-chars-backward "[a-zA-Z0-9]")
      (if (and (looking-at "[a-zA-Z][a-zA-Z0-9]*")
               (setq value (save-match-data
                             (constants-get (match-string 0) t))))
           (replace-match value t t)
        (error "No such constant: %s" (match-string 0))))))

(defun constants-set-unit-system (system)
  "Set unit system to SYSTEM and make sure it persists in this buffer."
  (if (string-equal (downcase system) "cgs")
      (setq constants-unit-system 'cgs
            constants-unit-system-override 'cgs)
    (setq constants-unit-system 'SI
          constants-unit-system-override 'SI)))

(defun constants-get-value (entry mode)
  "Extract the correct value string from the ENTRY for mode MODE."
  (let (ee val)
    (if (and mode (setq ee (assq mode entry)))
        (if (or (eq (nth 1 ee) 'default)
                (equal (nth 1 ee) ""))
            (setq ee (assq 'default entry))))
    (setq val
          (if ee
              (cond ((eq constants-unit-system 'SI) (nth 1 ee))
                    ((eq constants-unit-system 'cgs) (or (nth 2 ee) (nth 1 ee)))
                    (t nil))
            (cond ((eq constants-unit-system 'SI) (nth 3 entry))
                  ((eq constants-unit-system 'cgs) (nth 4 entry))
                  (t nil))))
    (if (and val (stringp val) (string-match "\\(.*?\\) *\\[\\(.*\\)\\]" val))
        (match-string 1 val)
      val)))

(defun constants-get-unit (entry &optional _mode)
  "Extract the unit string from the ENTRY."
  (let ((val (cond ((eq constants-unit-system 'SI) (nth 3 entry))
                   ((eq constants-unit-system 'cgs) (nth 4 entry))
                   (t nil))))
    (if (and val (stringp val) (string-match "\\(.*?\\) *\\[\\(.*\\)\\]" val))
        (match-string 2 val)
      "")))

(defun constants-assoc (key table &optional _follow)
  "Case-insensitive assoc on first and second list element, using KEY and TABLE.
When _FOLLOW is non-nil, check if the match is a rename cell
and follow it up (not yet implemented, needs to be fixed."
  (catch 'exit
    (let ((key1 (downcase key)) entry)
      (while (setq entry (car table))
	(if (and (consp entry)
                 (or (equal key1 (downcase (car entry)))
                     (and (consp (cdr entry))
                          (equal key1 (downcase (nth 1 entry))))))
            (if (stringp (cdr (car table)))
                (throw 'exit (constants-assoc (cdr (car table)) table))
              (throw 'exit (car table))))
        (setq table (cdr table)))
      nil)))

(defun constants-completing-read (&rest args)
  "Completing read, case insensitive, passing ARGS to `completing-read'."
  (let ((old-value (default-value 'completion-ignore-case))
        (minibuffer-local-completion-map
         (copy-keymap minibuffer-local-completion-map)))
    (define-key minibuffer-local-completion-map "?"
      (lambda ()
        (interactive)
        (let ((major-mode constants-major-mode))
          (constants-help constants-unit-system 'completing))))
    (define-key minibuffer-local-completion-map [(shift tab)] 'constants-scroll-help)
    (unwind-protect
	(progn
	  (setq-default completion-ignore-case t)
	  (apply #'completing-read (car args)
                 'constants-completion-function
                 (cdr (cdr args))))
      (setq-default completion-ignore-case old-value))))

(defun constants-scroll-help ()
  "Scroll the help window."
  (interactive)
  (let ((cw (selected-window))
        (hw (get-buffer-window "*Help*")))
    (if hw
        (progn
          (select-window hw)
          (condition-case nil
              (scroll-up)
            (error (goto-char (point-min))))
          (select-window cw)))))

(defun constants-make-completion-table (varnames constants)
  "Make completion table containing all allowed VARNAMES in CONSTANTS."
  (let ((all
         (delq nil
               (append
                (mapcar #'car varnames)
                (mapcar (lambda(x) (if (consp x) (car x)))
                        constants)
                (mapcar (lambda(x) (if (consp x) (nth 1 x)))
                        constants))))
        (seen '(""))
        rtn dc)
    (while all
      (setq dc (downcase (car all)))
      (if (not (member dc seen))
          (setq rtn (cons (list (car all)) rtn)
                seen (cons dc seen)))
      (setq all (cdr all)))
    rtn))

(defun constants-completion-function (string predicate &optional flag)
  "The completion function for completing constant names.
STRING, PREDICATE, and FLAG are the usual completion parameters."
  (let (s1 s2 rtn)
    (if (string-match "^\\(.*[*,=]\\)\\([^*,]*\\)$" string)
        (setq s1 (match-string 1 string)
              s2 (match-string 2 string))
      (setq s1 "" s2 string))
    (cond
     ((eq flag nil)
      ;; try completion
      (setq rtn (try-completion s2 constants-ctable predicate))
      (if (stringp rtn) (concat s1 s2 (substring rtn (length s2)))))
     ((eq flag t)
      ;; all-completions
      (all-completions s2 constants-ctable predicate))
     ((eq flag 'lambda)
      ;; exact match?
      (assoc s2 constants-ctable)))))

;;;###autoload
(defun constants-help (&optional unit-system completing)
  "List all available constants.
The values are for the currently selected unit system.  When called
with prefix argument UNIT-SYSTEM, the \"other\" unit system will be
used.  I.e., if your default is `SI', then a prefix arg will switch to
`cgs' and vice versa.  If COMPLETING is non-lil, use completion."
  (interactive "P")
  (with-help-window "*Help*"
    (let* ((constants-unit-system
            (cond ((and unit-system (symbolp unit-system)) unit-system)
                  (unit-system (if (eq constants-unit-system 'SI) 'cgs 'SI))
                  (constants-unit-system-override constants-unit-system-override)
                  (t constants-unit-system)))
           (all (append constants-user-defined constants-defaults))
           (us (symbol-name constants-unit-system))
           (mode major-mode)
           fentry entry)

      ;; Check for aliasing
      (while (and (setq fentry (assq mode constants-languages))
                  (and (cdr fentry) (symbolp (cdr fentry))))
        (setq mode (cdr fentry)))
      
      (if constants-user-defined (setq all (cons "User defined entries" all)))
      (princ (format
              "            List of constants: %s
Description                    Short      Long name       Value [%s]
-------------------------------------------------------------------------------
"
              (if completing "Use Shift-<TAB> to scroll" "") us))
      (while (setq entry (pop all))
        (if (stringp entry)
            (progn
              (princ "\n")
              (princ (make-string (/ (- 79 (length entry)) 2) ?.))
              (princ entry)
              (princ (make-string (/ (- 79 (length entry)) 2) ?.))
              (princ "\n"))
          (princ (format "%-30s %-10s %-15s %s %s\n"
                         (nth 2 entry) (nth 1 entry) (nth 0 entry)
                         (constants-get-value entry mode)
                         (constants-get-unit entry mode))))))
    (let ((all constants-rename) entry)
      (princ "\nRenaming\n--------\n")
      (while (setq entry (pop all))
        (princ (format "%-15s refers to `%s'\n" (car entry) (cdr entry)))))
    (let ((all constants-prefixes) entry)
      (princ "\nUnit Prefixes\n-------------\n")
      (while (setq entry (pop all))
        (princ (format "%c  %-6s  %s\n"
                       (nth 0 entry) (nth 2 entry) (nth 1 entry)))))
    (let* ((all-constants (append constants-user-defined constants-defaults))
           (atable (append constants-rename all-constants))
           (constants-ctable (constants-make-completion-table
                              constants-rename all-constants))
           const c1ass c1)
      (princ "
The following ambiguities are resolved by ignoring the unit prefix
------------------------------------------------------------------
")
      (while (setq const (car (pop constants-ctable)))
        (if (and (assoc (string-to-char const) constants-prefixes)
                 (> (length const) 1)
                 (setq c1 (downcase (substring const 1)))
                 (setq c1ass (constants-assoc c1 atable 'follow)))
            (princ (format "%-15s refers to %-15s and not to %s-%s\n"
                           const
                           (car (constants-assoc const atable))
                           (nth 2 (assoc (string-to-char const) constants-prefixes))
                           (if (or t (string= c1 (downcase (car c1ass))))
                               (car c1ass)
                             (nth 1 c1ass))))))))
  (save-window-excursion
    (select-window (get-buffer-window "*Help*"))
    (setq truncate-lines t)
    (goto-char (point-min))))

(defun constants-test (names)
  "Test `constants-insert' with NAMES for several different modes.
To try it out, evaluate \\='(constants-test)' using \\[eval-expression]."
  (let ((modes '(fortran-mode c-mode emacs-lisp-mode lisp-interaction-mode
                              idlwave-mode perl-mode cperl-mode))
        mode)
    (while (setq mode (pop modes))
      (insert "\n>>>>> " (symbol-name mode) "\n")
      (funcall mode)
      (constants-insert 'SI names)
      (constants-insert 'cgs names))
    (normal-mode)))

(provide 'constants)
;;; constants.el ends here<|MERGE_RESOLUTION|>--- conflicted
+++ resolved
@@ -213,14 +213,6 @@
 ;; Version 2.9a
 ;; - Working toward readiness for ELPA inclusion
 ;;
-<<<<<<< HEAD
-=======
-;; CHANGES
-;; -------
-;; Version 2.10
-;; - Ready for becoming an ELPA package
-;;
->>>>>>> 1aaeca33
 ;; Version 2.8
 ;; - Allow the interactive prompt to change the unit system.  That
 ;;   change will be stored locally for the current buffer and editing
