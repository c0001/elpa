;;; wcheck-mode.el --- A general interface for text checkers


;; Author: Teemu Likonen <tlikonen@iki.fi>
;; Maintainer: Teemu Likonen <tlikonen@iki.fi>
;; Created: 2009-07-04
;; Version: 2011.06.29
;; Keywords: text spell check languages ispell


;; Copyright (C) 2009-2011 Teemu Likonen <tlikonen@iki.fi>
;;
;; This program is free software: you can redistribute it and/or modify
;; it under the terms of the GNU General Public License as published by
;; the Free Software Foundation, either version 3 of the License, or (at
;; your option) any later version.
;;
;; This program is distributed in the hope that it will be useful, but
;; WITHOUT ANY WARRANTY; without even the implied warranty of
;; MERCHANTABILITY or FITNESS FOR A PARTICULAR PURPOSE. See the GNU
;; General Public License for more details.
;;
;; The license text: <http://www.gnu.org/licenses/gpl-3.0.html>


;; INSTALLATION
;;
;; Put this file to some directory in your Emacs's "load-path" and add
;; the following lines to Emacs's initialization file (~/.emacs):
;;
;;     (autoload 'wcheck-mode "wcheck-mode"
;;       "Toggle wcheck-mode." t)
;;     (autoload 'wcheck-change-language "wcheck-mode"
;;       "Switch wcheck-mode languages." t)
;;     (autoload 'wcheck-actions "wcheck-mode"
;;       "Open actions menu." t)
;;     (autoload 'wcheck-jump-forward "wcheck-mode"
;;       "Move point forward to next marked text area." t)
;;     (autoload 'wcheck-jump-backward "wcheck-mode"
;;       "Move point backward to previous marked text area." t)
;;
;; See customize group "wcheck" for information on how to configure
;; Wcheck mode. (M-x customize-group RET wcheck RET)


;;; Commentary:
;;
;; A general interface for text checkers
;;
;; Wcheck mode is a general-purpose text-checker interface for Emacs
;; text editor. Wcheck mode a minor mode which provides an on-the-fly
;; text checker. It checks the visible text area, as you type, and
;; possibly highlights some parts of it. What is checked and how are all
;; configurable.
;;
;; Wcheck mode can use external programs or Emacs Lisp functions for
;; checking text. For example, Wcheck mode can be used with
;; spell-checker programs such as Ispell, Enchant and Hunspell, but
;; actually any tool that can receive text from standard input stream
;; and send text to standard output can be used. Wcheck mode sends parts
;; of buffer's content to an external program or an Emacs Lisp function
;; and, based on their output, decides if some parts of text should be
;; marked in the buffer.


;;; Code:


;;; Settings


;;;###autoload
(defgroup wcheck nil
  "General interface for text checkers."
  :group 'applications)


(defconst wcheck-language-data-customize-interface
  '(choice
    :format "%[Option%] %v"

    (cons :tag "Program" :format "%v"
          (const :tag "Program" :format "%t: " program)
          (choice :format "%[Type%] %v"
                  (file :tag "Filename" :format "\n\t\t%t: %v")
                  (function :tag "Function" :format "\n\t\t%t: %v")))

    (cons :tag "Arguments" :format "%v"
          (const :format "" args)
          (repeat :tag "Arguments"
                  (string :format "%v")))

    (cons :tag "Output parser function" :format "%v"
          (const :tag "Output parser" :format "%t: " parser)
          (choice :format "%[Parser%] %v" :value nil
                  (const :tag "Lines" wcheck-parser-lines)
                  (const :tag "Whitespace" wcheck-parser-whitespace)
                  (function :tag "Custom function"
                            :format "%t:\n\t\t%v")))

    (cons :tag "Connection type" :format "%v"
          (const :tag "Connection: " :format "%t" connection)
          (choice :format "%[Type%] %v" :value nil
                  (const :tag "pipe (nil)" nil)
                  (const :tag "pty" :match (lambda (widget value)
                                             (or (eq value t)
                                                 (eq value 'pty)))
                         pty)))

    (cons :tag "Face" :format "%v"
          (const :tag "Face" :format "%t: " face)
          (symbol :format "%v"))

    (cons :tag "Syntax table" :format "%v"
          (const :tag "Syntax table" :format "%t: " syntax)
          (variable :format "%v"))

    (cons :tag "Regexp start" :format "%v"
          (const :tag "Regexp start" :format "%t: " regexp-start)
          (regexp :format "%v"))

    (cons :tag "Regexp body" :format "%v"
          (const :tag "Regexp body" :format "%t: " regexp-body)
          (regexp :format "%v"))

    (cons :tag "Regexp end" :format "%v"
          (const :tag "Regexp end" :format "%t: " regexp-end)
          (regexp :format "%v"))

    (cons :tag "Regexp discard" :format "%v"
          (const :tag "Regexp discard" :format "%t: " regexp-discard)
          (regexp :format "%v"))

    (cons :tag "Regexp case" :format "%v"
          (const :tag "Regexp" :format "%t: " case-fold)
          (choice :format "%[Case%] %v" :value nil
                  :match (lambda (widget value) t)
                  :value-to-internal (lambda (widget value)
                                       (if value t nil))
                  (const :tag "sensitive" nil)
                  (const :tag "insensitive" t)))

    (cons
     :tag "Read or skip faces" :format "%v"
     (const :tag "Read or skip faces" :format "%t" read-or-skip-faces)
     (repeat
      :tag ""
      (cons :format "%v"
            (choice :format "%[Major mode%] %v"
                    (const :tag "All major modes"
                           :match (lambda (widget value) (not value))
                           nil)
                    (repeat
                     :tag "Select major modes"
                     :match (lambda (widget value)
                              (and value (or (symbolp value) (listp value))))
                     :value-to-internal (lambda (widget value)
                                          (if (symbolp value)
                                              (list value)
                                            value))
                     :value-to-external (lambda (widget value)
                                          (if (and (listp value)
                                                   (symbolp (car value))
                                                   (null (cdr value)))
                                              (car value)
                                            value))
                     (symbol :format "%v")))
            (choice :format "%[Operation mode%] %v"
                    (const :tag "Read everything" nil)
                    (cons :tag "Read selected faces" :format "%v"
                          (const :tag "Read selected faces"
                                 :format "%t" read)
                          (repeat :tag "" (sexp :format "%v")))
                    (cons :tag "Skip selected faces" :format "%v"
                          (const :tag "Skip selected faces"
                                 :format "%t" skip)
                          (repeat :tag "" (sexp :format "%v")))))))

    (cons :tag "Action program" :format "%v"
          (const :tag "Action program" :format "%t: " action-program)
          (choice :format "%[Type%] %v"
                  (file :tag "Filename" :format "\n\t\t%t: %v")
                  (function :tag "Function" :format "\n\t\t%t: %v")))

    (cons :tag "Action program's arguments" :format "%v"
          (const :format "" action-args)
          (repeat :tag "Action program's arguments"
                  (string :format "%v")))

    (cons :tag "Action parser function" :format "%v"
          (const :tag "Action parser" :format "%t: "
                 action-parser)
          (choice :format "%[Parser%] %v" :value nil
                  (const :tag "Ispell" wcheck-parser-ispell-suggestions)
                  (const :tag "Lines" wcheck-parser-lines)
                  (const :tag "Whitespace" wcheck-parser-whitespace)
                  (function :tag "Custom function"
                            :format "%t:\n\t\t%v")))

    (cons :tag "Action autoselect mode" :format "%v"
          (const :tag "Action autoselect" :format "%t: " action-autoselect)
          (choice :format "%[Mode%] %v" :value nil
                  :match (lambda (widget value) t)
                  :value-to-internal (lambda (widget value)
                                       (if value t nil))
                  (const :tag "off" nil)
                  (const :tag "on" t)))))


;;;###autoload
(defcustom wcheck-language-data nil
  "Language configuration for `wcheck-mode'.

The variable is an association list (alist) and its elements are
of the form:

    (LANGUAGE (KEY . VALUE) [(KEY . VALUE) ...])

LANGUAGE is a name string for this particular configuration unit
and KEY and VALUE pairs denote settings for the language.

Below is the documentation of possible KEYs and corresponding
VALUEs. The documentation is divided in two parts: checker
options and action options. The first part describes all options
related to checking the content of an Emacs buffer (and possibly
marking some of it). The second part describes options which
configure actions which user can choose for a marked text on
buffer.

NOTE: There is also variable `wcheck-language-data-defaults'
which is used to define default values. The defaults are used
when a language-specific option in `wcheck-language-data' does
not exist or is not valid.


Checker options
---------------

The checker options configure LANGUAGE's text-checking and
text-marking features. With these you can configure how buffer's
content is examined, what checker engine is used and how text is
marked in the buffer.

program
args
    `program' is either the name (a string) of an external
    executable program or an Emacs Lisp function (a symbol or a
    lambda expression). They are used as the checker engine for
    the LANGUAGE. When `program' names an external executable
    program then `args' are the command-line arguments (a list of
    strings) for the program.

    `wcheck-mode' collects text strings from the buffer and sends
    them to `program' to analyze. When `program' is an external
    executable program the collected strings are sent (each on a
    separate line) through the standard input stream to the
    program. The program must write to standard output stream all
    the strings which it thinks should be marked in the Emacs
    buffer. The output of the program is then parsed with
    `parser' function (see below).

    When `program' is an Emacs Lisp function (a symbol or a
    lambda expression) the function is called with one argument:
    a list of strings collected from the buffer. The function is
    supposed to check them and return a list of strings (or nil).
    The returned strings will be marked in the buffer.

    See options `regexp-start', `regexp-body' and `regexp-end'
    below for details on how text is collected from the buffer.

parser
    VALUE of this option is an Emacs Lisp function which is
    responsible for parsing the output of `program'. This parser
    function is only used when `program' is an external
    executable program (not a function).

    The parser function is run without arguments and within the
    context of a buffer that contains all the output from the
    external program. The point is located at the beginning of
    the buffer. From that buffer the `parser' function should
    collect all the strings that are meant to be marked in the
    buffer that is being checked. The function must return them
    as a list of strings or nil if there are none to be marked.

    For the most common cases there are two parser functions
    already implemented:

        `wcheck-parser-lines' turns each line in program's output
        to a separate string. You should use this function as the
        output parser if you spell-check with Ispell-like program
        with its \"-l\" command-line option. They output each
        misspelled word on a separate line. This is the default
        output parser.

        `wcheck-parser-whitespace' turns each whitespace-
        separated token in the output to a separate string.

connection
    The VALUE is used to set variable `process-connection-type'
    when starting the process for LANGUAGE. If the VALUE is nil
    use a pipe for communication; if it's `pty' (or t) use a PTY.
    The default is to use a pipe (nil). (This option is ignored
    when the program is a function.)

face
    A symbol referring to the face which is used to mark text with
    this LANGUAGE. The default is `wcheck-default-face'.

syntax
    VALUE is a variable (a symbol) referring to an Emacs syntax
    table. This option temporarily sets the effective syntax
    table when buffer's content is scanned with `regexp-start',
    `regexp-body', `regexp-end' and `regexp-discard' (see below)
    as well as when `program', `parser', `action-program' and
    `action-parser' functions are called. The default value is
    `text-mode-syntax-table'. This option does not affect syntax
    table settings anywhere else. See the Info node
    `(elisp)Syntax Tables' for more information on the topic.

regexp-start
regexp-body
regexp-end
    Regular expression strings which match the start of a string
    body, characters within the body and the end of the body,
    respectively.

    This is how they are used in practice: `wcheck-mode' scans
    buffer's content and looks for strings that match the
    following regular expression

        REGEXP-START\\(REGEXP-BODY\\)REGEXP-END

    The regular expression back reference \\1 is used to extract
    `regexp-body' part from the matched string. That string is
    then matched against `regexp-discard' (see below) and if it
    doesn't match the string is sent to the text checker program
    or function to analyze.

    Strings returned from the program or function are quoted for
    regular expression special characters (with `regexp-quote'
    function) and marked in Emacs buffer using the following
    construction: `regexp-start + STRING + regexp-end'. The
    STRING part is marked with `face' (see above) .

    You can't use grouping constructs `\\( ... \\)' in
    `regexp-start' because the back reference `\\1' is used for
    separating the `regexp-body' match string from the
    `regexp-start' and `regexp-end' match strings. You can use
    \"shy\" groups `\\(?: ... \\)' which do not record the
    matched substring. Grouping constructs `\\( ... \\)' are
    allowed in `regexp-body' and `regexp-end'. Just note that the
    first group and back reference \\1 is already taken.

    The default values for the regular expressions are

        \\=\\<'*         (regexp-start)
        \\w+?         (regexp-body)
        '*\\=\\>         (regexp-end)

    Effectively they match a series of word characters defined in
    the effective syntax table. Single quotes (') at the start
    and end of a word are excluded. This is probably a good thing
    when using `wcheck-mode' as a spelling checker.

regexp-discard
    The string that matched `regexp-body' is then matched against
    the value of this option. If this regular expression matches,
    then the string is discarded and won't be sent to the
    text-checker program or function to analyze. You can use this
    to define exceptions to the `regexp-body' match. The default
    value is

        \\`'+\\'

    which discards the body string if it consists only of single
    quotes. This was chosen as the default because the default
    syntax table `text-mode-syntax-table' defines single quote as
    a word character. It's probably not useful to mark individual
    single quotes in a buffer when `wcheck-mode' is used as a
    spelling checker.

    If you don't want to have any discarding rules set this
    option to empty string (\"\").

case-fold
    This boolean value is used to temporarily bind the value of
    variable `case-fold-search'. The nil value means
    case-sensitive and a non-nil means case-insensitive search.
    The default is case-sensitive (nil). This option is effective
    with `regexp-start', `regexp-body', `regexp-end' and
    `regexp-discard' as well as when `program', `parser',
    `action-program' and `action-parser' functions are called.

read-or-skip-faces
    This option controls which faces `wcheck-mode' should read or
    skip when scanning buffer's content. The value must be a list
    and its items are also lists:

        (MAJOR-MODE [OPERATION-MODE [FACE ...]])

    MAJOR-MODE is a symbol or a list of symbols. Symbols refer to
    the major mode(s) which the settings are for. Use nil as the
    MAJOR-MODE to define default settings. Settings that come
    after the pseudo major-mode nil are ignored.

    OPERATION-MODE is symbol `read' or `skip' defining whether
    the FACEs should be read or skipped. If it's `read' then only
    the listed faces are read. If it's `skip' then the listed
    faces are skipped and all other faces are read. If there is
    no OPERATION-MODE at all (i.e., the list has just one
    element, MAJOR-MODE) then everything is read.

    The rest of the items are FACEs. They are typically symbols
    but some Emacs modes may use strings, property lists or cons
    cells for defining faces. For more information see Info
    node `(elisp) Special Properties'. Use nil as the face to
    refer to the normal text which does not have a face text
    property.

    Example:

        (read-or-skip-faces
         ((emacs-lisp-mode c-mode) read
          font-lock-comment-face font-lock-doc-face)
         (org-mode skip font-lock-comment-face org-link)
         (text-mode)
         (nil read nil))

    It says that in `emacs-lisp-mode' and `c-mode' only the text
    which have been highlighted with `font-lock-comment-face' or
    `font-lock-doc-face' is read (i.e., checked). In `org-mode'
    faces `font-lock-comment-face' and `org-link' are
    skipped (i.e., not checked) and all other faces are read. In
    `text-mode' everything is read. Finally, in all other major
    modes only the normal text (nil) is read.

    Most likely not all `read-or-skip-faces' settings are
    specific to a certain language so it could be more useful to
    put them in variable `wcheck-language-data-defaults' instead.
    That way they are used with all languages. Normally the
    global default is equivalent to

        (read-or-skip-faces
         (nil))

    which means that in all major modes read everything. It is
    sometimes useful to have this setting in language-specific
    options because the parsing stops right there. Therefore it
    overrides all global settings which user may have changed
    with variable `wcheck-language-data-defaults'.

    Note: You can use command `\\[what-cursor-position]' with a
    prefix argument to see what faces are active at the cursor
    position. Then you can use the information to configure this
    option.


Action options
--------------

\"Actions\" are any kind of operations that can be executed for
marked text in an Emacs buffer. Actions are presented to user
through a menu which is activated either by (1) clicking the
right mouse button on a marked text or (2) executing interactive
command `wcheck-actions' while the cursor (the point) is on a
marked text.

If you use `wcheck-mode' as a spelling checker then it's natural
to configure an action menu that offers spelling suggestions for
the misspelled word. The action menu could also have an option to
add the word to spell-checker's dictionary, so that the word is
recognized next time. See examples of this kind of configuration
below.

action-program
action-args
    `action-program' is either the name (a string) of an external
    executable program or an Emacs Lisp function (a symbol or a
    lambda expression). When it's the name of an executable
    program then `action-args' are the command-line arguments (a
    list of strings) for the program.

    When `action-program' is an external executable program the
    marked text is sent to the program through the standard input
    stream. The program should send its feedback data (usually
    suggested substitute strings) to the standard output stream.
    The output is parsed with `action-parser' function (see
    below) and function's return value is used to construct an
    action menu for user. The format and effect of
    `action-parser' function's return value is described below.

    When `action-program' is an Emacs Lisp function the function
    is called with one argument: a vector returned by
    `wcheck-marked-text-at' function. The `action-program'
    function is supposed to gather some substitute suggestion
    strings or give other actions for the marked text in the
    buffer. Function's return value is used to construct an
    action menu for user. The format and effect of
    `action-program' function's return value is described below.

action-parser
    VALUE of this option is an Emacs Lisp function which is
    responsible for parsing the output of `action-program'. This
    parser function is only used when `action-program' is an
    external executable program (not a function).

    The parser function is run with one argument: a vector
    returned by `wcheck-marked-text-at' for the marked text in
    question. The parser function is called within the context of
    a buffer that contains all the output from `action-program'.
    The point is located at the beginning of the buffer.

    The `action-parser' function should examine the buffer for
    interesting information (such as spelling suggestions) and
    return them the in the format that is described below.

    For the most common cases there are three parser functions
    already implemented:

        `wcheck-parser-ispell-suggestions' parses substitute
        suggestions from the output of Ispell or compatible
        program, such as Enchant or Aspell. Use this function as
        the `action-parser' if you get spelling suggestions from
        an Ispell-like program with its \"-a\" command-line
        option.

        `wcheck-parser-lines' function turns each line in the
        output to individual substitute suggestions.

        `wcheck-parser-whitespace'. Each whitespace-separated
        token in the program's output is a separate suggestion.

<<<<<<< HEAD
=======
action-autoselect
    If this option is non-nil and the action menu has only one
    menu item then the item is chosen automatically without
    actually showing the menu. If this option is nil (which is
    the default) then the menu is always shown.

>>>>>>> f742b6ec

The return value of `action-program' function and `action-parser'
function must be a list. The empty list (nil) means that there
are no actions available for the marked text. Otherwise each
elements in the list must be either a string or a cons cell. If
an element is a string it is an individual substitute suggestion
string for the original marked text. The same string is shown in
the actions menu. When user chooses such option from the action
menu the original text is substituted in the Emacs buffer.

If an element is a cons cell it must be one of

    (\"Menu item\" . \"substitute string\")
    (\"Menu item\" . some-function)

The \"car\" value of the cons cell must be a string. The string
is shown in the action menu as one of the options. The \"cdr\"
value of the cons cell defines the action that is taken for the
menu option. If the \"cdr\" value is a string then that string is
the substitute string. If the \"cdr\" value is a function (a
symbol or a lambda expression) then that function is called when
user chooses the menu option. The function is called with one
argument: a vector returned by `wcheck-marked-text-at' function
for the marked text in question.

Effectively `action-program' function or `action-program'
executable program with `action-parser' function provide a
feature that can offer spelling suggestions for user: just return
suggestions as a list of strings. Alternatively they can offer
any kind of useful actions by calling custom functions. There are
a lot of possibilities.


For configuration examples, see the README file in URL
`https://raw.github.com/tlikonen/wcheck-mode/1cf57d0ef6f/README'."

  :group 'wcheck
  :type
  `(repeat
    (list :format "%v"
          (string :tag "Language")
          (repeat :inline t
                  :tag "Options"
                  ,wcheck-language-data-customize-interface))))


;;;###autoload
(defconst wcheck-language-data-defaults-hard-coded
  '((parser . wcheck-parser-lines)
    (connection . nil)
    (face . wcheck-default-face)
    (syntax . text-mode-syntax-table)
    (regexp-start . "\\<'*")
    (regexp-body . "\\w+?")
    (regexp-end . "'*\\>")
    (regexp-discard . "\\`'+\\'")
    (case-fold . nil)
    (read-or-skip-faces (nil))
    (action-autoselect . nil))
  "Hard-coded default language configuration for `wcheck-mode'.
This constant is for Wcheck mode's internal use only. This
provides useful defaults if both `wcheck-language-data' and
`wcheck-language-data-defaults' fail.")


;;;###autoload
(defcustom wcheck-language-data-defaults
  wcheck-language-data-defaults-hard-coded
  "Default language configuration for `wcheck-mode'.
These default values are used when language-specific settings
don't provide a valid value. `wcheck-mode' will choose some
useful defaults even if this variable is not (properly) set. See
variable `wcheck-language-data' for information about possible
settings.

Here's an example value for the variable:

    ((parser . wcheck-parser-lines)
     (action-parser . wcheck-parser-ispell-suggestions)
     (connection . nil)
     (face . wcheck-default-face)
     (syntax . text-mode-syntax-table)
     (regexp-start . \"\\\\=\\<'*\")
     (regexp-body . \"\\\\w+?\")
     (regexp-end . \"'*\\\\=\\>\")
     (regexp-discard . \"\\\\`'+\\\\'\")
     (case-fold . nil)
     (read-or-skip-faces
      ((emacs-lisp-mode c-mode) read
       font-lock-comment-face font-lock-doc-face)
      (message-mode read nil
       message-header-subject message-cited-text)))"

  :group 'wcheck
  :type `(repeat ,wcheck-language-data-customize-interface))


(defvar wcheck-read-or-skip-faces nil
  "This variable is not used anymore.
This variable's functionality is now included in variables
`wcheck-language-data' and `wcheck-language-data-defaults'. See
the documentation of the former variable for information on how
to configure the feature.")


;;;###autoload
(defcustom wcheck-language ""
  "Default language for `wcheck-mode'.

Normally the global value defines the language for new buffers.
If a buffer-local value exists it is used instead. This variable
becomes automatically buffer-local when `wcheck-mode' is turned
on in a buffer, so changing the global value does not affect
buffers which already have `wcheck-mode' turned on.

User is free to set this variable directly (e.g., in programs)
but in interactive use it is usually better to use the command
`\\[wcheck-change-language]' instead. The command can change
language immediately while `wcheck-mode' is turned on, whereas
changing just the value of this variable takes effect only when
`wcheck-mode' is turned on next time."
  :type '(string :tag "Default language")
  :group 'wcheck)
(make-variable-buffer-local 'wcheck-language)


;;;###autoload
(defface wcheck-default-face
  '((t (:underline "red")))
  "Default face for marking strings in a buffer.
This is used when language does not define a face."
  :group 'wcheck)


;;; Variables


(defvar wcheck-mode nil)
(defvar wcheck-mode-map (make-sparse-keymap)
  "Keymap for `wcheck-mode'.")

(defvar wcheck-timer nil)
(defvar wcheck-timer-idle .3
  "`wcheck-mode' idle timer delay (in seconds).")
(defvar wcheck-timer-paint-event-count 0)

(defvar wcheck-timer-paint-event-count-std 3
  "Run buffer paint event this many times in a row.
With too low values all data from external processes may not have
arrived and window gets only partially painted. A higher value
increases the probability that windows get fully painted but it
also makes `wcheck-jump-forward' and `wcheck-jump-backward'
slower. A suitable compromise may be 3 or 4.")

(defvar wcheck-change-language-history nil
  "Language history for command `wcheck-change-language'.")

(defvar wcheck-buffer-data nil)

(defvar wcheck-jump-step 5000)


;;; Macros


(defmacro wcheck-define-condition (name superclass &optional message)
  (declare (indent defun))
  `(progn
     (put ',name 'error-conditions
          (append (get ',superclass 'error-conditions) (list ',name)))
     (put ',name 'error-message ,message)
     ',name))


(defmacro wcheck-loop-over-reqs-engine (key var &rest body)
  `(dolist (,var (delq nil (mapcar (lambda (buffer)
                                     (when (wcheck-buffer-data-get
                                            :buffer buffer ,key)
                                       buffer))
                                   (wcheck-buffer-data-get-all :buffer))))
     (when (buffer-live-p ,var)
       (with-current-buffer ,var
         ,@body))))


(defmacro wcheck-loop-over-read-reqs (var &rest body)
  (declare (indent 1))
  `(wcheck-loop-over-reqs-engine :read-req ,var ,@body))
(defmacro wcheck-loop-over-paint-reqs (var &rest body)
  (declare (indent 1))
  `(wcheck-loop-over-reqs-engine :paint-req ,var ,@body))
(defmacro wcheck-loop-over-jump-reqs (var &rest body)
  (declare (indent 1))
  `(wcheck-loop-over-reqs-engine :jump-req ,var ,@body))


(defmacro wcheck-with-language-data (var-lang bindings &rest body)
  (declare (indent 2))
  (let ((language (make-symbol "--wck-language--")))
    `(let* ((,language ,(cadr var-lang))
            ,@(when (car var-lang)
                `((,(car var-lang) ,language)))
            ,@(mapcar
               (lambda (var)
                 (cond ((symbolp var)
                        (list var `(wcheck-query-language-data
                                    ,language ',var)))
                       ((and var (listp var))
                        (list (car var) `(wcheck-query-language-data
                                          ,language ',(cadr var))))))
               bindings))
       ,@body)))


;;; Conditions


(wcheck-define-condition wcheck-error error)
(wcheck-define-condition wcheck-language-does-not-exist-error wcheck-error)
(wcheck-define-condition wcheck-program-not-configured-error wcheck-error)
(wcheck-define-condition wcheck-not-a-list-of-strings-error wcheck-error)
(wcheck-define-condition wcheck-funcall-error wcheck-error)
(wcheck-define-condition wcheck-action-error wcheck-error)
(wcheck-define-condition wcheck-action-program-error wcheck-action-error)
(wcheck-define-condition wcheck-parser-function-not-configured-error
  wcheck-action-error)
(wcheck-define-condition wcheck-overlay-not-found-error wcheck-error)


;;; Interactive commands


;;;###autoload
(defun wcheck-change-language (language &optional global)
  "Change language for current buffer (or globally).
Change `wcheck-mode' language to LANGUAGE. The change is
buffer-local but if GLOBAL is non-nil (prefix argument if called
interactively) then change the global default language."
  (interactive
   (let* ((comp (mapcar #'car wcheck-language-data))
          (default (cond ((and current-prefix-arg
                               (member (default-value 'wcheck-language) comp))
                          (default-value 'wcheck-language))
                         ((member wcheck-language comp)
                          wcheck-language)
                         ((car comp))
                         (t ""))))
     (list (completing-read
            (format (if current-prefix-arg
                        "Global default language (%s): "
                      "Language for the current buffer (%s): ")
                    default)
            comp nil t nil 'wcheck-change-language-history default)
           current-prefix-arg)))

  (condition-case error-data
      (when (stringp language)
        ;; Change the language, locally or globally, and update buffer
        ;; database, if needed.
        (if global
            ;; Just change the global value and leave.
            (setq-default wcheck-language language)

          ;; Change the buffer-local value.
          (setq wcheck-language language)
          ;; If the mode is currently turned on check if language's
          ;; checker program or function is configured and if all is OK
          ;; request update for the buffer.
          (when wcheck-mode
            (if (wcheck-program-configured-p wcheck-language)
                ;; It's OK; update the buffer.
                (progn
                  (wcheck-buffer-lang-proc-data-update
                   (current-buffer) wcheck-language)
                  (wcheck-buffer-data-set (current-buffer) :read-req t)
                  (wcheck-remove-overlays))

              (signal 'wcheck-program-not-configured-error wcheck-language))))

        ;; Return the language.
        language)

    (wcheck-program-not-configured-error
     (wcheck-mode -1)
     (message "Language \"%s\": checker program is not configured"
              (cdr error-data)))))


(defun wcheck-mode-turn-on ()
  ;; Turn the mode on, but first some checks.
  (let ((buffer (current-buffer))
        (language wcheck-language))
    (condition-case error-data
        (cond
         ((minibufferp buffer)
          (signal 'wcheck-error "Can't use `wcheck-mode' in a minibuffer"))

         ((not (wcheck-language-exists-p language))
          (signal 'wcheck-language-does-not-exist-error language))

         ((not (wcheck-program-configured-p language))
          (signal 'wcheck-program-not-configured-error language))

         (t
          (make-local-variable 'wcheck-language)
          (wcheck-add-local-hooks buffer)
          (wcheck-add-global-hooks)
          (wcheck-buffer-lang-proc-data-update buffer language)
          (wcheck-timer-start)
          (wcheck-buffer-data-set buffer :read-req t)))

      (wcheck-program-not-configured-error
       (wcheck-mode -1)
       (message "Language \"%s\": checker program not configured"
                (cdr error-data)))

      (wcheck-language-does-not-exist-error
       (wcheck-mode -1)
       (message "Language \"%s\" does not exist" (cdr error-data))))))


(defun wcheck-mode-turn-off ()
  (let ((buffer (current-buffer)))
    ;; We clear overlays form the buffer, remove the buffer from buffer
    ;; database.
    (wcheck-remove-overlays)
    (wcheck-buffer-lang-proc-data-update buffer nil)

    ;; If there are no buffers using wcheck-mode anymore, stop the idle
    ;; timer and remove global hooks.
    (when (null (wcheck-buffer-data-get-all :buffer))
      (wcheck-timer-stop)
      (wcheck-remove-global-hooks))
    (wcheck-remove-local-hooks buffer)))


(defun wcheck-mode-line-lang ()
  (condition-case nil
      (let (lang-code)
        (catch 'enough
          (mapc (lambda (c)
                  (when (char-equal ?w (char-syntax c))
                    (push c lang-code)
                    (when (>= (length lang-code) 2)
                      (throw 'enough t))))
                (wcheck-buffer-data-get :buffer (current-buffer) :language)))
        (apply #'string (nreverse lang-code)))
    (error "")))


;;;###autoload
(define-minor-mode wcheck-mode
  "General interface for text checkers.

With optional (prefix) ARG turn on the mode if ARG is positive,
otherwise turn it off. If ARG is not given toggle the mode.

Wcheck is a minor mode for automatically checking and marking
strings in Emacs buffer. Wcheck sends (parts of) buffer's content
to a text-checker back-end and, based on its output, decides if
some parts of text should be marked.

Wcheck can be used with external spell-checker programs such as
Ispell, Aspell and Enchant, but actually any tool that can
receive text stream from standard input and send text to standard
output can be used. The checker back-end can also be an Emacs
Lisp function.

Different configuration units are called \"languages\". See the
documentation of variables `wcheck-language-data',
`wcheck-language-data-defaults' and `wcheck-language' for
information on how to configure Wcheck mode. You can access and
configure the variables through customize group `wcheck'.

Interactive command `wcheck-change-language' is used to switch
languages. Command `wcheck-actions' gives an action menu for the
marked text at point (also accessible through the right-click
mouse menu). Commands `wcheck-jump-forward' and
`wcheck-jump-backward' move point to next/previous marked text
area.

A note for Emacs Lisp programmers: Emacs Lisp function
`wcheck-marked-text-at' returns information about marked text at
a buffer position. Function `wcheck-query-language-data' can be
used for querying effective configuration data for any language."

  :init-value nil
  :lighter (" W:" (:eval (wcheck-mode-line-lang)))
  :keymap wcheck-mode-map

  (condition-case error-data
      (if wcheck-mode
          (wcheck-mode-turn-on)
        (wcheck-mode-turn-off))

    (wcheck-error
     (wcheck-mode -1)
     (message "%s" (cdr error-data)))))


;;; Timers


(defun wcheck-timer-start ()
  "Start `wcheck-mode' idle timer if it's not running already."
  (unless wcheck-timer
    (setq wcheck-timer
          (run-with-idle-timer wcheck-timer-idle t
                               #'wcheck-timer-read-event))))


(defun wcheck-timer-stop ()
  "Stop `wcheck-mode' idle timer."
  (when wcheck-timer
    (cancel-timer wcheck-timer)
    (setq wcheck-timer nil)))


(defun wcheck-funcall-after-idle (function &rest args)
  (apply #'run-with-idle-timer
         (+ wcheck-timer-idle (wcheck-current-idle-time-seconds))
         nil function args))


(defun wcheck-timer-paint-event-run (&optional count)
  (if (integerp count)
      (let ((at-least (max count wcheck-timer-paint-event-count)))
        (if (> wcheck-timer-paint-event-count 0)
            (setq wcheck-timer-paint-event-count at-least)
          (setq wcheck-timer-paint-event-count at-least)
          (wcheck-funcall-after-idle #'wcheck-timer-paint-event)))
    (if (> (setq wcheck-timer-paint-event-count
                 (1- wcheck-timer-paint-event-count))
           0)
        (wcheck-funcall-after-idle #'wcheck-timer-paint-event)
      (wcheck-timer-jump-event))))


(defun wcheck-force-read (buffer)
  (redisplay t)
  (wcheck-buffer-data-set buffer :read-req t)
  (wcheck-timer-read-event))


(defun wcheck-timer-read-event ()
  "Send windows' content to checker program or function.

This function is usually called by the `wcheck-mode' idle timer.
The function walks through all windows which belong to buffers
that have requested update. It reads windows' content and sends
it checker program or function associated with the buffer's
language. Finally, this function starts another idle timer for
marking strings in buffers."

  (wcheck-loop-over-read-reqs buffer
    (unless (wcheck-buffer-data-get :buffer buffer :jump-req)
      ;; We are about to fulfill buffer's window-reading request so
      ;; remove the request. Reset also the list of received strings and
      ;; visible window areas.
      (wcheck-buffer-data-set buffer :read-req nil)
      (wcheck-buffer-data-set buffer :strings nil)
      (wcheck-buffer-data-set buffer :areas nil)

      ;; Walk through all windows which belong to this buffer.
      (let (area-alist strings)
        (walk-windows (lambda (window)
                        (when (eq buffer (window-buffer window))
                          ;; Store the visible buffer area.
                          (push (cons (window-start window)
                                      (window-end window t))
                                area-alist)))
                      'nomb t)

        ;; Combine overlapping buffer areas and read strings from all
        ;; areas.
        (let ((combined (wcheck-combine-overlapping-areas area-alist)))
          (wcheck-buffer-data-set buffer :areas combined)
          (dolist (area combined)
            (setq strings (append (wcheck-read-strings
                                   buffer (car area) (cdr area))
                                  strings))))
        ;; Send strings to checker engine.
        (wcheck-send-strings buffer strings))))

  ;; Start a timer which will mark text in buffers/windows.
  (wcheck-timer-paint-event-run wcheck-timer-paint-event-count-std))


(defun wcheck-send-strings (buffer strings)
  "Send STRINGS for the process that handles BUFFER.
STRINGS is a list of strings to be sent as input for the external
process which handles BUFFER. Each string in STRINGS is sent as
separate line."
  (wcheck-with-language-data
      (nil (wcheck-buffer-data-get :buffer buffer :language))
      (program syntax (case-fold-search case-fold))

    (condition-case nil
        (cond ((or (wcheck-buffer-data-get :buffer buffer :process)
                   (stringp program))
               (process-send-string
                (wcheck-start-get-process buffer)
                (concat (mapconcat #'identity strings "\n") "\n"))
               (condition-case nil
                   (with-current-buffer
                       (process-buffer (wcheck-buffer-data-get
                                        :buffer buffer :process))
                     (erase-buffer))
                 (error nil)))

              ((functionp program)
               (when (buffer-live-p buffer)
                 (with-current-buffer buffer
                   (let ((received
                          (save-match-data
                            (condition-case nil
                                (with-syntax-table (eval syntax)
                                  (funcall program strings))
                              (error (signal 'wcheck-funcall-error nil))))))
                     (if (wcheck-list-of-strings-p received)
                         (when received
                           (wcheck-buffer-data-set buffer :strings received)
                           (wcheck-buffer-data-set buffer :paint-req t))
                       (signal 'wcheck-not-a-list-of-strings-error nil)))))))

      (wcheck-not-a-list-of-strings-error
       (with-current-buffer buffer
         (wcheck-mode -1)
         (message (concat "Checker function did not return a list of "
                          "strings (or nil)"))))

      (wcheck-funcall-error
       (message "Checker function signaled an error")))))


(defun wcheck-receive-strings (process string)
  "`wcheck-mode' process output handler function."
  (let ((buffer (wcheck-buffer-data-get :process process :buffer)))
    (wcheck-with-language-data
        (nil (wcheck-buffer-data-get :process process :language))
        (parser syntax (case-fold-search case-fold))
      (when (buffer-live-p buffer)
        (with-current-buffer buffer

          ;; If process is running proceed to collect and paint the
          ;; strings.
          (condition-case error-data
              (if (wcheck-process-running-p process)
                  (with-current-buffer (process-buffer process)
                    (save-excursion
                      (goto-char (point-max))
                      (insert string)
                      (let ((parsed-strings
                             (save-match-data
                               (save-excursion
                                 (goto-char (point-min))
                                 (condition-case nil
                                     (with-syntax-table (eval syntax)
                                       (funcall parser))
                                   (error (signal 'wcheck-funcall-error
                                                  nil)))))))
                        (when (and parsed-strings
                                   (wcheck-list-of-strings-p parsed-strings))
                          (wcheck-buffer-data-set
                           buffer :strings parsed-strings)
                          (wcheck-buffer-data-set buffer :paint-req t)))))

                ;; It's not running. Turn off the mode.
                (wcheck-mode -1)
                (signal 'wcheck-error
                        "Process is not running for buffer \"%s\""
                        (buffer-name buffer)))

            (wcheck-funcall-error
             (message "Checker output parser function signaled an error"))

            (wcheck-error
             (message "%s" (cdr error-data)))))))))


(defun wcheck-timer-paint-event ()
  "Mark strings in windows.

This is normally called by the `wcheck-mode' idle timer. This
function marks (with overlays) strings in the buffers that have
requested it."

  (wcheck-loop-over-paint-reqs buffer
    (unless (wcheck-buffer-data-get :buffer buffer :jump-req)
      (wcheck-remove-overlays))
    ;; We are about to mark text in this buffer so remove this buffer's
    ;; request.
    (wcheck-buffer-data-set buffer :paint-req nil)
    ;; Walk through the visible text areas and mark text based on the
    ;; string list returned by an external process.
    (when wcheck-mode
      (dolist (area (wcheck-buffer-data-get :buffer buffer :areas))
        (wcheck-paint-strings buffer (car area) (cdr area)
                              (wcheck-buffer-data-get :buffer buffer
                                                      :strings)
                              ;; If jump-req is active then paint
                              ;; invisible text too.
                              (wcheck-buffer-data-get :buffer buffer
                                                      :jump-req)))))

  (wcheck-timer-paint-event-run))


(defun wcheck-timer-jump-event ()
  (wcheck-loop-over-jump-reqs buffer
    (let* ((jump-req (wcheck-buffer-data-get :buffer buffer :jump-req))
           (start (wcheck-jump-req-start jump-req))
           (bound (wcheck-jump-req-bound jump-req))
           (window (wcheck-jump-req-window jump-req)))

      (wcheck-buffer-data-set buffer :jump-req nil)

      (condition-case nil
          (cond ((> bound start)
                 (let ((ol (wcheck-overlay-next start bound)))
                   (cond (ol
                          (if (and (window-live-p window)
                                   (eq buffer (window-buffer window)))
                              (set-window-point window (overlay-end ol))
                            (goto-char (overlay-end ol)))
                          (when (invisible-p (point))
                            (show-entry))
                          (message "Found from line %s"
                                   (line-number-at-pos (point)))
                          (wcheck-force-read buffer))
                         ((< bound (point-max))
                          (wcheck-jump-req buffer window (1+ bound)
                                           (+ (1+ bound) wcheck-jump-step)))
                         (t
                          (signal 'wcheck-overlay-not-found-error nil)))))
                ((< bound start)
                 (let ((ol (wcheck-overlay-previous start bound)))
                   (cond (ol
                          (if (and (window-live-p window)
                                   (eq buffer (window-buffer window)))
                              (set-window-point window (overlay-start ol))
                            (goto-char (overlay-start ol)))
                          (when (invisible-p (point))
                            (show-entry))
                          (message "Found from line %s"
                                   (line-number-at-pos (point)))
                          (wcheck-force-read buffer))
                         ((> bound (point-min))
                          (wcheck-jump-req buffer window (1- bound)
                                           (- (1- bound) wcheck-jump-step)))
                         (t
                          (signal 'wcheck-overlay-not-found-error nil)))))
                (t
                 (signal 'wcheck-overlay-not-found-error nil)))

        (wcheck-overlay-not-found-error
         (message "Found nothing")
         (wcheck-force-read buffer))))))


;;; Hooks


(defun wcheck-add-local-hooks (buffer)
  (with-current-buffer buffer
    (dolist (hook '((kill-buffer-hook . wcheck-hook-kill-buffer)
                    (window-scroll-functions . wcheck-hook-window-scroll)
                    (after-change-functions . wcheck-hook-after-change)
                    (change-major-mode-hook . wcheck-hook-change-major-mode)
                    (outline-view-change-hook
                     . wcheck-hook-outline-view-change)))
      (add-hook (car hook) (cdr hook) nil t))))


(defun wcheck-remove-local-hooks (buffer)
  (with-current-buffer buffer
    (dolist (hook '((kill-buffer-hook . wcheck-hook-kill-buffer)
                    (window-scroll-functions . wcheck-hook-window-scroll)
                    (after-change-functions . wcheck-hook-after-change)
                    (change-major-mode-hook . wcheck-hook-change-major-mode)
                    (outline-view-change-hook
                     . wcheck-hook-outline-view-change)))
      (remove-hook (car hook) (cdr hook) t))))


(defun wcheck-add-global-hooks ()
  (dolist (hook '((window-size-change-functions
                   . wcheck-hook-window-size-change)
                  (window-configuration-change-hook
                   . wcheck-hook-window-configuration-change)))
    (add-hook (car hook) (cdr hook))))


(defun wcheck-remove-global-hooks ()
  (dolist (hook '((window-size-change-functions
                   . wcheck-hook-window-size-change)
                  (window-configuration-change-hook
                   . wcheck-hook-window-configuration-change)))
    (remove-hook (car hook) (cdr hook))))


(defun wcheck-hook-window-scroll (window window-start)
  "`wcheck-mode' hook for window scroll.
Request update for the buffer when its window have been
scrolled."
  (with-current-buffer (window-buffer window)
    (when wcheck-mode
      (wcheck-buffer-data-set (current-buffer) :read-req t))))


(defun wcheck-hook-window-size-change (frame)
  "`wcheck-mode' hook for window size change.
Request update for the buffer when its window's size has
changed."
  (walk-windows (lambda (window)
                  (with-current-buffer (window-buffer window)
                    (when wcheck-mode
                      (wcheck-buffer-data-set (current-buffer)
                                              :read-req t))))
                'nomb
                frame))


(defun wcheck-hook-window-configuration-change ()
  "`wcheck-mode' hook for window configuration change.
Request update for the buffer when its window's configuration has
changed."
  (walk-windows (lambda (window)
                  (with-current-buffer (window-buffer window)
                    (when wcheck-mode
                      (wcheck-buffer-data-set (current-buffer)
                                              :read-req t))))
                'nomb
                'currentframe))


(defun wcheck-hook-after-change (beg end len)
  "`wcheck-mode' hook for buffer content change.
Request update for the buffer when its content has been edited."
  ;; The buffer that has changed is the current buffer when this hook
  ;; function is called.
  (when wcheck-mode
    (wcheck-buffer-data-set (current-buffer) :read-req t)))


(defun wcheck-hook-outline-view-change ()
  "`wcheck-mode' hook for outline view change.
Request update for the buffer when its outline view has changed."
  (when wcheck-mode
    (wcheck-buffer-data-set (current-buffer) :read-req t)))


(defun wcheck-hook-kill-buffer ()
  "`wcheck-mode' hook for kill-buffer operation.
Turn off `wcheck-mode' when buffer is being killed."
  (wcheck-mode -1))


(defun wcheck-hook-change-major-mode ()
  "`wcheck-mode' hook for major mode change.
Turn off `wcheck-mode' before changing major mode."
  (wcheck-mode -1))


;;; Processes


(defun wcheck-start-get-process (buffer)
  "Start or get external process for BUFFER.
Start a new process or get already existing process for BUFFER.
Return the object of that particular process or nil if the
operation was unsuccessful."
  ;; If process for this BUFFER exists return it.
  (or (wcheck-buffer-data-get :buffer buffer :process)
      ;; It doesn't exist so start a new one.
      (wcheck-with-language-data
          (nil (wcheck-buffer-data-get :buffer buffer :language))
          (program args (process-connection-type connection))

        (when (wcheck-program-executable-p program)
          ;; Start the process.
          (let ((proc (apply #'start-process "wcheck" nil program args)))
            ;; Add the process Lisp object to database.
            (wcheck-buffer-data-set buffer :process proc)
            ;; Set the output handler function and the associated buffer.
            (set-process-filter proc #'wcheck-receive-strings)
            (set-process-buffer proc (generate-new-buffer
                                      (concat " *wcheck-process <"
                                              (buffer-name buffer) ">*")))
            ;; Prevent Emacs from querying user about running processes
            ;; when killing Emacs.
            (set-process-query-on-exit-flag proc nil)
            ;; Return the process object.
            proc)))))


(defun wcheck-buffer-lang-proc-data-update (buffer language)
  "Update process and language data for BUFFER.
Calling this function is the primary way to maintain the language
and process data associated to BUFFER. If LANGUAGE is nil remove
BUFFER from the list."
  (when (and (bufferp buffer)
             (or (stringp language)
                 (not language)))

    ;; Construct a list of currently used processes.
    (let ((old-processes (remq nil (wcheck-buffer-data-get-all :process))))

      ;; Remove dead buffers and possible minibuffers from the list.
      (dolist (item (wcheck-buffer-data-get-all :buffer))
        (when (or (not (buffer-live-p item))
                  (minibufferp item))
          (wcheck-buffer-data-delete item)))

      (if language
          (progn
            ;; LANGUAGE was given. If data for this buffer does not
            ;; exist create it.
            (unless (wcheck-buffer-data-get :buffer buffer)
              (wcheck-buffer-data-create buffer))
            ;; Add this BUFFER's language info and reset the process
            ;; info.
            (wcheck-buffer-data-set buffer :language language)
            (wcheck-buffer-data-set buffer :process nil))

        ;; LANGUAGE was not given so this normally means that
        ;; wcheck-mode is being turned off for this buffer. Remove
        ;; BUFFER's data.
        (wcheck-buffer-data-delete buffer))

      ;; Construct a list of processes that are still used.
      (let ((new-processes (remq nil (wcheck-buffer-data-get-all :process))))
        ;; Stop those processes which are no longer needed.
        (dolist (proc old-processes)
          (unless (memq proc new-processes)
            (kill-buffer (process-buffer proc))
            (delete-process proc))))))

  (wcheck-buffer-data-get :buffer buffer))


;;; Read and paint strings


(defun wcheck-read-strings (buffer beg end &optional invisible)
  "Return a list of text elements in BUFFER.
Scan BUFFER between positions BEG and END and search for text
elements according to buffer's language settings (see
`wcheck-language-data'). If INVISIBLE is non-nil read all buffer
areas, including invisible ones. Otherwise skip invisible text."

  (when (buffer-live-p buffer)
    (with-current-buffer buffer
      (save-excursion

        (when font-lock-mode
          (save-excursion
            (font-lock-fontify-region (min beg end) (max beg end))))

        (wcheck-with-language-data
            (language (wcheck-buffer-data-get :buffer buffer :language))
            (regexp-start regexp-body regexp-end regexp-discard
                          syntax (case-fold-search case-fold))

          (let ((regexp
                 (concat regexp-start "\\(" regexp-body "\\)" regexp-end))
                (face-p (wcheck-generate-face-predicate language major-mode))
                (search-spaces-regexp nil)
                (old-point 0)
                strings)

            (with-syntax-table (eval syntax)
              (goto-char beg)
              (save-match-data
                (while (and (re-search-forward regexp end t)
                            (> (point) old-point))
                  (cond ((and (not invisible)
                              (invisible-p (match-beginning 1)))
                         ;; This point is invisible. Let's jump forward
                         ;; to next change of "invisible" property.
                         (goto-char (next-single-char-property-change
                                     (match-beginning 1) 'invisible buffer
                                     end)))

                        ((and (eval face-p)
                              (or (equal regexp-discard "")
                                  (not (string-match
                                        regexp-discard
                                        (match-string-no-properties 1)))))
                         ;; Add the match to the string list.
                         (add-to-list
                          'strings (match-string-no-properties 1))))
                  (setq old-point (point)))))
            strings))))))


(defun wcheck-paint-strings (buffer beg end strings &optional invisible)
  "Mark strings in buffer.

Mark all strings in STRINGS which are visible in BUFFER within
position range from BEG to END. If INVISIBLE is non-nil paint all
buffer areas, including invisible ones. Otherwise skip invisible
text."

  (when (buffer-live-p buffer)
    (with-current-buffer buffer
      (save-excursion

        (wcheck-with-language-data
            (language (wcheck-buffer-data-get :buffer buffer :language))
            (regexp-start regexp-end syntax (case-fold-search case-fold)
                          (ol-face face) action-program)

          (let ((face-p (wcheck-generate-face-predicate language major-mode))
                (search-spaces-regexp nil)
                (ol-keymap (make-sparse-keymap))
                (ol-mouse-face nil)
                (ol-help-echo nil)
                regexp old-point)

            (when action-program
              (define-key ol-keymap [down-mouse-3] 'wcheck-mouse-click-overlay)
              (define-key ol-keymap [mouse-3] 'undefined)
              (setq ol-mouse-face 'highlight
                    ol-help-echo "mouse-3: show actions"))

            (with-syntax-table (eval syntax)
              (save-match-data
                (dolist (string strings)
                  (setq regexp (concat regexp-start "\\("
                                       (regexp-quote string) "\\)"
                                       regexp-end)
                        old-point 0)
                  (goto-char beg)

                  (while (and (re-search-forward regexp end t)
                              (> (point) old-point))
                    (cond ((and (not invisible)
                                (invisible-p (match-beginning 1)))
                           ;; The point is invisible so jump forward to
                           ;; the next change of "invisible" text
                           ;; property.
                           (goto-char (next-single-char-property-change
                                       (match-beginning 1) 'invisible buffer
                                       end)))
                          ((eval face-p)
                           ;; Make an overlay.
                           (wcheck-make-overlay
                            buffer ol-face ol-mouse-face ol-help-echo ol-keymap
                            (match-beginning 1) (match-end 1))))
                    (setq old-point (point))))))))))))


;;; Jump forward or backward


(defun wcheck-overlay-next (start bound)
  (unless (>= start (point-max))
    (catch 'overlay
      (dolist (ol (overlays-at start))
        (when (overlay-get ol 'wcheck-mode)
          (throw 'overlay ol)))
      (let ((pos start))
        (while (and (setq pos (next-overlay-change pos))
                    (< pos (min bound (point-max))))
          (dolist (ol (overlays-at pos))
            (when (overlay-get ol 'wcheck-mode)
              (throw 'overlay ol))))))))


(defun wcheck-overlay-previous (start bound)
  (unless (<= start (point-min))
    (catch 'overlay
      (let ((pos start))
        (while t
          (setq pos (previous-overlay-change pos))
          (dolist (ol (overlays-at pos))
            (when (overlay-get ol 'wcheck-mode)
              (throw 'overlay ol)))
          (when (<= pos (max bound (point-min)))
            (throw 'overlay nil)))))))


(defun wcheck-line-start-at (pos)
  (save-excursion
    (goto-char pos)
    (line-beginning-position)))


(defun wcheck-line-end-at (pos)
  (save-excursion
    (goto-char pos)
    (line-end-position)))


(defun wcheck-jump-req (buffer window start bound)
  (unless (= start bound)
    (with-current-buffer buffer
      (setq bound (funcall (if (> bound start)
                               'wcheck-line-end-at
                             'wcheck-line-start-at)
                           bound))
      (message "Searching in lines %d-%d..."
               (line-number-at-pos start)
               (line-number-at-pos bound))
      (wcheck-buffer-data-set buffer :jump-req (wcheck-jump-req-create
                                                window start bound))
      (wcheck-buffer-data-set buffer :areas (list (cons (min start bound)
                                                        (max start bound))))
      (wcheck-send-strings buffer (wcheck-read-strings
                                   buffer (min start bound)
                                   (max start bound) t))
      (wcheck-timer-paint-event-run wcheck-timer-paint-event-count-std))))


(defun wcheck-invisible-text-in-area-p (buffer beg end)
  (catch 'invisible
    (let ((pos (min beg end))
          (end (max beg end)))
      (when (invisible-p pos)
        (throw 'invisible t))
      (while (and (setq pos (next-single-char-property-change
                             pos 'invisible buffer))
                  (< pos end))
        (when (invisible-p pos)
          (throw 'invisible t))))))


;;;###autoload
(defun wcheck-jump-forward ()
  "Move point forward to next marked text area."
  (interactive)
  (let ((buffer (current-buffer))
        (window (selected-window)))
    (unless wcheck-mode
      (wcheck-mode 1))
    (when wcheck-mode
      (wcheck-buffer-data-set buffer :jump-req nil)
      (let ((ol (wcheck-overlay-next
                 (point) (window-end (selected-window) t))))
        (if (and ol (not (wcheck-invisible-text-in-area-p
                          buffer (point) (overlay-end ol))))
            (goto-char (overlay-end ol))
          (if (eobp)
              (message "End of buffer")
            (wcheck-jump-req buffer window (point)
                             (+ (point) wcheck-jump-step))))))))


;;;###autoload
(defun wcheck-jump-backward ()
  "Move point backward to previous marked text area."
  (interactive)
  (let ((buffer (current-buffer))
        (window (selected-window)))
    (unless wcheck-mode
      (wcheck-mode 1))
    (when wcheck-mode
      (wcheck-buffer-data-set buffer :jump-req nil)
      (let ((ol (wcheck-overlay-previous
                 (point) (window-start (selected-window)))))
        (if (and ol (not (wcheck-invisible-text-in-area-p
                          buffer (point) (overlay-start ol))))
            (goto-char (overlay-start ol))
          (if (bobp)
              (message "Beginning of buffer")
            (wcheck-jump-req buffer window (point)
                             (- (point) wcheck-jump-step))))))))


;;; Actions


(defun wcheck-marked-text-at (pos)
  "Return information about marked text at POS.

POS is a buffer position. The return value is a vector of five
elements: (1) the marked text string, (2) buffer position at the
beginning of the text, (3) position at the end of the text, (4)
the overlay object which marks the text and (5) the current
language as a string. The return value is nil if there are no
marked text at POS.

If you need more information about the current language settings
use `wcheck-query-language-data' for querying effective language
settings."

  (let ((overlay (catch 'my-overlay
                   (dolist (ol (overlays-at pos))
                     (when (overlay-get ol 'wcheck-mode)
                       (throw 'my-overlay ol))))))
    (when overlay
      (let ((start (overlay-start overlay))
            (end (overlay-end overlay)))
        (vector (buffer-substring-no-properties start end)
                start end overlay
                (wcheck-buffer-data-get
                 :buffer (current-buffer) :language))))))


;;;###autoload
(defun wcheck-actions (pos &optional event)
  "Offer actions for marked text.

This function is usually called through a right mouse button
event or interactively by a user. In both cases function's
arguments are filled automatically.

If buffer position POS is on marked text (and action program is
properly configured) show a menu of actions. When this function
is called interactively POS is automatically the current point
position. Optional EVENT argument is a mouse event which is
present if this function is called through a right mouse button
click on marked text. If EVENT is non-nil use a graphic toolkit's
menu (when available) for selecting actions. Otherwise use a text
menu.

When user chooses one of the options from the menu the related
action is executed. It could mean that the original marked text
is replaced with the chosen substitute. Menu options can trigger
any kind of actions, though."

  (interactive "d")
  (condition-case error-data
      (let ((marked-text (or (wcheck-marked-text-at pos)
                             (wcheck-marked-text-at (1- pos))))
            (return-value nil))

        (if (not marked-text)
            (signal 'wcheck-action-error "There is no marked text here")
          (let* ((start (copy-marker (aref marked-text 1)))
                 (end (copy-marker (aref marked-text 2)))
                 (actions (wcheck-get-actions marked-text))
                 (choice (cond ((and (null (cdr actions))
                                     (wcheck-query-language-data
                                      (aref marked-text 4) 'action-autoselect))
                                (cdar actions))
                               ((and event (display-popup-menus-p))
                                (wcheck-choose-action-popup actions event))
                               (t (wcheck-choose-action-minibuffer actions)))))

            (cond ((and (stringp choice)
                        (markerp start)
                        (markerp end))
                   (with-current-buffer (marker-buffer start)
                     (if buffer-read-only
                         (signal 'wcheck-action-error "Buffer is read-only")
                       (delete-region start end)
                       (goto-char start)
                       (insert choice)
                       (setq return-value choice))))
                  ((functionp choice)
                   (funcall choice marked-text)
                   (setq return-value choice)))

            (if (markerp start) (set-marker start nil))
            (if (markerp end) (set-marker end nil))))
        return-value)

    (wcheck-action-program-error
     (message "Language \"%s\": action program is not configured"
              (cdr error-data)))

    (wcheck-parser-function-not-configured-error
     (message "Language \"%s\": parser function is not configured"
              (cdr error-data)))

    (wcheck-error
     (message "%s" (cdr error-data)))))


(defun wcheck-get-actions (marked-text)
  "Get actions from external program or a function.

MARKED-TEXT must be a vector such as the one returned by
function `wcheck-marked-text-at' function."

  (wcheck-with-language-data
      (language (aref marked-text 4))
      ((program action-program)
       (args action-args)
       (parser action-parser)
       (case-fold-search case-fold)
       syntax)

    (with-syntax-table (eval syntax)
      (cond ((not (wcheck-action-program-configured-p language))
             (signal 'wcheck-action-program-error language))

            ((and (stringp program)
                  (not parser))
             (signal 'wcheck-parser-function-not-configured-error language))

            ((stringp program)
             (with-temp-buffer
               (insert (aref marked-text 0))
               (apply #'call-process-region (point-min) (point-max)
                      program t t nil args)
               (goto-char (point-min))
               (wcheck-clean-actions
                (save-match-data
                  (condition-case nil (funcall parser marked-text)
                    (error (signal 'wcheck-funcall-error
                                   (concat "Action parser function "
                                           "signaled an error"))))))))

            ((functionp program)
             (wcheck-clean-actions
              (save-match-data
                (condition-case nil (funcall program marked-text)
                  (error (signal 'wcheck-funcall-error
                                 (concat "Action function signaled "
                                         "an error")))))))))))


(defun wcheck-clean-actions (actions)
  (when (listp actions)
    (delete nil (mapcar (lambda (item)
                          (cond ((stringp item)
                                 (cons (wcheck-clean-string item)
                                       item))
                                ((and (consp item)
                                      (stringp (car item))
                                      (or (functionp (cdr item))
                                          (stringp (cdr item))))
                                 (cons (wcheck-clean-string (car item))
                                       (cdr item)))))
                        actions))))


(defun wcheck-clean-string (string)
  (if (equal string "")
      "[Empty string]"
    (setq string (replace-regexp-in-string "[^[:print:]]+" "" string))
    (if (not (string-match "[^[:space:]]" string))
        "[Space or control chars]"
      (replace-regexp-in-string "\\(?:\\` +\\| +\\'\\)" "" string))))


(defun wcheck-choose-action-popup (actions event)
  "Create a pop-up menu to choose an action.
ACTIONS is a list of strings. EVENT is the mouse event that
originated this sequence of function calls. Return user's
choice (a string) or nil."
  (let ((menu (list "Choose"
                    (cons "" (if actions
                                 (mapcar (lambda (item)
                                           (cons (wcheck-clean-string
                                                  (car item))
                                                 (cdr item)))
                                         actions)
                               (list "[No actions]"))))))
    (x-popup-menu event menu)))


(defun wcheck-read-key (prompt)
  (if (fboundp 'read-key)
      (read-key prompt)
    (read-char prompt)))


(defun wcheck-choose-action-minibuffer (actions)
  "Create a text menu to choose a substitute action.
ACTIONS is a list of strings. Return user's choice (a string)
or nil."
  (if actions
      (let ((chars (append (number-sequence ?1 ?9) (list ?0)
                           (number-sequence ?a ?z)))
            alist)

        (with-temp-buffer
          (setq mode-line-format (list "--- Choose %-")
                cursor-type nil
                truncate-lines t)

          (let (sug string)
            (while (and actions chars)
              (setq sug (car actions)
                    actions (cdr actions)
                    string (concat (propertize (format "%c)" (car chars))
                                               'face 'bold)
                                   " " (wcheck-clean-string (car sug)) "  ")
                    alist (cons (cons (car chars) (cdr sug)) alist)
                    chars (cdr chars))
              (insert string)
              (when (and actions chars
                         (> (+ (- (point) (line-beginning-position))
                               (length (concat "x) " (caar actions))))
                            (window-width)))
                (delete-char -2)
                (newline 1))))

          (delete-char -2)
          (goto-char (point-min))
          (setq buffer-read-only t)

          (let* ((window-min-height 2)
                 (split-window-keep-point t)
                 (window (split-window-vertically
                          (- 0 (min (count-lines (point-min) (point-max))
                                    (- (window-body-height) 2))
                             1)))
                 (prompt
                  (apply #'propertize
                         (let ((last (caar alist)))
                           (format "Number %s(%s):"
                                   (if (memq last (number-sequence ?a ?z))
                                       "or letter "
                                     "")
                                   (cond ((= last ?1) "1")
                                         ((memq last (number-sequence ?2 ?9))
                                          (format "1-%c" last))
                                         ((= last ?0) "1-9,0")
                                         ((= last ?a) "1-9,0,a")
                                         ((memq last (number-sequence ?b ?z))
                                          (format "1-9,0,a-%c" last))
                                         (t ""))))
                         minibuffer-prompt-properties)))
            (set-window-buffer window (current-buffer))
            (set-window-dedicated-p window t)
            ;; Return the choice or nil.
            (cond ((cdr (assq (wcheck-read-key prompt) alist)))
                  (t (message "Abort") nil)))))
    (message "No actions")
    nil))


(defun wcheck-parser-lines (&rest ignored)
  "Parser for newline-separated output.
Return current buffer's lines as a list of strings."
  (delete-dups (split-string (buffer-substring-no-properties
                              (point-min) (point-max))
                             "\n+" t)))


(defun wcheck-parser-whitespace (&rest ignored)
  "Parser for whitespace-separated output.
Split current buffer's content to whitespace-separated tokens and
return them as a list of strings."
  (delete-dups (split-string (buffer-substring-no-properties
                              (point-min) (point-max))
                             "[ \f\t\n\r\v]+" t)))


(defun wcheck-parser-ispell-suggestions (&rest ignored)
  "Parser for Ispell-compatible programs' spelling suggestions."
  (let ((search-spaces-regexp nil))
    (when (re-search-forward "^& [^ ]+ \\([0-9]+\\) [0-9]+: \\(.+\\)$" nil t)
      (let ((count (string-to-number (match-string-no-properties 1)))
            (words (split-string (match-string-no-properties 2) ", " t)))
        (delete-dups (nbutlast words (- (length words) count)))))))


;;; Face information functions


(defun wcheck-collect-faces (beg end)
  "Return a list of faces between positions BEG and END."
  (let ((pos beg)
        face faces)
    (while (< pos end)
      (setq face (get-text-property pos 'face)
            pos (1+ pos))
      (if (and face (listp face))
          (setq faces (append face faces))
        (push face faces)))
    (delete-dups faces)))


(defun wcheck-major-mode-face-settings (language major-mode)
  "Return read/skip face settings for MAJOR-MODE."
  (let ((data (wcheck-query-language-data language 'read-or-skip-faces))
        conf)
    (catch 'answer
      (while data
        (setq conf (pop data))
        (when (or (eq nil (car conf))
                  (eq major-mode (car conf))
                  (and (listp (car conf))
                       (memq major-mode (car conf))))
          (throw 'answer conf))))))


(defun wcheck-face-found-p (user-faces buffer-faces)
  "Return t if a symbol in USER-FACES is found from BUFFER-FACES.
Both arguments are lists."
  (catch 'found
    (dolist (face user-faces)
      (when (member face buffer-faces)
        (throw 'found t)))))


(defun wcheck-generate-face-predicate (language major-mode)
  "Generates a face predicate expression for scanning buffer.
Return a predicate expression that is used to decide whether
`wcheck-mode' should read or paint text at the current point
position with LANGUAGE and MAJOR-MODE. Evaluating the predicate
expression will return a boolean."
  (let* ((face-settings (wcheck-major-mode-face-settings
                         language major-mode))
         (mode (nth 1 face-settings))
         (faces (nthcdr 2 face-settings)))
    (cond ((not font-lock-mode)
           t)
          ((eq mode 'read)
           `(wcheck-face-found-p
             ',faces (wcheck-collect-faces
                      (match-beginning 1) (match-end 1))))
          ((eq mode 'skip)
           `(not (wcheck-face-found-p
                  ',faces (wcheck-collect-faces
                           (match-beginning 1) (match-end 1)))))
          (t t))))


;;; Miscellaneous low-level functions


(defun wcheck-language-data-valid-p (key value)
  (cond ((and (eq key 'syntax)
              (syntax-table-p (and (boundp value) (eval value)))))
        ((and (eq key 'face)
              (facep value)))
        ((and (or (eq key 'regexp-start)
                  (eq key 'regexp-body)
                  (eq key 'regexp-end)
                  (eq key 'regexp-discard))
              (stringp value)))
        ((and (or (eq key 'program)
                  (eq key 'action-program))
              (or (stringp value)
                  (functionp value))))
        ((and (eq key 'args)
              (wcheck-list-of-strings-p value)))
        ((and (eq key 'action-args)
              (wcheck-list-of-strings-p value)))
        ((and (or (eq key 'parser)
                  (eq key 'action-parser))
              (functionp value)))
        ((or (eq key 'connection)
             (eq key 'case-fold)
             (eq key 'action-autoselect)))
        ((and (eq key 'read-or-skip-faces)
              (wcheck-list-of-lists-p value)))))


(defun wcheck-query-language-data (language key)
  "Query `wcheck-mode' language data.

Return LANGUAGE's value for KEY. Valid keys (symbols) are
described in the documentation of user variable
`wcheck-language-data'. If that variable does not define
a (valid) value for the KEY then query the value from
`wcheck-language-data-defaults' or
`wcheck-language-data-defaults-hard-coded'."

  (when (wcheck-language-exists-p language)
    (let* ((data
            (and (wcheck-list-of-lists-p wcheck-language-data)
                 (assq key (cdr (assoc language wcheck-language-data)))))
           (default
             (and (wcheck-list-of-lists-p wcheck-language-data-defaults)
                  (assq key wcheck-language-data-defaults)))
           (hard-coded
            (and (wcheck-list-of-lists-p
                  wcheck-language-data-defaults-hard-coded)
                 (assq key wcheck-language-data-defaults-hard-coded)))
           (conf
            (list (when (wcheck-language-data-valid-p key (cdr data))
                    data)
                  (when (wcheck-language-data-valid-p key (cdr default))
                    default)
                  (when (wcheck-language-data-valid-p key (cdr hard-coded))
                    hard-coded))))

      (if (eq key 'read-or-skip-faces)
          (apply #'append (mapcar #'cdr conf))
        (cdr (assq key conf))))))


(defun wcheck-language-exists-p (language)
  "Return t if LANGUAGE exists in `wcheck-language-data'."
  (and (wcheck-list-of-lists-p wcheck-language-data)
       (member language (mapcar #'car wcheck-language-data))
       (stringp language)
       (> (length language) 0)
       t))


(defun wcheck-program-executable-p (program)
  "Return t if PROGRAM is executable regular file."
  (and (stringp program)
       (file-regular-p program)
       (file-executable-p program)
       t))


(defun wcheck-program-configured-p (language)
  (let ((program (wcheck-query-language-data language 'program)))
    (or (wcheck-program-executable-p program)
        (functionp program))))


(defun wcheck-action-program-configured-p (language)
  (let ((program (wcheck-query-language-data language 'action-program)))
    (or (wcheck-program-executable-p program)
        (functionp program))))


(defun wcheck-list-of-strings-p (object)
  (and (listp object)
       (not (memq nil (mapcar #'stringp object)))))


(defun wcheck-list-of-lists-p (object)
  (and (listp object)
       (not (memq nil (mapcar #'listp object)))))


(defun wcheck-process-running-p (process)
  (eq 'run (process-status process)))


(defun wcheck-current-idle-time-seconds ()
  "Return current idle time in seconds.
The returned value is a floating point number."
  (let* ((idle (or (current-idle-time)
                   '(0 0 0)))
         (high (nth 0 idle))
         (low (nth 1 idle))
         (micros (nth 2 idle)))
    (+ (* high
          (expt 2 16))
       low
       (/ micros 1000000.0))))


(defun wcheck-combine-overlapping-areas (alist)
  "Combine overlapping items in ALIST.
ALIST is a list of (A . B) items in which A and B are integers.
Each item denote a buffer position range from A to B. This
function returns a new list which has items in increasing order
according to A's and all overlapping A B ranges are combined."
  (let ((alist (sort (copy-tree alist)
                     (lambda (a b)
                       (< (car a) (car b)))))
        final previous)
    (while alist
      (while (not (equal previous alist))
        (setq previous alist
              alist (append (wcheck-combine-two (car previous) (cadr previous))
                            (nthcdr 2 previous))))
      (setq final (cons (car alist) final)
            alist (cdr alist)
            previous nil))
    (nreverse final)))


(defun wcheck-combine-two (a b)
  (let ((a1 (car a))
        (a2 (cdr a))
        (b1 (car b))
        (b2 (cdr b)))
    (cond ((and a b)
           (if (>= (1+ a2) b1)
               (list (cons a1 (if (> b2 a2) b2 a2)))
             (list a b)))
          ((not a) (list b))
          (t (append (list a) b)))))


;;; Overlays


(defun wcheck-make-overlay (buffer face mouse-face help-echo keymap beg end)
  "Create an overlay to mark text.
Create an overlay in BUFFER from range BEG to END. FACE,
MOUSE-FACE, HELP-ECHO and KEYMAP are overlay's properties."
  (let ((overlay (make-overlay beg end buffer)))
    (dolist (prop `((wcheck-mode . t)
                    (face . ,face)
                    (mouse-face . ,mouse-face)
                    (modification-hooks wcheck-remove-changed-overlay)
                    (insert-in-front-hooks wcheck-remove-changed-overlay)
                    (insert-behind-hooks wcheck-remove-changed-overlay)
                    (evaporate . t)
                    (keymap . ,keymap)
                    (help-echo . ,help-echo)))
      (overlay-put overlay (car prop) (cdr prop)))))


(defun wcheck-remove-overlays (&optional beg end)
  "Remove `wcheck-mode' overlays from current buffer.
If optional arguments BEG and END exist remove overlays from
range BEG to END. Otherwise remove all overlays."
  (remove-overlays beg end 'wcheck-mode t))


(defun wcheck-remove-changed-overlay (overlay after beg end &optional len)
  "Hook for removing overlay which is being edited."
  (unless after
    (delete-overlay overlay)))


(defun wcheck-mouse-click-overlay (event)
  "Overlay mouse-click event.
Send the mouse pointer position and mouse event to the
`wcheck-actions' function."
  (interactive "e")
  (wcheck-actions (posn-point (event-end event)) event))


;;; Buffer data access functions


(defconst wcheck-buffer-data-keys
  '(:buffer :process :language :read-req :paint-req :jump-req :areas :strings))


(defun wcheck-buffer-data-key-index (key)
  "Return the index of KEY in buffer data object."
  (let ((index 0))
    (catch 'answer
      (dolist (data-key wcheck-buffer-data-keys nil)
        (if (eq key data-key)
            (throw 'answer index)
          (setq index (1+ index)))))))


(defun wcheck-buffer-data-create (buffer)
  "Create data instance for BUFFER.
But only if it doesn't exist already."
  (unless (wcheck-buffer-data-get :buffer buffer)
    (let ((data (make-vector (length wcheck-buffer-data-keys) nil)))
      (aset data (wcheck-buffer-data-key-index :buffer) buffer)
      (push data wcheck-buffer-data))))


(defun wcheck-buffer-data-delete (buffer)
  "Delete all data associated to BUFFER."
  (let ((index (wcheck-buffer-data-key-index :buffer)))
    (setq wcheck-buffer-data
          (delq nil (mapcar (lambda (item)
                              (unless (eq buffer (aref item index))
                                item))
                            wcheck-buffer-data)))))


(defun wcheck-buffer-data-get (key value &optional target-key)
  "Query the first matching KEY VALUE pair and return TARGET-KEY.
If optional TARGET-KEY is not given return all data associated
with the matching KEY VALUE."
  (catch 'answer
    (dolist (item wcheck-buffer-data)
      (when (equal value (aref item (wcheck-buffer-data-key-index key)))
        (throw 'answer (if target-key
                           (aref item (wcheck-buffer-data-key-index
                                       target-key))
                         item))))))


(defun wcheck-buffer-data-get-all (&optional key)
  "Return every buffer's value for KEY.
If KEY is nil return all buffer's all data."
  (if key
      (let ((index (wcheck-buffer-data-key-index key)))
        (mapcar (lambda (item)
                  (aref item index))
                wcheck-buffer-data))
    wcheck-buffer-data))


(defun wcheck-buffer-data-set (buffer key value)
  "Set KEY's VALUE for BUFFER."
  (let ((item (wcheck-buffer-data-get :buffer buffer)))
    (when item
      (aset item (wcheck-buffer-data-key-index key) value))))


(defun wcheck-jump-req-create (window start bound)
  (when (and (number-or-marker-p start)
             (number-or-marker-p bound)
             (windowp window))
    (vector window start bound)))


(defun wcheck-jump-req-window (jump-req)
  (aref jump-req 0))
(defun wcheck-jump-req-start (jump-req)
  (aref jump-req 1))
(defun wcheck-jump-req-bound (jump-req)
  (aref jump-req 2))


(provide 'wcheck-mode)

;;; wcheck-mode.el ends here<|MERGE_RESOLUTION|>--- conflicted
+++ resolved
@@ -530,15 +530,12 @@
         `wcheck-parser-whitespace'. Each whitespace-separated
         token in the program's output is a separate suggestion.
 
-<<<<<<< HEAD
-=======
 action-autoselect
     If this option is non-nil and the action menu has only one
     menu item then the item is chosen automatically without
     actually showing the menu. If this option is nil (which is
     the default) then the menu is always shown.
 
->>>>>>> f742b6ec
 
 The return value of `action-program' function and `action-parser'
 function must be a list. The empty list (nil) means that there
