--- conflicted
+++ resolved
@@ -4,13 +4,8 @@
 
 ;; Author: Oleh Krehel <ohwoeowho@gmail.com>
 ;; URL: https://github.com/abo-abo/swiper
-<<<<<<< HEAD
-;; Version: 0.14.0
-;; Package-Requires: ((emacs "24.5") (ivy "0.14.0") (avy "0.5.0"))
-=======
 ;; Version: 0.14.1
 ;; Package-Requires: ((emacs "24.5") (ivy "0.14.1") (avy "0.5.0"))
->>>>>>> c843e055
 ;; Keywords: convenience
 
 ;; This program is free software; you can redistribute it and/or modify
