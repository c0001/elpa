--- conflicted
+++ resolved
@@ -9,11 +9,4 @@
 	ln -s admin/elpa-manifest.scm $@
 
 admin:
-<<<<<<< HEAD
-	git worktree add -b elpa-admin admin origin/entropy-elpa-admin
-=======
-	git show-ref --verify --quiet remotes/origin/elpa-admin || { \
-	    git remote set-branches --add origin elpa-admin;	     \
-	    git fetch origin; }
-	git worktree add -b elpa-admin admin origin/elpa-admin
->>>>>>> 39b62234
+	git worktree add -b elpa-admin admin origin/entropy-elpa-admin