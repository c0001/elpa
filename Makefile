--- conflicted
+++ resolved
@@ -3,11 +3,7 @@
 # Author:       Bob Weiner
 #
 # Orig-Date:    15-Jun-94 at 03:42:38
-<<<<<<< HEAD
-# Last-Mod:      7-Apr-24 at 10:28:59 by Bob Weiner
-=======
-# Last-Mod:     31-Mar-24 at 23:05:09 by Mats Lidell
->>>>>>> c87bb410
+# Last-Mod:      7-Apr-24 at 10:40:38 by Bob Weiner
 #
 # Copyright (C) 1994-2023  Free Software Foundation, Inc.
 # See the file HY-COPY for license information.
