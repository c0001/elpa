# Makefile --- Build GNU Hyperbole directories and package distributions
#
# Author:       Bob Weiner
#
# Orig-Date:    15-Jun-94 at 03:42:38
<<<<<<< HEAD
# Last-Mod:     25-Feb-24 at 10:45:34 by Bob Weiner
=======
# Last-Mod:      3-Mar-24 at 23:42:00 by Mats Lidell
>>>>>>> 2cee4ad4
#
# Copyright (C) 1994-2023  Free Software Foundation, Inc.
# See the file HY-COPY for license information.
#
# This file is part of GNU Hyperbole.

# Commentary:
#
#   **********
#   READ THIS:
#   **********
#
#   GNU Hyperbole should be installed for use via the Emacs package system;
#   see the "INSTALL" file for installation instructions and the Info node,
#   "(emacs)Packages", if you are unfamiliar with the Emacs package system.
#
#   Only Hyperbole developers (those who develop the source code) and testers
#   need to use this file for building Hyperbole distributions.  Others
#   may ignore it.
#
#   **********
#
#   Before doing your first make, edit the CONFIGURABLE SECTION below.
#   Make any needed changes now and save the file.  Then select from the
#   USAGE lines immediately following.
#
#   USAGE:	For those installing GNU Hyperbole, display your options with:
#   	             make help
#
#               To build only the output formats of the Hyperbole Manual:
#		     make doc
#
#		Note: Releasing to ELPA is automatic in that the
#		master branch on savannah is automatically synced
#		daily by ELPA. The pkg and release targets are for
#		making and uploading a tar ball to ftp.gnu.org.
#
#               To assemble a Hyperbole Emacs package for testing:
#		     make pkg
#
#               To release a Hyperbole Emacs package to ftp.gnu.org:
#		     make release
#
#		Generate the website sources and upload them:
#		    make website - generate web site in folder $(HYPB_WEB_REPO_LOCATION)"
#
#               Lint all Hyperbole code files:
#                   make lint
#
#               To setup Hyperbole to run directly from the latest test source
#               code, use:
#                    git clone http://git.savannah.gnu.org/r/hyperbole.git
#                    cd hyperbole
#                 Then use either:
#                    make src     - setup to run directly from .el files
#                  or
#                    make bin     - setup to build and run from .elc files
#                  or
#                    make eln     - setup to build and run from .eln natively compiled files
#
#               The Hyperbole Manual is included in the package in four forms:
#                  "man/hyperbole.info"   - GNU browsable version
#                  "man/hyperbole.html"   - Web browsable version
#                  "man/hyperbole.pdf"    - Printable version
#                  "man/hyperbole.texi"   - source form
#
#               * Developer targets
#
#               To run unit tests:
#                   make test                  - run non-interactive tests in batch mode
#                   make test-all              - run all tests starting an interactive Emacs
#                   make test test=<test-name> - run a single test or tests matching the name
#
#               Verify hyperbole installation using different sources:
#                   make install-<source>
#               Where source can be 'elpa', 'elpa-devel', 'tarball' (tarball from elpa-devel),
#               'straight' (git master from savannah) or 'all'.

# Code:
##########################################################################
#                         CONFIGURABLE SECTION                           #
##########################################################################

# This ver setup won't work under any make except GNU make, so set it manually.
#HYPB_VERSION = "`head -3 hversion.el | tail -1 | sed -e 's/.*|\(.*\)|.*/\1/'`"
HYPB_VERSION = 8.0.2pre

# Emacs executable used to byte-compile .el files into .elc's.
# To override which executable is used from the commandline, do something like this:
#  make EMACS=/Applications/Emacs28-nativecomp.app/Contents/MacOS/Emacs bin
EMACS = \emacs

# Site-specific Emacs Lisp libraries to load before byte-compiling any files
# from this package.  Typically the only reason to set this is to get Emacs
# to include the directory of this package into its load-path variable, which
# determines where it will find Lisp library files to load.  This is now
# handled automatically by Hyperbole for most modern versions of Emacs.
#
# You must include the .el or .elc file suffix on each library name and each
# must be preceded by the `-l' command-line flag.  If the directory in which
# the library is stored will not be in your Emacs load-path when Emacs
# attempts to load the library, you must include the full pathname to the
# library.  Here is an example setting.
#
# SITE_PRELOADS = -l ~/.emacs -l set-load-path.el
#
SITE_PRELOADS =

# Command used to build the .info version of the user manual.
# Ensure punctuation generated by makeinfo is ascii, not unicode (requires makeinfo 7.0 or above).
TEXI2INFO = makeinfo --no-split -c ASCII_PUNCTUATION=1
# Command used to build the .html version of the user manual.
# TEXI2HTML = id-texi2html -html_only -number -split_chapter # InfoDock-specific command
# TEXI2HTML = makeinfo --html --split=chapter # Chapter splitting doesn't seem to work in 6.0
TEXI2HTML = makeinfo --html --no-split --css-ref="hyperbole.css"

# Command used to build the .pdf version of the user manual.
TEXI2PDF = makeinfo --pdf --no-split

# Where to find the parent tree of the Hyperbole source directory.
id_dir = $(HOME)/sw-dev/emacs
# Where to find the .texi source of the user manual.
man_dir := $(shell pwd)/man
# Where to install the Hyperbole mouse key help file
data_dir = $(id_dir)/id-etc
# Where to install the Info version of the user manual.
info_dir = $(id_dir)/id-info
# Where to install the HTML version of the user manual.
html_dir = $(id_dir)/id-html

# Shell used to process this Makefile.  Bourne shell syntax is required.
SHELL = /bin/sh

# Shell commands you may want to change for your particular system.
CP = \cp -p
ETAGS = \etags
GNUFTP = \gnupload --to ftp.gnu.org:hyperbole --replace
GPG = \gpg
GZIP = \gzip -c
INSTALL = \install -m 644 -c
MKDIR = \mkdir -p
MAKE = \make
RM = \rm -f
TAR = \tar
ZIP = \zip -qry
CVS = \cvs

# Directory in which to create new package distributions of Hyperbole.
pkg_parent = /tmp
pkg_hyperbole = $(pkg_parent)/hyperbole-$(HYPB_VERSION)

# Temp file to use to build .elc files.
ELISP_TO_COMPILE = $(pkg_parent)/elc-${USER}

# Path to dir where the web repository is located i.e. hypb:web-repo-location
HYPB_WEB_REPO_LOCATION = "../hyweb/hyperbole/"

##########################################################################
#                     NO CHANGES REQUIRED BELOW HERE.                    #
##########################################################################

# Libraries that must be pre-loaded before trying to byte-compile anything.
PRELOADS = $(SITE_PRELOADS) -l ./hload-path.el -l ./hversion.el -l ./hyperbole.el 

# Compile in batch mode.  Load site-lisp/site-start.el, which may set load-path.
# Show complete expression; do not abbreviate any exprs in batch logs with ...
BATCHFLAGS = --batch --quick --eval "(progn (setq debug-on-error t) (setq backtrace-line-length 0) \
                                 (message \"  emacs-version = %s\n  system-configuration = %s\n  emacs = %s%s\n  load-path = %s\" emacs-version system-configuration invocation-directory invocation-name load-path))"

EMACS_BATCH=$(EMACS) $(BATCHFLAGS) $(PRELOADS)
EMACS_PLAIN_BATCH=$(EMACS) $(BATCHFLAGS)

# Directories other than the current directory in which to find files.
# This doesn't seem to work in all versions of make, so we also add kotl/
# explicitly to those files which need it.
VPATH = kotl man

EL_COMPILE = hact.el hactypes.el hargs.el hbdata.el hbmap.el hbut.el \
	     hgnus.el hhist.el hib-debbugs.el hib-doc-id.el hib-kbd.el \
	     hib-social.el hibtypes.el \
	     hinit.el hload-path.el hmail.el hmh.el hmoccur.el hmouse-info.el \
	     hmouse-drv.el hmouse-key.el hmouse-mod.el hmouse-sh.el hmouse-tag.el \
	     hpath.el hrmail.el hsettings.el hsmail.el hsys-flymake.el hsys-org.el \
             hsys-org-roam.el hsys-www.el hsys-xref.el hsys-youtube.el htz.el \
	     hycontrol.el hui-jmenu.el hui-menu.el hui-mini.el hui-mouse.el hui-select.el \
	     hui-treemacs.el hui-window.el hui.el hvar.el hversion.el hypb.el hyperbole.el \
	     hyrolo-demo.el hyrolo-logic.el hyrolo-menu.el hyrolo.el hywconfig.el set.el hypb-ert.el \
	     hui-dired-sidebar.el hypb-maintenance.el hui-em-but.el hui-register.el

EL_SRC = $(EL_COMPILE) hvm.el

EL_KOTL = kotl/kexport.el kotl/kfile.el kotl/kfill.el kotl/kimport.el kotl/klabel.el \
	  kotl/klink.el kotl/kmenu.el kotl/kotl-mode.el kotl/kotl-orgtbl.el \
          kotl/kcell.el kotl/kproperty.el kotl/kview.el kotl/kvspec.el

ELC_COMPILE = $(EL_COMPILE:.el=.elc)

ELC_KOTL = $(EL_KOTL:.el=.elc)

HY-TALK  = HY-TALK/.hypb HY-TALK/HYPB HY-TALK/HY-TALK.org HY-TALK/HYPERAMP.org HY-TALK/HYPERORG.org

HYPERBOLE_FILES = dir info html $(EL_SRC) $(EL_KOTL) \
	$(HY-TALK) .mailmap ChangeLog COPYING Makefile HY-ABOUT HY-ANNOUNCE \
        HY-CONCEPTS.kotl HY-NEWS \
	HY-WHY.kotl INSTALL DEMO DEMO-ROLO.otl FAST-DEMO MANIFEST README.md TAGS _hypb \
        .hypb smart-clib-sym topwin.py hyperbole-banner.png $(man_dir)/hkey-help.txt \
	$(man_dir)/hyperbole.texi $(man_dir)/hyperbole.css $(man_dir)/version.texi

TEST_ERT_FILES = $(wildcard test/*tests.el) $(wildcard test/hy-test-*.el)

EL_TAGS = $(EL_SRC) $(EL_KOTL) $(TEST_ERT_FILES)

.SUFFIXES:            # Delete the default suffixes
.SUFFIXES: .el .elc   # Define the list of file suffixes to match to rules

help: 
	@ echo "Use the Emacs Package Manager to build and install the latest release of GNU Hyperbole."
	@ echo "For help with Emacs packages, see the GNU Emacs Info Manual section, \"(emacs)Packages\"."
	@ echo "See \"$(shell pwd)/INSTALL\" for detailed installation instructions,"
	@ echo "including how to install Hyperbole pre-releases from the git repo tip."
	@ echo ""

	@ echo "To setup Hyperbole to run directly from the latest test source code, use:"
	@ echo "     git clone http://git.savannah.gnu.org/r/hyperbole.git"
	@ echo "     cd hyperbole"
	@ echo "  Then use either:"
	@ echo "     make src     - setup to run directly from .el files"
	@ echo "   or"
	@ echo "     make bin     - setup to build and run from .elc files"
	@ echo ""

	@ echo "For Hyperbole maintainers only:"
	@ echo "  To run unit tests:"
	@ echo "     make test-all       - run all tests with Emacs under a window system"
	@ echo "     make test           - run non-interactive tests with Emacs in batch mode"
	@ echo "  To verify hyperbole installation using different sources:"
	@ echo "     make install-<source>"
	@ echo "   where <source> can be 'elpa', 'elpa-devel', 'tarball' (tarball from elpa-devel),"
	@ echo "   'straight' (git master from savannah) or 'all'."
	@ echo "  To build the Hyperbole distribution package:"
	@ echo "     make pkg"
	@ echo "  To build documentation formats only:"
	@ echo "     make doc"
	@ echo "  To generate and upload the public Hyperbole website:"
	@ echo "     make website"
	@ echo "  To release a Hyperbole Emacs package to ELPA and ftp.gnu.org:"
	@ echo "     make release"
	@ echo ""

	@ echo "The Hyperbole Manual is included in the package in four forms:"
	@ echo "    man/hyperbole.info    - GNU browsable version"
	@ echo "    man/hyperbole.html    - Web browsable version"
	@ echo "    man/hyperbole.pdf     - Printable version"
	@ echo "    man/hyperbole.texi    - source form"
	@ echo ""

all: help

echo:
	@echo "Emacs: $(shell which ${EMACS})"
	@echo "Version: $(shell ${EMACS} --version)"
	@echo "TERM: $(TERM)"
	@echo "DISPLAY: $(DISPLAY)"

install: elc install-info install-html $(data_dir)/hkey-help.txt

install-info: $(info_dir)/hyperbole.info
$(info_dir)/hyperbole.info: $(man_dir)/hyperbole.info
	$(MKDIR) $(info_dir)/im; \
	  cd $(man_dir); $(INSTALL) hyperbole.info* $(info_dir); \
	  $(INSTALL) im/*.{png,eps} $(info_dir)/im

install-html: $(html_dir)/hyperbole.html
$(html_dir)/hyperbole.html: $(man_dir)/hyperbole.html $(man_dir)/hyperbole.css
	$(MKDIR) $(html_dir)/im; \
	  cd $(man_dir); $(INSTALL) hyperbole.html* hyperbole.css $(html_dir); \
	  $(INSTALL) im/*.{png,eps} $(html_dir)/im

$(data_dir)/hkey-help.txt: $(man_dir)/hkey-help.txt
	$(INSTALL) hkey-help.txt $(data_dir)

.PHONY: src new-bin remove-elc bin eln
# Setup to run Hyperbole from .el source files
src: autoloads tags

# Byte compile files but apply a filter for either including or
# removing warnings.  See variable {C-hv byte-compile-warnings RET} for
# list of warnings that can be controlled.  Default is set to suppress
# warnings for long docstrings.
#
# Example for getting warnings for obsolete functions and variables
#   HYPB_WARNINGS="free-vars" make bin
# Example for surpressing the free-vars warnings
#   HYPB_WARNINGS="not free-vars" make bin
ifeq ($(origin HYPB_WARNINGS), undefined)
HYPB_BIN_WARN =
else ifeq ($(origin HYPB_WARNINGS), environment)
HYPB_BIN_WARN = --eval "(setq-default byte-compile-warnings '(${HYPB_WARNINGS}))"
endif

curr_dir = $(shell pwd)
ifeq ($(HYPB_NATIVE_COMP),yes)
%.elc: %.el
	@printf "Compiling $<\n"
	@$(EMACS) --batch --quick \
	--eval "(progn (add-to-list 'load-path \"$(curr_dir)\") (add-to-list 'load-path \"$(curr_dir)/kotl\"))" \
	${HYPB_BIN_WARN} \
	-f batch-native-compile $<
else
%.elc: %.el
	@printf "Compiling $<\n"
	@$(EMACS) --batch --quick \
	--eval "(progn (add-to-list 'load-path \"$(curr_dir)\") (add-to-list 'load-path \"$(curr_dir)/kotl\"))" \
	${HYPB_BIN_WARN} \
	-f batch-byte-compile $<
endif

new-bin: autoloads $(ELC_KOTL) $(ELC_COMPILE)

remove-elc:
	$(RM) *.elc kotl/*.elc

# Remove and then rebuild all byte-compiled .elc files, even those .elc files
# which do not yet exist, plus build TAGS file.
bin: src remove-elc new-bin

# Native compilation (Requires Emacs built with native compilation support.)
eln: echo src
	HYPB_NATIVE_COMP=yes make new-bin

tags: TAGS
TAGS: $(EL_TAGS)
	$(ETAGS) --regex='{lisp}/(ert-deftest[ \t]+\([^ \t\n\r\f()]+\)/' $(EL_TAGS)

clean:
	$(RM) hyperbole-autoloads.el kotl/kotl-autoloads.el $(ELC_COMPILE) $(ELC_KOTL) TAGS

version:
	@ echo ""
	@ fgrep -L $(HYPB_VERSION) Makefile HY-ABOUT HY-NEWS README.md hversion.el hyperbole.el man/hyperbole.texi man/version.texi > WRONG-VERSIONS
	@ # If any file(s) have wrong version number, print them and exit with code 1
	@ if [ -s WRONG-VERSIONS ]; then \
	  echo "The following files do not have the proper Hyperbole version number, $(HYPB_VERSION):"; \
	  cat WRONG-VERSIONS; rm -f WRONG-VERSIONS; exit 1; \
	else \
	  rm -f WRONG-VERSIONS; \
	fi
	@ echo ""

# Build the README.md.html and Info, HTML and Postscript versions of the user manual
doc: version README.md.html manual

# Build the Info, HTML and Postscript versions of the user manual
manual: info html pdf

TEXINFO_SRC = $(man_dir)/hyperbole.texi $(man_dir)/version.texi $(man_dir)/hkey-help.txt $(man_dir)/im/*.png

info: $(man_dir)/hyperbole.info
$(man_dir)/hyperbole.info: $(TEXINFO_SRC)
	cd $(man_dir) && $(TEXI2INFO) hyperbole.texi

html: $(man_dir)/hyperbole.html
$(man_dir)/hyperbole.html: $(TEXINFO_SRC) $(man_dir)/hyperbole.css
	cd ${man_dir} && $(TEXI2HTML) hyperbole.texi

pdf: $(man_dir)/hyperbole.pdf
$(man_dir)/hyperbole.pdf: $(TEXINFO_SRC)
	cd $(man_dir) && $(TEXI2PDF) hyperbole.texi

# The `md_toc' table-of-contents generator program is available from:
#   https://github.com/frnmst/md-toc
#
# `pandoc' is available from:
#    https://github.com/jgm/pandoc
README.md.html: README.md README.toc.md
	cp -p README.md README.toc.md && md_toc -p -m [TOC] github README.toc.md \
	  && sed -i -e 's/^\[TOC\]//g' README.toc.md \
	  && pandoc --from=gfm-tex_math_dollars --to=html+gfm_auto_identifiers -o README.md.html README.toc.md

# website maintenance: "https://www.gnu.org/software/hyperbole/"
# Locally update Hyperbole website
website-local: README.md.html
	$(EMACS_BATCH) --debug -l hypb-maintenance --eval '(let ((hypb:web-repo-location $(HYPB_WEB_REPO_LOCATION))) (hypb:web-repo-update))'

# Push to public Hyperbole website
website: website-local
	cd $(HYPB_WEB_REPO_LOCATION) && $(CVS) commit -m "Hyperbole release $(HYPB_VERSION)"
	@ echo "Website for Hyperbole $(HYPB_VERSION) is updated."

# Generate a Hyperbole package suitable for distribution via the Emacs package manager.
pkg: package
package: tags doc $(pkg_parent)/hyperbole-$(HYPB_VERSION).tar.sig

# Generate and distribute a Hyperbole release to ftp.gnu.org.
# One step in this is to generate an autoloads file for the Koutliner, kotl/kotl-autoloads.el.
release: git-pull git-verify-no-update package $(pkg_parent)/hyperbole-$(HYPB_VERSION).tar.gz ftp website git-tag-release
	@ echo "Hyperbole $(HYPB_VERSION) is released."

# Ensure local hyperbole directory is synchronized with master before building a release.
git-pull:
	@ echo "If this step fails check your work directory for not committed changes"
	git checkout master && git pull
	git diff-index --quiet master

git-verify-no-update:
	@ echo "If this step fails check your work directory for updated docs and push these to savannah"
	git diff-index --quiet master

git-tag-release:
	git tag -a hyperbole-$(HYPB_VERSION) -m "Hyperbole release $(HYPB_VERSION)"
	git push origin hyperbole-$(HYPB_VERSION)
	@ echo "Hyperbole $(HYPB_VERSION) is tagged as hyperbole-$(HYPB_VERSION)."

# Send compressed tarball for uploading to GNU ftp site; this must be done from the directory
# containing the tarball to upload.
ftp: package $(pkg_parent)/hyperbole-$(HYPB_VERSION).tar.gz
	cd $(pkg_parent) && $(GNUFTP) hyperbole-$(HYPB_VERSION).tar.gz
	@ echo "Hyperbole $(HYPB_VERSION) uploaded to ftp.gnu.org."

# Autoloads
autoloads: kotl/kotl-autoloads.el hyperbole-autoloads.el

hyperbole-autoloads.el: $(EL_COMPILE)
	$(EMACS_BATCH) --debug --eval "(progn (setq generated-autoload-file (expand-file-name \"hyperbole-autoloads.el\") backup-inhibited t) (let (find-file-hooks) (hload-path--make-directory-autoloads \".\" generated-autoload-file)))"

kotl/kotl-autoloads.el: $(EL_KOTL)
	$(EMACS_PLAIN_BATCH) --debug --eval "(let ((autoload-file (expand-file-name \"kotl/kotl-autoloads.el\")) (backup-inhibited t) (find-file-hooks)) (if (functionp (quote make-directory-autoloads)) (make-directory-autoloads \"kotl/\" autoload-file) (progn (setq generated-autoload-file autoload-file) (update-directory-autoloads \"kotl/\"))))"

# Used for ftp.gnu.org tarball distributions.
$(pkg_parent)/hyperbole-$(HYPB_VERSION).tar.gz:
	cd $(pkg_parent) && $(GZIP) hyperbole-$(HYPB_VERSION).tar > hyperbole-$(HYPB_VERSION).tar.gz

$(pkg_parent)/hyperbole-$(HYPB_VERSION).tar.sig: $(pkg_parent)/hyperbole-$(HYPB_VERSION).tar
	$(RM) $(pkg_parent)/hyperbole-$(HYPB_VERSION).tar.sig && \
	cd $(pkg_parent) && $(GPG) -ba -o hyperbole-$(HYPB_VERSION).tar.sig hyperbole-$(HYPB_VERSION).tar && \
	echo &&  echo "Hyperbole package built successfully:" && \
	ls -l $(pkg_parent)/hyperbole-$(HYPB_VERSION).tar*

$(pkg_parent)/hyperbole-$(HYPB_VERSION).tar: version $(HYPERBOLE_FILES)
	$(RM) -fr $(pkg_hyperbole) $(pkg_hyperbole).tar
        # git archive --format=tar --prefix=hyperbole-$(HYPB_VERSION)/ HEAD | (cd $(pkg_parent) && tar xf -)
	(mkdir -p $(pkg_hyperbole) && git ls-files | tar Tzcf - - | (cd $(pkg_hyperbole) && tar zxf -)) && \
	cd $(pkg_hyperbole) && make autoloads && chmod 755 topwin.py && \
	COPYFILE_DISABLE=1 $(TAR) -C $(pkg_parent) -clf $(pkg_hyperbole).tar hyperbole-$(HYPB_VERSION)

pkgclean: packageclean
packageclean:
	if [ -d $(pkg_hyperbole) ]; then \
	  cd $(pkg_hyperbole) && $(RM) -r .git* videos ChangeLog.* *autoloads.* *.elc TODO* HY-ANNOUNCE-* .DS_Store \
	    core .place* ._* .*~ *~ *\# *- *.orig *.rej .nfs* CVS .cvsignore GNUmakefile.id \
	    && gsed '/\f/,/\f/{/\f/!d}' .hypb | tail +2 > .hypb2 && rm -f .hypb && mv .hypb2 .hypb; fi # Filter out unneeded TODO file hbut data from .hypb
	if [ -d $(pkg_hyperbole)/kotl ]; then \
	  cd $(pkg_hyperbole)/kotl && $(RM) -r *autoloads.* *.elc TODO* .DS_Store \
	    core .place* ._* .*~ *~ *\# *- *.orig *.rej .nfs* CVS .cvsignore; fi
	if [ -d $(pkg_hyperbole)/man ]; then \
	  cd $(pkg_hyperbole)/man && $(RM) -r .DS_Store core .place* hyperbole.{log,aux,cp*,fn*,ky*,toc,vr*} \
	    ._* .*~ *~ *\# *- *.orig *.rej .nfs* CVS .cvsignore; fi
	if [ -d $(pkg_hyperbole)/man/im ]; then \
	  cd $(pkg_hyperbole)/man/im && $(RM) -r .DS_Store core .place* ._* .*~ *~ \
	    *.ps *\# *- *.orig *.rej .nfs* CVS .cvsignore; fi

# ERT test
.PHONY: tests test test-ert all-tests test-all
tests: test
test: test-ert

# enable-local-variables setting needed so local variables set in files like
# FAST-DEMO are automatically obeyed without prompting when testing.
LET_VARIABLES = (auto-save-default) (enable-local-variables :all)
LOAD_TEST_ERT_FILES=$(patsubst %,(load-file \"%\"),${TEST_ERT_FILES})

# Run make test test=<ert-test-selector> to limit batch test to
# tests specified by the selector. See "(ert)test selectors"
ifeq ($(origin test), command line)
HYPB_ERT_BATCH = (ert-run-tests-batch-and-exit \"${test}\")
else
HYPB_ERT_BATCH = (ert-run-tests-batch-and-exit)
endif

# For full backtrace run make test FULL_BT=<anything or even empty>
ifeq ($(origin FULL_BT), command line)
HYPB_ERT_BATCH_BT = (ert-batch-backtrace-line-length nil)
else
HYPB_ERT_BATCH_BT = (ert-batch-backtrace-line-length 256)
endif

# Run non-interactive tests in batch mode
test-ert:
	@echo "# Tests: $(TEST_ERT_FILES)"
	$(EMACS_BATCH) --eval "(load-file \"test/hy-test-dependencies.el\")" \
	--eval "(let ((auto-save-default) (ert-batch-print-level 10) \
	              (ert-batch-print-length nil) (backtrace-line-length 5000) \
	              $(HYPB_ERT_BATCH_BT) (ert-batch-backtrace-right-margin 2048)) \
	           $(LOAD_TEST_ERT_FILES) $(HYPB_ERT_BATCH))"

# Run all tests by starting an Emacs that runs the tests interactively in windowed mode.
all-tests: test-all
test-all:
	@echo "# Tests: $(TEST_ERT_FILES)"
ifeq ($(TERM), dumb)
ifneq (,$(findstring .apple.,$(DISPLAY)))
        # Found, on MacOS
	TERM=xterm-256color $(EMACS) --quick $(PRELOADS) --eval "(load-file \"test/hy-test-dependencies.el\")" --eval "(let ((auto-save-default)) $(LOAD_TEST_ERT_FILES) (ert-run-tests-interactively t))"
else
        # Not found, set TERM so tests will at least run within parent Emacs session
	TERM=vt100 $(EMACS) --quick $(PRELOADS) --eval "(load-file \"test/hy-test-dependencies.el\")" --eval "(let ($(LET_VARIABLES)) $(LOAD_TEST_ERT_FILES) (ert-run-tests-interactively t))"
endif
else
        # Typical case, run emacs normally
	$(EMACS) --quick $(PRELOADS) --eval "(load-file \"test/hy-test-dependencies.el\")" --eval "(let ($(LET_VARIABLES)) $(LOAD_TEST_ERT_FILES) (ert-run-tests-interactively t))"
endif

batch-tests: test-all-output
test-all-output:
	$(EMACS) --quick $(PRELOADS) --eval "(load-file \"test/hy-test-dependencies.el\")" --eval "(let ($(LET_VARIABLES) (ert-quiet t)) $(LOAD_TEST_ERT_FILES) (ert-run-tests-batch t) (with-current-buffer \"*Messages*\" (append-to-file (point-min) (point-max) \"ERT-OUTPUT\")) (kill-emacs))"
	@echo "# Results written to file: ERT-OUTPUT"

# Hyperbole install tests - Verify that hyperbole can be installed
# using different sources. See folder "install-test"
.PHONY: install-elpa install-elpa-devel install-tarball install-straight install-all install-local
install-all: install-elpa install-elpa-devel install-tarball install-straight install-local

install-elpa install-elpa-devel install-tarball install-straight install-elpaca:
	@echo "Install Hyperbole using $@"
	(cd ./install-test/ && ./local-install-test.sh $(subst install-,,$@))

install-local:
	@echo "Install Hyperbole using $@"
	(cd ./install-test/ && \
	./local-install-test.sh $(subst install-,,$@) $(shell pwd) $(shell git rev-parse --abbrev-ref HEAD 2>/dev/null))

lint:
	$(EMACS_BATCH) \
	--eval "(setq package-lint-main-file \"hyperbole.el\")" \
	--eval "(load-file \"test/hy-test-dependencies.el\")" \
	--eval "(add-to-list 'package-archives '(\"melpa\" . \"https://melpa.org/packages/\"))" \
	--eval "(hy-test-ensure-package-installed 'package-lint)" \
	-l package-lint.el -f package-lint-batch-and-exit \
	$(EL_KOTL) $(EL_SRC)<|MERGE_RESOLUTION|>--- conflicted
+++ resolved
@@ -3,11 +3,7 @@
 # Author:       Bob Weiner
 #
 # Orig-Date:    15-Jun-94 at 03:42:38
-<<<<<<< HEAD
-# Last-Mod:     25-Feb-24 at 10:45:34 by Bob Weiner
-=======
-# Last-Mod:      3-Mar-24 at 23:42:00 by Mats Lidell
->>>>>>> 2cee4ad4
+# Last-Mod:      3-Mar-24 at 18:29:05 by Bob Weiner
 #
 # Copyright (C) 1994-2023  Free Software Foundation, Inc.
 # See the file HY-COPY for license information.
