--- conflicted
+++ resolved
@@ -334,12 +334,8 @@
                  modify-map
                  full-map) obj
       (ergoemacs-debug "%s %s" (or (and (string= stars "") "Keymap:")
-<<<<<<< HEAD
-                                   stars) object-name)
-=======
                                    stars) ergoemacs-object-name)
       (ergoemacs-debug "Deferred Keys: %s" deferred-keys)
->>>>>>> 71319c2c
       (cond
        ((ergoemacs-keymap-empty-p read-map)
         (ergoemacs-debug "Modify Keymap: %s" modify-map)
@@ -777,21 +773,17 @@
               ergoemacs-translation-assoc old-translation-assoc))
       ret)))
 
-<<<<<<< HEAD
-(defclass ergoemacs-composite-map (eieio-named)
-  ((global-map-p :initarg :global-map-p
-=======
 (defmethod ergoemacs-apply-deferred ((obj ergoemacs-variable-map))
   (let (ret)
     (with-slots (keymap-hash) obj
       (maphash
        (lambda(key fixed-obj)
          (if (not fixed-obj)
-	     (remhash key keymap-hash)
-	   (let ((fix (ergoemacs-apply-deferred fixed-obj)))
-	     (when fix
+             (remhash key keymap-hash)
+           (let ((fix (ergoemacs-apply-deferred fixed-obj)))
+             (when fix
                (puthash key fixed-obj keymap-hash))
-	     (setq ret (or fix ret)))))
+             (setq ret (or fix ret)))))
        keymap-hash)
       (oset obj keymap-hash keymap-hash))
     ret))
@@ -799,7 +791,6 @@
 (defclass ergoemacs-composite-map ()
   ((ergoemacs-object-name :initarg :ergoemacs-object-name :type string :initform "")
    (global-map-p :initarg :global-map-p
->>>>>>> 71319c2c
                  :initform nil
                  :type boolean)
    (variable-reg :initarg :variable-reg
