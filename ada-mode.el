;;; ada-mode.el --- major-mode for editing Ada sources  -*- lexical-binding:t -*-
;;
;; Copyright (C) 1994, 1995, 1997 - 2023  Free Software Foundation, Inc.
;;
;; Author: Stephen Leake <stephen_leake@stephe-leake.org>
;; Maintainer: Stephen Leake <stephen_leake@stephe-leake.org>
;; Keywords: languages
;;  ada
;; Version: 8.0.4
;; package-requires: ((uniquify-files "1.0.4") (wisi "4.2.2") (gnat-compiler "1.0.1") (emacs "25.3"))
;; url: https://www.nongnu.org/ada-mode/
;;
;; This file is part of GNU Emacs.
;;
;; GNU Emacs is free software: you can redistribute it and/or modify
;; it under the terms of the GNU General Public License as published by
;; the Free Software Foundation, either version 3 of the License, or
;; (at your option) any later version.
;;
;; GNU Emacs is distributed in the hope that it will be useful,
;; but WITHOUT ANY WARRANTY; without even the implied warranty of
;; MERCHANTABILITY or FITNESS FOR A PARTICULAR PURPOSE.  See the
;; GNU General Public License for more details.
;;
;; You should have received a copy of the GNU General Public License
;; along with GNU Emacs.  If not, see <https://www.gnu.org/licenses/>.
;;
;;; Usage:
;;
;; Emacs should enter Ada mode automatically when you load an Ada
;; file, based on the file extension.  The default extensions for Ada
;; files are .ads, .adb; use ada-add-extensions to add other
;; extensions.
;;
;; By default, ada-mode is configured to take full advantage of the
;; GNAT compiler.  If you are using another compiler, you
;; should load that compiler's ada-* file first.
;;
;; See the user guide (info "ada-mode"), built from ada-mode.texi.

;;; Design:
;;
;; In order to support multiple compilers, and different compilers for
;; different projects, we use cl-defgeneric function calls for all
;; operations that depend on the compiler.  The user variable
;; `ada-compiler' selects which compiler to use; it can be overridden
;; by the "ada_compiler" setting in project files.
;;
;; We also support a cross reference backend (also called xref
;; backend) that is different from the compiler. For example, you can
;; use a local GNAT compiler to generate and access cross-reference
;; information, while using a cross-compiler for compiling the final
;; executable. The user variable `ada-xref-backend' selects the xref
;; backend; it can be overridden by the "xref_backend" setting in
;; project files.
;;
;; The indentation engine and skeleton backends are from the wisi
;; package.
;;
;;; History:
;;
;; The first Ada mode for GNU Emacs was written by V. Broman in
;; 1985. He based his work on the already existing Modula-2 mode.
;; This was distributed as ada.el in versions of Emacs prior to 19.29.
;;
;; Lynn Slater wrote an extensive Ada mode in 1989. It consisted of
;; several files with support for dired commands and other nice
;; things.
;;
;; The probably very first Ada mode (called electric-ada.el) was
;; written by Steven D. Litvintchouk and Steven M. Rosen for the
;; Gosling Emacs. L. Slater based his development on ada.el and
;; electric-ada.el.
;;
;; A complete rewrite by Rolf Ebert <ebert@inf.enst.fr> and Markus
;; Heritsch <Markus.Heritsch@studbox.uni-stuttgart.de> was done at
;; some point.  Some ideas from the Ada mode mailing list have been
;; added.  Some of the functionality of L. Slater's mode has not (yet)
;; been recoded in this new mode.
;;
;; A complete rewrite for Emacs-20 / GNAT-3.11 was done by Emmanuel
;; Briot <briot@gnat.com> at Ada Core Technologies.
;;
;; A complete rewrite, to restructure the code more orthogonally, and
;; to use wisi for the indentation engine, was done in 2012 - 2013 by
;; Stephen Leake <stephen_leake@stephe-leake.org>.
;;
;; Another major refactoring, to use cl-defgeneric dispatching, was
;; done in 2019 by Stephen Leake.

;;; Credits:
;;
;;   Many thanks to John McCabe <john@assen.demon.co.uk> for sending so
;;     many patches included in this package.
;;   Christian Egli <Christian.Egli@hcsd.hac.com>:
;;     ada-imenu-generic-expression
;;   Many thanks also to the following persons that have contributed
;;   to the ada-mode
;;     Philippe Waroquiers (PW) <philippe@cfmu.eurocontrol.be> in particular,
;;     woodruff@stc.llnl.gov (John Woodruff)
;;     jj@ddci.dk (Jesper Joergensen)
;;     gse@ocsystems.com (Scott Evans)
;;     comar@gnat.com (Cyrille Comar)
;;     robin-reply@reagans.org
;;    and others for their valuable hints.

(require 'ada-core)
(require 'ada-indent-user-options)
(require 'ada_annex_p-process)
(require 'ada-skel)
(require 'align)
(require 'cl-lib)
(require 'compile)
(require 'find-file)
(require 'wisi)

(defun ada-mode-version ()
  "Return Ada mode version."
  (interactive)
<<<<<<< HEAD
  (let ((version-string "8.0.3"))
=======
  (let ((version-string "8.0.4"))
>>>>>>> fa987350
    (if (called-interactively-p 'interactive)
	(message version-string)
      version-string)))

;;;;; User variables

(defcustom ada-fill-comment-prefix "-- "
  "Comment fill prefix."
  :group 'ada
  :type 'string)
(make-variable-buffer-local 'ada-fill-comment-prefix)

(defcustom ada-fill-comment-postfix " --"
  "Comment fill postfix."
  :group 'ada
  :type 'string)
(make-variable-buffer-local 'ada-fill-comment-postfix)

(defcustom ada-fill-comment-adaptive nil
  "If non-nil, comments are filled to the same width (not including indentation),
rather than to the same column."
  :group 'ada
  :type 'boolean
  :safe #'booleanp)

(defcustom ada-which-func-parse-size 30000
  "Minimum size of region around point parsed for `which-function-mode'."
  :group 'ada
  :type 'integer
  :safe #'integerp)

(defcustom ada-xref-full-path nil
  "If t, cross-references show the full path to source files; if
nil, only the file name."
  :group 'ada
  :type 'boolean
  :safe #'booleanp)

;;;; keymaps and menus

(defvar ada-mode-map
  (let ((map (make-sparse-keymap)))
    ;; C-c <letter> are reserved for users

    ;; global-map has C-x ` 'next-error
    (define-key map [return] 	 'wisi-case-adjust-interactive)
    (define-key map "\C-c`" 	 'gnat-show-secondary-error)
    (define-key map "\C-c;"      (lambda () (error "use M-; instead"))) ; comment-dwim
    (define-key map "\C-c\M-`" 	 'wisi-fix-compiler-error)
    (define-key map "\C-c\C-a" 	 'ada-align)
    (define-key map "\C-c\C-b" 	 'ada-make-subprogram-body)
    (define-key map "\C-c\C-c"   'ada-build-make)
    (define-key map "\C-c\C-e" 	 'wisi-skel-expand)
    (define-key map "\C-c\C-f" 	 'wisi-show-parse-error)
    (define-key map "\C-\M-i"    'completion-at-point)
    (define-key map "\C-c\C-m"   'ada-build-set-make)
    (define-key map "\C-c\M-n" 	 'wisi-skel-next-placeholder)
    (define-key map "\C-c\C-o" 	 'ada-find-other-file)
    (define-key map "\C-c\M-p" 	 'wisi-skel-prev-placeholder)
    (define-key map "\C-c\C-q" 	 'wisi-refresh-prj-cache)
    (define-key map "\C-c\C-r" 	 'wisi-show-references)
    (define-key map "\C-c\M-r" 	 'ada-build-run)
    (define-key map "\C-c\C-s"   'pop-global-mark)
    (define-key map "\C-c\C-t" 	 'ada-find-file)
    (define-key map "\C-c\C-v"   'ada-build-check)
    (define-key map "\C-c\C-w" 	 'wisi-case-adjust-at-point)
    (define-key map "\C-c\C-y" 	 'wisi-case-create-exception)
    (define-key map "\C-c\C-\M-y" 'wisi-case-create-partial-exception)
    (define-key map [C-down-mouse-3] 'ada-popup-menu)

    (define-key map "\C-cr1" 'ada-refactor-1)
    (define-key map "\C-cr2" 'ada-refactor-2)
    (define-key map "\C-cr3" 'ada-refactor-3)
    (define-key map "\C-cr4" 'ada-refactor-4)
    (wisi-case-activate-keys map)

    map)
  "Local keymap used for Ada mode.")

(defvar ada-mode-menu (make-sparse-keymap "Ada"))
(easy-menu-define ada-mode-menu ada-mode-map "Menu keymap for Ada mode"
  '("Ada"
    ("Help"
     ["Ada Mode"             (info "ada-mode") t]
     ["Ada Reference Manual" (info "arm2012") t]
     ["Key bindings"         describe-bindings t]
     )
    ["Customize"                  (customize-group 'ada)    t]
    ("Project files"
     ["Find and select project ..."   ada-build-prompt-select-prj-file t]
     ["Show project"                  wisi-prj-show 		       t]
     ["Show project file search path" wisi-prj-show-prj-path 	       t]
     ["Show source file search path"  wisi-prj-show-src-path 	       t]
     ["Clear current project"         wisi-prj-clear-current 	       t]
    )
    ("Build"
     ["Next compilation error/xref"  next-error 	      t]
     ["Show secondary error"         gnat-show-secondary-error t]
     ["Fix compilation error"        wisi-fix-compiler-error  t]
     ["Show last parse error"        wisi-show-parse-error    t]
     ["Check syntax"                 ada-build-check 	      t]
     ["Show main"                    ada-build-show-main      t]
     ["Build"                        ada-build-make 	      t]
     ["Set main and Build"           ada-build-set-make       t]
     ["Run"                          ada-build-run 	      t]
     )
    ("Navigate"
     ["Other file"                    ada-find-other-file        t]
     ["Find file in project"          project-find-file          t]
     ["Show all references (classwide)" xref-find-references     t]
     ["Show all direct references"      wisi-show-references     t]
     ["Goto prev position current buffer" pop-to-mark-command 	 t]
     ["Goto prev position other buffer"   pop-global-mark 	 t]
     ["Next placeholder"              wisi-skel-next-placeholder t]
     ["Previous placeholder"          wisi-skel-prev-placeholder t]
     )
    ("Edit"
     ["Complete name at point"      completion-at-point     t]
     ["Expand skeleton"             wisi-skel-expand        t]
     ["Indent line or selection"    indent-for-tab-command  t]
     ["Indent current statement"    wisi-indent-statement   wisi-parser-shared]
     ["Indent containing statement" wisi-indent-containing-statement        wisi-parser-shared]
     ["Indent file"            (indent-region (point-min) (point-max)) 	    t]
     ["Align"                       ada-align 				    t]
     ["Comment/uncomment selection" comment-dwim 			    t]
     ["Fill comment paragraph"         ada-fill-comment-paragraph 	    t]
     ["Fill comment paragraph justify" (ada-fill-comment-paragraph 'full)   t]
     ["Fill comment paragraph postfix" (ada-fill-comment-paragraph 'full t) t]
     ["Make body for subprogram"    ada-make-subprogram-body                wisi-parser-shared]
     )
    ("Refactor"
     ["Method (Object) => Object.Method"   ada-refactor-1 wisi-parser-shared]
     ["Object.Method   => Method (Object)" ada-refactor-2 wisi-parser-shared]
     ["Element (Object, Index) => Object (Index)" ada-refactor-3 wisi-parser-shared]
     ["Object (Index) => Element (Object, Index)" ada-refactor-4 wisi-parser-shared]
     )
    ("Casing"
     ["Create full exception"       wisi-case-create-exception t]
     ["Create partial exception"    wisi-case-create-partial-exception t]
     ["Adjust case at point"        wisi-case-adjust-at-point  t]
     ["Adjust case region"          wisi-case-adjust-region    t]
     ["Adjust case buffer"          wisi-case-adjust-buffer    t]
     ["Show casing files list"      wisi-case-show-files       t]
     )
    ("Misc"
     ["Show last parse error"         wisi-show-parse-error       wisi-parser-shared]
     ["Refresh cross reference cache" wisi-refresh-prj-cache      (wisi-prj-p (project-current))]
     ["Restart parser"                wisi-kill-parser            wisi-parser-shared]
     )))

(defvar ada--statement-minor-mode-map
  (let ((map (make-sparse-keymap)))
    (define-key map "\C-c<" 	 'ada-goto-declaration-start)
    (define-key map "\C-c>" 	 'ada-goto-declaration-end)
    (define-key map "\C-c\C-i" 	 'wisi-indent-statement)
    (define-key map [3 backtab] 'wisi-indent-containing-statement);; C-c backtab, translated from C-c S-tab
    (define-key map "\C-c\C-n" 	 'forward-sexp)
    (define-key map "\C-c\C-p" 	 'backward-sexp)

    map)
  "Local keymap used for Ada statement motion minor mode.")

(defvar ada--statement-minor-mode-menu (make-sparse-keymap "Ada statement motion"))
(easy-menu-define ada--statement-minor-mode-menu ada--statement-minor-mode-map
  "Menu keymap for Ada statement motion minor mode"
  '("Ada statement motion"
    ["Goto next statement keyword"   forward-sexp 			     wisi-parser-shared]
    ["Goto prev statement keyword"   backward-sexp 			     wisi-parser-shared]
    ["Goto subprogram/package start" ada-goto-declaration-start 	     wisi-parser-shared]
    ["Goto subprogram/package end"   ada-goto-declaration-end 		     wisi-parser-shared]
    ["Goto declarative region start" ada-goto-declarative-region-start      wisi-parser-shared]
    ["Goto containing statement start" wisi-goto-containing-statement-start wisi-parser-shared]
    ))

(defvar ada--gpr-query-minor-mode-map
  (let ((map (make-sparse-keymap)))
    (define-key map "\C-c\C-d" 	 'wisi-goto-spec/body) ;; uses xref backend
    (define-key map "\C-c\M-d" 	 'wisi-show-declaration-parents)
    (define-key map "\C-c\C-l" 	 'wisi-show-local-references)
    (define-key map "\C-c\C-x"   'wisi-show-overriding)
    (define-key map "\C-c\M-x"   'wisi-show-overridden)
    map)
  "Local keymap used for gpr query minor mode.")

(defvar ada--gpr-query-minor-mode-menu (make-sparse-keymap "gpr-query"))
(easy-menu-define gpr-query-menu ada--gpr-query-minor-mode-map "Menu keymap for gpr-query minor mode"
  '("gpr-query"
    ["Goto declaration/body"    wisi-goto-spec/body           t]
    ["Show parent declarations" wisi-show-declaration-parents t]
    ["Show local references"    wisi-show-local-references    t]
    ["Show overriding"          wisi-show-overriding          t]
    ["Show overridden"          wisi-show-overridden          t]
    ))

(easy-menu-define ada-context-menu nil
  "Context menu keymap for Ada mode"
  '("Ada"
    ["Goto declaration/body"         wisi-goto-spec-body         wisi-parser-shared]
    ["Goto next statement keyword"   forward-sexp   wisi-parser-shared]
    ["Goto prev statement keyword"   backward-sexp   wisi-parser-shared]
    ["Goto declarative region start" ada-goto-declarative-region-start   wisi-parser-shared]
    ["Goto containing statement start" wisi-goto-containing-statement-start wisi-parser-shared]
    ["Goto subprogram/package start" ada-goto-declaration-start    wisi-parser-shared]
    ["Goto subprogram/package end"   ada-goto-declaration-end      wisi-parser-shared]
    ["Show parent declarations"      wisi-show-declaration-parents (eq ada-xref-backend 'gpr_query)]
    ["Show references"               wisi-show-references          (eq ada-xref-backend 'gpr_query)]
    ["Show overriding"               wisi-show-overriding          (eq ada-xref-backend 'gpr_query)]
    ["Show overridden"               wisi-show-overridden          (eq ada-xref-backend 'gpr_query)]

    ["-"                nil nil]

    ["Align"			      ada-align                  t]
    ["Comment/uncomment selection"    comment-dwim               t]
    ["Fill comment paragraph"	      ada-fill-comment-paragraph           (wisi-in-comment-p)]
    ["Fill comment paragraph justify" (ada-fill-comment-paragraph 'full)   (wisi-in-comment-p)]
    ["Fill comment paragraph postfix" (ada-fill-comment-paragraph 'full t) (wisi-in-comment-p)]
    ["Adjust case at point"	      wisi-case-adjust-at-point             (not (use-region-p))]
    ["Adjust case region"	      wisi-case-adjust-region               (use-region-p)]
    ["Create full case exception"     wisi-case-create-exception         t]
    ["Create partial case exception"  wisi-case-create-partial-exception t]
    ["Indent current statement"	      wisi-indent-statement             wisi-parser-shared]
    ["Expand skeleton"		      wisi-skel-expand                  t]
    ["Make body for subprogram"	      ada-make-subprogram-body          wisi-parser-shared]
    ))

(defun ada-popup-menu ()
  "Pops up `ada-context-menu'.
When a function from the menu is called, point is where the mouse
button was clicked."
  (interactive)
  (mouse-set-point last-input-event)
  (popup-menu ada-context-menu)
  )

(easy-menu-define ada-refactor-menu nil
  "Context menu keymap for Ada mode refactor commands."
  '("Ada refactor"
    ["Method (Object) => Object.Method"   ada-refactor-1 t]
    ["Object.Method   => Method (Object)" ada-refactor-2 t]
    ["Element (Object, Index) => Object (Index)" ada-refactor-3 t]
    ["Object (Index) => Element (Object, Index)" ada-refactor-4 t]
    ))

(defun ada-refactor-menu-popup ()
  "Pops up `ada-refactor-menu'."
  (interactive)
  (mouse-set-point last-input-event)
  (popup-menu ada-refactor-menu))

;;;; abbrev, align

(defvar ada-mode-abbrev-table nil
  "Local abbrev table for Ada mode.")

(defvar ada-align-rules
  '((ada-declaration-assign
     (regexp  . "[^:]\\(\\s-*\\)\\(:\\)[^:]")
     (valid   . (lambda () (ada-align-valid)))
     (repeat . t)
     (modes   . '(ada-mode)))
    (ada-associate
     (regexp  . "[^=]\\(\\s-*\\)\\(=>\\)")
     (valid   . (lambda () (ada-align-valid)))
     (modes   . '(ada-mode)))
    (ada-comment
     (regexp  . "\\(\\s-*\\)--")
     (valid   . (lambda () (ada-align-valid)))
     (modes   . '(ada-mode)))
    (ada-use
     (regexp  . "\\(\\s-*\\)\\<\\(use\\s-\\)")
     (valid   . (lambda () (ada-align-valid)))
     (modes   . '(ada-mode)))
    (ada-at
     (regexp . "\\(\\s-+\\)\\(at\\)\\_>")
     (valid   . (lambda () (ada-align-valid)))
     (modes . '(ada-mode))))
  "Rules to use to align different lines.")

(defun ada-align-valid ()
  "See use in `ada-align-rules'."
  (save-excursion
    ;; we don't put "when (match-beginning n)" here; missing a match
    ;; is a bug in the regexp.
    (goto-char (or (match-beginning 2) (match-beginning 1)))
    (not (wisi-in-string-or-comment-p))))

(defconst ada-align-region-separate
  (eval-when-compile
    (concat
     "^\\s-*\\($\\|\\("
     "begin\\|"
     "declare\\|"
     "else\\|"
     "end\\|"
     "exception\\|"
     "for\\|"
     "function\\|"
     "generic\\|"
     "if\\|"
     "is\\|"
     "procedure\\|"
     "private\\|"
     "record\\|"
     "return\\|"
     "type\\|"
     "when"
     "\\)\\_>\\)"))
  "See the variable `align-region-separate' for more information.")

;;;; syntax properties

(defvar ada-mode-syntax-table
  (let ((table (make-syntax-table)))
    ;; (info "(elisp)Syntax Class Table" "*info syntax class table*")
    ;; (info "(elisp) Syntax Flags") for comment start/end
    ;; make-syntax-table sets all alphanumeric to w, etc; so we only
    ;; have to add ada-specific things.

    ;; string brackets. `%' is the obsolete alternative string
    ;; bracket (arm J.2); if we make it syntax class ", it throws
    ;; font-lock and indentation off the track, so we use syntax class
    ;; $.
    (modify-syntax-entry ?%  "$" table)
    (modify-syntax-entry ?\" "\"" table)

    ;; punctuation; operators etc
    (modify-syntax-entry ?#  "." table); based number
    (modify-syntax-entry ?&  "." table)
    (modify-syntax-entry ?*  "." table)
    (modify-syntax-entry ?+  "." table)
    (modify-syntax-entry ?-  ". 12" table); double hyphen as comment start
    (modify-syntax-entry ?.  "." table)
    (modify-syntax-entry ?/  "." table)
    (modify-syntax-entry ?:  "." table)
    (modify-syntax-entry ?<  "." table)
    (modify-syntax-entry ?=  "." table)
    (modify-syntax-entry ?>  "." table)
    (modify-syntax-entry ?@  "." table)
    (modify-syntax-entry ?\' "." table); attribute; see ada-syntax-propertize for character literal
    (modify-syntax-entry ?\; "." table)
    (modify-syntax-entry ?\\ "." table); default is escape; not correct for Ada strings
    (modify-syntax-entry ?\| "." table)

    ;; \f and \n end a comment.
    (modify-syntax-entry ?\f  ">" table)
    (modify-syntax-entry ?\n  ">" table)

    (modify-syntax-entry ?_ "_" table); symbol constituents, not word.

    (modify-syntax-entry ?\( "()" table)
    (modify-syntax-entry ?\) ")(" table)

    ;; skeleton placeholder delimiters; see ada-skel.el. We use generic
    ;; comment delimiter class, not comment starter/comment ender, so
    ;; these can be distinguished from line end.
    (modify-syntax-entry ?{ "!" table)
    (modify-syntax-entry ?} "!" table)

    table
    )
  "Syntax table to be used for editing Ada source code.")

(defun ada-syntax-propertize (start end)
  "For `syntax-propertize-function'.
Assign `syntax-table' properties in region START .. END.
In particular, character constants are set to have string syntax.
Runs `ada-syntax-propertize-hook'."
  ;; (info "(elisp)Syntax Properties")
  ;;
  ;; called from `syntax-propertize', inside save-excursion with-silent-modifications
  (goto-char start)
  (while (re-search-forward
	  (concat
	   "[^[:alnum:])]\\('\\)[^'\n]\\('\\)"; 1, 2: character literal, not attribute
	   "\\|[^[:alnum:])]\\('''\\)"; 3: character literal '''
	   )
	  end t)
    ;; syntax-propertize-extend-region-functions is set to
    ;; syntax-propertize-wholelines by default. We assume no
    ;; coding standard will permit a character literal at the
    ;; start of a line (not preceded by whitespace).
    (cond
     ((match-beginning 1)
      (put-text-property
       (match-beginning 1) (match-end 1) 'syntax-table '(7 . ?'))
      (put-text-property
       (match-beginning 2) (match-end 2) 'syntax-table '(7 . ?')))
     ((match-beginning 3)
      (put-text-property
       (match-beginning 3) (1+ (match-beginning 3)) 'syntax-table '(7 . ?'))
      (put-text-property
       (1- (match-end 3)) (match-end 3) 'syntax-table '(7 . ?')))
     ))
  (run-hook-with-args 'ada-syntax-propertize-hook start end))

;;;; navigation within and between files

(defvar ada-body-suffixes '(".adb")
  "List of possible suffixes for Ada body files.
The extensions should include a `.' if needed.")

(defvar ada-spec-suffixes '(".ads")
  "List of possible suffixes for Ada spec files.
The extensions should include a `.' if needed.")

(defvar ada-other-file-alist
  '(("\\.ads$" (".adb"))
    ("\\.adb$" (".ads")))
  "Alist used by `find-file' to find the name of the other package.
See `ff-other-file-alist'.")

(defconst ada-declaration-nonterms
  '(
    abstract_subprogram_declaration
    attribute_definition_clause
    entry_body
    entry_declaration
    expression_function_declaration
    exception_declaration
    full_type_declaration
    generic_instantiation
    generic_package_declaration
    generic_subprogram_declaration
    null_procedure_declaration
    number_declaration
    object_declaration
    object_renaming_declaration
    package_body
    package_declaration
    pragma_g
    private_extension_declaration
    private_type_declaration
    protected_body
    protected_type_declaration
    renaming_declaration
    single_protected_declaration
    single_task_declaration
    subprogram_body
    subprogram_body_stub
    subprogram_declaration
    subprogram_renaming_declaration
    subtype_declaration
    task_body
    task_type_declaration
    use_clause
    use_type_clause
    )
  "wisi-cache nonterminal symbols that are Ada declarations.")

(defconst ada-parent-name-regexp
  "\\([[:alnum:]_\\.]+\\)\\.[[:alnum:]_]+"
  "Regexp for extracting the parent name from fully-qualified name.")

(defun ada-ff-special-extract-parent ()
  (setq ff-function-name (match-string 1))
  (file-name-nondirectory
   (or
    (ff-get-file-name
     compilation-search-path
     (ada-file-name-from-ada-name ff-function-name)
     ada-spec-suffixes)
    (error "parent '%s' not found; set project file?" ff-function-name))))

(defun ada-ff-special-with ()
  (let ((package-name (match-string 1)))
    (setq ff-function-name (concat "^\\(function\\|procedure\\|package\\)\\s-+" package-name "\\([^_]\\|$\\)"))
    (file-name-nondirectory
     (or
      (ff-get-file-name
       compilation-search-path
       (ada-file-name-from-ada-name package-name)
       (append ada-spec-suffixes ada-body-suffixes))
      (error "package '%s' not found; set project file?" package-name)))
    ))

(defun ada-set-ff-special-constructs ()
  "Add Ada-specific pairs to `ff-special-constructs'."
  (set (make-local-variable 'ff-special-constructs) nil)
  (mapc (lambda (pair) (add-to-list 'ff-special-constructs pair))
	;; Each car is a regexp; if it matches at point, the cdr is invoked.
	;; Each cdr should set ff-function-name to a string or regexp
	;; for ada-set-point-accordingly, and return the file name
	;; (sans directory, must include suffix) to go to.
	(list
	 ;; Top level child package declaration (not body), or child
	 ;; subprogram declaration or body; go to the parent package.
	 (cons (concat "^\\(?:private[ \t]+\\)?\\(?:package\\|procedure\\|function\\)[ \t]+"
		       ada-parent-name-regexp "\\(?:;\\|[ \t]+\\|$\\)")
	       'ada-ff-special-extract-parent)

	 ;; A "with" clause. Note that it may refer to a procedure body, as well as a spec
	 (cons (concat "^\\(?:limited[ \t]+\\)?\\(?:private[ \t]+\\)?with[ \t]+" ada-name-regexp)
	       'ada-ff-special-with)
	 )))

(defun ada-which-function-1 (keyword add-body)
  "Used in `ada-which-function'."
  (let* ((result (wisi-next-name)))

    ;; See comment in ada-which-function on why we don't
    ;; overwrite ff-function-name.
    (when (not ff-function-name)
      (setq ff-function-name
	    (concat
	     keyword
	     (when add-body "\\s-+body")
	     "\\s-+"
	     result
	     "\\_>")))
    result))

(defun ada-which-function (&optional include-type)
  "Return name of subprogram/task/package containing point.
Also sets `ff-function-name' for `ff-pre-load-hook'."
  (interactive)
  ;; which-function-mode does not provide which-function to call
  ;; interactively!

  ;; Fail gracefully and silently, since this could be called from
  ;; which-function-mode.
  (cl-ecase ada-face-backend
    (wisi
     (cond
      (wisi-incremental-parse-enable
       (ada-validate-enclosing-declaration nil 'navigate))

      (t
       (wisi-validate-cache (max (point-min) (- (point) (/ ada-which-func-parse-size 2)))
			    (min (point-max) (+ (point) (/ ada-which-func-parse-size 2)))
			    nil
			    'navigate)
       ))

     (save-excursion
       (condition-case nil
	   (let ((result nil)
		 (cache (ada-goto-declaration-start-1 include-type)))
	     (if (null cache)
		 ;; bob or failed parse
		 (setq result "")

	       (when (memq (wisi-cache-nonterm cache)
			   '(generic_package_declaration generic_subprogram_declaration))
		 ;; name is after next statement keyword
		 (setq cache (wisi-next-statement-cache cache)))

	       ;; add or delete 'body' as needed
	       (cl-ecase (wisi-cache-nonterm cache)
		 ((entry_body entry_declaration)
		  (setq result (ada-which-function-1 "entry" nil)))

		 ((full_type_declaration private_type_declaration)
		  (setq result (ada-which-function-1 "type" nil)))

		 (package_body
		  (setq result (ada-which-function-1 "package" nil)))

		 ((package_declaration
		   package_specification) ;; after 'generic'
		  (setq result (ada-which-function-1 "package" t)))

		 (protected_body
		  (setq result (ada-which-function-1 "protected" nil)))

		 ((protected_type_declaration single_protected_declaration)
		  (setq result (ada-which-function-1 "protected" t)))

		 ((abstract_subprogram_declaration
		   expression_function_declaration
		   subprogram_declaration
		   subprogram_renaming_declaration
		   generic_subprogram_declaration ;; after 'generic'
		   null_procedure_declaration)
		  (setq result (ada-which-function-1
				(progn (search-forward-regexp "function\\|procedure")(match-string 0))
				nil))) ;; no 'body' keyword in subprogram bodies

		 ((subprogram_body subunit)
		  (setq result (ada-which-function-1
				(progn (search-forward-regexp "function\\|procedure")(match-string 0))
				nil)))

		 ((single_task_declaration task_type_declaration)
		  (setq result (ada-which-function-1 "task" t)))


		 (task_body
		  (setq result (ada-which-function-1 "task" nil)))
		 ))
	     (when (called-interactively-p 'interactive)
	       (message result))
	     result)
	 (error ""))))

    (eglot
     (if (eglot--server-capable :DocumentSymbol)
	(progn
	  ;; eglot/LSP maybe supports "which function" via DocumentSymbol, which
	  ;; ada_language_server version 22 does not support.
	  (display-warning 'ada "ada-mode which-function via eglot not yet implemented.")
	  "")
       "")
     )

    (none "")
    ))

(defun ada-add-log-current-function ()
  "For `add-log-current-defun-function'."
  ;; add-log-current-defun is typically called with point at the start
  ;; of an ediff change section, which is before the start of the
  ;; declaration of a new item. So go to the start of the current line
  ;; first
  (save-excursion
    (back-to-indentation)
    (ada-which-function t)))

(defun ada-on-context-clause ()
  "Return non-nil if point is on a context clause."
  (interactive)
  (and wisi-parser-shared
       (save-excursion
	 (let ((start-cache (wisi-goto-statement-start)))
	   (when start-cache
	     (memq (wisi-cache-nonterm (wisi-goto-statement-start)) '(use_clause with_clause))))
	 )))

(defun ada-goto-subunit-name ()
  "Return non-nil if the current buffer contains a subunit.
Also move point to the subunit name. If no subunit, leave point
alone, return nil."
  (interactive)
  (when wisi-parser-shared
    (wisi-validate-cache (point-min) (point-max) t 'navigate)

    (let (cache
	  (name-pos nil))
      (save-excursion
	;; move to top declaration
	(goto-char (point-min))
	(setq cache (or (wisi-get-cache (point))
			(wisi-forward-cache)))

	(when (eq (wisi-cache-nonterm cache) 'subunit)
	  (setq name-pos (car (wisi-next-name-region))))
	)
      (when name-pos
	(goto-char name-pos))
      )))

(defun ada-set-point-accordingly ()
  "Move to the string specified in `ff-function-name', which may be a regexp,
previously set by a file navigation command."
  (when ff-function-name
    (let ((done nil)
	  (found nil))
      (goto-char (point-min))
      ;; We are looking for an Ada declaration, so don't stop for strings or comments
      ;;
      ;; This will still be confused by multiple references; we need
      ;; to use compiler cross reference info for more precision.
      (while (not done)
	(if (search-forward-regexp ff-function-name nil t)
	    (setq found (match-beginning 0))
	  ;; not in remainder of buffer
	  (setq done t))
	(if (wisi-in-string-or-comment-p)
	    (setq found nil)
	  (setq done t)))
      (when found
	(goto-char found)
	(back-to-indentation))
      (setq ff-function-name nil))))

(defun ada-find-other-file ()
  "Move to the corresponding declaration in another file.

- If region is active, assume it contains a package name;
  position point on that package declaration.

- If point is in the start line of a non-nested child package or
  subprogram declaration, position point on the corresponding
  parent package specification.

- If point is in a context clause line, position point on the
  first package declaration that is mentioned.

- If point is in a separate body, position point on the
  corresponding specification.

- If point is in a subprogram body or specification, position point
  on the corresponding specification or body."

  ;; ff-get-file, ff-find-other file first process
  ;; ff-special-constructs, then run the following hooks:
  ;;
  ;; ff-pre-load-hook      set to ada-which-function
  ;; ff-file-created-hook  set to ada-ff-create-body
  ;; ff-post-load-hook     set to ada-set-point-accordingly,
  ;;                       or to a compiler-specific function that
  ;;                       uses compiler-generated cross reference
  ;;                       information

  (interactive)
  (wisi-check-current-project (buffer-file-name) #'ada-prj-default)

  ;; clear ff-function-name, so either ff-special-constructs or
  ;; ada-which-function will set it.
  (setq ff-function-name nil)

  (cond
   (mark-active
    (setq ff-function-name (buffer-substring-no-properties (point) (mark)))
    (ff-get-file
     compilation-search-path
     (ada-file-name-from-ada-name ff-function-name)
     ada-spec-suffixes
     nil);; other-window
    (deactivate-mark))

   ((and (not (ada-on-context-clause))
	 (ada-goto-subunit-name))
    (call-interactively 'wisi-goto-spec/body))

   (t
    (ff-find-other-file)))
  )

;;;; Misc

;; This is autoloaded because it may be used in ~/.emacs
;;;###autoload
(defun ada-add-extensions (spec body)
  "Define SPEC and BODY as being valid extensions for Ada files.
SPEC and BODY are two regular expressions that must match against
the file name."
  (let* ((reg (concat (regexp-quote body) "$"))
	 (tmp (assoc reg ada-other-file-alist)))
    (if tmp
	(setcdr tmp (list (cons spec (cadr tmp))))
      (add-to-list 'ada-other-file-alist (list reg (list spec)))))

  (let* ((reg (concat (regexp-quote spec) "$"))
	 (tmp (assoc reg ada-other-file-alist)))
    (if tmp
	(setcdr tmp (list (cons body (cadr tmp))))
      (add-to-list 'ada-other-file-alist (list reg (list body)))))

  (add-to-list 'auto-mode-alist
	       (cons (concat (regexp-quote spec) "\\'") 'ada-mode))
  (add-to-list 'auto-mode-alist
	       (cons (concat (regexp-quote body) "\\'") 'ada-mode))

  (add-to-list 'ada-spec-suffixes spec)
  (add-to-list 'ada-body-suffixes body)

  (when (fboundp 'speedbar-add-supported-extension)
    (speedbar-add-supported-extension spec)
    (speedbar-add-supported-extension body))
  )

(defun ada-goto-declaration-start-1 (include-type)
  "Subroutine of `ada-goto-declaration-start'."
  (let ((start (point))
	(cache (or (wisi-get-cache (point)) (wisi-backward-cache)))
	(done nil))
    ;; cache is null at bob
    (while (not done)
      (if cache
	  (progn
	    (setq done
		  (cl-case (wisi-cache-nonterm cache)
		    ((entry_body entry_declaration)
		     (eq (wisi-cache-token cache) 'ENTRY))

		    ((full_type_declaration private_type_declaration)
		     (when include-type
		       (eq (wisi-cache-token cache) 'TYPE)))

		    ((generic_package_declaration generic_subprogram_declaration)
		     (eq (wisi-cache-token cache) 'GENERIC))

		    ((package_body package_declaration)
		     (eq (wisi-cache-token cache) 'PACKAGE))

		    ((protected_body protected_type_declaration single_protected_declaration)
		     (eq (wisi-cache-token cache) 'PROTECTED))

		    ((abstract_subprogram_declaration
		      expression_function_declaration
		      null_procedure_declaration
		      subprogram_body
		      subprogram_declaration
		      subprogram_renaming_declaration
		      subunit)
		     (memq (wisi-cache-token cache) '(NOT OVERRIDING FUNCTION PROCEDURE)))

		    ((single_task_declaration task_body task_type_declaration)
		     (eq (wisi-cache-token cache) 'TASK))

		    ))
	    (unless (<= start (wisi-cache-end cache))
	      ;; found declaration does not include start; find containing one.
	      (setq done nil))
	    (unless done
	      (setq cache (wisi-goto-containing cache nil))))
	(setq done t))
	)
    cache))

(defun ada-goto-declaration-start (&optional include-type)
  "Move point to start of the generic, package, protected,
subprogram, or task declaration point is currently in or just
after.  For `beginning-of-defun-function'."
  (interactive)
  (unless wisi-parser-shared
    (user-error "goto-declaration-* not supported by this parser; add use clause manually"))
  (push-mark)
  (ada-validate-enclosing-declaration t 'navigate)
  (ada-goto-declaration-start-1 include-type))

(defun ada-goto-declaration-end ()
  "Move point to end of current declaration.
For `end-of-defun-function'."
  (interactive)
  ;; First goto-declaration-start, so we get the right end, not just
  ;; the current statement end.
  (wisi-goto-end-1 (ada-goto-declaration-start)))

;;;; fill-comment

(defun ada-fill-comment-paragraph (&optional justify postfix)
  "Fill the current comment paragraph.
If JUSTIFY is non-nil, each line is justified as well.
If POSTFIX and JUSTIFY are non-nil, `ada-fill-comment-postfix' is appended
to each line filled and justified.
The ident for the paragraph is taken from the first line."
  (interactive "P")
  (if (not (or (wisi-in-comment-p)
               (looking-at "[ \t]*--")))
      (error "Not inside comment"))

  ;; fill-region-as-paragraph leaves comment text exposed (without
  ;; comment prefix) when inserting a newline; don't trigger a parse
  ;; because of that (in particular, jit-lock requires a parse; other
  ;; hooks may as well).
  (let* ((wisi-inhibit-parse t)
	 indent from to
	 (opos (point-marker))
	 ;; we bind `fill-prefix' here rather than in ada-mode because
	 ;; setting it in ada-mode causes indent-region to use it for
	 ;; all indentation.
	 (fill-prefix ada-fill-comment-prefix)
	 (fill-column (if ada-fill-comment-adaptive
			  (save-excursion
			    (back-to-indentation)
			    (+ (current-column) fill-column))
			(current-fill-column))))

    ;;  Find end of comment paragraph
    (back-to-indentation)
    (while (and (not (eobp)) (looking-at ".*--[ \t]*[^ \t\n]"))
      (forward-line 1)

      ;;  If we were at the last line in the buffer, create a dummy empty
      ;;  line at the end of the buffer.
      (if (eobp)
	  (insert "\n")
	(back-to-indentation)))
    (beginning-of-line)
    (setq to (point-marker))
    (goto-char opos)

    ;;  Find beginning of paragraph
    (back-to-indentation)
    (while (and (not (bobp)) (looking-at ".*--[ \t]*[^ \t\n]"))
      (forward-line -1)
      (back-to-indentation))

    (unless (bobp)
      (forward-line 1))
    (beginning-of-line)
    (setq from (point-marker))

    ;;  Calculate the indentation we will need for the paragraph
    (back-to-indentation)
    (setq indent (current-column))
    ;;  unindent the first line of the paragraph
    (delete-region from (point))

    ;;  Remove the old postfixes
    (goto-char from)
    (while (re-search-forward (concat "\\(" ada-fill-comment-postfix "\\)" "\n") to t)
      (delete-region (match-beginning 1) (match-end 1)))

    (goto-char (1- to))
    (setq to (point-marker))

    ;;  Indent and justify the paragraph
    (set-left-margin from to indent)
    (if postfix
	(setq fill-column (- fill-column (length ada-fill-comment-postfix))))

    (fill-region-as-paragraph from to justify)

    ;;  Add the postfixes if required
    (if postfix
	(save-restriction
	  (goto-char from)
	  (narrow-to-region from to)
	  (while (not (eobp))
	    (end-of-line)
	    (insert-char ?  (- fill-column (current-column)))
	    (insert ada-fill-comment-postfix)
	    (forward-line))
	  ))

    (goto-char opos)))

;;;; support for font-lock.el

(defconst ada-keywords
  '(;; Ada 83:
    "abort" "abs" "accept" "access" "all" "and" "array" "at" "begin"
    "body" "case" "constant" "declare" "delay" "delta" "digits" "do"
    "else" "elsif" "end" "entry" "exception" "exit" "for" "function"
    "generic" "goto" "if" "in" "is" "limited" "loop" "mod" "new"
    "not" "null" "of" "or" "others" "out" "package" "pragma" "private"
    "procedure" "raise" "range" "record" "rem" "renames" "return"
    "reverse" "select" "separate" "subtype" "task" "terminate" "then"
    "type" "use" "when" "while" "with" "xor"
    ;; Ada 95:
    "abstract" "aliased" "protected" "requeue" "tagged" "until"
    ;; Ada 2001
    "interface" "overriding" "synchronized"
    ;; Ada 2012:
    "some"
    ;; Ada 2022:
    "parallel")
  "List of Ada keywords.")

(defun ada-font-lock-keywords ()
  "Return Ada mode value for `font-lock-keywords'."
   ;; Grammar actions set `font-lock-face' property for all
   ;; non-keyword tokens that need it.
  (list
   (list (concat "\\_<" (regexp-opt ada-keywords t) "\\_>") '(0 font-lock-keyword-face))
   ))

;;;; auto-case

(defcustom ada-auto-case t
  "When non-nil, automatically change case of preceding word while
typing.  Casing of Ada keywords is done according to `ada-case-keyword',
identifiers according to `ada-case-identifier'."
  :group 'ada
  :type  '(choice (const nil)
		  (const t))
  :safe  (lambda (val) (memq val '(nil t))))
(make-variable-buffer-local 'ada-auto-case)

(defcustom ada-case-keyword 'lower-case
  "Indicate how to adjust case for language keywords.
Value is one of lower-case, upper-case."
  :group 'ada
  :type '(choice (const lower-case)
		 (const upper-case))
  :safe #'symbolp)
(make-variable-buffer-local 'ada-case-keyword)

(defcustom ada-case-strict t
  "If non-nil, force Mixed_Case for identifiers.
Otherwise, allow UPPERCASE for identifiers."
  :group 'ada
  :type 'boolean
  :safe  #'booleanp)
(make-variable-buffer-local 'ada-case-strict)

(defcustom ada-case-identifier 'mixed-case
  "Indicates how to adjust the case of Ada keywords."
  :group 'ada
  :type '(choice (const mixed-case)
		 (const lower-case)
		 (const upper-case))
  :safe (lambda (val) (memq val '(mixed-case lower-case upper-case))))
(make-variable-buffer-local 'ada-case-identifier)

(defun ada-in-based-numeric-literal-p ()
  "Return t if point is after a prefix of a based numeric literal."
  (looking-back "\\([0-9]+#[0-9a-fA-F_]+\\)" (line-beginning-position)))

(defun ada-case-adjust-p (typed-char)
  "For `wisi-case-adjust-p-function'."
  (and
   ;; hex digits
   (not (ada-in-based-numeric-literal-p))

   ;; character literal
   (not (and (eq typed-char ?')
	     (eq (char-before (point)) ?')))
  ))

;;;; wisi integration

(defconst ada-wisi-language-protocol-version "4"
  "Defines language-specific parser parameters.
Must match wisi-ada.ads Language_Protocol_Version.")

(cl-defstruct (ada-wisi-parser (:include wisi-process--parser))
  ;; no new slots
  )

(cl-defmethod wisi-parse-format-language-options ((_parser ada-wisi-parser))
  ;; Must match code in wisi-ada.adb Initialize
  (format "%d %d %d %d %d %d %d %d %d %d %d %d %d"
	  ada-indent
	  ada-indent-broken
	  (if ada-indent-comment-col-0 1 0)
	  (if ada-indent-comment-gnat 1 0)
	  ada-indent-label
	  ada-indent-record-rel-type
	  ada-indent-renames
	  ada-indent-return
	  ada-indent-use
	  ada-indent-when
	  ada-indent-with
	  ada-indent-subprogram-is
	  (if ada-end-name-optional 1 0)
	  ))

(defconst ada-wisi-named-begin-regexp
  "\\(?:\\_<overriding\\_> +\\)?\\(?:\\_<function\\_>\\|\\_<package\\_>\\|\\_<procedure\\_>\\|\\_<task\\_>\\)"
  )

(defconst ada-wisi-partial-begin-regexp
  ;; We have to include 'begin' here; consider:
  ;;
  ;;
   ;;    end Copy_Node;
   ;; begin
   ;;    Destination.Leading_Non_Grammar;
   ;;
   ;; indenting 'Destination'. If we don't include 'begin', then
   ;; 'Destination' is indented ada-indent relative to 'end
   ;; Copy_Node', and there is no error to allow us to correct it.
   ;;
   ;; We'd like to include 'return' for extended return statement, but
   ;; that gets confused with 'return' in a function declaration or
   ;; non-extended return.

  (concat "\\_<begin\\_>\\|\\_<declare\\_>\\|"
	  ada-wisi-named-begin-regexp
	  "\\|\\_<end;\\|\\_<end " ada-name-regexp ";"))

(defconst ada-wisi-partial-end-regexp
  (concat ada-wisi-partial-begin-regexp
	  "\\|;"))

(defun ada-wisi-find-begin ()
  "Starting at current point, search backward for a parse start point."

  ;; There is a trade-off in deciding where to start parsing for indent. If we have:
  ;;
  ;; procedure ...
  ;; is
  ;;
  ;; and are inserting a new line after 'is', we need to include
  ;; 'is' in the parse to see the indent. On the other hand, if we
  ;; have:
  ;;
  ;;    ...
  ;;    end;
  ;; begin
  ;;    Foo;
  ;;
  ;; Inserting new line after 'Foo;'; if we include 'begin' but not
  ;; 'end;', there is no error (begin starts a statement), and the
  ;; indent is computed incorrectly, because it is assumed that the
  ;; line containing 'end;' is indented correctly.
  ;;
  ;; This is handled by the set of keywords in
  ;; ada-wisi-partial-begin-regexp.

  (cond
   ((wisi-search-backward-skip
     ada-wisi-partial-begin-regexp
     (lambda () (or (wisi-in-string-or-comment-p)
		    (looking-back "access " (line-beginning-position)))))
     ;; "access" rejects subprobram access parameters; test/ada_mode-recover_partial_20.adb

    (let ((found (match-string 0))
	  cache)
      (cond
       ((and (>= (length found) 3)
	     (string-equal "end" (substring found 0 3)))
	(match-end 0))

       (t
	(setq cache (wisi-get-cache (point)))
	(when cache
	  ;; This distinguishes 'begin' as a statement start from
	  ;; 'begin' following 'declare', 'procedure' etc.  We don't
	  ;; force a parse to get this; the user may choose to do so.
	  (wisi-goto-start cache))
	(point))
       )))

   (t
    (point-min))
   ))

(defun ada-wisi-find-end ()
  "Starting at current point, search forward for a reasonable parse end point."
  (forward-comment (point-max)) ;; get past any current comments
  (forward-line 1) ;; contain at least some code (see ada_mode-partial_parse.adb 'blank line before "end"')

  (let ((start (point))
	match
	(end-cand nil))

    (while (not end-cand)
      (if (search-forward-regexp ada-wisi-partial-end-regexp nil 1) ;; moves to eob if not found
	  (unless (or (wisi-in-string-or-comment-p)
		      (wisi-in-paren-p))
	    (setq match t)
	    (setq end-cand (point)))

	;; No reasonable end point found (maybe a missing right
	;; paren); return line after start for minimal parse, compute
	;; indent for line containing start.
	(setq match nil)
	(goto-char start)
	(setq end-cand (line-end-position 2)))
      )

    (when (and match
	       (not (string-equal ";" (match-string 0))))
      (setq end-cand (match-beginning 0)))

    end-cand))

(defun ada-wisi-find-matching-end ()
  "Starting at current point, search forward for a matching end.
Point must have been set by `ada-wisi-find-begin'."
  (let (end-regexp)
    ;; Point is at bol
    (back-to-indentation)
    (when (looking-at ada-wisi-named-begin-regexp)
      (goto-char (match-end 0))
      (skip-syntax-forward " ")
      (when (looking-at "body\\|type")
	(goto-char (match-end 0))
	(skip-syntax-forward " "))
      (setq end-regexp
	    (concat "end +"
		    (buffer-substring-no-properties
		     (point)
		     (progn
		       (skip-syntax-forward "w-._")
		       (point)))
		    ";"))
      (if (search-forward-regexp end-regexp nil t)
	  (progn
	    (while (and (wisi-in-string-or-comment-p)
			(search-forward-regexp end-regexp nil t)))
	    (point))

	;; matching end not found
	nil)
      )))

(cl-defmethod wisi-parse-expand-region ((_parser ada-wisi-parser) begin end)
  (let (begin-cand end-cand result)
    (save-excursion
      (goto-char begin)

      (setq begin-cand (ada-wisi-find-begin))
      (if (= begin-cand (point-min)) ;; No code between BEGIN and bob
	  (progn
	    (goto-char end)
	    (setq result (cons begin-cand (ada-wisi-find-end))))

	(setq end-cand (ada-wisi-find-matching-end))
	(if (and end-cand
		 (>= end-cand end))
	    (setq result (cons begin-cand end-cand))
	  (goto-char end)
	  (setq result (cons begin-cand (ada-wisi-find-end))))

	))
    result))

(cl-defmethod wisi-parse-adjust-indent ((_parser ada-wisi-parser) indent repair)
  (cond
   ((wisi-list-memq (wisi--parse-error-repair-inserted repair) '(BEGIN IF LOOP))
    ;; case 1:
    ;;        ...
    ;;     end;
    ;;  else
    ;;  declare
    ;;
    ;; Indenting 'declare'; parse begin after 'end;', recover inserted
    ;; 'if then' before 'else', so result is ada-indent relative to
    ;; 'end;', but we want 0 relative to end
    (- indent ada-indent))

   ((wisi-list-memq (wisi--parse-error-repair-deleted repair) '(END))
    ;; test/ada_mode-partial_parse.adb
    ;;
    ;;       B;
    ;;
    ;;    end
    ;;
    (cond
     ((= (point) (wisi--parse-error-repair-pos repair))
	;; Indenting the 'end' that was deleted.
      (- indent ada-indent))

     ((< (point) (wisi--parse-error-repair-pos repair))
      ;; indenting something else after "B;"
      (- indent (* 2 ada-indent)))

     (t ;; indenting something after 'end'; test/ada_mode-recover-partial_10.adb
      (- indent ada-indent))))

   ((equal '(CASE IDENTIFIER IS) (wisi--parse-error-repair-inserted repair))
    ;; test/ada_mode-partial_parse.adb
    ;;    end loop;
    ;;    ...
    ;; when Face =>
    ;;
    ;; indenting 'when', or the new blank line after 'when'. CASE
    ;; IDENTIFIER IS was inserted by error recover, immediately before
    ;; 'when'.
    (if (looking-at "when")
	(- indent ada-indent-when)
      (- indent (+ ada-indent ada-indent-when))))

   ((equal '(END CASE SEMICOLON) (wisi--parse-error-repair-inserted repair))
        (+ indent (+ ada-indent ada-indent-when)))

   (t indent)
   ))

(defun ada-wisi-comment-gnat (indent after)
  "Modify INDENT to match gnat rules. Return new indent.
INDENT must be indent computed by the normal indentation
algorithm.  AFTER indicates what is on the previous line; one of:

code:         blank line, or code with no trailing comment
code-comment: code with trailing comment
comment:      comment"
  (let (prev-indent next-indent)
    ;; the gnat comment indent style check; comments must
    ;; be aligned to one of:
    ;;
    ;; - multiple of ada-indent
    ;; - next non-blank line
    ;; - previous non-blank line
    ;;
    ;; Note that we must indent the prev and next lines, in case
    ;; they are not currently correct.
    (cond
     ((and (not (eq after 'comment))
	   (= 0 (% indent ada-indent)))
      ;; this will handle comments at bob and eob, so we don't
      ;; need to worry about those positions in the next checks.
      indent)

     ((and (setq prev-indent
		 (if (eq after 'comment)
		     (progn (forward-comment -1) (current-column))
		   (save-excursion (forward-line -1)(current-indentation))))
	   (= indent prev-indent))
      indent)

     ((and (setq next-indent
		 ;; we use forward-comment here, instead of
		 ;; forward-line, because consecutive comment
		 ;; lines are indented to the current one, which
		 ;; we don't know yet.
		 (save-excursion (forward-comment (point-max))(current-indentation)))
	   (= indent next-indent))
      indent)

     (t
      (cl-ecase after
	(code-comment
	 ;; After comment that follows code on the same line
	 ;; test/ada_mode-conditional_expressions.adb
	 ;;
	 ;; then 44     -- comment matching GNAT
	 ;;             -- second line
	 ;;
	 ;; else 45)); -- comment _not_ matching GNAT style check
	 ;;             -- comment matching GNAT
	 ;;
	 (+ indent (- ada-indent (% indent ada-indent))))

	((code comment)
	 ;; After code with no trailing comment, or after comment
	 ;; test/ada_mode-conditional_expressions.adb
	 ;; K2 : Integer := (if J > 42
	 ;;                  -- comment indent matching GNAT style check
	 ;;                  then
	 ;;
	 (max prev-indent next-indent))

	))
     )))

(defun ada-wisi-comment ()
  "Modify indentation of a comment:
For `wisi-indent-calculate-functions'.
- align to previous comment after code.
- respect `ada-indent-comment-gnat'."
  ;; We know we are at the first token on a line.
  ;;
  ;; The normal indentation algorithm has already indented the
  ;; comment.
  (when (and (not (eobp))
	     (string= comment-start (buffer-substring-no-properties (point) (min (point-max) (+ 2 (point))))))

    ;; We are looking at a comment; check for preceding comments, code
    (let (after
	  (indent (current-column)))
      (if (save-excursion (forward-line -1) (looking-at "\\s *$"))
	  ;; after blank line
	  (setq after 'code)

	(save-excursion
	  (forward-comment -1)
	  (if (or (not ada-indent-after-trailing-comment) ;; ignore comment on previous line
		  (looking-at "\\s *$"))                  ;; no comment on previous line
	      (setq after 'code)

	    (setq indent (current-column))
	    (if (not (= indent (progn (back-to-indentation) (current-column))))
		;; previous line has comment following code
		(setq after 'code-comment)
	      ;; previous line has plain comment
	      (setq indent (current-column))
	      (setq after 'comment)
	      )))
	)

      (cl-ecase after
	(code
	 (if ada-indent-comment-gnat
	     (ada-wisi-comment-gnat indent 'code)
	   indent))

	(comment
	 indent)

	(code-comment
	 (if ada-indent-comment-gnat
	     (ada-wisi-comment-gnat indent 'code-comment)

	   ;; After comment that follows code on the same line
	   ;; test/ada_mode-nominal.adb
	   ;;
	   ;; begin -- 2
	   ;;       --EMACSCMD:(progn (ada-goto-declarative-region-start)(looking-at "Bad_Thing"))
	   (save-excursion (forward-comment -1)(current-column)))
	 ))
      )))

(defun ada-wisi-post-indent-fail ()
  "For `wisi-post-indent-fail-hook'."
  (wisi-indent-statement)
  (back-to-indentation))

(defun ada-find-file ()
  "Find a file in the current project.
Prompts with completion, defaults to filename at point."
  (interactive)
  ;; In emacs 27, we can set project-read-file-name-function to
  ;; tell 'project-find-file to use the uniquify-files alist
  ;; completion table. In emacs 26, we must do that ourselves.
  (require 'project)
  (if (boundp 'project-read-file-name-function)
      (let ((project-read-file-name-function #'uniq-file-read))
        (project-find-file))

    (let* ((def (thing-at-point 'filename))
	   (project (project-current))
	   (all-files (project-files project nil))
	   (alist (uniq-file-uniquify all-files))
	   (table (apply-partially #'uniq-file-completion-table alist))
           (file (project--completing-read-strict
                  "Find file" table nil nil def)))
      (if (string= file "")
          (user-error "You didn't specify the file")
	(find-file (cdr (assoc file alist)))))
    ))

;;;; compatibility with previous ada-mode versions

;;;###autoload
(defun ada-fix-compiler-error ()
  (interactive)
  (wisi-fix-compiler-error))
(make-obsolete 'ada-fix-compiler-error 'wisi-fix-compiler-error "ada-mode 7.0.0")

(defun ada-select-prj-file-1 (prj-file)
;; avoid byte compiler warning about obsolete ada-select-prj-file
  (wisi-prj-select-cache
   prj-file
   (ada-prj-default
    (file-name-sans-extension (file-name-nondirectory prj-file))
    (file-name-directory prj-file)))

  ;; We set project-find-functions, xref-backend-functions here for
  ;; compatibility with ada-mode 6.x.
  (unless (wisi-prj-find-function-set-p)
    (add-hook 'project-find-functions #'wisi-prj-current-cached)
    (add-hook 'xref-backend-functions #'wisi-prj-xref-backend)))

;;;###autoload
(defun ada-parse-prj-file (prj-file)
  (ada-select-prj-file-1 prj-file))
(make-obsolete 'ada-parse-prj-file 'wisi-prj-select-cache "ada-mode 7.0.0")

;;;###autoload
(defun ada-select-prj-file (prj-file)
  (ada-select-prj-file-1 prj-file))
(make-obsolete 'ada-select-prj-file #'wisi-prj-select-cache "ada-mode 7.0.0")

;;;###autoload
(defalias 'ada-project-current #'wisi-prj-current-cached)
(make-obsolete 'ada-project-current #'wisi-prj-current-cached "ada-mode 7.0.0")

;;;; ada-mode

(defvar which-func-functions) ;; which-func.el
(defvar which-func-non-auto-modes) ;; ""

(defvar ada-other-backend-setup-function nil
  "When non-nil, called with no args from ada-mode if any of
`ada-face-backend',
`ada-indent-backend', `ada-xref-backend' are set to other.
See `ada-eglot-setup' in ada-eglot.el for a similar function.")

;;;###autoload
(cl-defun ada-parse-require-process (&key wait)
  "Start the Ada parser in an external process, if not already started.
Unless WAIT, does not wait for parser to respond. Returns the parser object."
  (interactive)
  (let ((parser (wisi-process-parse-get
		 (make-ada-wisi-parser
		  :label "Ada"
		  :language-protocol-version ada-wisi-language-protocol-version
		  :exec-file ada-process-parse-exec
		  :exec-opts ada-process-parse-exec-opts
		  :face-table ada_annex_p-process-face-table
		  :token-table ada_annex_p-process-token-table
		  :repair-image ada_annex_p-process-repair-image))))
    (wisi-parse-require-process parser :nowait (not wait))
    parser))

(define-minor-mode ada--statement-minor-mode
  "Minor mode enabling statement motion using the wisi parser."
  :lighter nil :interactive nil)

(define-minor-mode ada--gpr-query-minor-mode
  "Minor mode for enabling navigating sources gpr_query."
  :lighter nil :interactive nil)

;;;###autoload
(define-derived-mode ada-mode prog-mode "Ada"
  "The major mode for editing Ada code."
  :group 'ada

  (set (make-local-variable 'syntax-propertize-function) 'ada-syntax-propertize)

  (set (make-local-variable 'parse-sexp-ignore-comments) t)
  (set (make-local-variable 'parse-sexp-lookup-properties) t)
  (set 'case-fold-search t); Ada is case insensitive
  (set 'completion-ignore-case t)
  (set (make-local-variable 'comment-start) "--")
  (set (make-local-variable 'comment-end) "")
  (set (make-local-variable 'comment-start-skip) "---*[ \t]*")
  (set (make-local-variable 'comment-multi-line) nil)

  ;; we _don't_ set `fill-prefix' here because that causes
  ;; indent-region to use it for all indentation. See
  ;; ada-fill-comment-paragraph.

  (setq font-lock-defaults
	'(ada-font-lock-keywords ;; keywords
	  nil ;; keywords-only; font-lock does keywords, comment, string faces via regexp. parser does identifiers.
	  t ;; case-fold
	  )); treat underscore as a word component

  (set (make-local-variable 'ff-other-file-alist)
       'ada-other-file-alist)
  (setq ff-post-load-hook    #'ada-set-point-accordingly
	ff-file-created-hook #'ada-ff-create-body)
  (add-hook 'ff-pre-load-hook #'push-mark)
  (add-hook 'ff-pre-load-hook #'ada-which-function)
  (setq ff-search-directories 'compilation-search-path)
  (when (null (car compilation-search-path))
    ;; find-file doesn't handle nil in search path
    (setq compilation-search-path (list (if buffer-file-name
                                            (file-name-directory (buffer-file-name))
                                          "."))))
  (ada-set-ff-special-constructs)

  (set (make-local-variable 'add-log-current-defun-function)
       #'ada-add-log-current-function)

  ;; We set this even if which-func.el is not loaded, because if it is
  ;; loaded later, it will use the add-log which-function, which
  ;; forces a navigate parse.
  (add-hook 'which-func-functions #'ada-which-function nil t)
  (when (boundp 'which-func-non-auto-modes)
    (add-to-list 'which-func-non-auto-modes 'ada-mode))

  ;;  Support for align
  (add-to-list 'align-dq-string-modes 'ada-mode)
  (add-to-list 'align-open-comment-modes 'ada-mode)
  (set (make-local-variable 'align-region-separate) ada-align-region-separate)
  (set (make-local-variable 'align-indent-before-aligning) t)

  ;; Exclude comments alone on line from alignment.
  (add-to-list 'align-exclude-rules-list
	       '(ada-solo-comment
		 (regexp  . "^\\(\\s-*\\)--")
		 (modes   . '(ada-mode))))
  (add-to-list 'align-exclude-rules-list
	       '(ada-solo-use
		 (regexp  . "^\\(\\s-*\\)\\_<use\\_>")
		 (modes   . '(ada-mode))))

  (setq align-mode-rules-list ada-align-rules)

  (setq wisi-prj-parse-undefined-function #'ada-prj-parse-undefined)
  (setq wisi-xref-full-path ada-xref-full-path)

  ;; Startup cases:
  ;;
  ;; 1) Newbie or small project; no wisi project, no gpr
  ;; file. ada-*-background set by default from presence of als,
  ;; ada_mode_wisi_parse, gpr_query.  Start eglot in ada-mode,
  ;; ada-mode-hook, or ada-mode-post-local-vars.
  ;;
  ;; 2) ada-*-background set in dir-local vars or by default, wisi
  ;; project with or without gpr file declared via wisi-select-* in
  ;; dir-local vars. Start eglot in wisi-select-prj.
  ;;
  ;; 3) ada-*-background, wisi project declared in Makefile or
  ;; elsewhere before Ada files opened; start eglot in
  ;; wisi-select-prj.
  ;;
  ;; In order to accommodate 1 and 2, we call ada-eglot-setup and wisi-setup in
  ;; ada-mode-post-local-vars.
  (add-hook 'hack-local-variables-hook #'ada-mode-post-local-vars nil t)
  )

(defun ada-mode-post-local-vars ()
  ;; These are run after ada-mode-hook and file/dir local variables
  ;; because users or *.ad? files might set the relevant
  ;; variable inside the hook or local variables.

  ;; This means to fully set ada-mode interactively, user must
  ;; do M-x ada-mode M-; (hack-local-variables)

  (remove-hook 'hack-local-variables-hook #'ada-mode-post-local-vars)

  ;;; Handle variables that can easily be file-specific.

  ;; fill-region-as-paragraph in ada-fill-comment-paragraph does not
  ;; call syntax-propertize, so set comment syntax on
  ;; ada-fill-comment-prefix. In post-local because user may want to
  ;; set it per-file.
  (put-text-property 0 2 'syntax-table '(11 . nil) ada-fill-comment-prefix)

  (setq wisi-indent-comment-col-0 ada-indent-comment-col-0)

  (setq wisi-auto-case ada-auto-case)
  (setq wisi-case-identifier ada-case-identifier)
  (setq wisi-case-strict ada-case-strict)
  (setq wisi-language-keywords ada-keywords)
  (setq wisi-case-keyword ada-case-keyword)
  (setq wisi-case-adjust-p-function #'ada-case-adjust-p)

  ;;; See comment in ada-mode on startup cases for rationale on doing
  ;;; ada-eglot-setup here.

  (setq-local wisi-disable-parser nil)

  (when (or (eq ada-diagnostics-backend 'eglot)
	    (eq ada-face-backend        'eglot)
	    (eq ada-indent-backend      'eglot)
	    ;; ada-statement-backend cannot be 'eglot
	    (eq ada-xref-backend        'eglot))
    (require 'ada-eglot)
    (when (fboundp 'ada-eglot-setup)
      (ada-eglot-setup)))

  (when (or (eq ada-diagnostics-backend 'other)
	    (eq ada-face-backend        'other)
	    (eq ada-indent-backend      'other)
	    (eq ada-statement-backend   'other)
	    (eq ada-xref-backend        'other))
    (when ada-other-backend-setup-function
      (funcall ada-other-backend-setup-function)))

  ;; We want at least one warning for missing ada-process-parse-exec,
  ;; to give users a reminder to build/install it. But avoid that
  ;; warning for users using eglot; ada-eglot-setup sets
  ;; wisi-disable-parser if the wisi parser is not needed.
  ;;
  (unless wisi-disable-parser
    (unless (executable-find ada-process-parse-exec)
	(display-warning
	 'ada
	 (format "Ada parser exec '%s' not found; install it, or set ada-*-backend to eglot."
		 ada-process-parse-exec))
	(setq-local wisi-disable-parser t)))

  (when (eq ada-statement-backend 'wisi)
    (ada--statement-minor-mode))

  (when (eq ada-xref-backend 'gpr_query)
    (ada--gpr-query-minor-mode))

  ;; wisi-setup tolerates parser nil.
  (wisi-setup
   :indent-calculate '(ada-wisi-comment)
   :post-indent-fail 'ada-wisi-post-indent-fail
   :parser (unless wisi-disable-parser (ada-parse-require-process)))

  (when wisi-parser-shared
    (setq-local beginning-of-defun-function #'ada-goto-declaration-start)
    (setq-local end-of-defun-function #'ada-goto-declaration-end))

  )

(put 'ada-mode 'custom-mode-group 'ada)

;;;;; Global initializations

;;;###autoload
(add-to-list 'auto-mode-alist '("\\.ad[abs]\\'" . ada-mode))

(when (featurep 'imenu)
  (require 'ada-imenu))

(provide 'ada-mode)
;;; ada-mode.el ends here<|MERGE_RESOLUTION|>--- conflicted
+++ resolved
@@ -117,11 +117,7 @@
 (defun ada-mode-version ()
   "Return Ada mode version."
   (interactive)
-<<<<<<< HEAD
-  (let ((version-string "8.0.3"))
-=======
   (let ((version-string "8.0.4"))
->>>>>>> fa987350
     (if (called-interactively-p 'interactive)
 	(message version-string)
       version-string)))
