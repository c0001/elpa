--- conflicted
+++ resolved
@@ -3,11 +3,7 @@
 ;; Author:       Bob Weiner
 ;;
 ;; Orig-Date:    21-Sep-92
-<<<<<<< HEAD
-;; Last-Mod:     18-Sep-23 at 20:43:57 by Bob Weiner
-=======
 ;; Last-Mod:      3-Oct-23 at 17:04:04 by Mats Lidell
->>>>>>> b5d61f64
 ;;
 ;; SPDX-License-Identifier: GPL-3.0-or-later
 ;;
