--- conflicted
+++ resolved
@@ -1,6 +1,6 @@
 ;;; ergoemacs-macros.el --- Macros for ergoemacs-mode -*- lexical-binding: t -*-
 
-;; Copyright © 2013, 2014, 2015  Free Software Foundation, Inc.
+;; Copyright © 2013, 2014, 2015, 2018  Free Software Foundation, Inc.
 
 ;; Maintainer: Matthew L. Fidler
 ;; Keywords: convenience
@@ -29,11 +29,7 @@
 ;;; Code:
 
 ;; These should only be called when byte compiled
-<<<<<<< HEAD
-(eval-when-compile (require 'cl))       ;FIXME: Use cl-lib instead!
-=======
 (require 'custom)
->>>>>>> ac70b256
 
 (declare-function ergoemacs-warn "ergoemacs-lib")
 
@@ -68,54 +64,51 @@
    'ergoemacs-theme-component--parse-remaining
    skip-first))
 
-(fset 'ergoemacs-theme-component--parse-key-str
-      #'(lambda (str)
-          "Wraps C-i, C-m and C-[ in <>."
-          (cond
-           ((not (stringp str)) str)
-           ((string-match-p "^\\(?:M-\\|S-\\)*C-\\(?:M-\\|S-\\)*[im[]$" str) (concat "<" str ">"))
-           (t str))))
-
-(fset 'ergoemacs-theme-component--parse-key
-      #'(lambda  (item)
-          "Changes `kbd' and `read-kbd-macro' on C-i, C-m, and C-[ to allow calling on GUI."
-          (cond
-           ((not (consp item)) item)
-           ((eq (nth 0 item) 'kbd)
-            (list 'kbd (ergoemacs-theme-component--parse-key-str (nth 1 item))))
-           ((eq (nth 0 item) 'read-kbd-macro)
-            (list 'read-kbd-macro (ergoemacs-theme-component--parse-key-str (nth 1 item)) (nth 2 item)))
-           (t item))))
-
-(fset 'ergoemacs-theme-component--parse-fun
-      #'(lambda (fun)
-          "Determine how FUN should be used with `ergoemacs-component-struct--define-key'."
-          (let (tmp)
-            (or (and (ergoemacs-keymapp (ergoemacs-sv fun)) `(quote ,fun))
-                (ignore-errors
-                  (and (consp fun)
-                       (stringp (nth 0 fun))
-                       (symbolp (nth 1 fun))
-                       (eq (nth 1 fun) :emacs)
-                       (setq tmp (lookup-key global-map (read-kbd-macro (nth 0 fun))))
-                       (commandp tmp)
-                       `(quote ,tmp)))
-                (ignore-errors
-                  (and (consp fun)
-                       (eq 'quote (nth 0 fun))
-                       (consp (nth 1 fun))
-                       (stringp (nth 0 (nth 1 fun)))
-                       (symbolp (nth 1 (nth 1 fun)))
-                       (eq (nth 1 (nth 1 fun)) :emacs)
-                       (setq tmp (lookup-key global-map (read-kbd-macro (nth 0 (nth 1 fun)))))
-                       (commandp tmp)
-                       `(quote ,tmp)))
-                (ignore-errors
-                  (and (consp fun)
-                       (stringp (nth 0 fun))
-                       (symbolp (nth 1 fun))
-                       `(quote ,fun)))
-                fun))))
+(defun ergoemacs-theme-component--parse-key-str (str)
+  "Wrap C-i, C-m and C-[ in <>."
+  (cond
+   ((not (stringp str)) str)
+   ((string-match-p "^\\(?:M-\\|S-\\)*C-\\(?:M-\\|S-\\)*[im[]$" str) (concat "<" str ">"))
+   (t str)))
+
+(defun ergoemacs-theme-component--parse-key (item)
+  "Change `kbd' and `read-kbd-macro' on C-i, C-m, and C-[ to allow calling on GUI."
+  (cond
+   ((not (consp item)) item)
+   ((eq (nth 0 item) 'kbd)
+    (list 'kbd (ergoemacs-theme-component--parse-key-str (nth 1 item))))
+   ((eq (nth 0 item) 'read-kbd-macro)
+    (list 'read-kbd-macro (ergoemacs-theme-component--parse-key-str (nth 1 item)) (nth 2 item)))
+   (t item)))
+
+(defun ergoemacs-theme-component--parse-fun (fun)
+  "Determine how FUN should be used with `ergoemacs-component-struct--define-key'."
+  (let (tmp)
+    (or (and (ergoemacs-keymapp (ergoemacs-sv fun)) `(quote ,fun))
+        (ignore-errors
+          (and (consp fun)
+               (stringp (nth 0 fun))
+               (symbolp (nth 1 fun))
+               (eq (nth 1 fun) :emacs)
+               (setq tmp (lookup-key global-map (read-kbd-macro (nth 0 fun))))
+               (commandp tmp)
+               `(quote ,tmp)))
+        (ignore-errors
+          (and (consp fun)
+               (eq 'quote (nth 0 fun))
+               (consp (nth 1 fun))
+               (stringp (nth 0 (nth 1 fun)))
+               (symbolp (nth 1 (nth 1 fun)))
+               (eq (nth 1 (nth 1 fun)) :emacs)
+               (setq tmp (lookup-key global-map (read-kbd-macro (nth 0 (nth 1 fun)))))
+               (commandp tmp)
+               `(quote ,tmp)))
+        (ignore-errors
+          (and (consp fun)
+               (stringp (nth 0 fun))
+               (symbolp (nth 1 fun))
+               `(quote ,fun)))
+        fun)))
 
 ;;;###autoload
 (defun ergoemacs-theme-component--parse-remaining (remaining)
@@ -437,18 +430,6 @@
        (unless (boundp 'ergoemacs-component-hash)
          (defvar ergoemacs-component-hash (make-hash-table :test 'equal)
            "Hash of ergoemacs theme components"))
-<<<<<<< HEAD
-       (puthash ,(plist-get (nth 0 kb) ':name)
-                (lambda() ,(plist-get (nth 0 kb) ':description)
-                  (ergoemacs-theme-component--create-component
-                   ',(nth 0 kb)
-                   ;; FIXME: This lambda probably shouldn't be quoted.
-                   '(lambda () ,@(nth 1 kb))))
-                ergoemacs-theme-comp-hash))))
-
-(declare-function ergoemacs-theme-get-version "ergoemacs-theme-engine.el")
-(declare-function ergoemacs-theme-set-version "ergoemacs-theme-engine.el")
-=======
        (defvar ergoemacs-mode-reset)
        (setq ergoemacs-mode-reset t)
        (puthash ,(plist-get (nth 0 kb) :name)
@@ -536,7 +517,6 @@
         ,@plist
         ,@body))))
 
->>>>>>> ac70b256
 ;;;###autoload
 (defmacro ergoemacs-test-layout (&rest keys-and-body)
   (let ((kb (make-symbol "body-and-plist"))
@@ -596,22 +576,21 @@
 (defvar ergoemacs-theme-components--modified-plist nil
   "Modified plist.")
 
-(fset 'ergoemacs-theme-component--add-ensure
-      #'(lambda (plist pkg)
-          "Add PKG to the :ensure keyword."
-          (let ((cur-ensure (plist-get plist :ensure))
-                (cur-pkg (intern (format "%s" (plist-get plist :package-name)))))
-            (cond
-             ((eq cur-ensure t)
-              (setq ergoemacs-theme-components--modified-plist
-                    (plist-put plist :ensure (list pkg cur-pkg))))
-             ((not cur-ensure)
-              (setq ergoemacs-theme-components--modified-plist
-                    (plist-put plist :ensure pkg)))
-             ((not (memq pkg cur-ensure))
-              (push pkg cur-ensure)
-              (setq ergoemacs-theme-components--modified-plist
-                    (plist-put plist :ensure cur-ensure)))))))
+(defun ergoemacs-theme-component--add-ensure (plist pkg)
+  "Add PKG to the :ensure keyword."
+  (let ((cur-ensure (plist-get plist :ensure))
+        (cur-pkg (intern (format "%s" (plist-get plist :package-name)))))
+    (cond
+     ((eq cur-ensure t)
+      (setq ergoemacs-theme-components--modified-plist
+            (plist-put plist :ensure (list pkg cur-pkg))))
+     ((not cur-ensure)
+      (setq ergoemacs-theme-components--modified-plist
+            (plist-put plist :ensure pkg)))
+     ((not (memq pkg cur-ensure))
+      (push pkg cur-ensure)
+      (setq ergoemacs-theme-components--modified-plist
+            (plist-put plist :ensure cur-ensure))))))
 
 (defun ergoemacs-theme-component--parse-keys-and-body
     (keys-and-body &optional parse-function  skip-first)
@@ -629,73 +608,37 @@
 
 Afterward it was modified for use with `ergoemacs-mode' to use
 additional parsing routines defined by PARSE-FUNCTION."
-<<<<<<< HEAD
   (let ((extracted-key-accu '())
         plist
         (remaining keys-and-body))
     ;; Allow
     ;; (component name)
-    (unless (or (keywordp (first remaining)) skip-first)
-      (push (cons ':name (if (stringp (first remaining))
+    (unless (or (keywordp (cl-first remaining)) skip-first)
+      (push (cons ':name (if (stringp (cl-first remaining))
                              (pop remaining)
                            (symbol-name (pop remaining))))
             extracted-key-accu)
-      (when (memq (type-of (first remaining)) '(symbol cons))
+      (when (memq (type-of (cl-first remaining)) '(symbol cons))
         (setq remaining (cdr remaining)))
-      (when (stringp (first remaining))
-        (push (cons ':description (pop remaining))
-              extracted-key-accu)))
-    (while (and (consp remaining) (keywordp (first remaining)))
+      (when (stringp (cl-first remaining))
+        (push (cons ':description (pop remaining)) extracted-key-accu)))
+    (while (and (consp remaining) (keywordp (cl-first remaining)))
       (let ((keyword (pop remaining)))
         (unless (consp remaining)
           (error "Value expected after keyword %S in %S"
                  keyword keys-and-body))
         (when (assoc keyword extracted-key-accu)
-          (warn "Keyword %S appears more than once in %S" keyword
-                keys-and-body))
+          (ergoemacs-warn "Keyword %S appears more than once in %S" keyword
+                          keys-and-body))
         (push (cons keyword (pop remaining)) extracted-key-accu)))
     (setq extracted-key-accu (nreverse extracted-key-accu))
+    (setq plist (cl-loop for (key . value) in extracted-key-accu
+                         collect key
+                         collect value))
     (when parse-function
       (setq remaining
             (funcall parse-function remaining)))
-    (setq plist (loop for (key . value) in extracted-key-accu
-                      collect key
-                      collect value))
     (list plist remaining)))
-=======
-          (let ((extracted-key-accu '())
-                plist
-                (remaining keys-and-body))
-            ;; Allow
-            ;; (component name)
-            (unless (or (keywordp (cl-first remaining)) skip-first)
-              (if (condition-case nil
-                      (stringp (cl-first remaining))
-                    (error nil))
-                  (push (cons ':name (pop remaining)) extracted-key-accu)
-                (push (cons ':name  (symbol-name (pop remaining))) extracted-key-accu))
-              (when (memq (type-of (cl-first remaining)) '(symbol cons))
-                (setq remaining (cdr remaining)))
-              (when (stringp (cl-first remaining))
-                (push (cons ':description (pop remaining)) extracted-key-accu)))
-            (while (and (consp remaining) (keywordp (cl-first remaining)))
-              (let ((keyword (pop remaining)))
-                (unless (consp remaining)
-                  (error "Value expected after keyword %S in %S"
-                         keyword keys-and-body))
-                (when (assoc keyword extracted-key-accu)
-                  (ergoemacs-warn "Keyword %S appears more than once in %S" keyword
-                                  keys-and-body))
-                (push (cons keyword (pop remaining)) extracted-key-accu)))
-            (setq extracted-key-accu (nreverse extracted-key-accu))
-            (setq plist (cl-loop for (key . value) in extracted-key-accu
-                              collect key
-                              collect value))
-            (when parse-function
-              (setq remaining
-                    (funcall parse-function remaining)))
-            (list plist remaining))))
->>>>>>> ac70b256
 
 ;;;###autoload
 (defmacro ergoemacs-theme (&rest body-and-plist)
@@ -802,40 +745,8 @@
 - `ergoemacs-fixed-key' = defines/replace fixed key with function
    by (ergoemacs-fixed-key KEY FUNCTION DESCRIPTION)."
   (declare (indent 1))
-<<<<<<< HEAD
-  `(let (silent pl tmp)
-     (setq pl (gethash (or ,based-on "standard") ergoemacs-theme-hash))
-     (plist-put pl ':name ,(symbol-name name))
-     (setq tmp (plist-get pl ':components))
-     (push (intern (concat ,(symbol-name name) "-theme")) tmp)
-     (setq tmp (plist-put pl ':components tmp))
-     (setq silent (gethash "silent-themes" ergoemacs-theme-hash))
-     (push ,(symbol-name name) silent)
-     (puthash "silent-themes" silent ergoemacs-theme-hash)
-     (puthash ,(symbol-name name) tmp ergoemacs-theme-hash)
-     (ergoemacs-theme-component ,(intern (concat (symbol-name name) "-theme")) ()
-       ,(format "Generated theme component for %s theme" (symbol-name name))
-       ,@differences)))
-
-(defmacro ergoemacs-object-name-string (obj)
-  "Compatability fixes for `object-name-string' or `eieio-object-name-string'.
-"
-  `(,(cond
-      ((and (<= 24 emacs-major-version)
-            (<= 4 emacs-minor-version))
-       'eieio-object-name-string)
-      (t 'object-name-string))
-    ,obj))
-
-(defmacro ergoemacs-object-set-name-string (obj name)
-  "Compatability fixes for `object-set-name-string' or `eieio-object-set-name-string'."
-  `(,(cond
-      ((and (<= 24 emacs-major-version)
-            (<= 4 emacs-minor-version))
-       'eieio-object-set-name-string)
-      (t 'object-set-name-string))
-    ,obj ,name))
-=======
+  ;; FIXME: Why `macroexpand-all', given that the output will itself go through
+  ;; macroexpand(-all) anyway?
   (macroexpand-all
    `(let (silent pl tmp)
       (setq pl (ergoemacs-gethash (or ,based-on "standard") ergoemacs-theme-hash))
@@ -850,7 +761,6 @@
       (ergoemacs-theme-component ,(intern (concat (symbol-name name) "-theme")) ()
         ,(or desc (format "Generated theme component for %s theme" (symbol-name name)))
         ,@differences))))
->>>>>>> ac70b256
 
 ;;;###autoload
 (defmacro ergoemacs-save-buffer-state (&rest body)
