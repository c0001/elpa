;;; hmouse-key.el --- Setup Smart Key mouse bindings
;;
;; Author:       Bob Weiner
;;
;; Orig-Date:    30-May-94 at 00:11:57
;;
<<<<<<< HEAD
;; Copyright (C) 1994-2017  Free Software Foundation, Inc.
=======
;; Copyright (C) 1994-2019  Free Software Foundation, Inc.
>>>>>>> 131295ec
;; See the "HY-COPY" file for license information.
;;
;; This file is part of GNU Hyperbole.
;;
;;; Commentary:
;;
;;   Supports macOS, X, NEXTSTEP and MS Windows window systems.
;;
;;   `hmouse-install' globally binds the Action and Assist Mouse Keys
;;   to shifted mouse buttons and optionally binds the Action Mouse Key
;;   to the middle mouse button.
;;
;;   `hmouse-toggle-bindings' switches between the Hyperbole mouse
;;   bindings and previous mouse key bindings any time after
;;   `hmouse-install' has been called.

;;; Code:
;;; ************************************************************************
;;; Other required Elisp libraries
;;; ************************************************************************

(eval-when-compile (mapc #'require '(hsettings hmouse-drv hmouse-sh)))

;;; ************************************************************************
;;; Public functions
;;; ************************************************************************

(defun hmouse-check-action-key ()
  "After use of the Action Mouse Key, ensure both depress and release events are assigned to the key.
Returns t iff the key is properly bound, else nil."
  (and (or (and (eventp action-key-depress-args) (eventp action-key-release-args))
	   (not (or action-key-depress-args action-key-release-args)))
       (where-is-internal 'action-key-depress-emacs (current-global-map) t)
       (where-is-internal 'action-mouse-key-emacs (current-global-map) t)))

(defun hmouse-check-assist-key ()
  "After use of the Assist Mouse Key, ensure both depress and release events are assigned to the key.
Returns t iff the key is properly bound, else nil."
  (and (or (and (eventp assist-key-depress-args) (eventp assist-key-release-args))
	   (not (or assist-key-depress-args assist-key-release-args)))
       (where-is-internal 'assist-key-depress-emacs (current-global-map) t)
       (where-is-internal 'assist-mouse-key-emacs (current-global-map) t)))

(defun hmouse-set-bindings (key-binding-list)
  "Sets mouse keys used as Smart Keys to bindings in KEY-BINDING-LIST.
KEY-BINDING-LIST is the value of either `hmouse-previous-bindings'
\(mouse bindings prior to Smart Key setup) or `hmouse-bindings' (mouse
bindings after Smart Key setup."
  (cond
    ;; Do nothing when running in batch mode.
    (noninteractive)
    ;;
    ;; GNU Emacs, XEmacs or InfoDock
    (t
     (mapcar
       (lambda (key-and-binding)
	 (global-set-key (car key-and-binding) (cdr key-and-binding)))
       key-binding-list))))

(defun hmouse-install (&optional arg)
  "Binds the two rightmost shifted mouse keys to the Action and Assist Keys, initializing Hyperbole mouse buttons.
With optional prefix ARG or under InfoDock, also binds the unshifted middle mouse key to the Action Key.

The standard Hyperbole configuration is Action Key = shift-middle mouse key;
Assist Key = shift-right mouse key."
  (interactive "P")
  (unless hmouse-middle-flag
    (setq hmouse-middle-flag (or arg (and (boundp 'infodock-version)
					  infodock-version))))
  ;; Replace any original mouse bindings before installing Hyperbole bindings and
  ;; then force reinitialization of hmouse-previous-bindings.
  (if (and hmouse-bindings-flag hmouse-previous-bindings)
      (hmouse-set-bindings hmouse-previous-bindings))
  (setq hmouse-bindings-flag nil
	hmouse-previous-bindings nil)
  ;; This function does the actual binding of the Hyperbole mouse keys.
  (hmouse-shifted-setup hmouse-middle-flag)
  (if (called-interactively-p 'interactive)
      ;; Assume emacs has support for 3 mouse keys.
      (message "%s the Action Mouse Key; {Shift-Mouse-3} invokes the Assist Mouse Key."
	       (if hmouse-middle-flag "{Mouse-2} and {Shift-Mouse-2} invoke"
		 "{Shift-Mouse-2} invokes"))))

(defun hmouse-add-unshifted-smart-keys ()
  "Binds mouse-2 to the Action Key and mouse-3 to the Assist Key."
  (interactive)
  (require 'hyperbole)
  (hmouse-unshifted-setup))
  
(defun hmouse-toggle-bindings ()
  "Toggles between Smart Mouse Key settings and their prior bindings.
Under InfoDock, the first invocation of this command will make the middle
mouse key the Paste Key instead of the Action Key."
  (interactive)
  (let ((key-binding-list (if hmouse-bindings-flag
			      hmouse-previous-bindings
			    hmouse-bindings))
	(other-bindings-var (if hmouse-bindings-flag
				'hmouse-bindings
			      'hmouse-previous-bindings)))
    (if key-binding-list
	(progn
	  (set other-bindings-var (hmouse-get-bindings nil))
	  (hmouse-set-bindings key-binding-list)
	  (setq hmouse-bindings-flag (not hmouse-bindings-flag))
	  (if (called-interactively-p 'interactive)
	      (message "%s mouse bindings are now in use."
		       (if hmouse-bindings-flag "Hyperbole" "Non-Hyperbole"))))
      (error "(hmouse-toggle-bindings): `%s' is empty."
	     (if hmouse-bindings-flag 'hmouse-previous-bindings 'hmouse-bindings)))))

;; Define function to reload Smart Key bindings and actions after a source code change.
(defun hmouse-update-smart-keys ()
  "Reloads the contexts and actions associated with the Smart Keys after any programmatic changes are made."
  (interactive)
  (hkey-initialize)
  (makunbound 'hkey-alist)
  (makunbound 'hmouse-alist)
  (let ((load-prefer-newer t))
    ;; This also reloads "hui-window" where mouse-only actions are defined.
    (mapc #'load '("hui-mouse" "hibtypes" "hactypes")))
  (message "Hyperbole Smart Key and Smart Mouse Key actions have been updated."))


;;; ************************************************************************
;;; Private variables
;;; ************************************************************************

(defvar hmouse-bindings nil
  "List of (key . binding) pairs for Hyperbole mouse keys.")

(defvar hmouse-bindings-flag nil
  "True if Hyperbole mouse bindings are in use, else nil.")

(defvar hmouse-previous-bindings nil
  "List of prior (key . binding) pairs for mouse keys rebound by Hyperbole.")

(provide 'hmouse-key)

;;; hmouse-key.el ends here<|MERGE_RESOLUTION|>--- conflicted
+++ resolved
@@ -4,11 +4,7 @@
 ;;
 ;; Orig-Date:    30-May-94 at 00:11:57
 ;;
-<<<<<<< HEAD
-;; Copyright (C) 1994-2017  Free Software Foundation, Inc.
-=======
 ;; Copyright (C) 1994-2019  Free Software Foundation, Inc.
->>>>>>> 131295ec
 ;; See the "HY-COPY" file for license information.
 ;;
 ;; This file is part of GNU Hyperbole.
