;;; yasnippet.el --- Yet another snippet extension for Emacs.

;; Copyright (C) 2008-2012 Free Software Foundation, Inc.
;; Authors: pluskid <pluskid@gmail.com>,  João Távora <joaotavora@gmail.com>
;; Version: 0.8.0
;; Package-version: 0.8.0
;; X-URL: http://github.com/capitaomorte/yasnippet
;; Keywords: convenience, emulation
;; URL: http://github.com/capitaomorte/yasnippet
;; EmacsWiki: YaSnippetMode

;; This program is free software: you can redistribute it and/or modify
;; it under the terms of the GNU General Public License as published by
;; the Free Software Foundation, either version 3 of the License, or
;; (at your option) any later version.

;; This program is distributed in the hope that it will be useful,
;; but WITHOUT ANY WARRANTY; without even the implied warranty of
;; MERCHANTABILITY or FITNESS FOR A PARTICULAR PURPOSE.  See the
;; GNU General Public License for more details.

;; You should have received a copy of the GNU General Public License
;; along with this program.  If not, see <http://www.gnu.org/licenses/>.

;;; Commentary:
;;
;;   Basic steps to setup:
;;
;;    (add-to-list 'load-path
;;                 "~/path-to-yasnippet")
;;    (require 'yasnippet)
;;    (yas-global-mode 1)
;;
;;
;;   Interesting variables are:
;;
;;       `yas-snippet-dirs'
;;
;;           The directory where user-created snippets are to be
;;           stored.  Can also be a list of directories.  In that case,
;;           when used for bulk (re)loading of snippets (at startup or
;;           via `yas-reload-all'), directories appearing earlier in
;;           the list shadow other dir's snippets.  Also, the first
;;           directory is taken as the default for storing the user's
;;           new snippets.
;;
;;           The deprecated `yas/root-directory' aliases this variable
;;           for backward-compatibility.
;;
;;       `yas-extra-modes'
;;
;;           A local variable that you can set in a hook to override
;;           snippet-lookup based on major mode.  It is a symbol (or
;;           list of symbols) that correspond to subdirectories of
;;           `yas-snippet-dirs' and is used for deciding which
;;           snippets to consider for the active buffer.
;;
;;           Deprecated `yas/mode-symbol' aliases this variable for
;;           backward-compatibility.
;;
;;   Major commands are:
;;
;;       M-x yas-expand
;;
;;           Try to expand snippets before point.  In `yas-minor-mode',
;;           this is normally bound to TAB, but you can customize it in
;;           `yas-minor-mode-map'.
;;
;;       M-x yas-load-directory
;;
;;           Prompts you for a directory hierarchy of snippets to load.
;;
;;       M-x yas-insert-snippet
;;
;;           Prompts you for possible snippet expansion if that is
;;           possible according to buffer-local and snippet-local
;;           expansion conditions.  With prefix argument, ignore these
;;           conditions.
;;
;;       M-x yas-visit-snippet-file
;;
;;           Prompts you for possible snippet expansions like
;;           `yas-insert-snippet', but instead of expanding it, takes
;;           you directly to the snippet definition's file, if it
;;           exists.
;;
;;       M-x yas-new-snippet
;;
;;           Lets you create a new snippet file in the correct
;;           subdirectory of `yas-snippet-dirs', according to the
;;           active major mode.
;;
;;       M-x yas-load-snippet-buffer
;;
;;           When editing a snippet, this loads the snippet.  This is
;;           bound to "C-c C-c" while in the `snippet-mode' editing
;;           mode.
;;
;;       M-x yas-tryout-snippet
;;
;;           When editing a snippet, this opens a new empty buffer,
;;           sets it to the appropriate major mode and inserts the
;;           snippet there, so you can see what it looks like.  This is
;;           bound to "C-c C-t" while in `snippet-mode'.
;;
;;       M-x yas-describe-tables
;;
;;           Lists known snippets in a separate buffer.  User is
;;           prompted as to whether only the currently active tables
;;           are to be displayed, or all the tables for all major
;;           modes.
;;
;;   The `dropdown-list.el' extension is bundled with YASnippet, you
;;   can optionally use it the preferred "prompting method", putting in
;;   your .emacs file, for example:
;;
;;       (require 'dropdown-list)
;;       (setq yas-prompt-functions '(yas-dropdown-prompt
;;                                    yas-ido-prompt
;;                                    yas-completing-prompt))
;;
;;   Also check out the customization group
;;
;;        M-x customize-group RET yasnippet RET
;;
;;   If you use the customization group to set variables
;;   `yas-snippet-dirs' or `yas-global-mode', make sure the path to
;;   "yasnippet.el" is present in the `load-path' *before* the
;;   `custom-set-variables' is executed in your .emacs file.
;;
;;   For more information and detailed usage, refer to the project page:
;;      http://github.com/capitaomorte/yasnippet

;;; Code:

(require 'cl)
(require 'easymenu)
(require 'help-mode)
(require 'assoc)

(eval-when-compile
  (defvar yas--editing-template)
  (defvar yas--guessed-modes)
  (defvar yas--indent-original-column)
  (defvar yas--scheduled-jit-loads)
  (defvar yas-keymap)
  (defvar yas-selected-text)
  (defvar yas-verbosity))

;; Future-proof against obsoleting flet, see github #324
;;
(eval-and-compile
  (unless (fboundp 'cl-flet)
    (defalias 'cl-flet 'flet)
    (put 'cl-flet 'lisp-indent-function 1)
    (put 'cl-flet 'edebug-form-spec '((&rest (defun*)) cl-declarations body))))


;;; User customizable variables

(defgroup yasnippet nil
  "Yet Another Snippet extension"
  :group 'editing)

(defvar yas--load-file-name load-file-name
  "Store the filename that yasnippet.el was originally loaded from.")

(defcustom yas-snippet-dirs (remove nil
                                    (list "~/.emacs.d/snippets"
                                          (when yas--load-file-name
                                            (concat (file-name-directory yas--load-file-name) "snippets"))))
  "Directory or list of snippet dirs for each major mode.

The directory where user-created snippets are to be stored.  Can
also be a list of directories.  In that case, when used for
bulk (re)loading of snippets (at startup or via
`yas-reload-all'), directories appearing earlier in the list
shadow other dir's snippets.  Also, the first directory is taken
as the default for storing the user's new snippets."
  :type '(choice (string :tag "Single directory (string)")
                 (repeat :args (string) :tag "List of directories (strings)"))
  :group 'yasnippet
  :require 'yasnippet
  :set #'(lambda (symbol new)
           (let ((old (and (boundp symbol)
                           (symbol-value symbol))))
             (set-default symbol new)
             (unless (or (not (fboundp 'yas-reload-all))
                         (equal old new))
               (yas-reload-all)))))

(defun yas-snippet-dirs ()
  "Returns `yas-snippet-dirs' (which see) as a list."
  (if (listp yas-snippet-dirs) yas-snippet-dirs (list yas-snippet-dirs)))

(defvaralias 'yas/root-directory 'yas-snippet-dirs)

(defcustom yas-prompt-functions '(yas-x-prompt
                                  yas-dropdown-prompt
                                  yas-completing-prompt
                                  yas-ido-prompt
                                  yas-no-prompt)
  "Functions to prompt for keys, templates, etc interactively.

These functions are called with the following arguments:

- PROMPT: A string to prompt the user

- CHOICES: a list of strings or objects.

- optional DISPLAY-FN : A function that, when applied to each of
the objects in CHOICES will return a string.

The return value of any function you put here should be one of
the objects in CHOICES, properly formatted with DISPLAY-FN (if
that is passed).

- To signal that your particular style of prompting is
unavailable at the moment, you can also have the function return
nil.

- To signal that the user quit the prompting process, you can
signal `quit' with

  (signal 'quit \"user quit!\")."
  :type '(repeat function)
  :group 'yasnippet)

(defcustom yas-indent-line 'auto
  "Controls indenting applied to a recent snippet expansion.

The following values are possible:

- `fixed' Indent the snippet to the current column;

- `auto' Indent each line of the snippet with `indent-according-to-mode'

Every other value means don't apply any snippet-side indentation
after expansion (the manual per-line \"$>\" indentation still
applies)."
  :type '(choice (const :tag "Nothing"  nothing)
                 (const :tag "Fixed"    fixed)
                 (const :tag "Auto"     auto))
  :group 'yasnippet)

(defcustom yas-also-auto-indent-first-line nil
  "Non-nil means also auto indent first line according to mode.

Naturally this is only valid when `yas-indent-line' is `auto'"
  :type 'boolean
  :group 'yasnippet)

(defcustom yas-snippet-revival t
  "Non-nil means re-activate snippet fields after undo/redo."
  :type 'boolean
  :group 'yasnippet)

(defcustom yas-triggers-in-field nil
  "If non-nil, allow stacked expansions (snippets inside snippets).

Otherwise `yas-next-field-or-maybe-expand' just moves on to the
next field"
  :type 'boolean
  :group 'yasnippet)

(defcustom yas-fallback-behavior 'call-other-command
  "How to act when `yas-expand' does *not* expand a snippet.

- `call-other-command' means try to temporarily disable YASnippet
    and call the next command bound to whatever key was used to
    invoke `yas-expand'.

- nil or the symbol `return-nil' mean do nothing. (and
  `yas-expand' returns nil)

- A Lisp form (apply COMMAND . ARGS) means interactively call
  COMMAND, if ARGS is non-nil, call COMMAND non-interactively
  with ARGS as arguments."
  :type '(choice (const :tag "Call previous command"  call-other-command)
                 (const :tag "Do nothing"             return-nil))
  :group 'yasnippet)

(defcustom yas-choose-keys-first nil
  "If non-nil, prompt for snippet key first, then for template.

Otherwise prompts for all possible snippet names.

This affects `yas-insert-snippet' and `yas-visit-snippet-file'."
  :type 'boolean
  :group 'yasnippet)

(defcustom yas-choose-tables-first nil
  "If non-nil, and multiple eligible snippet tables, prompts user for tables first.

Otherwise, user chooses between the merging together of all
eligible tables.

This affects `yas-insert-snippet', `yas-visit-snippet-file'"
  :type 'boolean
  :group 'yasnippet)

(defcustom yas-use-menu 'abbreviate
  "Display a YASnippet menu in the menu bar.

When non-nil, submenus for each snippet table will be listed
under the menu \"Yasnippet\".

- If set to `abbreviate', only the current major-mode
menu and the modes set in `yas-extra-modes' are listed.

- If set to `full', every submenu is listed

- It set to nil, don't display a menu at all (this requires a
  `yas-reload-all' call if the menu is already visible).

Any other non-nil value, every submenu is listed."
  :type '(choice (const :tag "Full"  full)
                 (const :tag "Abbreviate" abbreviate)
                 (const :tag "No menu" nil))
  :group 'yasnippet)

(defcustom yas-trigger-symbol (if (eq window-system 'mac)
                                  (char-to-string ?\x21E5) ;; little ->| sign
                                  " =>")
  "The text that will be used in menu to represent the trigger."
  :type 'string
  :group 'yasnippet)

(defcustom yas-wrap-around-region nil
  "If non-nil, snippet expansion wraps around selected region.

The wrapping occurs just before the snippet's exit marker.  This
can be overridden on a per-snippet basis."
  :type 'boolean
  :group 'yasnippet)

(defcustom yas-good-grace t
  "If non-nil, don't raise errors in inline elisp evaluation.

An error string \"[yas] error\" is returned instead."
  :type 'boolean
  :group 'yasnippet)

(defcustom yas-visit-from-menu nil
  "If non-nil visit snippets's files from menu, instead of expanding them.

This can only work when snippets are loaded from files."
  :type 'boolean
  :group 'yasnippet)

(defcustom yas-expand-only-for-last-commands nil
  "List of `last-command' values to restrict tab-triggering to, or nil.

Leave this set at nil (the default) to be able to trigger an
expansion simply by placing the cursor after a valid tab trigger,
using whichever commands.

Optionally, set this to something like '(self-insert-command) if
you to wish restrict expansion to only happen when the last
letter of the snippet tab trigger was typed immediately before
the trigger key itself."
  :type '(repeat function)
  :group 'yasnippet)

;; Only two faces, and one of them shouldn't even be used...
;;
(defface yas-field-highlight-face
  '((t (:inherit 'region)))
  "The face used to highlight the currently active field of a snippet"
  :group 'yasnippet)

(defface yas--field-debug-face
  '()
  "The face used for debugging some overlays normally hidden"
  :group 'yasnippet)


;;; User-visible variables

(defvar yas-keymap  (let ((map (make-sparse-keymap)))
                      (define-key map [(tab)]       'yas-next-field-or-maybe-expand)
                      (define-key map (kbd "TAB")   'yas-next-field-or-maybe-expand)
                      (define-key map [(shift tab)] 'yas-prev-field)
                      (define-key map [backtab]     'yas-prev-field)
                      (define-key map (kbd "C-g")   'yas-abort-snippet)
                      (define-key map (kbd "C-d")   'yas-skip-and-clear-or-delete-char)
                      map)
  "The active keymap while a snippet expansion is in progress.")

(defvar yas-key-syntaxes (list "w" "w_" "w_." "w_.()" "^ ")
  "List of character syntaxes used to find a trigger key before point.
The list is tried in the order while scanning characters
backwards from point.  For example, if the list is '(\"w\" \"w_\")
first look for trigger keys which are composed exclusively of
\"word\"-syntax characters, and then, if that fails, look for
keys which are either of \"word\" or \"symbol\"
syntax.  Triggering after

foo-bar

will, according to the \"w\" element first try \"bar\".  If that
isn't a trigger key, \"foo-bar\" is tried, respecting a second
\"w_\" element.")

(defvar yas-after-exit-snippet-hook
  '()
  "Hooks to run after a snippet exited.

The hooks will be run in an environment where some variables bound to
proper values:

`yas-snippet-beg' : The beginning of the region of the snippet.

`yas-snippet-end' : Similar to beg.

Attention: These hooks are not run when exiting nested/stacked snippet expansion!")

(defvar yas-before-expand-snippet-hook
  '()
  "Hooks to run just before expanding a snippet.")

(defvar yas-buffer-local-condition
  '(if (and (or (fourth (syntax-ppss))
                (fifth (syntax-ppss)))
            (eq (symbol-function this-command) 'yas-expand-from-trigger-key))
       '(require-snippet-condition . force-in-comment)
     t)
  "Snippet expanding condition.

This variable is a Lisp form which is evaluated every time a
snippet expansion is attempted:

    * If it evaluates to nil, no snippets can be expanded.

    * If it evaluates to the a cons (require-snippet-condition
      . REQUIREMENT)

       * Snippets bearing no \"# condition:\" directive are not
         considered

       * Snippets bearing conditions that evaluate to nil (or
         produce an error) won't be considered.

       * If the snippet has a condition that evaluates to non-nil
         RESULT:

          * If REQUIREMENT is t, the snippet is considered

          * If REQUIREMENT is `eq' RESULT, the snippet is
            considered

          * Otherwise, the snippet is not considered.

    * If it evaluates to the symbol 'always, all snippets are
      considered for expansion, regardless of any conditions.

    * If it evaluates to t or some other non-nil value

       * Snippet bearing no conditions, or conditions that
         evaluate to non-nil, are considered for expansion.

       * Otherwise, the snippet is not considered.

Here's an example preventing snippets from being expanded from
inside comments, in `python-mode' only, with the exception of
snippets returning the symbol 'force-in-comment in their
conditions.

 (add-hook 'python-mode-hook
           '(lambda ()
              (setq yas-buffer-local-condition
                    '(if (python-in-string/comment)
                         '(require-snippet-condition . force-in-comment)
                       t))))

The default value is similar, it filters out potential snippet
expansions inside comments and string literals, unless the
snippet itself contains a condition that returns the symbol
`force-in-comment'.")


;;; Internal variables

(defvar yas--version "0.8.0 (beta)")

(defvar yas--menu-table (make-hash-table)
  "A hash table of MAJOR-MODE symbols to menu keymaps.")

(defvar yas--known-modes
  '(ruby-mode rst-mode markdown-mode)
  "A list of mode which is well known but not part of Emacs.")

(defvar yas--escaped-characters
  '(?\\ ?` ?\" ?' ?$ ?} ?{ ?\( ?\))
  "List of characters which *might* need to be escaped.")

(defconst yas--field-regexp
  "${\\([0-9]+:\\)?\\([^}]*\\)}"
  "A regexp to *almost* recognize a field.")

(defconst yas--multi-dollar-lisp-expression-regexp
  "$+[ \t\n]*\\(([^)]*)\\)"
  "A regexp to *almost* recognize a \"$(...)\" expression.")

(defconst yas--backquote-lisp-expression-regexp
  "`\\([^`]*\\)`"
  "A regexp to recognize a \"`lisp-expression`\" expression." )

(defconst yas--transform-mirror-regexp
  "${\\(?:\\([0-9]+\\):\\)?$\\([ \t\n]*([^}]*\\)"
  "A regexp to *almost* recognize a mirror with a transform.")

(defconst yas--simple-mirror-regexp
  "$\\([0-9]+\\)"
  "A regexp to recognize a simple mirror.")

(defvar yas--snippet-id-seed 0
  "Contains the next id for a snippet.")

(defun yas--snippet-next-id ()
  (let ((id yas--snippet-id-seed))
    (incf yas--snippet-id-seed)
    id))


;;; Minor mode stuff

;; XXX: `last-buffer-undo-list' is somehow needed in Carbon Emacs for MacOSX
(defvar last-buffer-undo-list nil)

(defvar yas--minor-mode-menu nil
  "Holds the YASnippet menu.")

(defun yas--init-minor-keymap ()
  "Set up the `yas-minor-mode' keymap."
  (let ((map (make-sparse-keymap)))
    (when yas-use-menu
      (easy-menu-define yas--minor-mode-menu
      map
      "Menu used when `yas-minor-mode' is active."
      '("YASnippet"
        "----"
        ["Expand trigger" yas-expand
         :help "Possibly expand tab trigger before point"]
        ["Insert at point..." yas-insert-snippet
         :help "Prompt for an expandable snippet and expand it at point"]
        ["New snippet..." yas-new-snippet
         :help "Create a new snippet in an appropriate directory"]
        ["Visit snippet file..." yas-visit-snippet-file
         :help "Prompt for an expandable snippet and find its file"]
        "----"
        ("Snippet menu behaviour"
         ["Visit snippets" (setq yas-visit-from-menu t)
          :help "Visit snippets from the menu"
          :active t :style radio   :selected yas-visit-from-menu]
         ["Expand snippets" (setq yas-visit-from-menu nil)
          :help "Expand snippets from the menu"
          :active t :style radio :selected (not yas-visit-from-menu)]
         "----"
         ["Show all known modes" (setq yas-use-menu 'full)
          :help "Show one snippet submenu for each loaded table"
          :active t :style radio   :selected (eq yas-use-menu 'full)]
         ["Abbreviate according to current mode" (setq yas-use-menu 'abbreviate)
          :help "Show only snippet submenus for the current active modes"
          :active t :style radio   :selected (eq yas-use-menu 'abbreviate)])
        ("Indenting"
         ["Auto" (setq yas-indent-line 'auto)
          :help "Indent each line of the snippet with `indent-according-to-mode'"
          :active t :style radio   :selected (eq yas-indent-line 'auto)]
         ["Fixed" (setq yas-indent-line 'fixed)
          :help "Indent the snippet to the current column"
          :active t :style radio   :selected (eq yas-indent-line 'fixed)]
         ["None" (setq yas-indent-line 'none)
          :help "Don't apply any particular snippet indentation after expansion"
          :active t :style radio   :selected (not (member yas-indent-line '(fixed auto)))]
         "----"
         ["Also auto indent first line" (setq yas-also-auto-indent-first-line
                                              (not yas-also-auto-indent-first-line))
          :help "When auto-indenting also, auto indent the first line menu"
          :active (eq yas-indent-line 'auto)
          :style toggle :selected yas-also-auto-indent-first-line]
         )
        ("Prompting method"
         ["System X-widget" (setq yas-prompt-functions
                                  (cons 'yas-x-prompt
                                        (remove 'yas-x-prompt
                                                yas-prompt-functions)))
          :help "Use your windowing system's (gtk, mac, windows, etc...) default menu"
          :active t :style radio   :selected (eq (car yas-prompt-functions)
                                                 'yas-x-prompt)]
         ["Dropdown-list" (setq yas-prompt-functions
                                (cons 'yas-dropdown-prompt
                                      (remove 'yas-dropdown-prompt
                                              yas-prompt-functions)))
          :help "Use a special dropdown list"
          :active t :style radio   :selected (eq (car yas-prompt-functions)
                                                 'yas-dropdown-prompt)]
         ["Ido" (setq yas-prompt-functions
                      (cons 'yas-ido-prompt
                            (remove 'yas-ido-prompt
                                    yas-prompt-functions)))
          :help "Use an ido-style minibuffer prompt"
          :active t :style radio   :selected (eq (car yas-prompt-functions)
                                                 'yas-ido-prompt)]
         ["Completing read" (setq yas-prompt-functions
                                  (cons 'yas-completing-prompt
                                        (remove 'yas-completing-prompt
                                                yas-prompt-functions)))
          :help "Use a normal minibuffer prompt"
          :active t :style radio   :selected (eq (car yas-prompt-functions)
                                                 'yas-completing-prompt)]
         )
        ("Misc"
         ["Wrap region in exit marker"
          (setq yas-wrap-around-region
                (not yas-wrap-around-region))
          :help "If non-nil automatically wrap the selected text in the $0 snippet exit"
          :style toggle :selected yas-wrap-around-region]
         ["Allow stacked expansions "
          (setq yas-triggers-in-field
                (not yas-triggers-in-field))
          :help "If non-nil allow snippets to be triggered inside other snippet fields"
          :style toggle :selected yas-triggers-in-field]
         ["Revive snippets on undo "
          (setq yas-snippet-revival
                (not yas-snippet-revival))
          :help "If non-nil allow snippets to become active again after undo"
          :style toggle :selected yas-snippet-revival]
         ["Good grace "
          (setq yas-good-grace
                (not yas-good-grace))
          :help "If non-nil don't raise errors in bad embedded elisp in snippets"
          :style toggle :selected yas-good-grace]
         )
        "----"
        ["Load snippets..."  yas-load-directory
         :help "Load snippets from a specific directory"]
        ["Reload everything" yas-reload-all
         :help "Cleanup stuff, reload snippets, rebuild menus"]
        ["About"            yas-about
         :help "Display some information about YASnippet"])))

    ;; Now for the stuff that has direct keybindings
    ;;
    (define-key map [(tab)]     'yas-expand)
    (define-key map (kbd "TAB") 'yas-expand)
    (define-key map "\C-c&\C-s" 'yas-insert-snippet)
    (define-key map "\C-c&\C-n" 'yas-new-snippet)
    (define-key map "\C-c&\C-v" 'yas-visit-snippet-file)
    map))

(defvar yas-minor-mode-map (yas--init-minor-keymap)
  "The keymap used when `yas-minor-mode' is active.")

(defvar yas--tables (make-hash-table)
  "A hash table of mode symbols to `yas--table' objects.")

(defvar yas--parents (make-hash-table)
  "A hash table of mode symbols do lists of direct parent mode symbols.

This list is populated when reading the \".yas-parents\" files
found when traversing snippet directories with
`yas-load-directory'.

There might be additional parenting information stored in the
`derived-mode-parent' property of some mode symbols, but that is
not recorded here.")

(defvar yas--direct-keymaps (list)
  "Keymap alist supporting direct snippet keybindings.

This variable is placed in `emulation-mode-map-alists'.

Its elements looks like (TABLE-NAME . KEYMAP).  They're
instantiated on `yas-reload-all' but KEYMAP is added to only when
loading snippets.  `yas--direct-TABLE-NAME' is then a variable set
buffer-locally when entering `yas-minor-mode'.  KEYMAP binds all
defined direct keybindings to the command
`yas-expand-from-keymap' which then which snippet to expand.")

(defun yas-direct-keymaps-reload ()
  "Force reload the direct keybinding for active snippet tables."
  (interactive)
  (setq yas--direct-keymaps nil)
  (maphash #'(lambda (name table)
               (push (cons (intern (format "yas--direct-%s" name))
                           (yas--table-direct-keymap table))
                     yas--direct-keymaps))
           yas--tables))

(defun yas--modes-to-activate ()
  "Compute list of mode symbols that are active for `yas-expand'
and friends."
  (let ((modes-to-activate (list major-mode))
        (mode major-mode))
    (while (setq mode (get mode 'derived-mode-parent))
      (push mode modes-to-activate))
    (dolist (mode (yas-extra-modes))
      (push mode modes-to-activate))
    (remove-duplicates
     (append modes-to-activate
             (mapcan #'(lambda (mode)
                         (yas--all-parents mode))
                     modes-to-activate)))))

(defvar yas-minor-mode-hook nil
  "Hook run when `yas-minor-mode' is turned on.")

;;;###autoload
(define-minor-mode yas-minor-mode
  "Toggle YASnippet mode.

When YASnippet mode is enabled, `yas-expand', normally bound to
the TAB key, expands snippets of code depending on the major
mode.

With no argument, this command toggles the mode.
positive prefix argument turns on the mode.
Negative prefix argument turns off the mode.

Key bindings:
\\{yas-minor-mode-map}"
  nil
  ;; The indicator for the mode line.
  " yas"
  :group 'yasnippet
  (cond (yas-minor-mode
         ;; Install the direct keymaps in `emulation-mode-map-alists'
         ;; (we use `add-hook' even though it's not technically a hook,
         ;; but it works). Then define variables named after modes to
         ;; index `yas--direct-keymaps'.
         ;;
         ;; Also install the post-command-hook.
         ;;
         (add-hook 'emulation-mode-map-alists 'yas--direct-keymaps)
         (add-hook 'post-command-hook 'yas--post-command-handler nil t)
         ;; Set the `yas--direct-%s' vars for direct keymap expansion
         ;;
         (dolist (mode (yas--modes-to-activate))
           (let ((name (intern (format "yas--direct-%s" mode))))
             (set-default name nil)
             (set (make-local-variable name) t)))
         ;; Perform JIT loads
         ;;
         (yas--load-pending-jits))
        (t
         ;; Uninstall the direct keymaps and the post-command hook
         ;;
         (remove-hook 'post-command-hook 'yas--post-command-handler t)
         (remove-hook 'emulation-mode-map-alists 'yas--direct-keymaps))))

(defvar yas-dont-activate '(minibufferp)
  "If non-nil don't let `yas-minor-mode-on' activate for this buffer.

If a function, then its result is used.

If a list of functions, then all functions must return nil to
activate yas for this buffer.

`yas-minor-mode-on' is usually called by `yas-global-mode' so
this effectively lets you define exceptions to the \"global\"
behaviour. Can also be a function of zero arguments.")
(make-variable-buffer-local 'yas-dont-activate)

(defun yas-minor-mode-on ()
  "Turn on YASnippet minor mode.

Honour `yas-dont-activate', which see."
  (interactive)
  ;; Check `yas-dont-activate'
  (unless (cond ((functionp yas-dont-activate)
                 (funcall yas-dont-activate))
                ((consp yas-dont-activate)
                 (some #'funcall yas-dont-activate))
                (yas-dont-activate))
    (yas-minor-mode 1)))

;;;###autoload
(define-globalized-minor-mode yas-global-mode yas-minor-mode yas-minor-mode-on
  :group 'yasnippet
  :require 'yasnippet)

(defun yas--global-mode-reload-with-jit-maybe ()
  "Run `yas-reload-all' when `yas-global-mode' is on."
  (when yas-global-mode (yas-reload-all)))

(add-hook 'yas-global-mode-hook 'yas--global-mode-reload-with-jit-maybe)


;;; Major mode stuff

(defvar yas--font-lock-keywords
  (append '(("^#.*$" . font-lock-comment-face))
          lisp-font-lock-keywords
          lisp-font-lock-keywords-1
          lisp-font-lock-keywords-2
          '(("$\\([0-9]+\\)"
             (0 font-lock-keyword-face)
             (1 font-lock-string-face t))
            ("${\\([0-9]+\\):?"
             (0 font-lock-keyword-face)
             (1 font-lock-warning-face t))
            ("${" font-lock-keyword-face)
            ("$[0-9]+?" font-lock-preprocessor-face)
            ("\\(\\$(\\)" 1 font-lock-preprocessor-face)
            ("}"
             (0 font-lock-keyword-face)))))

(defun yas--init-major-keymap ()
  "Setup YASnippet major-mode keymap."
  (let ((map (make-sparse-keymap)))
    (easy-menu-define nil
      map
      "Menu used when snippet-mode is active."
      (cons "Snippet"
            (mapcar #'(lambda (ent)
                        (when (third ent)
                          (define-key map (third ent) (second ent)))
                        (vector (first ent) (second ent) t))
                    (list
                     (list "Load this snippet" 'yas-load-snippet-buffer "\C-c\C-c")
                     (list "Try out this snippet" 'yas-tryout-snippet "\C-c\C-t")))))
    map))

(defvar snippet-mode-map
  (yas--init-major-keymap)
  "The keymap used when `snippet-mode' is active.")


(define-derived-mode snippet-mode text-mode "Snippet"
  "A mode for editing yasnippets"
  (setq font-lock-defaults '(yas--font-lock-keywords))
  (set (make-local-variable 'require-final-newline) nil)
  (set (make-local-variable 'comment-start) "#")
  (set (make-local-variable 'comment-start-skip) "#+[\t ]*"))



;;; Internal structs for template management

(defstruct (yas--template (:constructor yas--make-blank-template))
  "A template for a snippet."
  key
  content
  name
  condition
  expand-env
  file
  keybinding
  uuid
  menu-binding-pair
  group      ;; as dictated by the #group: directive or .yas-make-groups
  perm-group ;; as dictated by `yas-define-menu'
  table
  )

(defun yas--populate-template (template &rest args)
  "Helper function to populate TEMPLATE with properties."
  (let (p v)
    (while args
      (aset template
            (position (intern (substring (symbol-name (car args)) 1))
                      (mapcar #'car (get 'yas--template 'cl-struct-slots)))
            (second args))
      (setq args (cddr args)))
    template))

(defstruct (yas--table (:constructor yas--make-snippet-table (name)))
  "A table to store snippets for a particular mode.

Has the following fields:

`yas--table-name'

  A symbol name normally corresponding to a major mode, but can
  also be a pseudo major-mode to be referenced in
  `yas-extra-modes', for example.

`yas--table-hash'

  A hash table (KEY . NAMEHASH), known as the \"keyhash\". KEY is
  a string or a vector, where the former is the snippet's trigger
  and the latter means it's a direct keybinding. NAMEHASH is yet
  another hash of (NAME . TEMPLATE) where NAME is the snippet's
  name and TEMPLATE is a `yas--template' object.

`yas--table-direct-keymap'

  A keymap for the snippets in this table that have direct
  keybindings. This is kept in sync with the keyhash, i.e., all
  the elements of the keyhash that are vectors appear here as
  bindings to `yas-expand-from-keymap'.

`yas--table-uuidhash'

  A hash table mapping snippets uuid's to the same `yas--template'
  objects. A snippet uuid defaults to the snippet's name.
"
  name
  (hash (make-hash-table :test 'equal))
  (uuidhash (make-hash-table :test 'equal))
  (parents nil)
  (direct-keymap (make-sparse-keymap)))

(defun yas--get-template-by-uuid (mode uuid)
  "Find the snippet template in MODE by its UUID."
  (let* ((table (gethash mode yas--tables mode)))
    (when table
      (gethash uuid (yas--table-uuidhash table)))))

;; Apropos storing/updating in TABLE, this works in two steps:
;;
;; 1. `yas--remove-template-by-uuid' removes any
;;    keyhash-namehash-template mappings from TABLE, grabbing the
;;    snippet by its uuid. Also removes mappings from TABLE's
;;    `yas--table-direct-keymap' (FIXME: and should probably take care
;;    of potentially stale menu bindings right?.)
;;
;; 2. `yas--add-template' adds this all over again.
;;
;;    Create a new or add to an existing keyhash-namehash mapping.
;;
;;  For reference on understanding this, consider three snippet
;;  definitions:
;;
;;  A:   # name: The Foo
;;       # key: foo
;;       # binding: C-c M-l
;;
;;  B:   # name: Mrs Foo
;;       # key: foo
;;
;;  C:   # name: The Bar
;;       # binding: C-c M-l
;;
;;  D:   # name: Baz
;;       # key: baz
;;
;;  keyhash       namehashes(3)      yas--template structs(4)
;;  -----------------------------------------------------
;;                                            __________
;;                                           /          \
;;  "foo"      --->  "The Foo" --->  [yas--template A]   |
;;                   "Mrs Foo" --->  [yas--template B]   |
;;                                                      |
;;  [C-c M-l]  --->  "The Foo" -------------------------/
;;                   "The Bar" --->  [yas--template C]
;;
;;  "baz"      --->  "Baz"     --->  [yas--template D]
;;
;; Additionally, since uuid defaults to the name, we have a
;; `yas--table-uuidhash' for TABLE
;;
;; uuidhash       yas--template structs
;; -------------------------------
;; "The Foo" ---> [yas--template A]
;; "Mrs Foo" ---> [yas--template B]
;; "The Bar" ---> [yas--template C]
;; "Baz"     ---> [yas--template D]
;;
;; FIXME: the more I look at this data-structure the more I think I'm
;; stupid. There has to be an easier way (but beware lots of code
;; depends on this).
;;
(defun yas--remove-template-by-uuid (table uuid)
  "Remove from TABLE a template identified by UUID."
  (let ((template (gethash uuid (yas--table-uuidhash table))))
    (when template
      (let* ((name                (yas--template-name template))
             (empty-keys          nil))
        ;; Remove the name from each of the targeted namehashes
        ;;
        (maphash #'(lambda (k v)
                     (let ((template (gethash name v)))
                       (when (and template
                                  (eq uuid (yas--template-uuid template)))
                         (remhash name v)
                         (when (zerop (hash-table-count v))
                           (push k empty-keys)))))
                 (yas--table-hash table))
        ;; Remove the namehash themselves if they've become empty
        ;;
        (dolist (key empty-keys)
          (when (vectorp key)
            (define-key (yas--table-direct-keymap table) key nil))
          (remhash key (yas--table-hash table)))

        ;; Finally, remove the uuid from the uuidhash
        ;;
        (remhash uuid (yas--table-uuidhash table))))))

(defun yas--add-template (table template)
  "Store in TABLE the snippet template TEMPLATE.

KEY can be a string (trigger key) of a vector (direct
keybinding)."
  (let ((name (yas--template-name template))
        (key (yas--template-key template))
        (keybinding (yas--template-keybinding template))
        (menu-binding-pair (yas--template-menu-binding-pair-get-create template)))
    (dolist (k (remove nil (list key keybinding)))
      (puthash name
               template
               (or (gethash k
                            (yas--table-hash table))
                   (puthash k
                            (make-hash-table :test 'equal)
                            (yas--table-hash table))))
      (when (vectorp k)
        (define-key (yas--table-direct-keymap table) k 'yas-expand-from-keymap)))

    ;; Update TABLE's `yas--table-uuidhash'
    (puthash (yas--template-uuid template)
             template
             (yas--table-uuidhash table))))

(defun yas--update-template (table template)
  "Add or update TEMPLATE in TABLE.

Also takes care of adding and updating to the associated menu."
  ;; Remove from table by uuid
  ;;
  (yas--remove-template-by-uuid table (yas--template-uuid template))
  ;; Add to table again
  ;;
  (yas--add-template table template)
  ;; Take care of the menu
  ;;
  (when yas-use-menu
    (yas--update-template-menu table template)))

(defun yas--update-template-menu (table template)
  "Update every menu-related for TEMPLATE."
  (let ((menu-binding-pair (yas--template-menu-binding-pair-get-create template))
        (key (yas--template-key template))
        (keybinding (yas--template-keybinding template)))
    ;; The snippet might have changed name or keys, so update
    ;; user-visible strings
    ;;
    (unless (eq (cdr menu-binding-pair) :none)
      ;; the menu item name
      ;;
      (setf (cadar menu-binding-pair) (yas--template-name template))
      ;; the :keys information (also visible to the user)
      (setf (getf (cdr (car menu-binding-pair)) :keys)
            (or (and keybinding (key-description keybinding))
                (and key (concat key yas-trigger-symbol))))))
  (unless (yas--template-menu-managed-by-yas-define-menu template)
    (let ((menu-keymap
           (yas--menu-keymap-get-create (yas--table-mode table)
                                        (mapcar #'yas--table-mode
                                                (yas--table-parents table))))
          (group (yas--template-group template)))
      ;; Remove from menu keymap
      ;;
      (assert menu-keymap)
      (yas--delete-from-keymap menu-keymap (yas--template-uuid template))

      ;; Add necessary subgroups as necessary.
      ;;
      (dolist (subgroup group)
        (let ((subgroup-keymap (lookup-key menu-keymap (vector (make-symbol subgroup)))))
          (unless (and subgroup-keymap
                       (keymapp subgroup-keymap))
            (setq subgroup-keymap (make-sparse-keymap))
            (define-key menu-keymap (vector (make-symbol subgroup))
              `(menu-item ,subgroup ,subgroup-keymap)))
          (setq menu-keymap subgroup-keymap)))

      ;; Add this entry to the keymap
      ;;
      (define-key menu-keymap
        (vector (make-symbol (yas--template-uuid template)))
        (car (yas--template-menu-binding-pair template))))))

(defun yas--namehash-templates-alist (namehash)
  "Return NAMEHASH as an alist."
  (let (alist)
    (maphash #'(lambda (k v)
                 (push (cons k v) alist))
             namehash)
    alist))

(defun yas--fetch (table key)
  "Fetch templates in TABLE by KEY.

Return a list of cons (NAME . TEMPLATE) where NAME is a
string and TEMPLATE is a `yas--template' structure."
  (let* ((keyhash (yas--table-hash table))
         (namehash (and keyhash (gethash key keyhash))))
    (when namehash
      (yas--filter-templates-by-condition (yas--namehash-templates-alist namehash)))))


;;; Filtering/condition logic

(defun yas--eval-condition (condition)
  (condition-case err
      (save-excursion
        (save-restriction
          (save-match-data
            (eval condition))))
    (error (progn
             (yas--message 1 "Error in condition evaluation: %s" (error-message-string err))
             nil))))


(defun yas--filter-templates-by-condition (templates)
  "Filter the templates using the applicable condition.

TEMPLATES is a list of cons (NAME . TEMPLATE) where NAME is a
string and TEMPLATE is a `yas--template' structure.

This function implements the rules described in
`yas-buffer-local-condition'.  See that variables documentation."
  (let ((requirement (yas--require-template-specific-condition-p)))
    (if (eq requirement 'always)
        templates
      (remove-if-not #'(lambda (pair)
                         (yas--template-can-expand-p
                          (yas--template-condition (cdr pair)) requirement))
                     templates))))

(defun yas--require-template-specific-condition-p ()
  "Decides if this buffer requests/requires snippet-specific
conditions to filter out potential expansions."
  (if (eq 'always yas-buffer-local-condition)
      'always
    (let ((local-condition (or (and (consp yas-buffer-local-condition)
                                    (yas--eval-condition yas-buffer-local-condition))
                               yas-buffer-local-condition)))
      (when local-condition
        (if (eq local-condition t)
            t
          (and (consp local-condition)
               (eq 'require-snippet-condition (car local-condition))
               (symbolp (cdr local-condition))
               (cdr local-condition)))))))

(defun yas--template-can-expand-p (condition requirement)
  "Evaluates CONDITION and REQUIREMENT and returns a boolean."
  (let* ((result (or (null condition)
                     (yas--eval-condition condition))))
    (cond ((eq requirement t)
           result)
          (t
           (eq requirement result)))))

(defun yas--all-parents (mode)
  "Returns a list of all parent modes of MODE."
  (let ((parents (gethash mode yas--parents)))
    (append parents
            (mapcan #'yas--all-parents parents))))

(defun yas--table-templates (table)
  (when table
    (let ((acc (list)))
      (maphash #'(lambda (key namehash)
                   (maphash #'(lambda (name template)
                                (push (cons name template) acc))
                            namehash))
               (yas--table-hash table))
      (yas--filter-templates-by-condition acc))))

(defun yas--current-key ()
  "Get the key under current position. A key is used to find
the template of a snippet in the current snippet-table."
  (let ((start (point))
        (end (point))
        (syntaxes yas-key-syntaxes)
        syntax
        done
        templates)
    (while (and (not done) syntaxes)
      (setq syntax (car syntaxes))
      (setq syntaxes (cdr syntaxes))
      (save-excursion
        (skip-syntax-backward syntax)
        (setq start (point)))
      (setq templates
            (mapcan #'(lambda (table)
                        (yas--fetch table (buffer-substring-no-properties start end)))
                    (yas--get-snippet-tables)))
      (if templates
          (setq done t)
        (setq start end)))
    (list templates
          start
          end)))


(defun yas--table-all-keys (table)
  "Get trigger keys of all active snippets in TABLE."
  (let ((acc))
    (maphash #'(lambda (key namehash)
                 (when (yas--filter-templates-by-condition (yas--namehash-templates-alist namehash))
                   (push key acc)))
             (yas--table-hash table))
    acc))

(defun yas--table-mode (table)
  (intern (yas--table-name table)))


;;; Internal functions and macros:

(defun yas--real-mode? (mode)
  "Try to find out if MODE is a real mode.

The MODE bound to a function (like `c-mode') is considered real
mode.  Other well known mode like `ruby-mode' which is not part of
Emacs might not bound to a function until it is loaded.  So
yasnippet keeps a list of modes like this to help the judgment."
  (or (fboundp mode)
      (find mode yas--known-modes)))

(defun yas--eval-lisp (form)
  "Evaluate FORM and convert the result to string."
  (let ((retval (catch 'yas--exception
                  (condition-case err
                      (save-excursion
                        (save-restriction
                          (save-match-data
                            (widen)
                            (let ((result (eval form)))
                              (when result
                                (format "%s" result))))))
                    (error (if yas-good-grace
                               (yas--format "elisp error! %s" (error-message-string err))
                             (error (yas--format "elisp error: %s"
                                            (error-message-string err)))))))))
    (when (and (consp retval)
               (eq 'yas--exception (car retval)))
      (error (cdr retval)))
    retval))

(defun yas--eval-lisp-no-saves (form)
  (condition-case err
      (eval form)
    (error (if yas-good-grace
               (yas--format "elisp error! %s" (error-message-string err))
             (error (yas--format "elisp error: %s"
                            (error-message-string err)))))))

(defun yas--read-lisp (string &optional nil-on-error)
  "Read STRING as a elisp expression and return it.

In case STRING in an invalid expression and NIL-ON-ERROR is nil,
return an expression that when evaluated will issue an error."
  (condition-case err
      (read string)
    (error (and (not nil-on-error)
                `(error (error-message-string ,err))))))

(defun yas--read-keybinding (keybinding)
  "Read KEYBINDING as a snippet keybinding, return a vector."
  (when (and keybinding
             (not (string-match "keybinding" keybinding)))
    (condition-case err
        (let ((res (or (and (string-match "^\\[.*\\]$" keybinding)
                            (read keybinding))
                       (read-kbd-macro keybinding 'need-vector))))
          res)
      (error
       (yas--message 3 "warning: keybinding \"%s\" invalid since %s."
                keybinding (error-message-string err))
       nil))))

(defvar yas-extra-modes nil
  "If non-nil, also lookup snippets for this/these modes.

Can be a symbol or a list of symbols.

This variable probably makes more sense as buffer-local, so
ensure your use `make-local-variable' when you set it.")
(defun yas-extra-modes ()
  (if (listp yas-extra-modes) yas-extra-modes (list yas-extra-modes)))
(defvaralias 'yas/mode-symbol 'yas-extra-modes)

(defun yas--table-get-create (mode)
  "Get or create the snippet table corresponding to MODE."
  (let ((table (gethash mode
                        yas--tables)))
    (unless table
      (setq table (yas--make-snippet-table (symbol-name mode)))
      (puthash mode table yas--tables)
      (push (cons (intern (format "yas--direct-%s" mode))
                  (yas--table-direct-keymap table))
            yas--direct-keymaps))
    table))

(defun yas--get-snippet-tables ()
  "Get snippet tables for current buffer.

Return a list of `yas--table' objects.  The list of modes to
consider is returned by `yas--modes-to-activate'"
  (remove nil
          (mapcar #'(lambda (mode-name)
                      (gethash mode-name yas--tables))
                  (yas--modes-to-activate))))

(defun yas--menu-keymap-get-create (mode &optional parents)
  "Get or create the menu keymap for MODE and its PARENTS.

This may very well create a plethora of menu keymaps and arrange
them all in `yas--menu-table'"
  (let* ((menu-keymap (or (gethash mode yas--menu-table)
                          (puthash mode (make-sparse-keymap) yas--menu-table))))
    (mapc #'yas--menu-keymap-get-create parents)
    (define-key yas--minor-mode-menu (vector mode)
        `(menu-item ,(symbol-name mode) ,menu-keymap
                    :visible (yas--show-menu-p ',mode)))
    menu-keymap))

(defmacro yas--called-interactively-p (&optional kind)
  "A backward-compatible version of `called-interactively-p'.

Optional KIND is as documented at `called-interactively-p'
in GNU Emacs 24.1 or higher."
  (if (eq 0 (cdr (subr-arity (symbol-function 'called-interactively-p))))
      '(called-interactively-p)
    `(called-interactively-p ,kind)))


;;; Template-related and snippet loading functions

(defun yas--parse-template (&optional file)
  "Parse the template in the current buffer.

Optional FILE is the absolute file name of the file being
parsed.

Optional GROUP is the group where the template is to go,
otherwise we attempt to calculate it from FILE.

Return a snippet-definition, i.e. a list

 (KEY TEMPLATE NAME CONDITION GROUP VARS FILE KEYBINDING UUID)

If the buffer contains a line of \"# --\" then the contents above
this line are ignored. Directives can set most of these with the syntax:

# directive-name : directive-value

Here's a list of currently recognized directives:

 * type
 * name
 * contributor
 * condition
 * group
 * key
 * expand-env
 * binding
 * uuid"
  (goto-char (point-min))
  (let* ((type 'snippet)
         (name (and file
                    (file-name-nondirectory file)))
         (key nil)
         template
         bound
         condition
         (group (and file
                     (yas--calculate-group file)))
         expand-env
         binding
         uuid)
    (if (re-search-forward "^# --\n" nil t)
        (progn (setq template
                     (buffer-substring-no-properties (point)
                                                     (point-max)))
               (setq bound (point))
               (goto-char (point-min))
               (while (re-search-forward "^# *\\([^ ]+?\\) *: *\\(.*\\)$" bound t)
                 (when (string= "uuid" (match-string-no-properties 1))
                   (setq uuid (match-string-no-properties 2)))
                 (when (string= "type" (match-string-no-properties 1))
                   (setq type (if (string= "command" (match-string-no-properties 2))
                                  'command
                                'snippet)))
                 (when (string= "key" (match-string-no-properties 1))
                   (setq key (match-string-no-properties 2)))
                 (when (string= "name" (match-string-no-properties 1))
                   (setq name (match-string-no-properties 2)))
                 (when (string= "condition" (match-string-no-properties 1))
                   (setq condition (yas--read-lisp (match-string-no-properties 2))))
                 (when (string= "group" (match-string-no-properties 1))
                   (setq group (match-string-no-properties 2)))
                 (when (string= "expand-env" (match-string-no-properties 1))
                   (setq expand-env (yas--read-lisp (match-string-no-properties 2)
                                                   'nil-on-error)))
                 (when (string= "binding" (match-string-no-properties 1))
                   (setq binding (match-string-no-properties 2)))))
      (setq template
            (buffer-substring-no-properties (point-min) (point-max))))
    (unless (or key binding)
      (setq key (and file (file-name-nondirectory file))))
    (when (eq type 'command)
      (setq template (yas--read-lisp (concat "(progn" template ")"))))
    (when group
      (setq group (split-string group "\\.")))
    (list key template name condition group expand-env file binding uuid)))

(defun yas--calculate-group (file)
  "Calculate the group for snippet file path FILE."
  (let* ((dominating-dir (locate-dominating-file file
                                                 ".yas-make-groups"))
         (extra-path (and dominating-dir
                          (replace-regexp-in-string (concat "^"
                                                            (expand-file-name dominating-dir))
                                                    ""
                                                    (expand-file-name file))))
         (extra-dir (and extra-path
                         (file-name-directory extra-path)))
         (group (and extra-dir
                     (replace-regexp-in-string "/"
                                               "."
                                               (directory-file-name extra-dir)))))
    group))

(defun yas--subdirs (directory &optional filep)
  "Return subdirs or files of DIRECTORY according to FILEP."
  (remove-if (lambda (file)
               (or (string-match "^\\."
                                 (file-name-nondirectory file))
                   (string-match "^#.*#$"
                                 (file-name-nondirectory file))
                   (string-match "~$"
                                 (file-name-nondirectory file))
                   (if filep
                       (file-directory-p file)
                     (not (file-directory-p file)))))
             (directory-files directory t)))

(defun yas--make-menu-binding (template)
  (let ((mode (yas--table-mode (yas--template-table template))))
    `(lambda () (interactive) (yas--expand-or-visit-from-menu ',mode ,(yas--template-uuid template)))))

(defun yas--expand-or-visit-from-menu (mode uuid)
  (let* ((table (yas--table-get-create mode))
         (yas--current-template (and table
                                    (gethash uuid (yas--table-uuidhash table)))))
    (when yas--current-template
      (if yas-visit-from-menu
          (yas--visit-snippet-file-1 yas--current-template)
        (let ((where (if (region-active-p)
                         (cons (region-beginning) (region-end))
                       (cons (point) (point)))))
          (yas-expand-snippet (yas--template-content yas--current-template)
                              (car where)
                              (cdr where)
                              (yas--template-expand-env yas--current-template)))))))


;;; Popping up for keys and templates

(defvar yas--x-pretty-prompt-templates nil
  "If non-nil, attempt to prompt for templates like TextMate.")


(defun yas--prompt-for-template (templates &optional prompt)
  "Interactively choose a template from the list TEMPLATES.

TEMPLATES is a list of `yas--template'.

Optional PROMPT sets the prompt to use."
  (when templates
    (setq templates
          (sort templates #'(lambda (t1 t2)
                              (< (length (yas--template-name t1))
                                 (length (yas--template-name t2))))))
    (if yas--x-pretty-prompt-templates
        (yas--x-pretty-prompt-templates "Choose a snippet" templates)
      (some #'(lambda (fn)
                (funcall fn (or prompt "Choose a snippet: ")
                         templates
                         #'yas--template-name))
            yas-prompt-functions))))

(defun yas--prompt-for-keys (keys &optional prompt)
  "Interactively choose a template key from the list KEYS.

Optional PROMPT sets the prompt to use."
  (when keys
    (some #'(lambda (fn)
              (funcall fn (or prompt "Choose a snippet key: ") keys))
          yas-prompt-functions)))

(defun yas--prompt-for-table (tables &optional prompt)
  "Interactively choose a table from the list TABLES.

Optional PROMPT sets the prompt to use."
  (when tables
    (some #'(lambda (fn)
              (funcall fn (or prompt "Choose a snippet table: ")
                       tables
                       #'yas--table-name))
          yas-prompt-functions)))

(defun yas-x-prompt (prompt choices &optional display-fn)
  "Display choices in a x-window prompt."
  ;; FIXME: HACK: if we notice that one of the objects in choices is
  ;; actually a `yas--template', defer to `yas--x-prompt-pretty-templates'
  ;;
  ;; This would be better implemented by passing CHOICES as a
  ;; structured tree rather than a list. Modifications would go as far
  ;; up as `yas--all-templates' I think.
  ;;
  (when (and window-system choices)
    (let ((chosen
           (let (menu d) ;; d for display
             (dolist (c choices)
               (setq d (or (and display-fn (funcall display-fn c))
                           c))
               (cond ((stringp d)
                      (push (cons (concat "   " d) c) menu))
                     ((listp d)
                      (push (car d) menu))))
             (setq menu (list prompt (push "title" menu)))
             (x-popup-menu (if (fboundp 'posn-at-point)
                               (let ((x-y (posn-x-y (posn-at-point (point)))))
                                 (list (list (+ (car x-y) 10)
                                             (+ (cdr x-y) 20))
                                       (selected-window)))
                             t)
                           menu))))
      (or chosen
          (keyboard-quit)))))

(defun yas--x-pretty-prompt-templates (prompt templates)
  "Display TEMPLATES, grouping neatly by table name."
  (let ((organized (make-hash-table :test #'equal))
        menu
        more-than-one-table
        prefix)
    (dolist (tl templates)
      (puthash (yas--template-table tl)
               (cons tl
                     (gethash (yas--template-table tl) organized))
               organized))
    (setq more-than-one-table (> (hash-table-count organized) 1))
    (setq prefix (if more-than-one-table
                     "   " ""))
    (if more-than-one-table
        (maphash #'(lambda (table templates)
                     (push (yas--table-name table) menu)
                     (dolist (tl templates)
                       (push (cons (concat prefix (yas--template-name tl)) tl) menu))) organized)
      (setq menu (mapcar #'(lambda (tl) (cons (concat prefix (yas--template-name tl)) tl)) templates)))

    (setq menu (nreverse menu))
    (or (x-popup-menu (if (fboundp 'posn-at-point)
                          (let ((x-y (posn-x-y (posn-at-point (point)))))
                            (list (list (+ (car x-y) 10)
                                        (+ (cdr x-y) 20))
                                  (selected-window)))
                        t)
                      (list prompt (push "title" menu)))
        (keyboard-quit))))

(defun yas-ido-prompt (prompt choices &optional display-fn)
  (when (and (fboundp 'ido-completing-read)
	     (or (>= emacs-major-version 24)
		 ido-mode))
    (yas-completing-prompt prompt choices display-fn #'ido-completing-read)))

(eval-when-compile (require 'dropdown-list nil t))
(defun yas-dropdown-prompt (prompt choices &optional display-fn)
  (when (featurep 'dropdown-list)
    (let (formatted-choices
          filtered-choices
          d
          n)
      (dolist (choice choices)
        (setq d (or (and display-fn (funcall display-fn choice))
                      choice))
        (when (stringp d)
          (push d formatted-choices)
          (push choice filtered-choices)))

      (setq n (and formatted-choices (dropdown-list formatted-choices)))
      (if n
          (nth n filtered-choices)
        (keyboard-quit)))))

(defun yas-completing-prompt (prompt choices &optional display-fn completion-fn)
  (let (formatted-choices
        filtered-choices
        chosen
        d
        (completion-fn (or completion-fn
                           #'completing-read)))
    (dolist (choice choices)
      (setq d (or (and display-fn (funcall display-fn choice))
                    choice))
      (when (stringp d)
        (push d formatted-choices)
        (push choice filtered-choices)))
    (setq chosen (and formatted-choices
                      (funcall completion-fn prompt
                               formatted-choices
                               nil
                               'require-match
                               nil
                               nil)))
    (let ((position (or (and chosen
                             (position chosen formatted-choices :test #'string=))
                        0)))
      (nth position filtered-choices))))

(defun yas-no-prompt (prompt choices &optional display-fn)
  (first choices))

<<<<<<< HEAD

;;; Loading snippets from files

=======
;;;;;;;;;;;;;;;;;;;;;;;;;;;;;;;;;;;;;;;;;;;;;;;;;;;;;;;;;;;;
;; Defining snippets
;;
(defun yas--define-parents (mode parents)
  "Add PARENTS to the list of MODE's parents."
  (puthash mode (remove-duplicates
                 (append parents
                         (gethash mode yas--parents)))
           yas--parents))

(defun yas-define-snippets-1 (snippet snippet-table)
  "Helper for `yas-define-snippets'."
  ;; X) Calculate some more defaults on the values returned by
  ;; `yas--parse-template'.
  ;;
  (let* ((file (seventh snippet))
         (key (car snippet))
         (name (or (third snippet)
                   (and file
                        (file-name-directory file))))
         (condition (fourth snippet))
         (group (fifth snippet))
         (keybinding (yas--read-keybinding (eighth snippet)))
         (uuid (or (ninth snippet)
                  name))
         (template (or (gethash uuid (yas--table-uuidhash snippet-table))
                       (yas--make-blank-template))))
    ;; X) populate the template object
    ;;
    (yas--populate-template template
                           :table       snippet-table
                           :key         key
                           :content     (second snippet)
                           :name        (or name key)
                           :group       group
                           :condition   condition
                           :expand-env  (sixth snippet)
                           :file        (seventh snippet)
                           :keybinding  keybinding
                           :uuid         uuid)
    ;; X) Update this template in the appropriate table. This step
    ;;    also will take care of adding the key indicators in the
    ;;    templates menu entry, if any
    ;;
    (yas--update-template snippet-table template)
    ;; X) Return the template
    ;;
    ;;
    template))

(defun yas-define-snippets (mode snippets)
  "Define SNIPPETS for MODE.

SNIPPETS is a list of snippet definitions, each taking the
following form

 (KEY TEMPLATE NAME CONDITION GROUP EXPAND-ENV FILE KEYBINDING UUID)

Within these, only KEY and TEMPLATE are actually mandatory.

TEMPLATE might be a lisp form or a string, depending on whether
this is a snippet or a snippet-command.

CONDITION, EXPAND-ENV and KEYBINDING are lisp forms, they have
been `yas--read-lisp'-ed and will eventually be
`yas--eval-lisp'-ed.

The remaining elements are strings.

FILE is probably of very little use if you're programatically
defining snippets.

UUID is the snippets \"unique-id\". Loading a second snippet file
with the same uuid replaced the previous snippet.

You can use `yas--parse-template' to return such lists based on
the current buffers contents."
  (let ((snippet-table (yas--table-get-create mode))
        (template nil))
    (dolist (snippet snippets)
      (setq template (yas-define-snippets-1 snippet
                                            snippet-table)))
    template))

;;;;;;;;;;;;;;;;;;;;;;;;;;;;;;;;;;;;;;;;;;;;;;;;;;;;;;;;;;;;
;; Loading snippets from files
;;
>>>>>>> 46d47c5a
(defun yas--load-yas-setup-file (file)
  (load file 'noerror))

(defun yas-load-directory (top-level-dir &optional use-jit)
  "Load snippets in directory hierarchy TOP-LEVEL-DIR.

Below TOP-LEVEL-DIR each directory should be a mode name.

Optional USE-JIT use jit-loading of snippets."
  (interactive "DSelect the root directory: ")
  (unless yas-snippet-dirs
    (setq yas-snippet-dirs top-level-dir))
  (dolist (dir (yas--subdirs top-level-dir))
    (let* ((major-mode-and-parents (yas--compute-major-mode-and-parents
                                    (concat dir "/dummy")))
           (mode-sym (car major-mode-and-parents))
           (parents (cdr major-mode-and-parents)))
      ;; Attention: The parents and the menus are already defined
      ;; here, even if the snippets are later jit-loaded.
      ;;
      ;; * We need to know the parents at this point since entering a
      ;;   given mode should jit load for its parents
      ;;   immediately. This could be reviewed, the parents could be
      ;;   discovered just-in-time-as well
      ;;
      ;; * We need to create the menus here to support the `full'
      ;;   option to `yas-use-menu' (all known snippet menus are shown to the user)
      ;;
      (yas--define-parents mode-sym parents)
      (yas--menu-keymap-get-create mode-sym)
      (let ((form `(yas--load-directory-1 ,dir
                                         ',mode-sym
                                         ',parents)))
        (if (and use-jit
                 (not (some #'(lambda (buffer)
                                (with-current-buffer buffer
                                  (when (eq major-mode mode-sym)
                                    (yas--message 3 "Discovered there was already %s in %s" buffer mode-sym)
                                    t)))
                            (buffer-list))))
            (yas--schedule-jit mode-sym form)
            (eval form)))))
  (when (yas--called-interactively-p 'interactive)
    (yas--message 3 "Loaded snippets from %s." top-level-dir)))

(defun yas--load-directory-1 (directory mode-sym parents &optional no-compiled-snippets)
  "Recursively load snippet templates from DIRECTORY."
  (unless (file-exists-p (concat directory "/" ".yas-skip"))
    (if (and (not no-compiled-snippets)
             (progn (yas--message 2 "Loading compiled snippets from %s" directory) t)
             (load (expand-file-name ".yas-compiled-snippets" directory) 'noerror (<= yas-verbosity 3)))
      (yas--message 2 "Loading snippet files from %s" directory)
      (yas--load-directory-2 directory mode-sym))))

(defun yas--load-directory-2 (directory mode-sym)
  ;; Load .yas-setup.el files wherever we find them
  ;;
  (yas--load-yas-setup-file (expand-file-name ".yas-setup" directory))
  (let* ((default-directory directory)
         (snippet-defs nil))
    ;; load the snippet files
    ;;
    (with-temp-buffer
      (dolist (file (yas--subdirs directory 'no-subdirs-just-files))
        (when (file-readable-p file)
          (insert-file-contents file nil nil nil t)
          (push (yas--parse-template file)
                snippet-defs))))
    (when snippet-defs
      (yas-define-snippets mode-sym
                           snippet-defs))
    ;; now recurse to a lower level
    ;;
    (dolist (subdir (yas--subdirs directory))
      (yas--load-directory-2 subdir
                            mode-sym))))

(defun yas--load-snippet-dirs (&optional nojit)
  "Reload the directories listed in `yas-snippet-dirs' or
prompt the user to select one."
  (let (errors)
    (if yas-snippet-dirs
        (dolist (directory (reverse (yas-snippet-dirs)))
          (cond ((file-directory-p directory)
                 (yas-load-directory directory (not nojit))
                 (if nojit
                     (yas--message 3 "Loaded %s" directory)
                   (yas--message 3 "Prepared just-in-time loading for %s" directory)))
                (t
                 (push (yas--message 0 "Check your `yas-snippet-dirs': %s is not a directory" directory) errors))))
      (call-interactively 'yas-load-directory))
    errors))

(defun yas-reload-all (&optional interactive)
  "Reload all snippets and rebuild the YASnippet menu.

When called interactively force immediate reload of all known
snippets under `yas-snippet-dirs', otherwise use just-in-time
loading."
  (interactive "p")
  (catch 'abort
    (let ((errors)
          (snippet-editing-buffers
           (remove-if-not #'(lambda (buffer)
                              (with-current-buffer buffer yas--editing-template))
                          (buffer-list))))
      ;; Warn if there are buffers visiting snippets, since reloading will break
      ;; any on-line editing of those buffers.
      ;;
      (when snippet-editing-buffers
          (if interactive
              (if (y-or-n-p "Some buffers editing live snippets, close them and proceed with reload? ")
                  (mapc #'kill-buffer snippet-editing-buffers)
                (yas--message 1 "Aborted reload...")
                (throw 'abort nil))
            ;; in a non-interactive use, at least set
            ;; `yas--editing-template' to nil, make it guess it next time around
            (mapc #'(lambda (buffer) (setq yas--editing-template nil)) (buffer-list))))

      ;; Empty all snippet tables, parenting info and all menu tables
      ;;
      (setq yas--tables (make-hash-table))
      (setq yas--parents (make-hash-table))
      (setq yas--menu-table (make-hash-table))

      ;; Cancel all pending 'yas--scheduled-jit-loads'
      ;;
      (setq yas--scheduled-jit-loads (make-hash-table))

      ;; Init the `yas-minor-mode-map', taking care not to break the
      ;; menu....
      ;;
      (setcdr yas-minor-mode-map (cdr (yas--init-minor-keymap)))

      ;; Reload the directories listed in `yas-snippet-dirs' or prompt
      ;; the user to select one.
      ;;
      (setq errors (yas--load-snippet-dirs interactive))
      ;; Reload the direct keybindings
      ;;
      (yas-direct-keymaps-reload)

      (yas--message 3 "Reloaded everything%s...%s."
                   (if interactive "" " (snippets will load just-in-time)")
                   (if errors " (some errors, check *Messages*)" "")))))

(defun yas--load-pending-jits ()
  (dolist (mode (yas--modes-to-activate))
    (let ((forms (reverse (gethash mode yas--scheduled-jit-loads))))
      ;; must reverse to maintain coherence with `yas-snippet-dirs'
      (dolist (form forms)
        (yas--message  3 "Loading for `%s', just-in-time: %s!" mode form)
        (eval form))
      (remhash mode yas--scheduled-jit-loads))))

;; (when (<= emacs-major-version 22)
;;   (add-hook 'after-change-major-mode-hook 'yas--load-pending-jits))

(defun yas--quote-string (string)
  "Escape and quote STRING.
foo\"bar\\! -> \"foo\\\"bar\\\\!\""
  (concat "\""
          (replace-regexp-in-string "[\\\"]"
                                    "\\\\\\&"
                                    string
                                    t)
          "\""))

;;; Snippet compilation function

(defun yas--initialize ()
  "For backward compatibility, enable `yas-minor-mode' globally."
  (yas-global-mode 1))

(defun yas-compile-directory (top-level-dir)
  "Create .yas-compiled-snippets.el files under subdirs of TOP-LEVEL-DIR.

This works by stubbing a few functions, then calling
`yas-load-directory'."
  (interactive "DTop level snippet directory?")
  (cl-flet ((yas--load-yas-setup-file
          (file)
          (let ((elfile (concat file ".el")))
            (when (file-exists-p elfile)
              (insert ";;; .yas-setup.el support file if any:\n;;;\n")
              (insert-file-contents elfile)
              (goto-char (point-max))
              )))
         (yas-define-snippets
          (mode snippets)
          (insert ";;; Snippet definitions:\n;;;\n")
          (let ((literal-snippets (list))
                (print-length nil))
            (dolist (snippet snippets)
              (let ((key                    (first   snippet))
                    (template-content       (second  snippet))
                    (name                   (third   snippet))
                    (condition              (fourth  snippet))
                    (group                  (fifth   snippet))
                    (expand-env             (sixth   snippet))
                    (file                   nil) ;; (seventh snippet)) ;; omit on purpose
                    (binding                (eighth  snippet))
                    (uuid                    (ninth   snippet)))
                (push `(,key
                        ,template-content
                        ,name
                        ,condition
                        ,group
                        ,expand-env
                        ,file
                        ,binding
                        ,uuid)
                      literal-snippets)))
            (insert (pp-to-string `(yas-define-snippets ',mode ',literal-snippets)))
            (insert "\n\n")))
         (yas--load-directory-1
          (dir mode parents &rest ignore)
          (let ((output-file (concat (file-name-as-directory dir) ".yas-compiled-snippets.el")))
            (with-temp-file output-file
              (insert (format ";;; Compiled snippets and support files for `%s'\n" mode))
              (yas--load-directory-2 dir mode)
              (insert (format ";;; Do not edit! File generated at %s\n" (current-time-string)))))))
    (yas-load-directory top-level-dir nil)))

(defun yas-recompile-all ()
  "Compile every dir in `yas-snippet-dirs'."
  (interactive)
  (mapc #'yas-compile-directory (yas-snippet-dirs)))


;;; JIT loading
;;;

(defvar yas--scheduled-jit-loads (make-hash-table)
  "Alist of mode-symbols to forms to be evaled when `yas-minor-mode' kicks in.")

(defun yas--schedule-jit (mode form)
  (puthash mode
           (cons form
                 (gethash mode yas--scheduled-jit-loads))
           yas--scheduled-jit-loads))



;;; Some user level functions

(defun yas-about ()
  (interactive)
  (message (concat "yasnippet (version "
                   yas--version
                   ") -- pluskid <pluskid@gmail.com>/joaotavora <joaotavora@gmail.com>")))


;;; Apropos snippet menu:
;;
;; The snippet menu keymaps are store by mode in hash table called
;; `yas--menu-table'. They are linked to the main menu in
;; `yas--menu-keymap-get-create' and are initially created empty,
;; reflecting the table hierarchy.
;;
;; They can be populated in two mutually exclusive ways: (1) by
;; reading `yas--template-group', which in turn is populated by the "#
;; group:" directives of the snippets or the ".yas-make-groups" file
;; or (2) by using a separate `yas-define-menu' call, which declares a
;; menu structure based on snippets uuids.
;;
;; Both situations are handled in `yas--update-template-menu', which
;; uses the predicate `yas--template-menu-managed-by-yas-define-menu'
;; that can tell between the two situations.
;;
;; Note:
;;
;; * if `yas-define-menu' is used it must run before
;;   `yas-define-snippets' and the UUIDS must match, otherwise we get
;;   duplicate entries. The `yas--template' objects are created in
;;   `yas-define-menu', holding nothing but the menu entry,
;;   represented by a pair of ((menu-item NAME :keys KEYS) TYPE) and
;;   stored in `yas--template-menu-binding-pair'. The (menu-item ...)
;;   part is then stored in the menu keymap itself which make the item
;;   appear to the user. These limitations could probably be revised.
;;
;; * The `yas--template-perm-group' slot is only used in
;;   `yas-describe-tables'.
;;
(defun yas--template-menu-binding-pair-get-create (template &optional type)
  "Get TEMPLATE's menu binding or assign it a new one.

TYPE may be `:stay', signaling this menu binding should be
static in the menu."
  (or (yas--template-menu-binding-pair template)
      (let ((key (yas--template-key template))
            (keybinding (yas--template-keybinding template)))
        (setf (yas--template-menu-binding-pair template)
              (cons `(menu-item ,(or (yas--template-name template)
                                     (yas--template-uuid template))
                                ,(yas--make-menu-binding template)
                                :keys ,nil)
                    type)))))
(defun yas--template-menu-managed-by-yas-define-menu (template)
  "Non-nil if TEMPLATE's menu entry was included in a `yas-define-menu' call."
  (cdr (yas--template-menu-binding-pair template)))


(defun yas--show-menu-p (mode)
  (cond ((eq yas-use-menu 'abbreviate)
         (find mode
               (mapcar #'(lambda (table)
                           (yas--table-mode table))
                       (yas--get-snippet-tables))))
        ((eq yas-use-menu 'full)
         t)
        ((eq yas-use-menu t)
         t)))

(defun yas--delete-from-keymap (keymap uuid)
  "Recursively delete items with UUID from KEYMAP and its submenus."

  ;; XXX: This used to skip any submenus named \"parent mode\"
  ;;
  ;; First of all, recursively enter submenus, i.e. the tree is
  ;; searched depth first so that stale submenus can be found in the
  ;; higher passes.
  ;;
  (mapc #'(lambda (item)
            (when (and (listp (cdr item))
                       (keymapp (third (cdr item))))
              (yas--delete-from-keymap (third (cdr item)) uuid)))
        (rest keymap))
  ;; Set the uuid entry to nil
  ;;
  (define-key keymap (vector (make-symbol uuid)) nil)
  ;; Destructively modify keymap
  ;;
  (setcdr keymap (delete-if #'(lambda (item)
                                (or (null (cdr item))
                                    (and (keymapp (third (cdr item)))
                                         (null (cdr (third (cdr item)))))))
                            (rest keymap))))

(defun yas-define-menu (mode menu &optional omit-items)
  "Define a snippet menu for MODE according to MENU, omitting OMIT-ITEMS.

MENU is a list, its elements can be:

- (yas-item UUID) : Creates an entry the snippet identified with
  UUID.  The menu entry for a snippet thus identified is
  permanent, i.e. it will never move (be reordered) in the menu.

- (yas-separator) : Creates a separator

- (yas-submenu NAME SUBMENU) : Creates a submenu with NAME,
  SUBMENU has the same form as MENU.  NAME is also added to the
  list of groups of the snippets defined thereafter.

OMIT-ITEMS is a list of snippet uuid's that will always be
omitted from MODE's menu, even if they're manually loaded.

This function does nothing if `yas-use-menu' is nil."
  (when yas-use-menu
    (let* ((table (yas--table-get-create mode))
           (hash (yas--table-uuidhash table)))
      (yas--define-menu-1 table
                          (yas--menu-keymap-get-create mode)
                          menu
                          hash)
      (dolist (uuid omit-items)
        (let ((template (or (gethash uuid hash)
                            (yas--populate-template (puthash uuid
                                                             (yas--make-blank-template)
                                                             hash)
                                                    :table table
                                                    :uuid uuid))))
          (setf (yas--template-menu-binding-pair template) (cons nil :none)))))))

(defun yas--define-menu-1 (table menu-keymap menu uuidhash &optional group-list)
  "Helper for `yas-define-menu'."
  (dolist (e (reverse menu))
    (cond ((eq (first e) 'yas-item)
           (let ((template (or (gethash (second e) uuidhash)
                               (yas--populate-template (puthash (second e)
                                                               (yas--make-blank-template)
                                                               uuidhash)
                                                      :table table
                                                      :perm-group group-list
                                                      :uuid (second e)))))
             (define-key menu-keymap (vector (gensym))
               (car (yas--template-menu-binding-pair-get-create template :stay)))))
          ((eq (first e) 'yas-submenu)
           (let ((subkeymap (make-sparse-keymap)))
             (define-key menu-keymap (vector (gensym))
               `(menu-item ,(second e) ,subkeymap))
             (yas--define-menu-1 table
                                subkeymap
                                (third e)
                                uuidhash
                                (append group-list (list (second e))))))
          ((eq (first e) 'yas-separator)
           (define-key menu-keymap (vector (gensym))
             '(menu-item "----")))
          (t
           (yas--message 3 "Don't know anything about menu entry %s" (first e))))))

(defun yas--define (mode key template &optional name condition group)
  "Define a snippet.  Expanding KEY into TEMPLATE.

NAME is a description to this template.  Also update the menu if
`yas-use-menu' is t.  CONDITION is the condition attached to
this snippet.  If you attach a condition to a snippet, then it
will only be expanded when the condition evaluated to non-nil."
  (yas-define-snippets mode
                       (list (list key template name condition group))))

(defun yas-hippie-try-expand (first-time?)
  "Integrate with hippie expand.

Just put this function in `hippie-expand-try-functions-list'."
  (when yas-minor-mode
    (if (not first-time?)
        (let ((yas-fallback-behavior 'return-nil))
          (yas-expand))
      (undo 1)
      nil)))


;;; Apropos condition-cache:
;;;
;;;
;;;
;;;
(defvar yas--condition-cache-timestamp nil)
(defmacro yas-define-condition-cache (func doc &rest body)
  "Define a function FUNC with doc DOC and body BODY, BODY is
executed at most once every snippet expansion attempt, to check
expansion conditions.

It doesn't make any sense to call FUNC programatically."
  `(defun ,func () ,(if (and doc
                             (stringp doc))
                        (concat doc
"\n\nFor use in snippets' conditions. Within each
snippet-expansion routine like `yas-expand', computes actual
value for the first time then always returns a cached value.")
                      (setq body (cons doc body))
                      nil)
     (let ((timestamp-and-value (get ',func 'yas--condition-cache)))
       (if (equal (car timestamp-and-value) yas--condition-cache-timestamp)
           (cdr timestamp-and-value)
         (let ((new-value (progn
                            ,@body
                            )))
           (put ',func 'yas--condition-cache (cons yas--condition-cache-timestamp new-value))
           new-value)))))

(defalias 'yas-expand 'yas-expand-from-trigger-key)
(defun yas-expand-from-trigger-key (&optional field)
  "Expand a snippet before point.

If no snippet expansion is possible, fall back to the behaviour
defined in `yas-fallback-behavior'.

Optional argument FIELD is for non-interactive use and is an
object satisfying `yas--field-p' to restrict the expansion to."
  (interactive)
  (setq yas--condition-cache-timestamp (current-time))
  (let (templates-and-pos)
    (unless (and yas-expand-only-for-last-commands
                 (not (member last-command yas-expand-only-for-last-commands)))
      (setq templates-and-pos (if field
                                  (save-restriction
                                    (narrow-to-region (yas--field-start field)
                                                      (yas--field-end field))
                                    (yas--current-key))
                                (yas--current-key))))
    (if (and templates-and-pos
             (first templates-and-pos))
        (yas--expand-or-prompt-for-template (first templates-and-pos)
                                           (second templates-and-pos)
                                           (third templates-and-pos))
      (yas--fallback 'trigger-key))))

(defun yas-expand-from-keymap ()
  "Directly expand some snippets, searching `yas--direct-keymaps'.

If expansion fails, execute the previous binding for this key"
  (interactive)
  (setq yas--condition-cache-timestamp (current-time))
  (let* ((yas--prefix current-prefix-arg)
         (vec (subseq (this-command-keys-vector) (if current-prefix-arg
                                                     universal-argument-num-events
                                                   0)))
         (templates (mapcan #'(lambda (table)
                                (yas--fetch table vec))
                            (yas--get-snippet-tables))))
    (if templates
        (yas--expand-or-prompt-for-template templates)
      (let ((yas-fallback-behavior 'call-other-command))
        (yas--fallback)))))

(defun yas--expand-or-prompt-for-template (templates &optional start end)
  "Expand one of TEMPLATES from START to END.

Prompt the user if TEMPLATES has more than one element, else
expand immediately.  Common gateway for
`yas-expand-from-trigger-key' and `yas-expand-from-keymap'."
  (let ((yas--current-template (or (and (rest templates) ;; more than one
                                       (yas--prompt-for-template (mapcar #'cdr templates)))
                                  (cdar templates))))
    (when yas--current-template
      (yas-expand-snippet (yas--template-content yas--current-template)
                          start
                          end
                          (yas--template-expand-env yas--current-template)))))

;; Apropos the trigger key and the fallback binding:
;;
;; When `yas-minor-mode-map' binds <tab>, that correctly overrides
;; org-mode's <tab>, for example and searching for fallbacks correctly
;; returns `org-cycle'. However, most other modes bind "TAB". TODO,
;; improve this explanation.
;;
(defun yas--fallback (&optional from-trigger-key-p)
  "Fallback after expansion has failed.

Common gateway for `yas-expand-from-trigger-key' and
`yas-expand-from-keymap'."
  (cond ((eq yas-fallback-behavior 'return-nil)
         ;; return nil
         nil)
        ((eq yas-fallback-behavior 'call-other-command)
         (let* ((beyond-yasnippet (yas--keybinding-beyond-yasnippet)))
           (yas--message 4 "Falling back to %s"  beyond-yasnippet)
           (assert (or (null beyond-yasnippet) (commandp beyond-yasnippet)))
           (setq this-original-command beyond-yasnippet)
           (call-interactively beyond-yasnippet)))
        ((and (listp yas-fallback-behavior)
              (cdr yas-fallback-behavior)
              (eq 'apply (car yas-fallback-behavior)))
         (if (cddr yas-fallback-behavior)
             (apply (cadr yas-fallback-behavior)
                    (cddr yas-fallback-behavior))
           (when (commandp (cadr yas-fallback-behavior))
             (setq this-command (cadr yas-fallback-behavior))
             (call-interactively (cadr yas-fallback-behavior)))))
        (t
         ;; also return nil if all the other fallbacks have failed
         nil)))

(defun yas--keybinding-beyond-yasnippet ()
  "Returns the "
  (let* ((yas-minor-mode nil)
         (yas--direct-keymaps nil)
         (keys (this-single-command-keys)))
    (or (key-binding keys t)
        (key-binding (yas--fallback-translate-input keys) t))))

(defun yas--fallback-translate-input (keys)
  "Emulate `read-key-sequence', at least what I think it does.

Keys should be an untranslated key vector. Returns a translated
vector of keys. FIXME not thoroughly tested"
  (let ((retval [])
        (i 0))
    (while (< i (length keys))
      (let ((j i)
            (translated local-function-key-map))
        (while (and (< j (length keys))
                    translated
                    (keymapp translated))
          (setq translated (aget (remove 'keymap translated) (aref keys j))
                j (1+ j)))
        (setq retval (vconcat retval (cond ((symbolp translated)
                                            `[,translated])
                                           ((vectorp translated)
                                            translated)
                                           (t
                                            (substring keys i j)))))
        (setq i j)))
    retval))


;;; Utils for snippet development:

(defun yas--all-templates (tables)
  "Get `yas--template' objects in TABLES, applicable for buffer and point.

Honours `yas-choose-tables-first', `yas-choose-keys-first' and
`yas-buffer-local-condition'"
  (when yas-choose-tables-first
    (setq tables (list (yas--prompt-for-table tables))))
  (mapcar #'cdr
          (if yas-choose-keys-first
              (let ((key (yas--prompt-for-keys
                          (mapcan #'yas--table-all-keys tables))))
                (when key
                  (mapcan #'(lambda (table)
                              (yas--fetch table key))
                          tables)))
            (remove-duplicates (mapcan #'yas--table-templates tables)
                               :test #'equal))))

(defun yas-insert-snippet (&optional no-condition)
  "Choose a snippet to expand, pop-up a list of choices according
to `yas--prompt-function'.

With prefix argument NO-CONDITION, bypass filtering of snippets
by condition."
  (interactive "P")
  (setq yas--condition-cache-timestamp (current-time))
  (let* ((yas-buffer-local-condition (or (and no-condition
                                              'always)
                                         yas-buffer-local-condition))
         (templates (yas--all-templates (yas--get-snippet-tables)))
         (yas--current-template (and templates
                                    (or (and (rest templates) ;; more than one template for same key
                                             (yas--prompt-for-template templates))
                                        (car templates))))
         (where (if (region-active-p)
                    (cons (region-beginning) (region-end))
                  (cons (point) (point)))))
    (if yas--current-template
        (yas-expand-snippet (yas--template-content yas--current-template)
                            (car where)
                            (cdr where)
                            (yas--template-expand-env yas--current-template))
      (yas--message 3 "No snippets can be inserted here!"))))

(defun yas-visit-snippet-file ()
  "Choose a snippet to edit, selection like `yas-insert-snippet'.

Only success if selected snippet was loaded from a file.  Put the
visited file in `snippet-mode'."
  (interactive)
  (let* ((yas-buffer-local-condition 'always)
         (templates (yas--all-templates (yas--get-snippet-tables)))
         (yas-prompt-functions '(yas-ido-prompt yas-completing-prompt))
         (template (and templates
                        (or (yas--prompt-for-template templates
                                                     "Choose a snippet template to edit: ")
                            (car templates)))))

    (if template
        (yas--visit-snippet-file-1 template)
      (message "No snippets tables active!"))))

(defun yas--visit-snippet-file-1 (template)
  "Helper for `yas-visit-snippet-file'."
  (let ((file (yas--template-file template)))
    (cond ((and file (file-readable-p file))
           (find-file-other-window file)
           (snippet-mode)
           (set (make-local-variable 'yas--editing-template) template))
          (file
           (message "Original file %s no longer exists!" file))
          (t
           (switch-to-buffer (format "*%s*"(yas--template-name template)))
           (let ((type 'snippet))
             (when (listp (yas--template-content template))
               (insert (format "# type: command\n"))
               (setq type 'command))
             (insert (format "# key: %s\n" (yas--template-key template)))
             (insert (format "# name: %s\n" (yas--template-name template)))
             (when (yas--template-keybinding template)
               (insert (format "# binding: %s\n" (yas--template-keybinding template))))
             (when (yas--template-expand-env template)
               (insert (format "# expand-env: %s\n" (yas--template-expand-env template))))
             (when (yas--template-condition template)
               (insert (format "# condition: %s\n" (yas--template-condition template))))
             (insert "# --\n")
             (insert (if (eq type 'command)
                         (pp-to-string (yas--template-content template))
                       (yas--template-content template))))
           (snippet-mode)
           (set (make-local-variable 'yas--editing-template) template)))))

(defun yas--guess-snippet-directories-1 (table)
  "Guesses possible snippet subdirectories for TABLE."
  (cons (yas--table-name table)
        (mapcan #'(lambda (parent)
                    (yas--guess-snippet-directories-1
                     parent))
                (yas--table-parents table))))

(defun yas--guess-snippet-directories (&optional table)
  "Try to guess suitable directories based on the current active
tables (or optional TABLE).

Returns a list of elements (TABLE . DIRS) where TABLE is a
`yas--table' object and DIRS is a list of all possible directories
where snippets of table might exist."
  (let ((main-dir (replace-regexp-in-string
                   "/+$" ""
                   (or (first (or (yas-snippet-dirs)
                                  (setq yas-snippet-dirs '("~/.emacs.d/snippets")))))))
        (tables (or (and table
                         (list table))
                    (yas--get-snippet-tables))))
    ;; HACK! the snippet table created here is actually registered!
    ;;
    (unless (or table (gethash major-mode yas--tables))
      (push (yas--table-get-create major-mode)
            tables))

    (mapcar #'(lambda (table)
                (cons table
                      (mapcar #'(lambda (subdir)
                                  (concat main-dir "/" subdir))
                              (yas--guess-snippet-directories-1 table))))
            tables)))

(defun yas--make-directory-maybe (table-and-dirs &optional main-table-string)
  "Returns a dir inside TABLE-AND-DIRS, prompts for creation if none exists."
  (or (some #'(lambda (dir) (when (file-directory-p dir) dir)) (cdr table-and-dirs))
      (let ((candidate (first (cdr table-and-dirs))))
        (unless (file-writable-p (file-name-directory candidate))
          (error (yas--format "%s is not writable." candidate)))
        (if (y-or-n-p (format "Guessed directory (%s) for%s%s table \"%s\" does not exist! Create? "
                              candidate
                              (if (gethash (yas--table-mode (car table-and-dirs))
                                           yas--tables)
                                  ""
                                " brand new")
                              (or main-table-string
                                  "")
                              (yas--table-name (car table-and-dirs))))
            (progn
              (make-directory candidate 'also-make-parents)
              ;; create the .yas-parents file here...
              candidate)))))

(defun yas-new-snippet (&optional no-template)
  "Pops a new buffer for writing a snippet.

Expands a snippet-writing snippet, unless the optional prefix arg
NO-TEMPLATE is non-nil."
  (interactive "P")
  (let ((guessed-directories (yas--guess-snippet-directories)))

    (switch-to-buffer "*new snippet*")
    (erase-buffer)
    (kill-all-local-variables)
    (snippet-mode)
    (yas-minor-mode 1)
    (set (make-local-variable 'yas--guessed-modes) (mapcar #'(lambda (d)
                                                              (yas--table-mode (car d)))
                                                          guessed-directories))
    (unless no-template (yas-expand-snippet "\
# -*- mode: snippet -*-
# name: $1
# key: ${2:${1:$(replace-regexp-in-string \"\\\\\\\\(\\\\\\\\w+\\\\\\\\).*\" \"\\\\\\\\1\" yas-text)}}${3:
# binding: ${4:direct-keybinding}}${5:
# expand-env: ((${6:some-var} ${7:some-value}))}${8:
# type: command}
# --
$0"))))

(defun yas--compute-major-mode-and-parents (file)
  "Given FILE, find the nearest snippet directory for a given mode.

Returns a list (MODE-SYM PARENTS), the mode's symbol and a list
representing one or more of the mode's parents.

Note that MODE-SYM need not be the symbol of a real major mode,
neither do the elements of PARENTS."
  (let* ((file-dir (and file
                        (directory-file-name (or (some #'(lambda (special)
                                                           (locate-dominating-file file special))
                                                       '(".yas-setup.el"
                                                         ".yas-make-groups"
                                                         ".yas-parents"))
                                                 (directory-file-name (file-name-directory file))))))
         (parents-file-name (concat file-dir "/.yas-parents"))
         (major-mode-name (and file-dir
                               (file-name-nondirectory file-dir)))
         (major-mode-sym (or (and major-mode-name
                                  (intern major-mode-name))))
         (parents (when (file-readable-p parents-file-name)
                         (mapcar #'intern
                                 (split-string
                                  (with-temp-buffer
                                    (insert-file-contents parents-file-name)
                                    (buffer-substring-no-properties (point-min)
                                                                    (point-max))))))))
    (when major-mode-sym
      (cons major-mode-sym parents))))

(defvar yas--editing-template nil
  "Supporting variable for `yas-load-snippet-buffer' and `yas--visit-snippet'.")

(defvar yas--current-template nil
  "Holds the current template being expanded into a snippet.")

(defvar yas--guessed-modes nil
  "List of guessed modes supporting `yas-load-snippet-buffer'.")

(defun yas--read-table ()
  "Ask user for a snippet table, help with some guessing."
  (let ((prompt (if (and (featurep 'ido)
                         ido-mode)
                    'ido-completing-read 'completing-read)))
    (unless yas--guessed-modes
      (set (make-local-variable 'yas--guessed-modes)
           (or (yas--compute-major-mode-and-parents buffer-file-name))))
    (intern
     (funcall prompt (format "Choose or enter a table (yas guesses %s): "
                             (if yas--guessed-modes
                                 (first yas--guessed-modes)
                               "nothing"))
              (mapcar #'symbol-name yas--guessed-modes)
              nil
              nil
              nil
              nil
              (if (first yas--guessed-modes)
                  (symbol-name (first yas--guessed-modes)))))))

(defun yas-load-snippet-buffer (table &optional interactive)
  "Parse and load current buffer's snippet definition into TABLE.

TABLE is a symbol naming a passed to `yas--table-get-create'.

When called interactively, prompt for the table name and
whether (and where) to save the snippet, then quit the window."
  (interactive (list (yas--read-table) t))
  (cond
   ;;  We have `yas--editing-template', this buffer's content comes from a
   ;;  template which is already loaded and neatly positioned,...
   ;;
   (yas--editing-template
    (yas-define-snippets-1 (yas--parse-template (yas--template-file yas--editing-template))
                           (yas--template-table yas--editing-template)))
   ;; Try to use `yas--guessed-modes'. If we don't have that use the
   ;; value from `yas--compute-major-mode-and-parents'
   ;;
   (t
    (unless yas--guessed-modes
      (set (make-local-variable 'yas--guessed-modes) (or (yas--compute-major-mode-and-parents buffer-file-name))))
    (let* ((table (yas--table-get-create table)))
      (set (make-local-variable 'yas--editing-template)
           (yas-define-snippets-1 (yas--parse-template buffer-file-name)
                                  table)))))

  (when (and interactive
             (or
              ;; Only offer to save this if it looks like a library or new
              ;; snippet (loaded from elisp, from a dir in `yas-snippet-dirs'
              ;; which is not the first, or from an unwritable file)
              ;;
              (not (yas--template-file yas--editing-template))
              (not (file-writable-p (yas--template-file yas--editing-template)))
              (and (listp yas-snippet-dirs)
                   (second yas-snippet-dirs)
                   (not (string-match (expand-file-name (first yas-snippet-dirs))
                                      (yas--template-file yas--editing-template)))))
             (y-or-n-p (yas--format "Looks like a library or new snippet. Save to new file? ")))
    (let* ((option (first (yas--guess-snippet-directories (yas--template-table yas--editing-template))))
           (chosen (and option
                        (yas--make-directory-maybe option))))
      (when chosen
        (let ((default-file-name (or (and (yas--template-file yas--editing-template)
                                          (file-name-nondirectory (yas--template-file yas--editing-template)))
                                     (yas--template-name yas--editing-template))))
          (write-file (concat chosen "/"
                              (read-from-minibuffer (format "File name to create in %s? " chosen)
                                                    default-file-name)))
          (setf (yas--template-file yas--editing-template) buffer-file-name)))))
  (when interactive
    (yas--message 3 "Snippet \"%s\" loaded for %s."
                  (yas--template-name yas--editing-template)
                  (yas--table-name (yas--template-table yas--editing-template)))
    (quit-window interactive)))

(defun yas-tryout-snippet (&optional debug)
  "Test current buffer's snippet template in other buffer."
  (interactive "P")
  (let* ((major-mode-and-parent (yas--compute-major-mode-and-parents buffer-file-name))
         (parsed (yas--parse-template))
         (test-mode (or (and (car major-mode-and-parent)
                             (fboundp (car major-mode-and-parent))
                             (car major-mode-and-parent))
                        (first yas--guessed-modes)
                        (intern (read-from-minibuffer (yas--format "Please input a mode: ")))))
         (yas--current-template
          (and parsed
               (fboundp test-mode)
               (yas--populate-template (yas--make-blank-template)
                                      :table       nil ;; no tables for ephemeral snippets
                                      :key         (first parsed)
                                      :content     (second parsed)
                                      :name        (third parsed)
                                      :expand-env  (sixth parsed)))))
    (cond (yas--current-template
           (let ((buffer-name (format "*testing snippet: %s*" (yas--template-name yas--current-template))))
             (kill-buffer (get-buffer-create buffer-name))
             (switch-to-buffer (get-buffer-create buffer-name))
             (setq buffer-undo-list nil)
             (condition-case nil (funcall test-mode) (error nil))
	     (yas-minor-mode 1)
             (setq buffer-read-only nil)
             (yas-expand-snippet (yas--template-content yas--current-template)
                                 (point-min)
                                 (point-max)
                                 (yas--template-expand-env yas--current-template))
             (when (and debug
                        (require 'yasnippet-debug nil t))
               (add-hook 'post-command-hook 'yas-debug-snippet-vars nil t))))
          (t
           (yas--message 3 "Cannot test snippet for unknown major mode")))))

(defun yas-active-keys ()
  "Return all active trigger keys for current buffer and point."
  (remove-duplicates (mapcan #'yas--table-all-keys (yas--get-snippet-tables))
                     :test #'string=))

(defun yas--template-fine-group (template)
  (car (last (or (yas--template-group template)
                 (yas--template-perm-group template)))))

(defun yas-describe-tables (&optional choose)
  "Display snippets for each table."
  (interactive "P")
  (let* ((by-name-hash (and choose
                            (y-or-n-p "Show by namehash? ")))
         (buffer (get-buffer-create "*YASnippet tables*"))
         (active-tables (yas--get-snippet-tables))
         (remain-tables (let ((all))
                          (maphash #'(lambda (k v)
                                       (unless (find v active-tables)
                                         (push v all)))
                                   yas--tables)
                          all))
         (table-lists (list active-tables remain-tables))
         (original-buffer (current-buffer))
         (continue t)
         (yas--condition-cache-timestamp (current-time)))
    (with-current-buffer buffer
      (setq buffer-read-only nil)
      (erase-buffer)
      (cond ((not by-name-hash)
             (insert "YASnippet tables: \n")
             (while (and table-lists
                         continue)
               (dolist (table (car table-lists))
                 (yas--describe-pretty-table table original-buffer))
               (setq table-lists (cdr table-lists))
               (when table-lists
                 (yas--create-snippet-xrefs)
                 (display-buffer buffer)
                 (setq continue (and choose (y-or-n-p "Show also non-active tables? ")))))
             (yas--create-snippet-xrefs)
             (help-mode)
             (goto-char 1))
            (t
             (insert "\n\nYASnippet tables by NAMEHASH: \n")
             (dolist (table (append active-tables remain-tables))
               (insert (format "\nSnippet table `%s':\n\n" (yas--table-name table)))
               (let ((keys))
                 (maphash #'(lambda (k v)
                              (push k keys))
                          (yas--table-hash table))
                 (dolist (key keys)
                   (insert (format "   key %s maps snippets: %s\n" key
                                   (let ((names))
                                     (maphash #'(lambda (k v)
                                                  (push k names))
                                              (gethash key (yas--table-hash table)))
                                     names))))))))
      (goto-char 1)
      (setq buffer-read-only t))
    (display-buffer buffer)))

(defun yas--describe-pretty-table (table &optional original-buffer)
  (insert (format "\nSnippet table `%s'"
                  (yas--table-name table)))
  (if (yas--table-parents table)
      (insert (format " parents: %s\n"
                      (mapcar #'yas--table-name
                              (yas--table-parents table))))
    (insert "\n"))
  (insert (make-string 100 ?-) "\n")
  (insert "group                   state name                                    key             binding\n")
  (let ((groups-hash (make-hash-table :test #'equal)))
    (maphash #'(lambda (k v)
                 (let ((group (or (yas--template-fine-group v)
                                  "(top level)")))
                   (when (yas--template-name v)
                     (puthash group
                              (cons v (gethash group groups-hash))
                              groups-hash))))
             (yas--table-uuidhash table))
    (maphash
     #'(lambda (group templates)
         (setq group (truncate-string-to-width group 25 0 ?  "..."))
         (insert (make-string 100 ?-) "\n")
         (dolist (p templates)
           (let ((name (truncate-string-to-width (propertize (format "\\\\snippet `%s'" (yas--template-name p))
                                                             'yasnippet p)
                                                 50 0 ? "..."))
                 (group (prog1 group
                          (setq group (make-string (length group) ? ))))
                 (condition-string (let ((condition (yas--template-condition p)))
                                     (if (and condition
                                              original-buffer)
                                         (with-current-buffer original-buffer
                                           (if (yas--eval-condition condition)
                                               "(y)"
                                             "(s)"))
                                       "(a)"))))
             (insert group " ")
             (insert condition-string " ")
             (insert name
                     (if (string-match "\\.\\.\\.$" name)
                         "'"
                       " ")
                     " ")
             (insert (truncate-string-to-width (or (yas--template-key p) "")
                                               15 0 ?  "...") " ")
             (insert (truncate-string-to-width (key-description (yas--template-keybinding p))
                                               15 0 ?  "...") " ")
             (insert "\n"))))
     groups-hash)))



;;; User convenience functions, for using in snippet definitions

(defvar yas-modified-p nil
  "Non-nil if field has been modified by user or transformation.")

(defvar yas-moving-away-p nil
  "Non-nil if user is about to exit field.")

(defvar yas-text nil
  "Contains current field text.")

(defun yas-substr (str pattern &optional subexp)
  "Search PATTERN in STR and return SUBEXPth match.

If found, the content of subexp group SUBEXP (default 0) is
  returned, or else the original STR will be returned."
  (let ((grp (or subexp 0)))
    (save-match-data
      (if (string-match pattern str)
          (match-string-no-properties grp str)
        str))))

(defun yas-choose-value (&rest possibilities)
  "Prompt for a string in POSSIBILITIES and return it.

The last element of POSSIBILITIES may be a list of strings."
  (unless (or yas-moving-away-p
              yas-modified-p)
    (setq possibilities (nreverse possibilities))
    (setq possibilities (if (listp (car possibilities))
                            (append (reverse (car possibilities)) (rest possibilities))
                                   possibilities))
    (some #'(lambda (fn)
              (funcall fn "Choose: " possibilities))
          yas-prompt-functions)))

(defun yas-key-to-value (alist)
  (unless (or yas-moving-away-p
              yas-modified-p)
    (let ((key (read-key-sequence "")))
      (when (stringp key)
        (or (cdr (find key alist :key #'car :test #'string=))
            key)))))

(defun yas-throw (text)
  "Throw a yas--exception with TEXT as the reason."
  (throw 'yas--exception (cons 'yas--exception text)))

(defun yas-verify-value (possibilities)
  "Verify that the current field value is in POSSIBILITIES.

Otherwise throw exception."
  (when (and yas-moving-away-p (notany #'(lambda (pos) (string= pos yas-text)) possibilities))
    (yas-throw (yas--format "Field only allows %s" possibilities))))

(defun yas-field-value (number)
  "Get the string for field with NUMBER.

Use this in primary and mirror transformations to tget."
  (let* ((snippet (car (yas--snippets-at-point)))
         (field (and snippet
                     (yas--snippet-find-field snippet number))))
    (when field
      (yas--field-text-for-display field))))

(defun yas-text ()
  "Return `yas-text' if that exists and is non-empty, else nil."
  (if (and yas-text
           (not (string= "" yas-text)))
      yas-text))

(defun yas-selected-text ()
  "Return `yas-selected-text' if that exists and is non-empty, else nil."
  (if (and yas-selected-text
           (not (string= "" yas-selected-text)))
      yas-selected-text))

(defun yas--get-field-once (number &optional transform-fn)
  (unless yas-modified-p
    (if transform-fn
        (funcall transform-fn (yas-field-value number))
      (yas-field-value number))))

(defun yas-default-from-field (number)
  (unless yas-modified-p
    (yas-field-value number)))

(defun yas-inside-string ()
  "Return non-nil if the point is inside a string according to font-lock."
  (equal 'font-lock-string-face (get-char-property (1- (point)) 'face)))

(defun yas-unimplemented (&optional missing-feature)
  (if yas--current-template
      (if (y-or-n-p (format "This snippet is unimplemented (missing %s) Visit the snippet definition? "
                            (or missing-feature
                                "something")))
          (yas--visit-snippet-file-1 yas--current-template))
    (message "No implementation. Missing %s" (or missing-feature "something"))))


;;; Snippet expansion and field management

(defvar yas--active-field-overlay nil
  "Overlays the currently active field.")

(defvar yas--field-protection-overlays nil
  "Two overlays protect the current active field.")

(defconst yas--prefix nil
  "A prefix argument for expansion direct from keybindings.")

(defvar yas-selected-text nil
  "The selected region deleted on the last snippet expansion.")

(defvar yas--start-column nil
  "The column where the snippet expansion started.")

(make-variable-buffer-local 'yas--active-field-overlay)
(make-variable-buffer-local 'yas--field-protection-overlays)
(put 'yas--active-field-overlay 'permanent-local t)
(put 'yas--field-protection-overlays 'permanent-local t)

(defstruct (yas--snippet (:constructor yas--make-snippet ()))
  "A snippet.

..."
  (fields '())
  (exit nil)
  (id (yas--snippet-next-id) :read-only t)
  (control-overlay nil)
  active-field
  ;; stacked expansion: the `previous-active-field' slot saves the
  ;; active field where the child expansion took place
  previous-active-field
  force-exit)

(defstruct (yas--field (:constructor yas--make-field (number start end parent-field)))
  "A field."
  number
  start end
  parent-field
  (mirrors '())
  (transform nil)
  (modified-p nil)
  next)

(defstruct (yas--mirror (:constructor yas--make-mirror (start end transform)))
  "A mirror."
  start end
  (transform nil)
  parent-field
  next)

(defstruct (yas--exit (:constructor yas--make-exit (marker)))
  marker
  next)

(defun yas--apply-transform (field-or-mirror field &optional empty-on-nil-p)
  "Calculate transformed string for FIELD-OR-MIRROR from FIELD.

If there is no transform for ht field, return nil.

If there is a transform but it returns nil, return the empty
string iff EMPTY-ON-NIL-P is true."
  (let* ((yas-text (yas--field-text-for-display field))
         (text yas-text)
         (yas-modified-p (yas--field-modified-p field))
         (yas-moving-away-p nil)
         (transform (if (yas--mirror-p field-or-mirror)
                        (yas--mirror-transform field-or-mirror)
                      (yas--field-transform field-or-mirror)))
         (start-point (if (yas--mirror-p field-or-mirror)
                          (yas--mirror-start field-or-mirror)
                        (yas--field-start field-or-mirror)))
         (transformed (and transform
                           (save-excursion
                             (goto-char start-point)
                             (let ((ret (yas--eval-lisp transform)))
                               (or ret (and empty-on-nil-p "")))))))
    transformed))

(defsubst yas--replace-all (from to &optional text)
  "Replace all occurrences from FROM to TO.

With optional string TEXT do it in that string."
  (if text
      (replace-regexp-in-string (regexp-quote from) to text t t)
    (goto-char (point-min))
    (while (search-forward from nil t)
      (replace-match to t t text))))

(defun yas--snippet-find-field (snippet number)
  (find-if #'(lambda (field)
               (eq number (yas--field-number field)))
           (yas--snippet-fields snippet)))

(defun yas--snippet-sort-fields (snippet)
  "Sort the fields of SNIPPET in navigation order."
  (setf (yas--snippet-fields snippet)
        (sort (yas--snippet-fields snippet)
              #'yas--snippet-field-compare)))

(defun yas--snippet-field-compare (field1 field2)
  "Compare FIELD1 and FIELD2.

The field with a number is sorted first.  If they both have a
number, compare through the number.  If neither have, compare
through the field's start point"
  (let ((n1 (yas--field-number field1))
        (n2 (yas--field-number field2)))
    (if n1
        (if n2
            (or (zerop n2) (and (not (zerop n1))
                                (< n1 n2)))
          (not (zerop n1)))
      (if n2
          (zerop n2)
        (< (yas--field-start field1)
           (yas--field-start field2))))))

(defun yas--field-probably-deleted-p (snippet field)
  "Guess if SNIPPET's FIELD should be skipped."
  (and
   ;; field must be zero length
   ;;
   (zerop (- (yas--field-start field) (yas--field-end field)))
   ;; skip if:
   (or
    ;;  1) is a nested field and it's been modified
    ;;
    (and (yas--field-parent-field field)
         (yas--field-modified-p field))
    ;;  2) ends just before the snippet end
    ;;
    (and (eq field (car (last (yas--snippet-fields snippet))))
         (= (yas--field-start field) (overlay-end (yas--snippet-control-overlay snippet)))))
   ;; the field numbered 0, just before the exit marker, should
   ;; never be skipped
   ;;
   (not (zerop (yas--field-number field)))))

(defun yas--snippets-at-point (&optional all-snippets)
  "Return a sorted list of snippets at point.

The most recently-inserted snippets are returned first."
  (sort
   (remove nil (remove-duplicates (mapcar #'(lambda (ov)
                                              (overlay-get ov 'yas--snippet))
                                          (if all-snippets
                                              (overlays-in (point-min) (point-max))
                                            (nconc (overlays-at (point)) (overlays-at (1- (point))))))))
   #'(lambda (s1 s2)
       (<= (yas--snippet-id s2) (yas--snippet-id s1)))))

(defun yas-next-field-or-maybe-expand ()
  "Try to expand a snippet at a key before point.

Otherwise delegate to `yas-next-field'."
  (interactive)
  (if yas-triggers-in-field
      (let ((yas-fallback-behavior 'return-nil)
            (active-field (overlay-get yas--active-field-overlay 'yas--field)))
        (when active-field
          (unless (yas-expand-from-trigger-key active-field)
            (yas-next-field))))
    (yas-next-field)))

(defun yas-next-field (&optional arg)
  "Navigate to the ARGth next field.

If there's none, exit the snippet."
  (interactive)
  (let* ((arg (or arg
                  1))
         (snippet (first (yas--snippets-at-point)))
         (active-field (overlay-get yas--active-field-overlay 'yas--field))
         (live-fields (remove-if #'(lambda (field)
                                     (and (not (eq field active-field))
                                          (yas--field-probably-deleted-p snippet field)))
                                 (yas--snippet-fields snippet)))
         (active-field-pos (position active-field live-fields))
         (target-pos (and active-field-pos (+ arg active-field-pos)))
         (target-field (and target-pos (nth target-pos live-fields))))
    ;; First check if we're moving out of a field with a transform
    ;;
    (when (and active-field
               (yas--field-transform active-field))
      (let* ((yas-moving-away-p t)
             (yas-text (yas--field-text-for-display active-field))
             (text yas-text)
             (yas-modified-p (yas--field-modified-p active-field)))
        ;; primary field transform: exit call to field-transform
        (yas--eval-lisp (yas--field-transform active-field))))
    ;; Now actually move...
    (cond ((and target-pos (>= target-pos (length live-fields)))
           (yas-exit-snippet snippet))
          (target-field
           (yas--move-to-field snippet target-field))
          (t
           nil))))

(defun yas--place-overlays (snippet field)
  "Correctly place overlays for SNIPPET's FIELD."
  (yas--make-move-field-protection-overlays snippet field)
  (yas--make-move-active-field-overlay snippet field))

(defun yas--move-to-field (snippet field)
  "Update SNIPPET to move to field FIELD.

Also create some protection overlays"
  (goto-char (yas--field-start field))
  (yas--place-overlays snippet field)
  (overlay-put yas--active-field-overlay 'yas--field field)
  (let ((number (yas--field-number field)))
    ;; check for the special ${0: ...} field
    (if (and number (zerop number))
        (progn
          (set-mark (yas--field-end field))
          (setf (yas--snippet-force-exit snippet)
                (or (yas--field-transform field)
                    t)))
      ;; make this field active
      (setf (yas--snippet-active-field snippet) field)
      ;; primary field transform: first call to snippet transform
      (unless (yas--field-modified-p field)
        (if (yas--field-update-display field snippet)
            (yas--update-mirrors snippet)
          (setf (yas--field-modified-p field) nil))))))

(defun yas-prev-field ()
  "Navigate to prev field.  If there's none, exit the snippet."
  (interactive)
  (yas-next-field -1))

(defun yas-abort-snippet (&optional snippet)
  (interactive)
  (let ((snippet (or snippet
                     (car (yas--snippets-at-point)))))
    (when snippet
      (setf (yas--snippet-force-exit snippet) t))))

(defun yas-exit-snippet (snippet)
  "Goto exit-marker of SNIPPET."
  (interactive (list (first (yas--snippets-at-point))))
  (when snippet
    (setf (yas--snippet-force-exit snippet) t)
    (goto-char (if (yas--snippet-exit snippet)
                   (yas--exit-marker (yas--snippet-exit snippet))
                 (overlay-end (yas--snippet-control-overlay snippet))))))

(defun yas-exit-all-snippets ()
  "Exit all snippets."
  (interactive)
  (mapc #'(lambda (snippet)
            (yas-exit-snippet snippet)
            (yas--check-commit-snippet))
        (yas--snippets-at-point 'all-snippets)))


;;; Some low level snippet-routines:

(defmacro yas--inhibit-overlay-hooks (&rest body)
  "Run BODY with `yas--inhibit-overlay-hooks' set to t."
  (declare (indent 0))
  `(let ((yas--inhibit-overlay-hooks t))
     (progn ,@body)))

(defvar yas-snippet-beg nil "Beginning position of the last snippet committed.")
(defvar yas-snippet-end nil "End position of the last snippet committed.")

(defun yas--commit-snippet (snippet)
  "Commit SNIPPET, but leave point as it is.

This renders the snippet as ordinary text."

  (let ((control-overlay (yas--snippet-control-overlay snippet)))
    ;;
    ;; Save the end of the moribund snippet in case we need to revive it
    ;; its original expansion.
    ;;
    (when (and control-overlay
               (overlay-buffer control-overlay))
      (setq yas-snippet-beg (overlay-start control-overlay))
      (setq yas-snippet-end (overlay-end control-overlay))
      (delete-overlay control-overlay))

    (yas--inhibit-overlay-hooks
      (when yas--active-field-overlay
        (delete-overlay yas--active-field-overlay))
      (when yas--field-protection-overlays
        (mapc #'delete-overlay yas--field-protection-overlays)))

    ;; stacked expansion: if the original expansion took place from a
    ;; field, make sure we advance it here at least to
    ;; `yas-snippet-end'...
    ;;
    (let ((previous-field (yas--snippet-previous-active-field snippet)))
      (when (and yas-snippet-end previous-field)
        (yas--advance-end-maybe previous-field yas-snippet-end)))

    ;; Convert all markers to points,
    ;;
    (yas--markers-to-points snippet)

    ;; Take care of snippet revival
    ;;
    (if yas-snippet-revival
        (push `(apply yas--snippet-revive ,yas-snippet-beg ,yas-snippet-end ,snippet)
              buffer-undo-list)
      ;; Dismember the snippet... this is useful if we get called
      ;; again from `yas--take-care-of-redo'....
      (setf (yas--snippet-fields snippet) nil)))

  (yas--message 3 "Snippet %s exited." (yas--snippet-id snippet)))

(defun yas--safely-run-hooks (hook-var)
  (condition-case error
      (run-hooks hook-var)
    (error
     (yas--message 3 "%s error: %s" hook-var (error-message-string error)))))


(defun yas--check-commit-snippet ()
  "Checks if point exited the currently active field of the snippet.

If so cleans up the whole snippet up."
  (let* ((snippets (yas--snippets-at-point 'all-snippets))
         (snippets-left snippets)
         (snippet-exit-transform))
    (dolist (snippet snippets)
      (let ((active-field (yas--snippet-active-field snippet)))
        (setq snippet-exit-transform (yas--snippet-force-exit snippet))
        (cond ((or snippet-exit-transform
                   (not (and active-field (yas--field-contains-point-p active-field))))
               (setq snippets-left (delete snippet snippets-left))
               (setf (yas--snippet-force-exit snippet) nil)
               (yas--commit-snippet snippet))
              ((and active-field
                    (or (not yas--active-field-overlay)
                        (not (overlay-buffer yas--active-field-overlay))))
               ;;
               ;; stacked expansion: this case is mainly for recent
               ;; snippet exits that place us back int the field of
               ;; another snippet
               ;;
               (save-excursion
                 (yas--move-to-field snippet active-field)
                 (yas--update-mirrors snippet)))
              (t
               nil))))
    (unless (or (null snippets) snippets-left)
      (if snippet-exit-transform
          (yas--eval-lisp-no-saves snippet-exit-transform))
      (yas--safely-run-hooks 'yas-after-exit-snippet-hook))))

;; Apropos markers-to-points:
;;
;; This was found useful for performance reasons, so that an
;; excessive number of live markers aren't kept around in the
;; `buffer-undo-list'. However, in `markers-to-points', the
;; set-to-nil markers can't simply be discarded and replaced with
;; fresh ones in `points-to-markers'. The original marker that was
;; just set to nil has to be reused.
;;
;; This shouldn't bring horrible problems with undo/redo, but it
;; you never know
;;
(defun yas--markers-to-points (snippet)
  "Convert all markers in SNIPPET to a cons (POINT . MARKER)
where POINT is the original position of the marker and MARKER is
the original marker object with the position set to nil."
  (dolist (field (yas--snippet-fields snippet))
    (let ((start (marker-position (yas--field-start field)))
          (end (marker-position (yas--field-end field))))
      (set-marker (yas--field-start field) nil)
      (set-marker (yas--field-end field) nil)
      (setf (yas--field-start field) (cons start (yas--field-start field)))
      (setf (yas--field-end field) (cons end (yas--field-end field))))
    (dolist (mirror (yas--field-mirrors field))
      (let ((start (marker-position (yas--mirror-start mirror)))
            (end (marker-position (yas--mirror-end mirror))))
        (set-marker (yas--mirror-start mirror) nil)
        (set-marker (yas--mirror-end mirror) nil)
        (setf (yas--mirror-start mirror) (cons start (yas--mirror-start mirror)))
        (setf (yas--mirror-end mirror) (cons end (yas--mirror-end mirror))))))
  (let ((snippet-exit (yas--snippet-exit snippet)))
    (when snippet-exit
      (let ((exit (marker-position (yas--exit-marker snippet-exit))))
        (set-marker (yas--exit-marker snippet-exit) nil)
        (setf (yas--exit-marker snippet-exit) (cons exit (yas--exit-marker snippet-exit)))))))

(defun yas--points-to-markers (snippet)
  "Convert all cons (POINT . MARKER) in SNIPPET to markers.

This is done by setting MARKER to POINT with `set-marker'."
  (dolist (field (yas--snippet-fields snippet))
    (setf (yas--field-start field) (set-marker (cdr (yas--field-start field))
                                              (car (yas--field-start field))))
    (setf (yas--field-end field) (set-marker (cdr (yas--field-end field))
                                            (car (yas--field-end field))))
    (dolist (mirror (yas--field-mirrors field))
      (setf (yas--mirror-start mirror) (set-marker (cdr (yas--mirror-start mirror))
                                                  (car (yas--mirror-start mirror))))
      (setf (yas--mirror-end mirror) (set-marker (cdr (yas--mirror-end mirror))
                                                (car (yas--mirror-end mirror))))))
  (let ((snippet-exit (yas--snippet-exit snippet)))
    (when snippet-exit
      (setf (yas--exit-marker snippet-exit) (set-marker (cdr (yas--exit-marker snippet-exit))
                                                       (car (yas--exit-marker snippet-exit)))))))

(defun yas--field-contains-point-p (field &optional point)
  (let ((point (or point
                   (point))))
    (and (>= point (yas--field-start field))
         (<= point (yas--field-end field)))))

(defun yas--field-text-for-display (field)
  "Return the propertized display text for field FIELD."
  (buffer-substring (yas--field-start field) (yas--field-end field)))

(defun yas--undo-in-progress ()
  "True if some kind of undo is in progress."
  (or undo-in-progress
      (eq this-command 'undo)
      (eq this-command 'redo)))

(defun yas--make-control-overlay (snippet start end)
  "Creates the control overlay that surrounds the snippet and
holds the keymap."
  (let ((overlay (make-overlay start
                               end
                               nil
                               nil
                               t)))
    (overlay-put overlay 'keymap yas-keymap)
    (overlay-put overlay 'priority 100)
    (overlay-put overlay 'yas--snippet snippet)
    overlay))

(defun yas-skip-and-clear-or-delete-char (&optional field)
  "Clears unmodified field if at field start, skips to next tab.

Otherwise deletes a character normally by calling `delete-char'."
  (interactive)
  (let ((field (or field
                   (and yas--active-field-overlay
                        (overlay-buffer yas--active-field-overlay)
                        (overlay-get yas--active-field-overlay 'yas--field)))))
    (cond ((and field
                (not (yas--field-modified-p field))
                (eq (point) (marker-position (yas--field-start field))))
           (yas--skip-and-clear field)
           (yas-next-field 1))
          (t
           (call-interactively 'delete-char)))))

(defun yas--skip-and-clear (field)
  "Deletes the region of FIELD and sets it's modified state to t."
  ;; Just before skipping-and-clearing the field, mark its children
  ;; fields as modified, too. If the children have mirrors-in-fields
  ;; this prevents them from updating erroneously (we're skipping and
  ;; deleting!).
  ;;
  (yas--mark-this-and-children-modified field)
  (delete-region (yas--field-start field) (yas--field-end field)))

(defun yas--mark-this-and-children-modified (field)
  (setf (yas--field-modified-p field) t)
  (let ((fom (yas--field-next field)))
    (while (and fom
                (yas--fom-parent-field fom))
      (when (and (eq (yas--fom-parent-field fom) field)
                 (yas--field-p fom))
        (yas--mark-this-and-children-modified fom))
      (setq fom (yas--fom-next fom)))))

(defun yas--make-move-active-field-overlay (snippet field)
  "Place the active field overlay in SNIPPET's FIELD.

Move the overlay, or create it if it does not exit."
  (if (and yas--active-field-overlay
           (overlay-buffer yas--active-field-overlay))
      (move-overlay yas--active-field-overlay
                    (yas--field-start field)
                    (yas--field-end field))
    (setq yas--active-field-overlay
          (make-overlay (yas--field-start field)
                        (yas--field-end field)
                        nil nil t))
    (overlay-put yas--active-field-overlay 'priority 100)
    (overlay-put yas--active-field-overlay 'face 'yas-field-highlight-face)
    (overlay-put yas--active-field-overlay 'yas--snippet snippet)
    (overlay-put yas--active-field-overlay 'modification-hooks '(yas--on-field-overlay-modification))
    (overlay-put yas--active-field-overlay 'insert-in-front-hooks
                 '(yas--on-field-overlay-modification))
    (overlay-put yas--active-field-overlay 'insert-behind-hooks
                 '(yas--on-field-overlay-modification))))

(defvar yas--inhibit-overlay-hooks nil
  "Bind this temporarily to non-nil to prevent running `yas--on-*-modification'.")

(defun yas--on-field-overlay-modification (overlay after? beg end &optional length)
  "Clears the field and updates mirrors, conditionally.

Only clears the field if it hasn't been modified and it point it
at field start. This hook doesn't do anything if an undo is in
progress."
  (unless (or yas--inhibit-overlay-hooks
              (yas--undo-in-progress))
    (let* ((field (overlay-get overlay 'yas--field))
           (number (and field (yas--field-number field)))
           (snippet (overlay-get yas--active-field-overlay 'yas--snippet)))
      (cond (after?
             (yas--advance-end-maybe field (overlay-end overlay))
             (save-excursion
               (yas--field-update-display field snippet))
             (yas--update-mirrors snippet))
            (field
             (when (and (not after?)
                        (not (yas--field-modified-p field))
                        (eq (point) (if (markerp (yas--field-start field))
                                        (marker-position (yas--field-start field))
                                      (yas--field-start field))))
               (yas--skip-and-clear field))
             (setf (yas--field-modified-p field) t))))))

;;; Apropos protection overlays:
;;
;; These exist for nasty users who will try to delete parts of the
;; snippet outside the active field. Actual protection happens in
;; `yas--on-protection-overlay-modification'.
;;
;; Currently this signals an error which inhibits the command. For
;; commands that move point (like `kill-line'), point is restored in
;; the `yas--post-command-handler' using a global
;; `yas--protection-violation' variable.
;;
;; Alternatively, I've experimented with an implementation that
;; commits the snippet before actually calling `this-command'
;; interactively, and then signals an error, which is ignored. but
;; blocks all other million modification hooks. This presented some
;; problems with stacked expansion.
;;
(defun yas--make-move-field-protection-overlays (snippet field)
  "Place protection overlays surrounding SNIPPET's FIELD.

Move the overlays, or create them if they do not exit."
  (let ((start (yas--field-start field))
        (end (yas--field-end field)))
    ;; First check if the (1+ end) is contained in the buffer,
    ;; otherwise we'll have to do a bit of cheating and silently
    ;; insert a newline. the `(1+ (buffer-size))' should prevent this
    ;; when using stacked expansion
    ;;
    (when (< (buffer-size) end)
      (save-excursion
        (yas--inhibit-overlay-hooks
          (goto-char (point-max))
          (newline))))
    ;; go on to normal overlay creation/moving
    ;;
    (cond ((and yas--field-protection-overlays
                (every #'overlay-buffer yas--field-protection-overlays))
           (move-overlay (first yas--field-protection-overlays) (1- start) start)
           (move-overlay (second yas--field-protection-overlays) end (1+ end)))
          (t
           (setq yas--field-protection-overlays
                 (list (make-overlay (1- start) start nil t nil)
                       (make-overlay end (1+ end) nil t nil)))
           (dolist (ov yas--field-protection-overlays)
             (overlay-put ov 'face 'yas--field-debug-face)
             (overlay-put ov 'yas--snippet snippet)
             ;; (overlay-put ov 'evaporate t)
             (overlay-put ov 'modification-hooks '(yas--on-protection-overlay-modification)))))))

(defvar yas--protection-violation nil
  "When non-nil, signals attempts to erroneously exit or modify the snippet.

Functions in the `post-command-hook', for example
`yas--post-command-handler' can check it and reset its value to
nil.  The variables value is the point where the violation
originated")

(defun yas--on-protection-overlay-modification (overlay after? beg end &optional length)
  "Signals a snippet violation, then issues error.

The error should be ignored in `debug-ignored-errors'"
  (unless yas--inhibit-overlay-hooks
    (cond ((not (or after?
                    (yas--undo-in-progress)))
           (setq yas--protection-violation (point))
           (error "Exit the snippet first!")))))

(add-to-list 'debug-ignored-errors "^Exit the snippet first!$")


;;; Snippet expansion and "stacked" expansion:
;;
;; Stacked expansion is when you try to expand a snippet when already
;; inside a snippet expansion.
;;
;; The parent snippet does not run its fields modification hooks
;; (`yas--on-field-overlay-modification' and
;; `yas--on-protection-overlay-modification') while the child snippet
;; is active. This means, among other things, that the mirrors of the
;; parent snippet are not updated, this only happening when one exits
;; the child snippet.
;;
;; Unfortunately, this also puts some ugly (and not fully-tested)
;; bits of code in `yas-expand-snippet' and
;; `yas--commit-snippet'. I've tried to mark them with "stacked
;; expansion:".
;;
;; This was thought to be safer in an undo/redo perspective, but
;; maybe the correct implementation is to make the globals
;; `yas--active-field-overlay' and `yas--field-protection-overlays' be
;; snippet-local and be active even while the child snippet is
;; running. This would mean a lot of overlay modification hooks
;; running, but if managed correctly (including overlay priorities)
;; they should account for all situations...
;;
(defun yas-expand-snippet (content &optional start end expand-env)
  "Expand snippet CONTENT at current point.

Text between START and END will be deleted before inserting
template.  EXPAND-ENV is are let-style variable to value bindings
considered when expanding the snippet."
  (run-hooks 'yas-before-expand-snippet-hook)

  ;;
  (let* ((yas-selected-text (or yas-selected-text
                                (and (region-active-p)
                                     (buffer-substring-no-properties (region-beginning)
                                                                     (region-end)))))
         (start (or start
                    (and (region-active-p)
                         (region-beginning))
                    (point)))
         (end (or end
                  (and (region-active-p)
                       (region-end))
                  (point)))
         (to-delete (and start
                         end
                         (buffer-substring-no-properties start end)))
         snippet)
    (goto-char start)
    (setq yas--indent-original-column (current-column))
    ;; Delete the region to delete, this *does* get undo-recorded.
    ;;
    (when (and to-delete
               (> end start))
      (delete-region start end))

    (cond ((listp content)
           ;; x) This is a snippet-command
           ;;
           (yas--eval-lisp-no-saves content))
          (t
           ;; x) This is a snippet-snippet :-)
           ;;
           ;;    Narrow the region down to the content, shoosh the
           ;;    `buffer-undo-list', and create the snippet, the new
           ;;    snippet updates its mirrors once, so we are left with
           ;;    some plain text.  The undo action for deleting this
           ;;    plain text will get recorded at the end.
           ;;
           ;;    stacked expansion: also shoosh the overlay modification hooks
           (save-restriction
             (narrow-to-region start start)
             (let ((buffer-undo-list t))
               ;; snippet creation might evaluate users elisp, which
               ;; might generate errors, so we have to be ready to catch
               ;; them mostly to make the undo information
               ;;
               (setq yas--start-column (save-restriction (widen) (current-column)))
               (yas--inhibit-overlay-hooks
                 (setq snippet
                       (if expand-env
                           (eval `(let* ,expand-env
                                    (insert content)
                                    (yas--snippet-create (point-min) (point-max))))
                         (insert content)
                         (yas--snippet-create (point-min) (point-max)))))))

           ;; stacked-expansion: This checks for stacked expansion, save the
           ;; `yas--previous-active-field' and advance its boundary.
           ;;
           (let ((existing-field (and yas--active-field-overlay
                                      (overlay-buffer yas--active-field-overlay)
                                      (overlay-get yas--active-field-overlay 'yas--field))))
             (when existing-field
               (setf (yas--snippet-previous-active-field snippet) existing-field)
               (yas--advance-end-maybe existing-field (overlay-end yas--active-field-overlay))))

           ;; Exit the snippet immediately if no fields
           ;;
           (unless (yas--snippet-fields snippet)
             (yas-exit-snippet snippet))

           ;; Push two undo actions: the deletion of the inserted contents of
           ;; the new snippet (without the "key") followed by an apply of
           ;; `yas--take-care-of-redo' on the newly inserted snippet boundaries
           ;;
           ;; A small exception, if `yas-also-auto-indent-first-line'
           ;; is t and `yas--indent' decides to indent the line to a
           ;; point before the actual expansion point, undo would be
           ;; messed up. We call the early point "newstart"".  case,
           ;; and attempt to fix undo.
           ;;
           (let ((newstart (overlay-start (yas--snippet-control-overlay snippet)))
                 (end (overlay-end (yas--snippet-control-overlay snippet))))
             (when (< newstart start)
               (push (cons (make-string (- start newstart) ? ) newstart) buffer-undo-list))
             (push (cons newstart end) buffer-undo-list)
             (push `(apply yas--take-care-of-redo ,start ,end ,snippet)
                   buffer-undo-list))
           ;; Now, schedule a move to the first field
           ;;
           (let ((first-field (car (yas--snippet-fields snippet))))
             (when first-field
               (sit-for 0) ;; fix issue 125
               (yas--move-to-field snippet first-field)))
           (yas--message 3 "snippet expanded.")
           t))))

(defun yas--take-care-of-redo (beg end snippet)
  "Commits SNIPPET, which in turn pushes an undo action for reviving it.

Meant to exit in the `buffer-undo-list'."
  ;; slightly optimize: this action is only needed for snippets with
  ;; at least one field
  (when (yas--snippet-fields snippet)
    (yas--commit-snippet snippet)))

(defun yas--snippet-revive (beg end snippet)
  "Revives SNIPPET and creates a control overlay from BEG to END.

BEG and END are, we hope, the original snippets boundaries. All
the markers/points exiting existing inside SNIPPET should point
to their correct locations *at the time the snippet is revived*.

After revival, push the `yas--take-care-of-redo' in the
`buffer-undo-list'"
  ;; Reconvert all the points to markers
  ;;
  (yas--points-to-markers snippet)
  ;; When at least one editable field existed in the zombie snippet,
  ;; try to revive the whole thing...
  ;;
  (let ((target-field (or (yas--snippet-active-field snippet)
                          (car (yas--snippet-fields snippet)))))
    (when target-field
      (setf (yas--snippet-control-overlay snippet) (yas--make-control-overlay snippet beg end))
      (overlay-put (yas--snippet-control-overlay snippet) 'yas--snippet snippet)

      (yas--move-to-field snippet target-field)

      (push `(apply yas--take-care-of-redo ,beg ,end ,snippet)
            buffer-undo-list))))

(defun yas--snippet-create (begin end)
  "Creates a snippet from an template inserted between BEGIN and END.

Returns the newly created snippet."
  (let ((snippet (yas--make-snippet)))
    (goto-char begin)
    (yas--snippet-parse-create snippet)

    ;; Sort and link each field
    (yas--snippet-sort-fields snippet)

    ;; Create keymap overlay for snippet
    (setf (yas--snippet-control-overlay snippet)
          (yas--make-control-overlay snippet (point-min) (point-max)))

    ;; Move to end
    (goto-char (point-max))

    snippet))


;;; Apropos adjacencies and "fom's":
;;
;; Once the $-constructs bits like "$n" and "${:n" are deleted in the
;; recently expanded snippet, we might actually have many fields,
;; mirrors (and the snippet exit) in the very same position in the
;; buffer. Therefore we need to single-link the
;; fields-or-mirrors-or-exit (which I have abbreviated to "fom")
;; according to their original positions in the buffer.
;;
;; Then we have operation `yas--advance-end-maybe' and
;; `yas--advance-start-maybe', which conditionally push the starts and
;; ends of these foms down the chain.
;;
;; This allows for like the printf with the magic ",":
;;
;;   printf ("${1:%s}\\n"${1:$(if (string-match "%" text) "," "\);")}  \
;;   $2${1:$(if (string-match "%" text) "\);" "")}$0
;;
(defun yas--fom-start (fom)
  (cond ((yas--field-p fom)
         (yas--field-start fom))
        ((yas--mirror-p fom)
         (yas--mirror-start fom))
        (t
         (yas--exit-marker fom))))

(defun yas--fom-end (fom)
  (cond ((yas--field-p fom)
         (yas--field-end fom))
        ((yas--mirror-p fom)
         (yas--mirror-end fom))
        (t
         (yas--exit-marker fom))))

(defun yas--fom-next (fom)
  (cond ((yas--field-p fom)
         (yas--field-next fom))
        ((yas--mirror-p fom)
         (yas--mirror-next fom))
        (t
         (yas--exit-next fom))))

(defun yas--fom-parent-field (fom)
  (cond ((yas--field-p fom)
         (yas--field-parent-field fom))
        ((yas--mirror-p fom)
         (yas--mirror-parent-field fom))
        (t
         nil)))

(defun yas--calculate-adjacencies (snippet)
  "Calculate adjacencies for fields or mirrors of SNIPPET.

This is according to their relative positions in the buffer, and
has to be called before the $-constructs are deleted."
  (cl-flet ((yas--fom-set-next-fom (fom nextfom)
                                  (cond ((yas--field-p fom)
                                         (setf (yas--field-next fom) nextfom))
                                        ((yas--mirror-p fom)
                                         (setf (yas--mirror-next fom) nextfom))
                                        (t
                                         (setf (yas--exit-next fom) nextfom))))
            (yas--compare-fom-begs (fom1 fom2)
                                  (if (= (yas--fom-start fom2) (yas--fom-start fom1))
                                      (yas--mirror-p fom2)
                                    (>= (yas--fom-start fom2) (yas--fom-start fom1))))
            (yas--link-foms (fom1 fom2)
                           (yas--fom-set-next-fom fom1 fom2)))
    ;; make some yas--field, yas--mirror and yas--exit soup
    (let ((soup))
      (when (yas--snippet-exit snippet)
        (push (yas--snippet-exit snippet) soup))
      (dolist (field (yas--snippet-fields snippet))
        (push field soup)
        (dolist (mirror (yas--field-mirrors field))
          (push mirror soup)))
      (setq soup
            (sort soup
                  #'yas--compare-fom-begs))
      (when soup
        (reduce #'yas--link-foms soup)))))

(defun yas--calculate-mirrors-in-fields (snippet mirror)
  "Attempt to assign a parent field of SNIPPET to the mirror MIRROR.

Use the tightest containing field if more than one field contains
the mirror.  Intended to be called *before* the dollar-regions are
deleted."
  (let ((min (point-min))
        (max (point-max)))
    (dolist (field (yas--snippet-fields snippet))
      (when (and (<= (yas--field-start field) (yas--mirror-start mirror))
                 (<= (yas--mirror-end mirror) (yas--field-end field))
               (< min (yas--field-start field))
               (< (yas--field-end field) max))
          (setq min (yas--field-start field)
                max (yas--field-end field))
          (setf (yas--mirror-parent-field mirror) field)))))

(defun yas--advance-end-maybe (fom newend)
  "Maybe advance FOM's end to NEWEND if it needs it.

If it does, also:

* call `yas--advance-start-maybe' on FOM's next fom.

* in case FOM is field call `yas--advance-end-maybe' on its parent
  field

Also, if FOM is an exit-marker, always call
`yas--advance-start-maybe' on its next fom.  This is because
exit-marker have identical start and end markers."
  (cond ((and fom (< (yas--fom-end fom) newend))
         (set-marker (yas--fom-end fom) newend)
         (yas--advance-start-maybe (yas--fom-next fom) newend)
         (yas--advance-end-of-parents-maybe (yas--fom-parent-field fom) newend))
        ((yas--exit-p fom)
         (yas--advance-start-maybe (yas--fom-next fom) newend))))

(defun yas--advance-start-maybe (fom newstart)
  "Maybe advance FOM's start to NEWSTART if it needs it.

If it does, also call `yas--advance-end-maybe' on FOM."
  (when (and fom (< (yas--fom-start fom) newstart))
    (set-marker (yas--fom-start fom) newstart)
    (yas--advance-end-maybe fom newstart)))

(defun yas--advance-end-of-parents-maybe (field newend)
  "Like `yas--advance-end-maybe' but for parent fields.

Only works for fields and doesn't care about the start of the
next FOM. Works its way up recursively for parents of parents."
  (when (and field
             (< (yas--field-end field) newend))
    (set-marker (yas--field-end field) newend)
    (yas--advance-end-of-parents-maybe (yas--field-parent-field field) newend)))

(defvar yas--dollar-regions nil
  "When expanding the snippet the \"parse-create\" functions add
cons cells to this var.")

(defvar yas--backquote-markers-and-strings nil
  "List of (MARKER . STRING) marking where the values from
backquoted lisp expressions should be inserted at the end of
expansion.")

(defun yas--snippet-parse-create (snippet)
  "Parse a recently inserted snippet template, creating all
necessary fields, mirrors and exit points.

Meant to be called in a narrowed buffer, does various passes"
  (let ((parse-start (point)))
    ;; Reset the yas--dollar-regions
    ;;
    (setq yas--dollar-regions nil)
    ;; protect just the backquotes
    ;;
    (yas--protect-escapes nil '(?`))
    ;; replace all backquoted expressions
    ;;
    (goto-char parse-start)
    (yas--save-backquotes)
    ;; protect escaped characters
    ;;
    (yas--protect-escapes)
    ;; parse fields with {}
    ;;
    (goto-char parse-start)
    (yas--field-parse-create snippet)
    ;; parse simple mirrors and fields
    ;;
    (goto-char parse-start)
    (yas--simple-mirror-parse-create snippet)
    ;; parse mirror transforms
    ;;
    (goto-char parse-start)
    (yas--transform-mirror-parse-create snippet)
    ;; calculate adjacencies of fields and mirrors
    ;;
    (yas--calculate-adjacencies snippet)
    ;; Delete $-constructs
    ;;
    (yas--delete-regions yas--dollar-regions)
    ;; restore backquoted expression values
    ;;
    (yas--restore-backquotes)
    ;; restore escapes
    ;;
    (goto-char parse-start)
    (yas--restore-escapes)
    ;; update mirrors for the first time
    ;;
    (yas--update-mirrors snippet)
    ;; indent the best we can
    ;;
    (goto-char parse-start)
    (yas--indent snippet)))

(defun yas--indent-according-to-mode (snippet-markers)
  "Indent current line according to mode, preserving SNIPPET-MARKERS."
  ;;; Apropos indenting problems....
  ;;
  ;; `indent-according-to-mode' uses whatever `indent-line-function'
  ;; is available. Some implementations of these functions delete text
  ;; before they insert. If there happens to be a marker just after
  ;; the text being deleted, the insertion actually happens after the
  ;; marker, which misplaces it.
  ;;
  ;; This would also happen if we had used overlays with the
  ;; `front-advance' property set to nil.
  ;;
  ;; This is why I have these `trouble-markers', they are the ones at
  ;; they are the ones at the first non-whitespace char at the line
  ;; (i.e. at `yas--real-line-beginning'. After indentation takes place
  ;; we should be at the correct to restore them to. All other
  ;; non-trouble-markers have been *pushed* and don't need special
  ;; attention.
  ;;
  (goto-char (yas--real-line-beginning))
  (let ((trouble-markers (remove-if-not #'(lambda (marker)
                                            (= marker (point)))
                                        snippet-markers)))
    (save-restriction
      (widen)
      (condition-case err
          (indent-according-to-mode)
        (error (yas--message 3 "Warning: `yas--indent-according-to-mode' having problems running %s" indent-line-function)
               nil)))
    (mapc #'(lambda (marker)
              (set-marker marker (point)))
          trouble-markers)))

(defvar yas--indent-original-column nil)
(defun yas--indent (snippet)
  (let ((snippet-markers (yas--collect-snippet-markers snippet)))
    ;; Look for those $>
    (save-excursion
      (while (re-search-forward "$>" nil t)
        (delete-region (match-beginning 0) (match-end 0))
        (when (not (eq yas-indent-line 'auto))
          (yas--indent-according-to-mode snippet-markers))))
    ;; Now do stuff for 'fixed and 'auto
    (save-excursion
      (cond ((eq yas-indent-line 'fixed)
             (while (and (zerop (forward-line))
                         (zerop (current-column)))
               (indent-to-column yas--indent-original-column)))
            ((eq yas-indent-line 'auto)
             (let ((end (set-marker (make-marker) (point-max)))
                   (indent-first-line-p yas-also-auto-indent-first-line))
               (while (and (zerop (if indent-first-line-p
                                      (prog1
                                          (forward-line 0)
                                        (setq indent-first-line-p nil))
                                    (forward-line 1)))
                           (not (eobp))
                           (<= (point) end))
                 (yas--indent-according-to-mode snippet-markers))))
            (t
             nil)))))

(defun yas--collect-snippet-markers (snippet)
  "Make a list of all the markers used by SNIPPET."
  (let (markers)
    (dolist (field (yas--snippet-fields snippet))
      (push (yas--field-start field) markers)
      (push (yas--field-end field) markers)
      (dolist (mirror (yas--field-mirrors field))
        (push (yas--mirror-start mirror) markers)
        (push (yas--mirror-end mirror) markers)))
    (let ((snippet-exit (yas--snippet-exit snippet)))
      (when (and snippet-exit
                 (marker-buffer (yas--exit-marker snippet-exit)))
        (push (yas--exit-marker snippet-exit) markers)))
    markers))

(defun yas--real-line-beginning ()
  (let ((c (char-after (line-beginning-position)))
        (n (line-beginning-position)))
    (while (or (eql c ?\ )
               (eql c ?\t))
      (incf n)
      (setq c (char-after n)))
    n))

(defun yas--escape-string (escaped)
  (concat "YASESCAPE" (format "%d" escaped) "PROTECTGUARD"))

(defun yas--protect-escapes (&optional text escaped)
  "Protect all escaped characters with their numeric ASCII value.

With optional string TEXT do it in string instead of buffer."
  (let ((changed-text text)
        (text-provided-p text))
    (mapc #'(lambda (escaped)
              (setq changed-text
                    (yas--replace-all (concat "\\" (char-to-string escaped))
                                     (yas--escape-string escaped)
                                     (when text-provided-p changed-text))))
          (or escaped yas--escaped-characters))
    changed-text))

(defun yas--restore-escapes (&optional text escaped)
  "Restore all escaped characters from their numeric ASCII value.

With optional string TEXT do it in string instead of the buffer."
  (let ((changed-text text)
        (text-provided-p text))
    (mapc #'(lambda (escaped)
              (setq changed-text
                    (yas--replace-all (yas--escape-string escaped)
                                     (char-to-string escaped)
                                     (when text-provided-p changed-text))))
          (or escaped yas--escaped-characters))
    changed-text))

(defun yas--save-backquotes ()
  "Save all the \"`(lisp-expression)`\"-style expressions
with their evaluated value into `yas--backquote-markers-and-strings'."
  (while (re-search-forward yas--backquote-lisp-expression-regexp nil t)
    (let ((current-string (match-string-no-properties 1)) transformed)
      (delete-region (match-beginning 0) (match-end 0))
      (setq transformed (yas--eval-lisp (yas--read-lisp (yas--restore-escapes current-string '(?`)))))
      (goto-char (match-beginning 0))
      (when transformed
        (let ((marker (make-marker)))
          (insert "Y") ;; quite horrendous, I love it :)
          (set-marker marker (point))
          (insert "Y")
          (push (cons marker transformed) yas--backquote-markers-and-strings))))))

(defun yas--restore-backquotes ()
  "Replace markers in `yas--backquote-markers-and-strings' with their values."
  (while yas--backquote-markers-and-strings
    (let* ((marker-and-string (pop yas--backquote-markers-and-strings))
           (marker (car marker-and-string))
           (string (cdr marker-and-string)))
      (save-excursion
        (goto-char marker)
        (delete-char -1)
        (insert string)
        (delete-char 1)
        (set-marker marker nil)))))

(defun yas--scan-sexps (from count)
  (condition-case err
      (with-syntax-table (standard-syntax-table)
        (scan-sexps from count))
    (error
     nil)))

(defun yas--make-marker (pos)
  "Create a marker at POS with nil `marker-insertion-type'."
  (let ((marker (set-marker (make-marker) pos)))
    (set-marker-insertion-type marker nil)
    marker))

(defun yas--field-parse-create (snippet &optional parent-field)
  "Parse most field expressions in SNIPPET, except for the simple one \"$n\".

The following count as a field:

* \"${n: text}\", for a numbered field with default text, as long as N is not 0;

* \"${n: text$(expression)}, the same with a lisp expression;
  this is caught with the curiously named `yas--multi-dollar-lisp-expression-regexp'

* the same as above but unnumbered, (no N:) and number is calculated automatically.

When multiple expressions are found, only the last one counts."
  ;;
  (save-excursion
    (while (re-search-forward yas--field-regexp nil t)
      (let* ((real-match-end-0 (yas--scan-sexps (1+ (match-beginning 0)) 1))
             (number (and (match-string-no-properties 1)
                          (string-to-number (match-string-no-properties 1))))
             (brand-new-field (and real-match-end-0
                                   ;; break if on "$(" immediately
                                   ;; after the ":", this will be
                                   ;; caught as a mirror with
                                   ;; transform later.
                                   (not (save-match-data
                                          (eq (string-match "$[ \t\n]*("
                                                            (match-string-no-properties 2)) 0)))
                                   ;; allow ${0: some exit text}
                                   ;; (not (and number (zerop number)))
                                   (yas--make-field number
                                                   (yas--make-marker (match-beginning 2))
                                                   (yas--make-marker (1- real-match-end-0))
                                                   parent-field))))
        (when brand-new-field
          (goto-char real-match-end-0)
          (push (cons (1- real-match-end-0) real-match-end-0)
                yas--dollar-regions)
          (push (cons (match-beginning 0) (match-beginning 2))
                yas--dollar-regions)
          (push brand-new-field (yas--snippet-fields snippet))
          (save-excursion
            (save-restriction
              (narrow-to-region (yas--field-start brand-new-field) (yas--field-end brand-new-field))
              (goto-char (point-min))
              (yas--field-parse-create snippet brand-new-field)))))))
  ;; if we entered from a parent field, now search for the
  ;; `yas--multi-dollar-lisp-expression-regexp'. This is used for
  ;; primary field transformations
  ;;
  (when parent-field
    (save-excursion
      (while (re-search-forward yas--multi-dollar-lisp-expression-regexp nil t)
        (let* ((real-match-end-1 (yas--scan-sexps (match-beginning 1) 1)))
          ;; commit the primary field transformation if:
          ;;
          ;; 1. we don't find it in yas--dollar-regions (a subnested
          ;; field) might have already caught it.
          ;;
          ;; 2. we really make sure we have either two '$' or some
          ;; text and a '$' after the colon ':'. This is a FIXME: work
          ;; my regular expressions and end these ugly hacks.
          ;;
          (when (and real-match-end-1
                     (not (member (cons (match-beginning 0)
                                        real-match-end-1)
                                  yas--dollar-regions))
                     (not (eq ?:
                              (char-before (1- (match-beginning 1))))))
            (let ((lisp-expression-string (buffer-substring-no-properties (match-beginning 1)
                                                                          real-match-end-1)))
              (setf (yas--field-transform parent-field)
                    (yas--read-lisp (yas--restore-escapes lisp-expression-string))))
            (push (cons (match-beginning 0) real-match-end-1)
                  yas--dollar-regions)))))))

(defun yas--transform-mirror-parse-create (snippet)
  "Parse the \"${n:$(lisp-expression)}\" mirror transformations in SNIPPET."
  (while (re-search-forward yas--transform-mirror-regexp nil t)
    (let* ((real-match-end-0 (yas--scan-sexps (1+ (match-beginning 0)) 1))
           (number (string-to-number (match-string-no-properties 1)))
           (field (and number
                       (not (zerop number))
                       (yas--snippet-find-field snippet number)))
           (brand-new-mirror
            (and real-match-end-0
                 field
                 (yas--make-mirror (yas--make-marker (match-beginning 0))
                                  (yas--make-marker (match-beginning 0))
                                  (yas--read-lisp
                                   (yas--restore-escapes
                                    (buffer-substring-no-properties (match-beginning 2)
                                                                    (1- real-match-end-0))))))))
      (when brand-new-mirror
        (push brand-new-mirror
              (yas--field-mirrors field))
        (yas--calculate-mirrors-in-fields snippet brand-new-mirror)
        (push (cons (match-beginning 0) real-match-end-0) yas--dollar-regions)))))

(defun yas--simple-mirror-parse-create (snippet)
  "Parse the simple \"$n\" fields/mirrors/exitmarkers in SNIPPET."
  (while (re-search-forward yas--simple-mirror-regexp nil t)
    (let ((number (string-to-number (match-string-no-properties 1))))
      (cond ((zerop number)

             (setf (yas--snippet-exit snippet)
                   (yas--make-exit (yas--make-marker (match-end 0))))
             (save-excursion
               (goto-char (match-beginning 0))
               (when yas-wrap-around-region
                 (cond (yas-selected-text
                        (insert yas-selected-text))
                       ((and (eq yas-wrap-around-region 'cua)
                             cua-mode
                             (get-register ?0))
                        (insert (prog1 (get-register ?0)
                                  (set-register ?0 nil))))))
               (push (cons (point) (yas--exit-marker (yas--snippet-exit snippet)))
                     yas--dollar-regions)))
            (t
             (let ((field (yas--snippet-find-field snippet number)))
               (if field
                   (let ((brand-new-mirror (yas--make-mirror
                                            (yas--make-marker (match-beginning 0))
                                            (yas--make-marker (match-beginning 0))
                                            nil)))
                     (push brand-new-mirror
                           (yas--field-mirrors field))
                     (yas--calculate-mirrors-in-fields snippet brand-new-mirror))
                 (push (yas--make-field number
                                       (yas--make-marker (match-beginning 0))
                                       (yas--make-marker (match-beginning 0))
                                       nil)
                       (yas--snippet-fields snippet))))
             (push (cons (match-beginning 0) (match-end 0))
                   yas--dollar-regions))))))

(defun yas--delete-regions (regions)
  "Sort disjuct REGIONS by start point, then delete from the back."
  (mapc #'(lambda (reg)
            (delete-region (car reg) (cdr reg)))
        (sort regions
              #'(lambda (r1 r2)
                  (>= (car r1) (car r2))))))

(defun yas--update-mirrors (snippet)
  "Updates all the mirrors of SNIPPET."
  (save-excursion
    (dolist (field-and-mirror (sort
                               ;; make a list of ((F1 . M1) (F1 . M2) (F2 . M3) (F2 . M4) ...)
                               ;; where F is the field that M is mirroring
                               ;;
                               (mapcan #'(lambda (field)
                                           (mapcar #'(lambda (mirror)
                                                       (cons field mirror))
                                                   (yas--field-mirrors field)))
                                       (yas--snippet-fields snippet))
                               ;; then sort this list so that entries with mirrors with parent
                               ;; fields appear before. This was important for fixing #290, and
                               ;; luckily also handles the case where a mirror in a field causes
                               ;; another mirror to need reupdating
                               ;;
                               #'(lambda (field-and-mirror1 field-and-mirror2)
                                   (yas--mirror-parent-field (cdr field-and-mirror1)))))
      (let* ((field (car field-and-mirror))
             (mirror (cdr field-and-mirror))
             (parent-field (yas--mirror-parent-field mirror)))
        ;; before updating a mirror with a parent-field, maybe advance
        ;; its start (#290)
        ;;
        (when parent-field
          (yas--advance-start-maybe mirror (yas--fom-start parent-field)))
        ;; update this mirror
        ;;
        (yas--mirror-update-display mirror field)
        ;; `yas--place-overlays' is needed if the active field and
        ;; protected overlays have been changed because of insertions
        ;; in `yas--mirror-update-display'
        ;;
        (when (eq field (yas--snippet-active-field snippet))
          (yas--place-overlays snippet field))))))

(defun yas--mirror-update-display (mirror field)
  "Update MIRROR according to FIELD (and mirror transform)."

  (let* ((mirror-parent-field (yas--mirror-parent-field mirror))
         (reflection (and (not (and mirror-parent-field
                                    (yas--field-modified-p mirror-parent-field)))
                          (or (yas--apply-transform mirror field 'empty-on-nil)
                              (yas--field-text-for-display field)))))
    (when (and reflection
               (not (string= reflection (buffer-substring-no-properties (yas--mirror-start mirror)
                                                                        (yas--mirror-end mirror)))))
      (goto-char (yas--mirror-start mirror))
      (yas--inhibit-overlay-hooks
        (insert reflection))
      (if (> (yas--mirror-end mirror) (point))
          (delete-region (point) (yas--mirror-end mirror))
        (set-marker (yas--mirror-end mirror) (point))
        (yas--advance-start-maybe (yas--mirror-next mirror) (point))
        ;; super-special advance
        (yas--advance-end-of-parents-maybe mirror-parent-field (point))))))

(defun yas--field-update-display (field snippet)
  "Much like `yas--mirror-update-display', but for fields."
  (when (yas--field-transform field)
    (let ((transformed (and (not (eq (yas--field-number field) 0))
                            (yas--apply-transform field field)))
          (point (point)))
      (when (and transformed
                 (not (string= transformed (buffer-substring-no-properties (yas--field-start field)
                                                                           (yas--field-end field)))))
        (setf (yas--field-modified-p field) t)
        (goto-char (yas--field-start field))
        (yas--inhibit-overlay-hooks
          (insert transformed)
          (if (> (yas--field-end field) (point))
              (delete-region (point) (yas--field-end field))
            (set-marker (yas--field-end field) (point))
            (yas--advance-start-maybe (yas--field-next field) (point)))
          t)))))


;;; Post-command hook:
;;
(defun yas--post-command-handler ()
  "Handles various yasnippet conditions after each command."
  (cond (yas--protection-violation
         (goto-char yas--protection-violation)
         (setq yas--protection-violation nil))
        ((eq 'undo this-command)
         ;;
         ;; After undo revival the correct field is sometimes not
         ;; restored correctly, this condition handles that
         ;;
         (let* ((snippet (car (yas--snippets-at-point)))
                (target-field (and snippet
                                   (find-if-not #'(lambda (field)
                                                    (yas--field-probably-deleted-p snippet field))
                                                (remove nil
                                                        (cons (yas--snippet-active-field snippet)
                                                              (yas--snippet-fields snippet)))))))
           (when target-field
             (yas--move-to-field snippet target-field))))
        ((not (yas--undo-in-progress))
         ;; When not in an undo, check if we must commit the snippet
         ;; (user exited it).
         (yas--check-commit-snippet))))

;;; Fancy docs:
;;
;; The docstrings for some functions are generated dynamically
;; depending on the context.
;;
(put 'yas-expand  'function-documentation
     '(yas--expand-from-trigger-key-doc))
(defun yas--expand-from-trigger-key-doc ()
  "A doc synthesizer for `yas--expand-from-trigger-key-doc'."
  (let ((fallback-description
         (cond ((eq yas-fallback-behavior 'call-other-command)
                (let* ((fallback (yas--keybinding-beyond-yasnippet)))
                  (or (and fallback
                           (format " call command `%s'." (pp-to-string fallback)))
                      " do nothing (`yas-expand' doesn't shadow\nanything)")))
               ((eq yas-fallback-behavior 'return-nil)
                ", do nothing.")
               (t
                ", defer to `yas-fallback-behaviour' (which see)"))))
    (concat "Expand a snippet before point. If no snippet
expansion is possible,"
            fallback-description
            "\n\nOptional argument FIELD is for non-interactive use and is an
object satisfying `yas--field-p' to restrict the expansion to.")))

(put 'yas-expand-from-keymap  'function-documentation '(yas--expand-from-keymap-doc))
(defun yas--expand-from-keymap-doc ()
  "A doc synthesizer for `yas--expand-from-keymap-doc'."
  (add-hook 'temp-buffer-show-hook 'yas--snippet-description-finish-runonce)
  (concat "Expand/run snippets from keymaps, possibly falling back to original binding.\n"
          (when (eq this-command 'describe-key)
            (let* ((vec (this-single-command-keys))
                   (templates (mapcan #'(lambda (table)
                                          (yas--fetch table vec))
                                      (yas--get-snippet-tables)))
                   (yas--direct-keymaps nil)
                   (fallback (key-binding vec)))
              (concat "In this case, "
                      (when templates
                        (concat "these snippets are bound to this key:\n"
                                (yas--template-pretty-list templates)
                                "\n\nIf none of these expands, "))
                      (or (and fallback
                               (format "fallback `%s' will be called." (pp-to-string fallback)))
                          "no fallback keybinding is called."))))))

(defun yas--template-pretty-list (templates)
  (let ((acc)
        (yas-buffer-local-condition 'always))
    (dolist (plate templates)
      (setq acc (concat acc "\n*) "
                        (propertize (concat "\\\\snippet `" (car plate) "'")
                                    'yasnippet (cdr plate)))))
    acc))

(define-button-type 'help-snippet-def
  :supertype 'help-xref
  'help-function (lambda (template) (yas--visit-snippet-file-1 template))
  'help-echo (purecopy "mouse-2, RET: find snippets's definition"))

(defun yas--snippet-description-finish-runonce ()
  "Final adjustments for the help buffer when snippets are concerned."
  (yas--create-snippet-xrefs)
  (remove-hook 'temp-buffer-show-hook 'yas--snippet-description-finish-runonce))

(defun yas--create-snippet-xrefs ()
  (save-excursion
    (goto-char (point-min))
    (while (search-forward-regexp "\\\\\\\\snippet[ \s\t]+`\\([^']+\\)'" nil t)
      (let ((template (get-text-property (match-beginning 1)
                                         'yasnippet)))
        (when template
          (help-xref-button 1 'help-snippet-def template)
          (kill-region (match-end 1) (match-end 0))
          (kill-region (match-beginning 0) (match-beginning 1)))))))

(defun yas--expand-uuid (mode-symbol uuid &optional start end expand-env)
  "Expand a snippet registered in MODE-SYMBOL's table with UUID.

Remaining args as in `yas-expand-snippet'."
  (let* ((table (gethash mode-symbol yas--tables))
         (yas--current-template (and table
                                    (gethash uuid (yas--table-uuidhash table)))))
    (when yas--current-template
      (yas-expand-snippet (yas--template-content yas--current-template)))))

;;; Utils

(defvar yas-verbosity 4
  "Log level for `yas--message' 4 means trace most anything, 0 means nothing.")

(defun yas--message (level message &rest args)
  "When LEVEL is above `yas-verbosity-level', log MESSAGE and ARGS."
  (when (> yas-verbosity level)
    (message (apply #'yas--format message args))))

(defun yas--format (format-control &rest format-args)
  (apply #'format (concat "[yas] " format-control) format-args))


;;; Some hacks:
;;
;; The functions
;;
;; `locate-dominating-file'
;; `region-active-p'
;;
;; added for compatibility in emacsen < 23
(unless (>= emacs-major-version 23)
  (unless (fboundp 'region-active-p)
    (defun region-active-p ()  (and transient-mark-mode mark-active)))

  (unless (fboundp 'locate-dominating-file)
    (defvar locate-dominating-stop-dir-regexp
      "\\`\\(?:[\\/][\\/][^\\/]+[\\/]\\|/\\(?:net\\|afs\\|\\.\\.\\.\\)/\\)\\'"
      "Regexp of directory names which stop the search in `locate-dominating-file'.
Any directory whose name matches this regexp will be treated like
a kind of root directory by `locate-dominating-file' which will stop its search
when it bumps into it.
The default regexp prevents fruitless and time-consuming attempts to find
special files in directories in which filenames are interpreted as hostnames,
or mount points potentially requiring authentication as a different user.")

    (defun locate-dominating-file (file name)
      "Look up the directory hierarchy from FILE for a file named NAME.
Stop at the first parent directory containing a file NAME,
and return the directory.  Return nil if not found."
      ;; We used to use the above locate-dominating-files code, but the
      ;; directory-files call is very costly, so we're much better off doing
      ;; multiple calls using the code in here.
      ;;
      ;; Represent /home/luser/foo as ~/foo so that we don't try to look for
      ;; `name' in /home or in /.
      (setq file (abbreviate-file-name file))
      (let ((root nil)
            (prev-file file)
            ;; `user' is not initialized outside the loop because
            ;; `file' may not exist, so we may have to walk up part of the
            ;; hierarchy before we find the "initial UUID".
            (user nil)
            try)
        (while (not (or root
                        (null file)
                        ;; FIXME: Disabled this heuristic because it is sometimes
                        ;; inappropriate.
                        ;; As a heuristic, we stop looking up the hierarchy of
                        ;; directories as soon as we find a directory belonging
                        ;; to another user.  This should save us from looking in
                        ;; things like /net and /afs.  This assumes that all the
                        ;; files inside a project belong to the same user.
                        ;; (let ((prev-user user))
                        ;;   (setq user (nth 2 (file-attributes file)))
                        ;;   (and prev-user (not (equal user prev-user))))
                        (string-match locate-dominating-stop-dir-regexp file)))
          (setq try (file-exists-p (expand-file-name name file)))
          (cond (try (setq root file))
                ((equal file (setq prev-file file
                                   file (file-name-directory
                                         (directory-file-name file))))
                 (setq file nil))))
        root))))

;; `c-neutralize-syntax-in-CPP` sometimes fires "End of Buffer" error
;; (when it execute forward-char) and interrupt the after change
;; hook. Thus prevent the insert-behind hook of yasnippet to be
;; invoked. Here's a way to reproduce it:

;; # open a *new* Emacs.
;; # load yasnippet.
;; # open a *new* .cpp file.
;; # input "inc" and press TAB to expand the snippet.
;; # select the `#include <...>` snippet.
;; # type inside `<>`

(defadvice c-neutralize-syntax-in-CPP
  (around yas--mp/c-neutralize-syntax-in-CPP activate)
  "Adviced `c-neutralize-syntax-in-CPP' to properly
handle the end-of-buffer error fired in it by calling
`forward-char' at the end of buffer."
  (condition-case err
      ad-do-it
    (error (message (error-message-string err)))))

;; disable c-electric-* serial command in YAS fields
(add-hook 'c-mode-common-hook
          '(lambda ()
             (dolist (k '(":" ">" ";" "<" "{" "}"))
               (define-key (symbol-value (make-local-variable 'yas-keymap))
                 k 'self-insert-command))))

;;; Backward compatibility to yasnippet <= 0.7

(defvar yas--exported-syms '(;; `defcustom's
                             ;;
                             yas-snippet-dirs
                             yas-prompt-functions
                             yas-indent-line
                             yas-also-auto-indent-first-line
                             yas-snippet-revival
                             yas-triggers-in-field
                             yas-fallback-behavior
                             yas-choose-keys-first
                             yas-choose-tables-first
                             yas-use-menu
                             yas-trigger-symbol
                             yas-wrap-around-region
                             yas-good-grace
                             yas-visit-from-menu
                             yas-expand-only-for-last-commands
                             yas-field-highlight-face

                             ;; these vars can be customized as well
                             ;;
                             yas-keymap
                             yas-verbosity
                             yas-extra-modes
                             yas-key-syntaxes
                             yas-after-exit-snippet-hook
                             yas-before-expand-snippet-hook
                             yas-buffer-local-condition
                             yas-dont-activate

                             ;; prompting functions
                             ;;
                             yas-x-prompt
                             yas-ido-prompt
                             yas-no-prompt
                             yas-completing-prompt
                             yas-dropdown-prompt

                             ;; interactive functions
                             ;;
                             yas-expand
                             yas-minor-mode
                             yas-global-mode
                             yas-direct-keymaps-reload
                             yas-minor-mode-on
                             yas-load-directory
                             yas-reload-all
                             yas-compile-directory
                             yas-recompile-all
                             yas-about
                             yas-expand-from-trigger-key
                             yas-expand-from-keymap
                             yas-insert-snippet
                             yas-visit-snippet-file
                             yas-new-snippet
                             yas-load-snippet-buffer
                             yas-tryout-snippet
                             yas-describe-tables
                             yas-next-field-or-maybe-expand
                             yas-next-field
                             yas-prev-field
                             yas-abort-snippet
                             yas-exit-snippet
                             yas-exit-all-snippets
                             yas-skip-and-clear-or-delete-char

                             ;; symbols that I "exported" for use
                             ;; in snippets and hookage
                             ;;
                             yas-expand-snippet
                             yas-define-snippets
                             yas-define-menu
                             yas-snippet-beg
                             yas-snippet-end
                             yas-modified-p
                             yas-moving-away-p
                             yas-text
                             yas-substr
                             yas-choose-value
                             yas-key-to-value
                             yas-throw
                             yas-verify-value
                             yas-field-value
                             yas-text
                             yas-selected-text
                             yas-default-from-field
                             yas-inside-string
                             yas-unimplemented
                             yas-define-condition-cache
                             yas-hippie-try-expand
                             yas-active-keys

                             ;; debug definitions
                             ;; yas-debug-snippet-vars
                             ;; yas-exterminate-package
                             ;; yas-debug-test

                             ;; testing definitions
                             ;; yas-should-expand
                             ;; yas-should-not-expand
                             ;; yas-mock-insert
                             ;; yas-make-file-or-dirs
                             ;; yas-variables
                             ;; yas-saving-variables
                             ;; yas-call-with-snippet-dirs
                             ;; yas-with-snippet-dirs
)
  "Exported yasnippet symbols.

i.e. ones that I will try to keep in future yasnippet versions
and ones that other elisp libraries can more or less safely rely
upon.")

(defvar yas--dont-backport '(yas-active-keys)
  "Exported symbols that don't map back to \"yas/*\" variants.")

(dolist (sym (set-difference yas--exported-syms yas--dont-backport))
  (let ((backported (intern (replace-regexp-in-string "^yas-" "yas/" (symbol-name sym)))))
    (when (boundp sym)
      (make-obsolete-variable backported sym "yasnippet 0.8")
      (defvaralias backported sym))
    (when (fboundp sym)
      (make-obsolete backported sym "yasnippet 0.8")
      (defalias backported sym))))


(provide 'yasnippet)

;;; yasnippet.el ends here
;; Local Variables:
;; coding: utf-8
;; byte-compile-warnings: (not cl-functions)
;; End:<|MERGE_RESOLUTION|>--- conflicted
+++ resolved
@@ -1622,21 +1622,12 @@
 (defun yas-no-prompt (prompt choices &optional display-fn)
   (first choices))
 
-<<<<<<< HEAD
  
-;;; Loading snippets from files
-
-=======
-;;;;;;;;;;;;;;;;;;;;;;;;;;;;;;;;;;;;;;;;;;;;;;;;;;;;;;;;;;;;
-;; Defining snippets
-;;
-(defun yas--define-parents (mode parents)
-  "Add PARENTS to the list of MODE's parents."
-  (puthash mode (remove-duplicates
-                 (append parents
-                         (gethash mode yas--parents)))
-           yas--parents))
+;;; Defining snippets
+;; This consists of creating and registering `yas--template' objects in the
+;; correct tables.
+;;
 
 (defun yas-define-snippets-1 (snippet snippet-table)
   "Helper for `yas-define-snippets'."
@@ -1712,12 +1703,19 @@
                                             snippet-table)))
     template))
 
-;;;;;;;;;;;;;;;;;;;;;;;;;;;;;;;;;;;;;;;;;;;;;;;;;;;;;;;;;;;;
-;; Loading snippets from files
-;;
->>>>>>> 46d47c5a
++
+;;; Loading snippets from files
+
 (defun yas--load-yas-setup-file (file)
   (load file 'noerror))
+
+(defun yas--define-parents (mode parents)
+  "Add PARENTS to the list of MODE's parents."
+  (puthash mode (remove-duplicates
+                 (append parents
+                         (gethash mode yas--parents)))
+           yas--parents))
 
 (defun yas-load-directory (top-level-dir &optional use-jit)
   "Load snippets in directory hierarchy TOP-LEVEL-DIR.
