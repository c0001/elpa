\input texinfo  @c -*-texinfo-*-
@settitle Wisi

@copying
Copyright @copyright{} 1999 - 2023  Free Software Foundation, Inc.

@quotation
Permission is granted to copy, distribute and/or modify this document
under the terms of the GNU Free Documentation License, Version 1.3 or
any later version published by the Free Software Foundation; with no
Invariant Sections, with the Front-Cover texts being ``A GNU Manual'',
and with the Back-Cover Texts as in (a) below.  A copy of the license
is included in the section entitled ``GNU Free Documentation License''.

(a) The FSF's Back-Cover Text is: ``You have the freedom to copy and
modify this GNU manual.  Buying copies from the FSF supports it in
developing GNU and promoting software freedom.''
@end quotation
@end copying

@dircategory Emacs
@direntry
* Wisi: (wisi).         Error-correcting LR parsers and project integration.
@end direntry

@titlepage
@sp 10
<<<<<<< HEAD
@title Wisi Version 4.0.0
=======
@title Wisi Version 4.2.0
>>>>>>> 9ddff6cd
@page
@vskip 0pt plus 1filll
@insertcopying
@end titlepage

@contents

@ifnottex
@node Top
@top Top

<<<<<<< HEAD
Wisi Version 4.0.0
=======
Wisi Version 4.2.0
>>>>>>> 9ddff6cd
@end ifnottex

@menu
* Overview::
* Grammar actions::
* Project extension::
* GNU Free Documentation License::
* Index::
@end menu

@node Overview
@chapter Overview
``wisi'' used to be an acronym, but now it's just a name.

The wisi package provides an elisp interface to an external parser. It
assumes the parser generator package WisiToken
(@url{https://stephe-leake.org/ada/wisitoken.html}, implemented in
Ada), but can use any parser that meets the same API. wisi provides
several grammar actions, to implement indentation, navigating, and
syntax highlighting (fontification).

wisi also provides an extension to Emacs @file{project.el}, providing
operations useful for compilation and cross-reference.

@node Grammar actions
@chapter Grammar Actions

Grammar actions are specified in the grammar file, in a nonterminal
declaration. We assume the user is familiar with parser grammars and
grammar actions. For example, an ``if'' statement can be
declared as:

@example
if_statement
  : 'if' expression 'then' statements elsif_list 'else' statements 'end' 'if' ';'
    %((wisi-statement-action [1 statement-start 3 motion 6 motion 10 statement-end])
      (wisi-motion-action [1 3 5 6 10])
      (wisi-indent-action [nil
                           ada-indent-broken
                           nil
                           [(wisi-block ada-indent) ada-indent] nil nil
                           [(wisi-block ada-indent) ada-indent] nil nil nil]))%
@end example

The item before @code{:} is the ``left hand side'', or
``nonterminal''. The list of tokens after @code{:} is the ``right hand
side''; in general there can be more than one right hand side for each
nonterminal (separated by @code{|}).

The items enclosed in ``%()%'' are the grammar actions. They are
specified as list of elisp forms; an earlier version of the wisi
package generated a parser in elisp, now it only generates Ada. We
keep the elisp form for grammar actions because it is compact, and
easier to read and write than the equivalent Ada code. The WisiToken
tool @code{wisi-bnf-generate} converts the elisp into the required Ada
statements.

There are two classes of actions; in-parse and post-parse. WisiToken
calls these ``semantic checks'' and ``semantic actions''. The in-parse
actions are done as parsing procedes; they provide extra checks that
can cause the parse to fail. Currently the only one provided is
@code{match-names}; it is used to check that the declaration and end
names in named Ada blocks are the same (which can aid significantly in
error correction). In the grammar file, in-parse actions are specified
in a second @code{%()%} block, which can be omitted if empty. In this
document, the term ``action'' generally means ``post-parse action'',
we use ``in-parse action'' unless the meaning is clear from context.

Executing the wisi grammar actions creates text properties in the
source file; those text properties are then used by elisp code for
various purposes. The text properties created are:

@table @code
@item wisi-cache
This should be named @code{wisi-navigate}, but isn't for historical
reasons (there used to be only one kind of text property).

The property contains a @code{wisi-cache} object, containing:

@table @code
@item nonterm
The nonterminal in the grammar production that specified the action
that produced this text property.

@item token
A token identifier naming a token in the production right hand side
containing the text this text property is applied to.

@item last
The position of the last character in the token, relative to the first
character (0 indexed). The text property is only applied to the first
character in the token (mostly for historical reasons).

@item class
A token class; see the list of possible values in
@code{wisi-statement-action} below.

@item containing
A marker pointing to the start of the containing token for this token;
only @code{nil} for the outermost containing token in a file.

@item prev
A marker pointing to the previous ``motion token'' in the statement or
declaration. These are normally language keywords, but can be other
things.

@item next
A marker pointing to the next ``motion token'' in the statement or
declaration.

@item end
A marker pointing to the end of the statement or declaration.

@end table

wisi provides motion commands for going to the various markers.

@item wisi-name
Contains no data, applied to a ``name'' of some sort. wisi provides
commands for finding the next/previous name, and returning the
text. Useful for the names of subprograms, which can then be used to
build a completion table; see @code{wisi-xref-identifier-completion-table}.

@item font-lock-face
The standard font-lock property, specifying the face for the
text.

Some major modes do not use this for simple keywords; they use
font-lock regular expressions instead. One reason for this
is so keywords are still highlighted when the parser fails, which
can happen if there are severe syntax errors.

Other items, like function, package, and type names, are typically
marked with @code{font-lock-face} by the parser.

@item fontified
Another standard font-lock text property; applied whenever
@code{font-lock-face} is.

@item wisi-indent
Contains the indent (in characters) for the next line; applied to the
newline character at the end of the preceding line. The first line in
a buffer is assumed to have indent 0.

@end table

Each action is classified as one of @code{navigate, face, indent,
in-parse}; when actions are executed, only one of the first three classes
is executed (in-parse is always executed). This reflects the reasons
the parser is run; to figure out how to go somehere (end of current
statement, start of current procedure, etc), to apply faces for syntax
highlighting, or to indent the code.

@menu
* Navigate actions::
* Face actions::
* Indent actions::
* In-parse actions::
@end menu

@node Navigate actions
@section Navigate actions
@table @code
@item wisi-statement-action [TOKEN CLASS ...]
The argument is a vector; alternating items are a token index (an
integer or label indicating a token in the right hand side) and a
``token class''; one of:

@table @code
@item motion
Create a @code{wisi-cache} text property on the token, for use in a
subsequent @code{wisi-motion-action}.

@item statement-end
Create a @code{wisi-cache} text property on the token, enter a pointer
to it in the other @code{wisi-cache} objects in the statement or
declaration.

@item statement-start
Create a @code{wisi-cache} text property on the token, enter a pointer
to it in the other @code{wisi-cache} objects (in the @code{containing}
slot) in the statement or declaration.

@item statement-override
Same as @code{statement-start}; marks the token to be used as the
statement start if the first token is optional.

@item misc
Create a @code{wisi-cache} text property on the token, to be used for
some other purpose. It is good style to indicate the purpose in a
comment.

For example, ada-mode uses a 'misc' property on left parentheses that
start a subprogram parameter list; this distinquishes them from other
left parentheses, and makes it possible to automatically call
@code{ada-format-paramlist} to format the
parameter list, instead of using the standard Emacs @code{align}.

@end table

@item wisi-motion-action [TOKEN ...]
The argument is a vector, where each element is either a token index
or a vector [INDEX ID].

Each terminal token must already have a @code{wisi-cache} created by a
@code{wisi-statement-action} (this is checked at action execution, not
during grammar generation). This action sets the @code{prev, next}
slots for the chain of tokens, creating a chain of motion tokens.

If TOKEN is a nonterminal without an ID specified, the @code{wisi-cache}
must be on the first token in the nonterminal, and it is assumed to
have a valid pointer in the @code{next} slot, indicating a chain of
motion tokens. That chain is linked into the chain for the current
right hand side.

If TOKEN is a nonterminal with an ID, the region contained by the
nonterminal is searched for all @code{wisi-cache} with that token ID,
and for each one where prev/next is not already set, it is linked into
the motion chain.

Note that the ``search'' described here is done in the parser process, on
a tree data structure containing the data that will eventually be
stored in Emacs text properties.

@item wisi-name-action TOKEN
TOKEN is a token index. Create a @code{wisi-name} text property on the
the @code{char_region} of the token.

@end table

@node Face actions
@section Face actions
@table @code
@item wisi-face-mark-action [INDEX CLASS ...]
The argument is a vector; alternating elements form pairs of INDEX
CLASS, where class is one of @code{prefix, suffix}.

Mark the tokens as part of a compound name, for use by later face
actions.

@item wisi-face-apply-action [TOKEN PREFIX-FACE SUFFIX-FACE ...]
The argument is a vector; triples of items specify TOKEN,
PREFIX-FACE, SUFFIX-FACE. The faces are the elisp names of face
objects (which must declared by an @code{%elisp_face} declaration).

If the token is a nonterminal, and it has been marked by a previous
@code{wisi-face-mark-action}, the specified faces are applied to the
prefix and suffix in the token as @code{font-lock-face} text
properties.

If the token is a terminal, or a non-terminal with no face mark, the
suffix face is applied to the entire text contained by the token.

@item wisi-face-apply-list-action [TOKEN PREFIX-FACE SUFFIX-FACE ...]
Similar to ’wisi-face-apply-action’, but applies faces to all tokens
marked by @code{wisi-face-mark-action} in each indicated production
token, and does not apply a face if there are no such marks.

@end table

@node Indent actions
@section Indent actions

Indents are computed for each line in a cumulative way as the grammar
actions are executed. Initially, the indent for all lines are set to
@code{nil}, which means ``not computed''; this is not the same as the
value @code{0}. The grammar actions are executed in a bottom-up
fashion; low level productions are executed before higher level
ones. In general, the indent action for a production specifies a
``delta indent''; the indent for a line is incremented by that
amount. When all productions in a parse tree have been processed, the
indent has been computed for all lines.

Indent actions specify a delta indent for each token in a
production. If the token is a nonterminal, it can contain multiple
lines of text; the delta indent applies to the lines where the first
token on the line is contained by the nonterminal.

When a delta indent is applied to the indent for a line, it is either
added or ignored. We call the token whose delta indent is being
applied the ``controlling'' token. The indent for each line has a
field storing the line number of the last controlling token that added
to the indent. If the line number of the controlling token for the
delta indent begin applied is the same as the stored controlling token
line number, the indent is ignored. @ref{Indent example} for
explanations of why this rule is needed. On the other hand, it may be
necessary to use @code{wisi-block} or @code{wisi-anchored} to override
this rule.

Indents are often given as a function call; the arguments to the
function can be other function calls, or integer
expressions. @code{wisitoken-bnf-generate} supports only simple
integer expressions; those using integers, integer-valued variables, +
(plus), - (minus), and * (multiply). All expressions are lisp forms;
``ada-indent plus 1'' is written as @code{(+ ada-indent 1)}.

Indent for comments are computed in the same way, except that the
delta that applies to a comment that follows a token is given by the
indent action entry for the next token. If a token is the last in a
production, the comment indent is @code{nil}. These rules often give
the wrong indent for a comment, so they can be overridden by specifing
a comment indent for a token using @code{[CODE-INDENT
COMMENT-INDENT]}; see below. Indent functions can also modify how
comments are indented.

@table @code
@item wisi-indent-action [DELTA ...]
The argument is a vector, giving a delta indent for each token in the
production right-hand side.

For terminals, the indents only have meaning, and are only computed,
if the token is the first on a line. For nonterminals, the indent is
applied to all lines where the first token on the line is contained in
the nonterminal.

An indent can have several forms.  In the descriptions below, the
``current token'' is the token in the production right hand side at
the same position as the indent expression in the
@code{wisi-indent-action} argument list.

@table @asis
@item An integer
The simplest delta indent.

@item A variable name
An integer delta indent; the value can be changed at runtime.

The variable is an elisp variable; the name is translated to an Ada
identifier by replacing ``-'' with ``_'', and applying
@code{Camel_Case}. The translated name must identify a directly
visible run-time Ada integer variable; this is checked at Ada compile
time (variables declared in a separate package can be made visible by
placing a with clause in a @code{%code} declaration in the grammar
file). The elisp variable value is copied to the Ada variable value at
the start of each indent compute session.

For example, in ada-mode two indent variable names are @code{ada-indent}
and @code{ada-indent-broken}, giving the basic ident, and the
continuation line indent. They are runtime variables so different
projects can specify them as part of a coding standard.

@item A function call
A function that computes a delta indent. See @ref{Indent functions}.

@item [CODE-INDENT COMMENT-INDENT]
A vector giving separate indents for code and comments.

Normally, the indent for trailing comments (on lines with no code,
after all code in the token) is given by the indent of the first line
of code in the following token in the production; this overrides that
and the comment indent is given by COMMENT-INDENT applied to the
current token.

When the current token is the last, and a separate comment indent is
not specified, the comment indent is nil.

Comment lines that are not trailing (that is, they are between tokens
in the nonterminal being indented) are indented by CODE-INDENT.

@item (label . INDENT)
Specifies that the indent applies to the token with the same label. If
any argument in an indent action is labeled, all must be labeled, and
thus all tokens in the production must be labeled. This
can improve readability in a long production.

When the grammar file uses EBNF meta-syntax, implicit labels are
automatically generated for all tokens, unless they are explicitly
labeled; this allows keeping track of which optional tokens are left
out when the production is converted to BNF internally.

@end table

@end table

@menu
* Indent functions::
* Indent example::
@end menu

@node Indent functions
@subsection Indent functions
@table @code
@item wisi-block DELTA
Sets the delta indent for the current token to be DELTA, and ignores
the controlling token line when adding delta indents. This is usually
needed in block statements; @ref{Indent example} @code{if_statement}.

DELTA can be any indent expression, except a variant of
@code{wisi-hanging}.

@item wisi-anchored ANCHOR OFFSET
Sets the delta indent for the current token to be OFFSET (an integer
expression) from the start of ANCHOR (a token index). Subsequent
higher level delta indents are ignored; the current token is
``anchored to'' ANCHOR.

A trailing comment following the current token is indented the same as
the code in the token.

@item wisi-anchored% ANCHOR OFFSET
Sets the delta indent for the current token to be OFFSET (an integer
expression) from a containing left parenthesis in the line containing
ANCHOR (a token index), or the start of the line containing ANCHOR if
there is no such paren; the current token is ``anchored to'' the paren
or the start of the line. Subsequent higher level delta indents are
ignored.

@item wisi-hanging DELTA-1 DELTA-2
Use DELTA-1 for the first line in the current token, DELTA-2 for the
rest. Trailing comments use DELTA-1 if there is only one code line,
DELTA-2 if there is more than one.

DELTA-1 and DELTA-2 can be any ident expression, except a variant of
@code{wisi-hanging}.

@code{wisi-hanging} is useful when the lower level productions for the
current token do not have indent actions.

@item wisi-hanging% DELTA-1 DELTA-2
If the first token in the nonterminal is first on its line, use
DELTA-1 for the first line, DELTA-2 for the rest. Otherwise, use
DELTA-1 for all lines.

@item wisi-hanging* DELTA-1 DELTA-2
If the first token in the nonterminal is first on its line, use
DELTA-1 for the first line, DELTA-1 + DELTA-2 for the rest. Otherwise,
use DELTA-2 for all lines.

@item Language-specific function
Language-specific indent functions are specified by an
@code{%elisp_indent} declaration in the grammar file. Each function
declaration specifies how many arguments it accepts; this is checked
at grammar generation time. Each argument is a delta indent expression
as described above, a token index, or a token ID prefixed by @code{'}
(to allow distinguishing token IDs from variable names).
@end table

@node Indent example
@subsection Indent example
To illustrate how indents are computed, we walk thru the computation
for some example code.

The simple grammar used for this example is:

@example
if_statement
  : 'if' expression 'then' statements 'end' 'if' ';'
    %((wisi-indent-action [nil
                           ada-indent-broken
                           nil
                           [(wisi-block ada-indent) ada-indent]
                           nil nil nil]))%

expression
  : term
    %((wisi-indent-action [(wisi-hanging nil ada-indent-broken)]))%

term
  : primary
  | primary '+' primary
  | primary '<' primary
  | term 'and' term

primary : integer | identifier | function_call

function_call
  : identifier formal_part
    %((wisi-indent-action [nil ada-indent-broken]))%

formal_part
  : '(' expression_list ')'
    %((wisi-indent-action [nil
                           (wisi-anchored 1 1)
                           (wisi-anchored 1 0)]))%

expression_list : expression | expression_list ',' expression

statements : statement | statements statement

statement : function_call ';' | assigment | if_statment

assign_value : ':=' expression

assignment
  : identifier assign_value ';'
    %((wisi-indent-action [nil (wisi-hanging ada-indent-broken (* 2 ada-indent-broken)) nil]))%
@end example

Note that we have split out @code{assign_value} from
@code{assignment}, so we can apply the @code{wisi-hanging} indent
function to it; see the first example below for an explanation of why
this is needed.

The indent variables have the values:
@example
ada-indent 3
ada-indent-broken 2
@end example

First we consider a simple example (the line numbers and indents are
on the left):
@example
 1: nil : G
 2: nil :   :=
 3: nil :     F +
 4: nil :       Compute_Something
 5: nil :         (Arg_1,
 6: nil :          H +
 7: nil :            I);
@end example
The assignment statement is fully spread out on different lines, as
might be required if the names or subexpressions are long. In this
case, none of the delta indents are ignored when applied to a line
(except anchored lines), which is why they all need to be present in
the indent actions. Thus we can leave out the stored controlling token
in the line indents for this example.

Indents are computed in bottom up order; the first indent action
computed in this code is for @code{expression} @code{H + I} lines 6
and 7; the delta indent expression is:
@example
   [(wisi-hanging nil ada-indent-broken) ada-indent-broken]
@end example
This gives separate indents for the code and a trailing comment; there
is no trailing comment in this example (there is one in the next
example). This gives a delta indent of nil for line 6, and 2 for line 7.

The next indent action is for @code{formal_part} @code{(Arg_1, H + I)}
lines 5, 6. The indent action is:
@example
%((wisi-indent-action [nil (wisi-anchored 1 1) (wisi-anchored 1 0)]))%
@end example

For each token, the delta indent computed by this is:
@table @code
@item ( : nil
Leaves line 5 at nil.

@item expression_list : (wisi-anchored 1 1)
The first @code{1} is token indenx of the anchor token; the left
parenthesis on line 5. The second @code{1} is the offset from the
anchor; thus the delta indent is @code{Anchored, 5, 1}; anchored to
line 5 with an offset of 1. This delta indent is applied to the lines
whose first tokens are contained by the @code{expression_list}; that
is lines 6 and 7. Line 6 indent is currently nil, so the indent is set
to @code{Anchored, 5, 1}. Line 7 indent is currently 2, so that is
added to 1, setting the indent to @code{Anchored, 5, 3}.

@item ) : (wisi-anchored 1 1)
')' is not first on a line, so this leaves line 6 indent unchanged.
@end table

Next indent action is @code{function_call} @code{Compute_Something
(Arg_1, H + I)} on lines 4 .. 7. The indent action is
@code{%((wisi-indent-action [nil ada-indent-broken]))%}; this applies
a delta indent of 2 to the @code{formal_part} on lines 5 .. 7,
leaving line 5 at 4, and 6 and 7 unchanged.

Next is @code{expression} @code{F + Compute_Something (Arg_1, H + I)}
on lines 3 .. 7.  This computes a delta indent of nil for line 3, and
2 for lines 4 .. 7, leaving 3 at nil, 4 at 2, 5 at 6, and 6 and 7
unchanged.

Last indent action is node 16 @code{assignment} on lines 1 .. 6; the
indent is @code{(wisi-hanging ada-indent-broken (* 2
ada-indent-broken))}, applied to all the lines contained by
@code{assign_value}, which is lines 2 thru 7. This gives a delta
indent of 2 for line 2, and 4 for lines 3 .. 7. This gives the
indents:
@example
                   : 12345678901
 1: nil            : G
 2: 2              :   :=
 3: 4              :     F +
 4: 6              :       Compute_Something
 5: 8              :         (Arg_1,
 6: Anchored, 5, 1 :          H +
 7: Anchored, 5, 3 :            I);
@end example
The final step is compute all the anchored lines; for line 6, we add 1
to the indent for line 5, leaving 9; for line 7, add 3, leaving 11.

Now consider a more extensive example:

@example
 1: if A < B and
 2:   C < D
 3:   --  comment on expression
 4: then
 5:    G := F + Compute_Something
 6:      (Arg_1,
 7:       Arg_2);
 8:    -- comment on statement
 9:
10:    Do_E;
11:
12:    -- comment before 'end if'
13: end if;
@end example
Here the assignment is on fewer lines, illustrating why we need the
rule about ignoring some delta indents, and @code{wisi-block} to
override that rule.

To understand the order in which indents are computed, we need the
syntax tree produced by parsing this code; that is shown here, with
node numbers on the left for reference. Note that comments are stored
in the node containing the terminal token node preceding the
comment. Node 20 'formal_part' is empty; ``Do_E'' has no arguments.
@example
 1  if_statement
 2    'if'
 3    expression
 4      term
 5        primary
 6          identifier "A"
 7        '<'
 8        primary
 9          identifier "B"
10      'and'
11      term
12        primary
13          identifier "C"
14        '<'
15        primary
16          identifier "D", "--  comment on expression"
17    'then'
18    statements
19      statements
20        statement
21          assignment
22            identifier "G"
23            assign_value
24              ':='
25              expression
26                term
27                  primary
28                    identifier "F"
29                  '+'
30                  primary
31                    function_call
32                      identifier "Compute_Something"
33                      formal_part
34                        '('
35                        expression_list
36                          expression_list
37                            expression
38                              term
39                                primary
40                                  identifier "Arg_1"
41                          ','
42                          expression
43                            term
44                              primary
45                                identifier "Arg_2"
46                        ')'
47            ';' "-- comment on statement", blank line
48      statement
49        function_call
50          identifier "Do_E"
51        formal_part
52        ';', blank line, "-- comment before 'end if'"
53    'end'
54    'if'
55    ';'
@end example

Actions are computed by traversing the tree depth first. Thus the
first node considered is node 6; it is an @code{identifier}, which is
a terminal token and has no indent action. The next nodes considered
are 5, 7, 9, 8, 4, 10, 13, 12, 14, 16, 15; all have no action. Next is
node 3 @code{expression} on lines 1 and 2, which has the indent
action:
@example
   [(wisi-hanging nil ada-indent-broken) ada-indent-broken]
@end example
This gives separate indents for the code and the trailing comment.
The code is @code{A < B and C < D} on lines 1 and 2, with
a trailing comment of @code{--  comment on expression} on line 3. Since the
first token in the expression follows @code{if} on line 1, it is not first on
the line; thus @code{wisi-hanging} gives a delta indent of 2 for line
2, leaving line 1 at nil.

The comment on line 3 is given an indent of 2. Note that if the
comment indent had not been given separately in this indent action, it
would have been given the indent of the next token, which is nil.

The stored controlling token line for lines 2 and 3 is 1.

Next is node 37 @code{expression} @code{Arg_1} line 9; it is all on one line
and not the first token, so the indent is left at nil. Similarly for
node 45 @code{expression} @code{Arg_2} line 10.

At this point, the indents for all the lines are (the stored
controlling token line and indent is given after the line number):
@example
 1: nil nil : if A < B and
 2: 1   2   :   C < D
 3: 1   2   :   --  comment on expression
 4: nil nil : then
 5: nil nil :    G := A + Compute_Something
 6: nil nil :      (Arg_1,
 7: nil nil :       Arg_2);
 8: nil nil :    -- comment on statement
 9: nil nil :
10: nil nil :    Do_E;
11: nil nil :
12: nil nil :    -- comment before 'end if'
13: nil nil : end if;
@end example

Next indent action is node 33 @code{formal_part} @code{(Arg_1, Arg_2)}
lines 6 and 7. The indent action is
@example
%((wisi-indent-action [nil
                       (wisi-anchored 1 1)
                       (wisi-anchored 1 0)]))%
@end example
This computes a delta indent for the @code{expression_list} of
@code{Anchored, 5, 1)}; anchored to the left parenthesis on line 5
with an offset of 1. This delta indent is applied to the lines whose
first tokens are contained by the @code{expression_list}; that is just
line 7. Since the indent for line 7 is currently nil, it is set to
@code{Anchored, 5, 1)}, controlling token line 5.

Next is node 31 @code{function_call} @code{Compute_Something (Arg_1,
Arg_2)} on lines 5 .. 7. The indent action is @code{[nil
ada-indent-broken]}, which gives a delta indent of 2 for the
@code{formal_part}. This is applied to lines 6 and 7, leaving line 6
at 2, stored controlling token line 5; and 7 unchanged.

Next is node 25 @code{expression} @code{F + Compute_Something (Arg_1,
Arg_2)} on lines 5 .. 7; this computes a delta indent of 2 for lines
6 and 7. The controlling token line is 5, and the stored controlling
token for line 6 is also 5, so this delta indent is ignored for line
6. Line 7 is anchored, so the delta indent is also ignored. Thus the
indent for lines 6 and 7 are unchanged.

Next is node 16 @code{assignment} on lines 5 .. 7. The indent for
@code{assign_value} is @code{(wisi-hanging ada-indent-broken (* 2
ada-indent-broken))}; this computes a delta indent of 2 for lines 6
and 7; it is ignored as the delta indent from node 25 was.

The comment and blank line on lines 8 and 9 are stored in node 47, and
there is no following token in the production, so the delta indent for
line 8 is nil.

The next action computed is node 21 @code{function_call} @code{Do_E;}
on line 10. The indent action is @code{%((wisi-indent-action [nil
ada-indent-broken]))%}; since the code is all on one line this leaves
the indent for line 10 at nil. The indent for the trailing comment and
blank line on lines 11 and 12 are also left at nil.

At this point, the indents are:
@example
 1: nil nil          : if A < B and
 2: 1   2            :   C < D
 3: 1   2            :   --  comment on expression
 4: nil nil          : then
 5: nil nil          :    G := F + Compute_Something
 6: 5   2            :      (Arg_1,
 7: 6   Anchored 5 1 :       Arg_2);
 8: nil nil          :    -- comment on statement
 9: nil nil          :
10: nil nil          :    Do_E;
11: nil nil          :
12: nil nil          :    -- comment before 'end if'
13: nil nil          : end if;
@end example

The final indent action is for node 1 @code{if_statement} on lines 1
thru 13. The indent for each token in the production is:

@table @code
@item if: nil
Leaves line 1 at nil.

@item expression: ada-indent-broken
The expression is @code{A < B and C < D} on lines 1 and 2, with a
comment on line 3; the controlling token line is 1, the same as the
stored controlling token line for lines 2 and 3, so this is ignored.

@item then: nil
Applies delta of nil to line 4.

Note that specifying the indent for the comment following an
expression in the @code{expression} indent action enforces a style of
indenting the comment with the last line of the expression.

@item statements: [(wisi-block ada-indent) ada-indent]
Applies a delta indent of 3 to the code and comment on lines 5 thru
10, and 3 to the trailing comment on lines 11 and 12. The controlling
token line is 5, so this delta would be ignored for line 6; this is
why we need @code{wisi-block}, which sets controlling token line to
invalid. The delta is ignored for the Anchored line 7.

Note that the indent for comments after statements is given here, not
at a lower level; it would be tedious to add it to each statement.

@item end if; : nil
Leaves line 13 at nil.
@end table

The indents so far:
@example
 1: nil nil          : if A < B and
 2: 1   2            :   C < D
 3: 1   2            :   --  comment on expression
 4: nil nil          : then
 5: 5   3            :    G := F + Compute_Something
 6: 5   5            :      (Arg_1,
 7: 5   Anchored 5 1 :       Arg_2);
 8: 5   3            :    -- comment on statement
 9: 5   3            :
10: 5   3            :    Do_E;
11: 5   3            :
12: 5   3            :    -- comment before 'end if'
13: nil nil          : end if;
@end example

The final step is compute the anchored lines; that sets the indent
for line 7 to 6.

In a full grammar, the top production should specify an indent of 0,
not nil, for tokens that are not indented; then every line will have a
non-nil indent.

However, in normal operation a nil indent is treated as 0; the
@code{wisi-indent} text property is not set for lines that have nil
indent, and @code{wisi-indent-region} detects that and uses 0 for the
indent. You can set the variable @code{wisi-debug} to a value > 0 to
signal an error for nil indents; this is useful to catch indent errors
during grammar development.

@node In-parse actions
@section In-parse actions
@table @code

@item wisi-propagate-name TOKEN
The argument is a token index. Set the @code{name} component of the
left-hand-side parse-time token object to the @code{name} component of
the identified token, if it is not empty. Otherwise use the
@code{byte_region} component.

@item wisi-merge-name FIRST-TOKEN, LAST-TOKEN
The arguments are token indices, giving a range of
tokens. LAST-TOKEN may be omitted if it is the same as FIRST-TOKEN.

Set the @code{name} component of the left-hand-side to the merger of
the @code{name} or @code{byte_region} components of the identified tokens.

@item wisi-match-name START-TOKEN END-TOKEN
The arguments are token indices. Compare the text contained by the
@code{name} (or @code{byte_region} if @code{name} is empty) token
components for START-TOKEN and END-TOKEN; signal a parse error if they
are different.

The behavior when a name is missing is determined by the runtime
language variable given in the @code{%end_names_optional_option}
declaration; if True, a missing name that is supposed to match a
present name is an error. Both names missing is not an error (assuming
that is allowed by the grammar).

@end table

@node Project extension
@chapter Project extension
wisi defines the @code{cl-defstuct} @code{wisi-prj}, with operations
suitable for compilation and cross-reference.

In order to use wisi projects, the user must write project files and
customize @code{project-find-functions} and
@code{xref-backend-functions}.

@menu
* Project files::
* Selecting projects::
* Casing exception files::
* Other project functions::
@end menu

@node Project files
@section Project files

Project file names must have an extension given by
@code{wisi-prj-file-extensions} (default @file{.adp, .prj}).

Project files have a simple syntax; they may be edited directly. Each
line specifies a project variable name and its value, separated by
``='':

@example
src_dir=/Projects/my_project/src_1
src_dir=/Projects/my_project/src_2
@end example

There must be no space between the variable name and ``='', and no
trailing spaces after the value.

Any line that does not have an ``='' is a comment.

Some variables (like @code{src_dir}) are lists; each line in the
project file specifies one element of the list. The value on the last
line is the last element in the list.

A variable name that starts with @code{$} is set as a process
environment variable, for processes launched from Emacs for the
project.

In values, process environment variables can be referenced
using the normal @code{$var} syntax.

In values, relative file names are expanded relative to the
directory containing the project file.

Here is the list of project variables defined by wisi; major modes may
add more.

@table @asis
@item @code{casing}         [slot: @code{case-exception-files}]
List of files containing casing exceptions, either absolute, relative
to the project file directory, or found on the project file
path. @xref{Casing exception files}.

@item @code{import_env_var} [slot: @code{file-env}]
Copies an environment variable from @code{process-environment}.

@item @code{src_dir}        [slot: @code{source-path}]
A list of directories to search for source files.

@item @code{$<name>}        [slot: @code{file-env}]
Set an environment variable @code{name} in the local @code{file-env};
it may be referenced in subsequent project file statements, and in
processes spawned by the project.

@end table

@node Selecting projects
@section Selecting projects
The current project can either be indicated by a global variable
(called a ``selected project''), or depend on the current buffer.

In addition, the project file can be parsed each time it is needed, or
the result cached to improve response time,

One reason to use a selected project is to handle a hierarchy of
projects; if projects B and C both depend on library project A, then
when in a file of project A, there is no way to determine which of the
three projects to return. So the user must indicate which is active,
by using one of @code{wisi-prj-select-file} or
@code{wisi-prj-select-cache}.

In addition, if changing from one project to another requires setting
global resources that must also be unset (such as a syntax propertize
hook or compilation filter hook), then the project should define
@code{wisi-prj-deselect} in addition to @code{wisi-prj-select}. Such
projects require having a selected current project, so it can be
deselected before a new one is selected. One example of such projects
is ada-mode.

One way to declare each project is to add a Local Variables section
in the main Makefile for the project; when the Makefile is first
visited, the project is declared. In the examples here, we assume
that approach is used; each gives an :eval line.

Note that @code{wisi-prj-current-parse} and
@code{wisi-prj-current-cached} always succeed after some project is
selected; no functions after them on @code{project-find-functions} will
be called. That's why the depth is 90 for those in the examples.

@table @asis
@item No caching, current project depends on current buffer

@example
(add-hook 'project-find-functions #'wisi-prj-find-dominating-parse 0)

:eval (wisi-prj-set-dominating "foo.prj" (foo-prj-default "prj-name"))
@end example

@code{wisi-prj-set-dominating} declares the name of a project file with a
default project object, and ensures that the current buffer file name
is in @code{wisi-prj--dominating}.

@code{wisi-prj-find-dominating-parse} looks for the filenames in
@code{wisi-prj--dominiating} in the parent directories of the current
buffer. When one is found, the associated project file is parsed,
using the default project object to dispatch to the appropriate
parsers. Then the final project object is returned.

@item Caching, current project depends on current buffer

@example
(add-hook 'project-find-functions #'wisi-prj-find-dominating-cached 0)

:eval (wisi-prj-cache-dominating "foo.prj" (foo-prj-default "prj-name"))
@end example

@code{wisi-prj-cache-dominating} declares the project file, parses it,
and saves the project object in a cache indexed by the absolute
project file name.

@code{wisi-prj-find-dominating-cached} finds the dominating
project file, and retrieves the object from the cache.

@item No caching, last selected project is current

@example
(add-hook 'project-find-functions #'wisi-prj-current-parse 90)

:eval: (wisi-prj-select-file <prj-file> (foo-prj-default "prj-name"))
@end example

@code{wisi-prj-select-file} sets the project file as the current
project, and saves the default project object.

@code{wisi-prj-current-parse} parses the current project file, using
the saved default project object, and returns the project object.

@item Caching, last selected project is current

@example
(add-hook 'project-find-functions #'wisi-prj-current-cached 90)

:eval: (wisi-prj-select-cache <prj-file> (foo-prj-default "prj-name"))
@end example

@code{wisi-prj-select-cache} parses the project file, caches the
project object.

@code{wisi-prj-current-cached} returns the cached current project
object.

@end table

In addition, the user should set @code{xref-backend-functions}. Currently,
there is only one choice for wisi projects:

@example
(add-to-list 'xref-backend-functions #'wisi-prj-xref-backend 90)
@end example

@code{wisi-prj-xref-backend} returns the current wisi project object.

@node Casing exception files
@section Casing exception files
Each line in a case exception
file specifies the casing of one word or word fragment. If an
exception is defined in multiple files, the first occurrence is used.

If the word starts with an asterisk (@code{*}), it defines the casing
of a word fragment (or ``substring''); part of a word between two
underscores or word boundary.

For example:

@example
DOD
*IO
GNAT
@end example

The word fragment @code{*IO} applies to any word containing ``_io'';
@code{Text_IO}, @code{Hardware_IO}, etc.

@node Other project functions
@section Other project functions

@table @code
@item wisi-refresh-prj-cache (not-full)
Refreshes all cached data in the project, and re-selects the
project. If NOT-FULL is non-nil, slow refresh operations are skipped.

This reparses the project file, and any cross reference information.

@item wisi-prj-select-dominating (dominating-file)
  Find a wisi-prj matching DOMINATING-FILE (defaults to the current
buffer file). If the associated project is current, do nothing. If it
is not current, select it.

This is useful before running `compilation-start', to ensure the correct
project is current.

@end table

@node GNU Free Documentation License
@appendix GNU Free Documentation License
@include doclicense.texi

@node Index,  , GNU Free Documentation License, Top
@unnumbered Index

@printindex fn

@bye<|MERGE_RESOLUTION|>--- conflicted
+++ resolved
@@ -25,11 +25,7 @@
 
 @titlepage
 @sp 10
-<<<<<<< HEAD
-@title Wisi Version 4.0.0
-=======
 @title Wisi Version 4.2.0
->>>>>>> 9ddff6cd
 @page
 @vskip 0pt plus 1filll
 @insertcopying
@@ -41,11 +37,7 @@
 @node Top
 @top Top
 
-<<<<<<< HEAD
-Wisi Version 4.0.0
-=======
 Wisi Version 4.2.0
->>>>>>> 9ddff6cd
 @end ifnottex
 
 @menu
