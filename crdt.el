;;; crdt.el --- Collaborative editing using Conflict-free Replicated Data Types  -*- lexical-binding: t; -*-

;; Copyright (C) 2021 Free Software Foundation, Inc.

;; Author: Qiantan Hong <qhong@alum.mit.edu>
;; Maintainer: Qiantan Hong <qhong@alum.mit.edu>
;; URL: https://code.librehq.com/qhong/crdt.el
;; Keywords: collaboration crdt
<<<<<<< HEAD
;; Version: 0.2.1
=======
;; Version: 0.3.0
>>>>>>> af43adb8

;; This file is part of GNU Emacs.

;; GNU Emacs is free software: you can redistribute it and/or modify
;; it under the terms of the GNU General Public License as published by
;; the Free Software Foundation, either version 3 of the License, or
;; (at your option) any later version.

;; GNU Emacs is distributed in the hope that it will be useful,
;; but WITHOUT ANY WARRANTY; without even the implied warranty of
;; MERCHANTABILITY or FITNESS FOR A PARTICULAR PURPOSE.  See the
;; GNU General Public License for more details.

;; You should have received a copy of the GNU General Public License
;; along with GNU Emacs.  If not, see <https://www.gnu.org/licenses/>.

;;; Commentary:
;; This package provides a collaborative editing environment for Emacs.

;;; Code:

;;; Customs

(require 'xdg nil t)
(require 'cl-lib)
(require 'url)
(require 'color)

(defgroup crdt nil
  "Collaborative editing using Conflict-free Replicated Data Types."
  :prefix "crdt-"
  :group 'applications)

(defcustom crdt-ask-for-name t
  "Ask for display name everytime a CRDT session is to be started or connected."
  :type 'boolean)

(defcustom crdt-default-name (user-full-name)
  "Default display name."
  :type 'string)

(defcustom crdt-ask-for-password t
  "Ask for server password everytime a CRDT server is to be started."
  :type 'boolean)

(defcustom crdt-confirm-disconnect t
  "Ask for confirmation when a CRDT server is to stop the connection from some client."
  :type 'boolean)

(defvar crdt--log-network-traffic nil
  "Debug switch to log network traffic to *Messages*.")

(defcustom crdt-tuntox-executable "tuntox"
  "Path to the tuntox binary."
  :type 'file)

(defcustom crdt-tuntox-key-path (if (featurep 'xdg) (xdg-data-home) "~/")
  "Path to save tuntox's private key."
  :type 'directory)

(defcustom crdt-use-tuntox nil
  "Start tuntox proxy for CRDT servers."
  :type '(choice boolean (const confirm)))

;;; Pseudo cursor/region utils

(defvar crdt-cursor-region-colors
  (let ((n 10))
    (cl-loop for i below n
          for hue by (/ 1.0 n)
          collect (cons
                   (apply #'color-rgb-to-hex
                          (color-hsl-to-rgb hue 0.5 0.5))
                   (apply #'color-rgb-to-hex
                          (color-hsl-to-rgb hue 0.2 0.5))))))

(defun crdt--get-cursor-color (site-id)
  "Get cursor color for SITE-ID."
  (car (nth (mod site-id (length crdt-cursor-region-colors)) crdt-cursor-region-colors)))

(defun crdt--get-region-color (site-id)
  "Get region color for SITE-ID."
  (cdr (nth (mod site-id (length crdt-cursor-region-colors)) crdt-cursor-region-colors)))

(defun crdt--move-cursor (ov pos)
  "Move pseudo cursor overlay OV to POS."
  ;; Hax!
  (let* ((eof (eq pos (point-max)))
         (end (if eof pos (1+ pos)))
         (display-string
          (when eof
            (unless (or (eq (point) (point-max))
                        (cl-some (lambda (ov)
                                   (and (eq (overlay-get ov 'category) 'crdt-pseudo-cursor)
                                        (overlay-get ov 'before-string)))
                                 (overlays-in (point-max) (point-max))))
              (propertize " " 'face (overlay-get ov 'face))))))
    (move-overlay ov pos end)
    (overlay-put ov 'before-string display-string)))

(defun crdt--move-region (ov pos mark)
  "Move pseudo marked region overlay OV to mark between POS and MARK."
  (move-overlay ov (min pos mark) (max pos mark)))


;; CRDT ID utils
;; CRDT IDs are represented by unibyte strings (for efficient comparison)
;; Every two bytes represent a big endian encoded integer
;; For base IDs, last two bytes are always representing site ID
;; Stored strings are BASE-ID:OFFSETs. So the last two bytes represent offset,
;; and second last two bytes represent site ID
(defconst crdt--max-value (lsh 1 16))
;; (defconst crdt--max-value 16)
;; for debug
(defconst crdt--low-byte-mask 255)

(defsubst crdt--get-two-bytes (string index)
  "Get the big-endian encoded integer from STRING starting from INDEX.
INDEX is counted by bytes."
  (logior (lsh (elt string index) 8)
          (elt string (1+ index))))

(defsubst crdt--get-two-bytes-with-offset (string offset index default)
  "Helper function for CRDT--GENERATE-ID.
Get the big-endian encoded integer from STRING starting from INDEX,
but with last two-bytes of STRING (the offset portion) replaced by OFFSET,
and padded infintely by DEFAULT to the right."
  (cond ((= index (- (string-bytes string) 2))
         offset)
        ((< (1+ index) (string-bytes string))
         (logior (lsh (elt string index) 8)
                 (elt string (1+ index))))
        (t default)))

(defsubst crdt--id-offset (id)
  "Get the literal offset integer from ID.
Note that it might deviate from real offset for a character
in the middle of a block."
  (crdt--get-two-bytes id (- (string-bytes id) 2)))

(defsubst crdt--set-id-offset (id offset)
  "Set the OFFSET portion of ID destructively."
  (let ((length (string-bytes id)))
    (aset id (- length 2) (lsh offset -8))
    (aset id (- length 1) (logand offset crdt--low-byte-mask))))

(defsubst crdt--id-replace-offset (id offset)
  "Create and return a new id string by replacing the OFFSET portion from ID."
  (let ((new-id (substring id)))
    (crdt--set-id-offset new-id offset)
    new-id))

(defsubst crdt--id-site (id)
  "Get the site id from ID."
  (crdt--get-two-bytes id (- (string-bytes id) 4)))

(defsubst crdt--generate-id (low-id low-offset high-id high-offset site-id)
  "Generate a new ID between LOW-ID and HIGH-ID.
The generating site is marked as SITE-ID.
Offset parts of LOW-ID and HIGH-ID are overriden by LOW-OFFSET
and HIGH-OFFSET.  (to save two copying from using CRDT--ID-REPLACE-OFFSET)"
  (let* ((l (crdt--get-two-bytes-with-offset low-id low-offset 0 0))
         (h (crdt--get-two-bytes-with-offset high-id high-offset 0 crdt--max-value))
         (bytes (cl-loop for pos from 2 by 2
                      while (< (- h l) 2)
                      append (list (lsh l -8)
                                   (logand l crdt--low-byte-mask))
                      do (setq l (crdt--get-two-bytes-with-offset low-id low-offset pos 0))
                      do (setq h (crdt--get-two-bytes-with-offset high-id high-offset pos crdt--max-value))))
         (m (+ l 1 (random (- h l 1)))))
    (apply #'unibyte-string
           (append bytes (list (lsh m -8)
                               (logand m crdt--low-byte-mask)
                               (lsh site-id -8)
                               (logand site-id crdt--low-byte-mask)
                               0
                               0)))))

;; CRDT-ID text property actually stores a cons of (ID-STRING . END-OF-BLOCK-P)
(defsubst crdt--get-crdt-id-pair (pos &optional obj)
  "Get the (CRDT-ID . END-OF-BLOCK-P) pair at POS in OBJ."
  (get-text-property pos 'crdt-id obj))

(defsubst crdt--get-starting-id (pos &optional obj)
  "Get the CRDT-ID object at POS in OBJ."
  (car (crdt--get-crdt-id-pair pos obj)))

(defsubst crdt--end-of-block-p (pos &optional obj)
  "Get the END-OF-BLOCK-P at POS in OBJ."
  (cdr (crdt--get-crdt-id-pair pos obj)))

(defsubst crdt--get-starting-id-maybe (pos &optional obj limit)
  "Get the CRDT-ID at POS in OBJ if POS is no smaller than LIMIT.
Return NIL otherwise."
  (unless (< pos (or limit (point-min)))
    (car (get-text-property pos 'crdt-id obj))))

(defsubst crdt--get-id-offset (starting-id pos &optional obj limit)
  "Get the real offset integer for a character at POS.
Assume the stored literal ID is STARTING-ID."
  (let* ((start-pos (previous-single-property-change (1+ pos) 'crdt-id obj (or limit (point-min)))))
    (+ (- pos start-pos) (crdt--id-offset starting-id))))

;;; CRDT ID and text property utils

(defsubst crdt--get-id (pos &optional obj left-limit right-limit)
  "Get the real CRDT ID at POS in OBJ.
The search for start and end of CRDT ID block is limited by LEFT-LIMIT and RIGHT-LIMIT."
  (let ((right-limit (or right-limit (point-max)))
        (left-limit (or left-limit (point-min))))
    (cond ((>= pos right-limit) "")
          ((< pos left-limit) nil)
          (t
           (let* ((starting-id (crdt--get-starting-id pos obj))
                  (left-offset (crdt--get-id-offset starting-id pos obj left-limit)))
             (crdt--id-replace-offset starting-id left-offset))))))

(defsubst crdt--set-id (pos id &optional end-of-block-p obj limit)
  "Set the crdt ID and END-OF-BLOCK-P at POS in OBJ.
Any characters after POS but before LIMIT that used to
have the same (CRDT-ID . END-OF-BLOCK-P) pair are also updated
with ID and END-OF-BLOCK-P."
  (put-text-property pos (next-single-property-change pos 'crdt-id obj (or limit (point-max))) 'crdt-id (cons id end-of-block-p) obj))

(cl-defmacro crdt--with-insertion-information
    ((beg end &optional beg-obj end-obj beg-limit end-limit) &body body)
  "Setup some useful variables relevant to an insertion and evaluate BODY.
The insert happens between BEG in BEG-OBJ and END in END-OBJ,
if BEG-OBJ or END-OBJ is NIL, it is treated as current buffer.
The search for start and end of CRDT ID block is limited by BEG-LIMIT and END-LIMIT."
  (declare (indent 1) (debug ([&rest form] body)))
  `(let* ((not-begin (> ,beg ,(or beg-limit '(point-min)))) ; if it's nil, we're at the beginning of buffer
          (left-pos (1- ,beg))
          (starting-id-pair (when not-begin (crdt--get-crdt-id-pair left-pos ,beg-obj)))
          (starting-id (if not-begin (car starting-id-pair) ""))
          (left-offset (if not-begin (crdt--get-id-offset starting-id left-pos ,beg-obj ,beg-limit) 0))
          (not-end (< ,end ,(or end-limit '(point-max))))
          ;; (beg ,beg) ; it happens that no function relies on this particular binding
          (end ,end)
          (beg-obj ,beg-obj)
          (end-obj ,end-obj)
          ;; (beg-limit ,beg-limit) ; it happens that no function uses it right now.
          (end-limit ,end-limit))
     ,@body))

(defmacro crdt--split-maybe ()
  "Split the block if current insertion lies in some CRDT ID block.
Must be used inside CRDT--WITH-INSERTION-INFORMATION."
  '(when (and not-end (eq starting-id (crdt--get-starting-id end end-obj)))
    ;; need to split id block
    (crdt--set-id end (crdt--id-replace-offset starting-id (1+ left-offset))
     (crdt--end-of-block-p left-pos beg-obj) end-obj end-limit)
    (rplacd (get-text-property left-pos 'crdt-id beg-obj) nil) ;; clear end-of-block flag
    t))

;;; Buffer local variables

(defmacro crdt--defvar-permanent-local (name &optional initial-value docstring)
  "Define a permanent local variable with NAME with INITIAL-VALUE and DOCSTRING."
  (declare (indent 2) (doc-string 3) (debug defvar-local))
  `(progn
     (defvar-local ,name ,initial-value ,docstring)
     (put ',name 'permanent-local t)))

(crdt--defvar-permanent-local crdt--session)

(defsubst crdt--assimilate-session (buffer)
  "Set CRDT--SESSION of BUFFER to be the same as current CRDT--SESSION."
  (let ((session crdt--session))
    (with-current-buffer buffer
      (setq crdt--session session))))

(cl-defstruct (crdt--session (:constructor crdt--make-session))
  local-id ; Local site-id
  local-clock ; Local logical clock
  contact-table ; A hash table that maps SITE-ID to CRDT--CONTACT-METADATAs
  local-name
  name
  focused-buffer-name
  user-menu-buffer
  buffer-menu-buffer
  network-process
  network-clients
  next-client-id
  buffer-table
  follow-site-id)

(defvar crdt--inhibit-update nil "When set, don't call CRDT--LOCAL-* on change.
This is useful for functions that apply remote change to local buffer,
to avoid recusive calling of CRDT synchronization functions.")

(crdt--defvar-permanent-local crdt--changed-string nil
  "Save changed substring in CRDT--BEFORE-CHANGE.")

(crdt--defvar-permanent-local crdt--changed-start nil
  "Save start character address of changes in CRDT--BEFORE-CHANGE,
to recover the portion being overwritten in CRDT--AFTER-CHANGE.")

(crdt--defvar-permanent-local crdt--last-point nil)

(crdt--defvar-permanent-local crdt--last-mark nil)

(crdt--defvar-permanent-local crdt--last-process-mark-id nil)

(crdt--defvar-permanent-local crdt--pseudo-cursor-table nil
  "A hash table that maps SITE-ID to CONSes.
Each element is of the form (CURSOR-OVERLAY . REGION-OVERLAY).")

(cl-defstruct (crdt--contact-metadata
                (:constructor crdt--make-contact-metadata (display-name focused-buffer-name host service)))
  display-name host service focused-buffer-name)

(cl-defstruct (crdt--overlay-metadata
                (:constructor crdt--make-overlay-metadata
                              (lamport-timestamp species front-advance rear-advance plist))
                (:copier crdt--copy-overlay-metadata))
  ""
  lamport-timestamp species front-advance rear-advance plist)

(crdt--defvar-permanent-local crdt--overlay-table nil
  "A hash table that maps CONSes of the form (SITE-ID . LOGICAL-CLOCK) to overlays.")

(crdt--defvar-permanent-local crdt--buffer-network-name)

(crdt--defvar-permanent-local crdt--buffer-sync-callback)

(crdt--defvar-permanent-local crdt--buffer-pseudo-process)

(defvar crdt--track-overlay-species nil
  "Label any newly created overlay with its value as their ``species''.
You usually want to dynamically bound this variable,
so that overlays created during a dynamic extent
are categorized into the same ``species''.
You can then enable synchronizing those overlays using
function CRDT--ENABLE-OVERLAY-SPECIES.")

(defvar-local crdt--enabled-overlay-species nil
  "A list of ``species'' of overlays that are tracked and synchronized.
See CRDT--TRACK-OVERLAY-SPECIES.
You should always use CRDT--ENABLE-OVERLAY-SPECIES
and CRDT--DISABLE-OVERLAY-SPECIES to modify this variable
as those functions handle bookkeeping of
adding/removing actively tracked overlays.")

(defvar-local crdt--enabled-text-properties nil
  "A list of text properties that are tracked and synchronized.")

;;; Global variables

(defvar crdt--session-list nil)

(defvar crdt--session-menu-buffer nil)

(defvar crdt--process nil
  "Temporarily bound to the current network process when processing messages inside CRDT--NETWORK-FILTER.")

;;; crdt-mode

(defvar crdt--hooks-alist
  '((after-change-functions . crdt--after-change)
    (before-change-functions . crdt--before-change)
    (post-command-hook . crdt--post-command)
    (deactivate-mark-hook . crdt--post-command)
    (kill-buffer-hook . crdt--kill-buffer-hook)
    (clone-buffer-hook . crdt--clone-buffer-hook)
    (clone-indirect-buffer-hook . crdt--clone-buffer-hook)))

(defun crdt--install-hooks ()
  "Install the hooks used by CRDT-MODE."
  (dolist (pair crdt--hooks-alist)
    (add-hook (car pair) (cdr pair) nil t)))

(defun crdt--uninstall-hooks ()
  "Uninstall the hooks used by CRDT-MODE."
  (dolist (pair crdt--hooks-alist)
    (remove-hook (car pair) (cdr pair) t)))

(defsubst crdt--clear-pseudo-cursor-table ()
  "Remove all overlays in CRDT--PSEUDO-CURSOR-TABLE.
Also set CRDT--PSEUDO-CURSOR-TABLE to NIL."
  (when crdt--pseudo-cursor-table
    (maphash (lambda (_ pair)
               (delete-overlay (car pair))
               (delete-overlay (cdr pair)))
             crdt--pseudo-cursor-table)
    (setq crdt--pseudo-cursor-table nil)))

(defun crdt--after-change-major-mode ()
  "Re-enable CRDT-MODE after major mode change."
  (when (and crdt--session crdt--buffer-network-name
             (eq (current-buffer)
                 (gethash crdt--buffer-network-name
                          (crdt--session-buffer-table crdt--session))))
    (crdt--broadcast-maybe
     (crdt--format-message `(ready ,crdt--buffer-network-name ,major-mode)) nil)
    (crdt-mode)))

(add-hook 'after-change-major-mode-hook #'crdt--after-change-major-mode)

(define-minor-mode crdt-mode
  "Mode for source collaborative buffers."
  :lighter " CRDT"
  (if crdt-mode
      (progn
        (unless crdt--pseudo-cursor-table
          (setq crdt--pseudo-cursor-table (make-hash-table)))
        (unless crdt--overlay-table
          (setq crdt--overlay-table (make-hash-table :test 'equal)))
        (crdt--install-hooks))
    (crdt--uninstall-hooks)
    (crdt--clear-pseudo-cursor-table)
    (setq crdt--overlay-table nil)))

(defun crdt--clone-buffer-hook ()
  (crdt-mode -1))

;;; Author visualization

(defsubst crdt--visualize-author-1 (beg end site)
  (remove-overlays beg end 'category 'crdt-visualize-author)
  (cl-flet ((ov-alike-p (ov)
              (and (eq (overlay-get ov 'category) 'crdt-visualize-author)
                   (eq (overlay-get ov 'crdt-site) site))))
    (or
     (let ((ov-front (cl-find-if #'ov-alike-p (overlays-at (1- beg)))))
       (when ov-front (move-overlay ov-front (overlay-start ov-front) end) t))
     (let ((ov-rear (cl-find-if #'ov-alike-p (overlays-at end))))
       (when ov-rear (move-overlay ov-rear beg (overlay-end ov-rear)) t))
     (let ((new-ov (make-overlay beg end nil t nil)))
       (overlay-put new-ov 'category 'crdt-visualize-author)
       (overlay-put new-ov 'crdt-site site)
       (overlay-put new-ov 'face `(:underline ,(crdt--get-cursor-color site)))))))

(defun crdt--visualize-author ()
  (save-restriction
    (widen)
    (let ((pos (point-max)))
      (while (> pos (point-min))
        (let* ((prev-pos (previous-single-property-change pos 'crdt-id nil (point-min)))
               (crdt-id (car-safe (crdt--get-crdt-id-pair prev-pos))))
          (when crdt-id (crdt--visualize-author-1 prev-pos pos (crdt--id-site crdt-id)))
          (setq pos prev-pos))))))

(define-minor-mode crdt-visualize-author-mode
  "Minor mode to visualize who wrote what."
  :lighter " CRDT-VAuthor"
  (if crdt-visualize-author-mode
      (crdt--visualize-author)
    (save-restriction
      (widen)
      (remove-overlays (point-min) (point-max) 'category 'crdt-visualize-author))))

;;; Error recovery

(define-error 'crdt-sync-error "CRDT synchronization error")

(defmacro crdt--with-recover (&rest body)
  "When any error in BODY occur, signal a CRDT-SYNC-ERROR instead.
This will hopefully trigger error recovery mechanism when further unwinding the stack."
  (declare (indent 1) (debug (sexp def-body)))
  `(condition-case nil
       (progn ,@ body)
     (error (signal 'crdt-sync-error nil))))

(defmacro crdt--with-should-not-error (name &rest body)
  "When any error in BODY occur, print a report and stop CRDT in this buffer.
NAME is included in the report."
  (declare (indent 1) (debug (sexp def-body)))
  `(condition-case err
       (progn ,@ body)
     (error
      (ding)
      (message "Error happens inside %s. This should never happen, please file a report to crdt.el maintainers." ',name)
      (message " Error: %s" err)
      (if (crdt--server-p)
          (progn
            (message "Stop sharing the buffer because of error.")
            (crdt-stop-share-buffer))
        (progn
          (message "Killing the buffer because of error.")
          (kill-buffer))))))

(defun crdt--recover (&optional err)
  "Try to recover from a synchronization failure.
Current buffer is assmuned to be the one with synchronization error.
If we are the server, ERR is the error we shall report to client."
  (if (crdt--server-p)
      (progn
        (let ((message (crdt--format-message `(error ,crdt--buffer-network-name ,(car err) ,(crdt--readable-encode (cdr err))))))
          (process-send-string crdt--process message)))
    (ding)
    (read-only-mode)
    (message "Synchronization error detected, try recovering...")
    (crdt--broadcast-maybe
     (crdt--format-message `(get ,crdt--buffer-network-name)))))

;;; Shared buffer utils

(defsubst crdt--server-p (&optional session)
  "Tell if SESSION is running as a server.
If SESSION is nil, use current CRDT--SESSION."
  (process-contact
   (crdt--session-network-process
    (or session crdt--session))
   :server))

(defmacro crdt--with-buffer-name (name &rest body)
  "Find CRDT shared buffer associated with NAME and evaluate BODY in it.
Any narrowing is temporarily disabled during evaluation of BODY.
Also, try to recover from synchronization error if any error happens in BODY.
Must be called when CURRENT-BUFFER is a CRDT status buffer.
If such buffer doesn't exist yet, do nothing."
  (declare (indent 1) (debug (sexp def-body)))
  `(let (crdt-buffer)
     (setq crdt-buffer (gethash ,name (crdt--session-buffer-table crdt--session)))
     (when (and crdt-buffer (buffer-live-p crdt-buffer))
       (with-current-buffer crdt-buffer
         (save-restriction
           (widen)
           (condition-case err
               ,(cons 'progn body)
             (crdt-sync-error (crdt--recover err))))))))

(defmacro crdt--with-buffer-name-pull (name &rest body)
  "Find CRDT shared buffer associated with NAME and evaluate BODY in it.
Must be called when CURRENT-BUFFER is a CRDT status buffer.
If such buffer doesn't exist yet, request it from the server,
and store the body in CRDT--BUFFER-SYNC-CALLBACK to evaluate it
after synchronization is completed."
  (declare (indent 1) (debug (sexp def-body)))
  `(let (crdt-buffer)
     (setq crdt-buffer (gethash ,name (crdt--session-buffer-table crdt--session)))
     (if (and crdt-buffer (buffer-live-p crdt-buffer))
         (with-current-buffer crdt-buffer
           ,@body)
       (unless (process-contact (crdt--session-network-process crdt--session) :server)
         (setq crdt-buffer (generate-new-buffer (format "crdt - %s" ,name)))
         (puthash ,name crdt-buffer (crdt--session-buffer-table crdt--session))
         (let ((session crdt--session))
           (with-current-buffer crdt-buffer
             (setq crdt--buffer-network-name ,name)
             (setq crdt--session session)
             (crdt-mode)
             (crdt--broadcast-maybe (crdt--format-message `(get ,,name)))
             (let ((crdt--inhibit-update t))
               (insert "Synchronizing with server...")
               (read-only-mode))
             (setq crdt--buffer-sync-callback
                   (lambda ()
                     ,@body))))))))

;;; Session menu

(defun crdt--session-menu-goto ()
  "Open the buffer menu for the session under point in CRDT session menu."
  (interactive)
  (let ((crdt--session (tabulated-list-get-id)))
    (crdt-list-buffers)))

(defun crdt--session-menu-kill ()
  "Kill the session under point in CRDT session menu."
  (interactive)
  (crdt--stop-session (tabulated-list-get-id)))

(defvar crdt-session-menu-mode-map
  (let ((map (make-sparse-keymap)))
    (define-key map (kbd "RET") #'crdt--session-menu-goto)
    (define-key map [mouse-1] #'crdt--session-menu-goto)
    (define-key map (kbd "k") #'crdt--session-menu-kill)
    map))

(define-derived-mode crdt-session-menu-mode tabulated-list-mode
  "CRDT Session List"
  (setq tabulated-list-format [("Session Name" 15 t)
                               ("Role" 7 t)
                               ("My Name" 15 t)
                               ("Buffers" 30 t)
                               ("Users" 15 t)]))

;;;###autoload
(defun crdt-list-sessions (&optional display-buffer)
  "Display a list of active CRDT sessions.
If DISPLAY-BUFFER is provided, display the output there."
  (interactive)
  (unless display-buffer
    (unless (and crdt--session-menu-buffer (buffer-live-p crdt--session-menu-buffer))
      (setf crdt--session-menu-buffer
            (generate-new-buffer "*CRDT Sessions*")))
    (setq display-buffer crdt--session-menu-buffer))
  (crdt-refresh-sessions display-buffer)
  (switch-to-buffer-other-window display-buffer))

(defun crdt-refresh-sessions (display-buffer)
  "Refresh the CRDT session menu in DISPLAY-BUFFER."
  (with-current-buffer display-buffer
    (crdt-session-menu-mode)
    (setq tabulated-list-entries nil)
    (mapc (lambda (session)
            (push
             (list session (vector (crdt--session-name session)
                                   (if (crdt--server-p session) "Server" "Client")
                                   (crdt--session-local-name session)
                                   (mapconcat (lambda (v) (format "%s" v))
                                              (hash-table-keys (crdt--session-buffer-table session))
                                              ", ")
                                   (mapconcat (lambda (v) (format "%s" v))
                                              (let (users)
                                                (maphash (lambda (_ v)
                                                           (push (crdt--contact-metadata-display-name v) users))
                                                         (crdt--session-contact-table session))
                                                (cons (crdt--session-local-name session) users))
                                              ", ")))
             tabulated-list-entries))
          crdt--session-list)
    (tabulated-list-init-header)
    (tabulated-list-print)))

(defsubst crdt--refresh-sessions-maybe ()
  "Refresh the session menu buffer, if there's any."
  (when (and crdt--session-menu-buffer (buffer-live-p crdt--session-menu-buffer))
    (crdt-refresh-sessions crdt--session-menu-buffer)))

;;; Buffer menu

(defun crdt--buffer-menu-goto ()
  "Open the buffer under point in CRDT buffer menu."
  (interactive)
  (let ((name (tabulated-list-get-id)))
    (crdt--with-buffer-name-pull name
      (switch-to-buffer-other-window (current-buffer)))))

(defun crdt--buffer-menu-kill ()
  "Stop sharing the buffer under point in CRDT buffer menu.
Only server can perform this action."
  (interactive)
  (if (crdt--server-p)
      (let ((name (tabulated-list-get-id)))
        (crdt--with-buffer-name name
          (crdt-stop-share-buffer)))
    (message "Only server can stop sharing a buffer.")))

(defvar crdt-buffer-menu-mode-map
  (let ((map (make-sparse-keymap)))
    (define-key map (kbd "RET") #'crdt--buffer-menu-goto)
    (define-key map [mouse-1] #'crdt--buffer-menu-goto)
    (define-key map (kbd "k") #'crdt--buffer-menu-kill)
    map))

(define-derived-mode crdt-buffer-menu-mode tabulated-list-mode
  "CRDT Buffer List"
  (setq tabulated-list-format [("Local Buffer" 15 t)
                               ("Network Name" 30 t)
                               ("Users" 15 t)]))

;;;###autoload
(defun crdt-list-buffers (&optional crdt-buffer display-buffer)
  "Display a list of buffers shared in the current CRDT session.
If DISPLAY-BUFFER is provided, display the output there.
Otherwise use a dedicated buffer for displaying active users on CRDT-BUFFER."
  (interactive)
  (with-current-buffer (or crdt-buffer (current-buffer))
    (unless crdt--session
      (error "Not a CRDT shared buffer"))
    (unless display-buffer
      (unless (and (crdt--session-buffer-menu-buffer crdt--session) (buffer-live-p (crdt--session-buffer-menu-buffer crdt--session)))
        (setf (crdt--session-buffer-menu-buffer crdt--session)
              (generate-new-buffer (concat (crdt--session-name crdt--session)
                                           " buffers")))
        (crdt--assimilate-session (crdt--session-buffer-menu-buffer crdt--session)))
      (setq display-buffer (crdt--session-buffer-menu-buffer crdt--session)))
    (crdt-refresh-buffers display-buffer)
    (if (crdt--session-network-process crdt--session)
        (switch-to-buffer display-buffer)
      (switch-to-buffer-other-window display-buffer))))

(defun crdt-refresh-buffers (display-buffer)
  "Refresh the CRDT buffer menu in DISPLAY-BUFFER."
  (with-current-buffer display-buffer
    (crdt-buffer-menu-mode)
    (setq tabulated-list-entries nil)
    (let ((tmp-hashtable (make-hash-table :test 'equal)))
      (maphash (lambda (_ v)
                 (push (crdt--contact-metadata-display-name v)
                       (gethash (crdt--contact-metadata-focused-buffer-name v)
                                tmp-hashtable)))
               (crdt--session-contact-table crdt--session))
      (push (crdt--session-local-name crdt--session)
            (gethash (crdt--session-focused-buffer-name crdt--session)
                     tmp-hashtable))
      (maphash (lambda (k v)
                 (push (list k (vector (if (and v (buffer-live-p v))
                                           (buffer-name v)
                                         "--")
                                       k (mapconcat #'identity (gethash k tmp-hashtable) ", ")))
                       tabulated-list-entries))
               (crdt--session-buffer-table crdt--session)))
    (tabulated-list-init-header)
    (tabulated-list-print)))

(defsubst crdt--refresh-buffers-maybe ()
  "Refresh the buffer menu buffer for current session, if there's any."
  (when (and (crdt--session-buffer-menu-buffer crdt--session) (buffer-live-p (crdt--session-buffer-menu-buffer crdt--session)))
    (crdt-refresh-buffers (crdt--session-buffer-menu-buffer crdt--session)))
  (crdt--refresh-sessions-maybe))

;;; User menu

(defun crdt--user-menu-goto ()
  "Goto the cursor location of the user under point in CRDT user menu."
  (interactive)
  (let ((site-id (tabulated-list-get-id)))
    (if (eq site-id (crdt--session-local-id crdt--session))
        (switch-to-buffer-other-window
         (gethash (crdt--session-focused-buffer-name crdt--session) (crdt--session-buffer-table crdt--session)))
      (unless
          (cl-block nil
            (let* ((metadata (or (gethash site-id (crdt--session-contact-table crdt--session)) (cl-return)))
                   (buffer-name (or (crdt--contact-metadata-focused-buffer-name metadata) (cl-return))))
              (crdt--with-buffer-name-pull buffer-name
		(switch-to-buffer-other-window (current-buffer))
		(ignore-errors (goto-char (overlay-start (car (gethash site-id crdt--pseudo-cursor-table)))))
		t)))
        (message "Doesn't have position information for this user yet.")))))

(defun crdt--user-menu-kill ()
  "Disconnect the user under point in CRDT user menu.
Only server can perform this action."
  (interactive)
  (if (crdt--server-p)
      (let ((site-id (tabulated-list-get-id)))
        (if (eq site-id (crdt--session-local-id crdt--session))
            (error "Suicide is not allowed")
          (dolist (p (process-list))
            (when (eq (process-get p 'client-id) site-id)
              (delete-process p)))))
    (message "Only server can disconnect a user.")))

(defun crdt-stop-follow ()
  (message "Stop following %s."
           (crdt--contact-metadata-display-name
            (gethash (crdt--session-follow-site-id crdt--session)
                     (crdt--session-contact-table crdt--session))))
  (setf (crdt--session-follow-site-id crdt--session) nil))

(defvar crdt-user-menu-mode-map
  (let ((map (make-sparse-keymap)))
    (define-key map (kbd "RET") #'crdt--user-menu-goto)
    (define-key map [mouse-1] #'crdt--user-menu-goto)
    (define-key map (kbd "k") #'crdt--user-menu-kill)
    (define-key map (kbd "f") #'crdt--user-menu-follow)
    map))

(define-derived-mode crdt-user-menu-mode tabulated-list-mode
  "CRDT User List"
  (setq tabulated-list-format [("Display Name" 15 t)
                               ("Follow" 7 t)
                               ("Focused Buffer" 30 t)
                               ("Address" 15 t)]))

;;;###autoload
(defun crdt-list-users (&optional crdt-buffer display-buffer)
  "Display a list of active users working on a CRDT-shared session.
Find the session in CRDT-BUFFER if non NIL, or current buffer.
If DISPLAY-BUFFER is provided, display the output there.
Otherwise create a dedicated buffer."
  (interactive)
  (with-current-buffer (or crdt-buffer (current-buffer))
    (unless crdt--session
      (error "Not a CRDT shared buffer"))
    (unless display-buffer
      (unless (and (crdt--session-user-menu-buffer crdt--session) (buffer-live-p (crdt--session-user-menu-buffer crdt--session)))
        (setf (crdt--session-user-menu-buffer crdt--session)
              (generate-new-buffer (concat (crdt--session-name crdt--session) " users")))
        (crdt--assimilate-session (crdt--session-user-menu-buffer crdt--session)))
      (setq display-buffer (crdt--session-user-menu-buffer crdt--session)))
    (crdt-refresh-users display-buffer)
    (switch-to-buffer-other-window display-buffer)))

(defun crdt-refresh-users (display-buffer)
  "Refresh the CRDT user menu in DISPLAY-BUFFER."
  (with-current-buffer display-buffer
    (crdt-user-menu-mode)
    (setq tabulated-list-entries nil)
    (push (list (crdt--session-local-id crdt--session)
                (vector (crdt--session-local-name crdt--session) ""
                        (or (crdt--session-focused-buffer-name crdt--session) "--")
                        "*myself*"))
          tabulated-list-entries)
    (maphash (lambda (k v)
               (push (list k (let ((name (crdt--contact-metadata-display-name v))
                                   (host (crdt--contact-metadata-host v))
                                   (service (crdt--contact-metadata-service v))
                                   (focused-buffer-name (or (crdt--contact-metadata-focused-buffer-name v) "--")))
                               (let ((colored-name (concat name " ")))
                                 (put-text-property 0 (1- (length colored-name))
                                                    'face `(:background ,(crdt--get-region-color k))
                                                    colored-name)
                                 (put-text-property (1- (length colored-name)) (length colored-name)
                                                    'face `(:background ,(crdt--get-cursor-color k))
                                                    colored-name)
                                 (vector colored-name (if (eq k (crdt--session-follow-site-id crdt--session))
                                                          "yes" "")
                                         focused-buffer-name (format "%s:%s" host service)))))
                     tabulated-list-entries))
             (crdt--session-contact-table crdt--session))
    (tabulated-list-init-header)
    (tabulated-list-print)))

(defsubst crdt--refresh-users-maybe ()
  "Refresh the user menu buffer for current session, if there's any."
  (when (and (crdt--session-user-menu-buffer crdt--session) (buffer-live-p (crdt--session-user-menu-buffer crdt--session)))
    (crdt-refresh-users (crdt--session-user-menu-buffer crdt--session)))
  (crdt--refresh-buffers-maybe))

(defun crdt--user-menu-follow ()
  "Toggle following the user under point in CRDT user menu."
  (interactive)
  (let ((site-id (tabulated-list-get-id)))
    (if (eq site-id (crdt--session-local-id crdt--session))
        (error "Narcissism is not allowed")
      (if (eq site-id (crdt--session-follow-site-id crdt--session))
          (crdt-stop-follow)
        (setf (crdt--session-follow-site-id crdt--session) site-id))
      (crdt--refresh-users-maybe))))

(defun crdt--kill-buffer-hook ()
  "Kill buffer hook for CRDT shared buffers.
It informs other peers that the buffer is killed."
  (when crdt--buffer-network-name
    (puthash crdt--buffer-network-name nil (crdt--session-buffer-table crdt--session))
    (crdt--broadcast-maybe (crdt--format-message
                            `(cursor ,crdt--buffer-network-name
                                     ,(crdt--session-local-id crdt--session) nil nil nil nil)))
    (when (eq (crdt--session-focused-buffer-name crdt--session) crdt--buffer-network-name)
      (crdt--broadcast-maybe (crdt--format-message
                              `(focus ,(crdt--session-local-id crdt--session) nil)))
      (setf (crdt--session-focused-buffer-name crdt--session) nil))
    (when (crdt--server-p)
      (crdt-stop-share-buffer))
    (crdt--refresh-users-maybe)))

;;; CRDT insert/delete

(defsubst crdt--base64-encode-maybe (str)
  "Base64 encode STR if it's a string, or return NIL if STR is NIL."
  (when str (base64-encode-string str)))

(defsubst crdt--text-property-assimilate
    (template template-beg template-end beg prop &optional object)
  "Make PROP after BEG in OBJECT the same as part of TEMPLATE.
The part between TEMPLATE-BEG and TEMPLATE-END is used.
If OBJECT is NIL, use current buffer."
  (let (next-pos
        (pos template-beg)
        (limit template-end)
        (offset (- beg template-beg)))
    (while (< pos limit)
      (setq next-pos (next-single-property-change pos prop template limit))
      (put-text-property (+ offset pos) (+ offset next-pos) prop
                         (get-text-property pos prop template)
                         object)
      (setq pos next-pos))))

(defsubst crdt--buffer-substring (beg end)
  "Return the contents between BEG and END of the current buffer as a string.
Copies text properties in CRDT--ENABLED-TEXT-PROPERTIES."
  (let ((string (buffer-substring-no-properties beg end)))
    (dolist (prop crdt--enabled-text-properties)
      (crdt--text-property-assimilate nil beg end 0 prop string))
    string))

(defun crdt--local-insert (beg end)
  "To be called after a local insert happened in current buffer from BEG to END.
Returns a list of (insert type) messages to be sent."
  (when crdt-visualize-author-mode
    (crdt--visualize-author-1 beg end (crdt--session-local-id crdt--session)))
  (let (resulting-commands)
    (crdt--with-insertion-information (beg end)
      (unless (crdt--split-maybe)
	(when (and not-begin
                   (eq (crdt--id-site starting-id) (crdt--session-local-id crdt--session))
                   (crdt--end-of-block-p left-pos))
          ;; merge crdt id block
          (let* ((max-offset crdt--max-value)
                 (merge-end (min end (+ (- max-offset left-offset 1) beg))))
            (unless (= merge-end beg)
              (put-text-property beg merge-end 'crdt-id starting-id-pair)
              (let ((virtual-id (substring starting-id)))
		(crdt--set-id-offset virtual-id (1+ left-offset))
		(push `(insert ,crdt--buffer-network-name
                               ,(base64-encode-string virtual-id) ,beg
                               ,(crdt--buffer-substring beg merge-end))
                      resulting-commands))
              (cl-incf left-offset (- merge-end beg))
              (setq beg merge-end)))))
      (while (< beg end)
	(let ((block-end (min end (+ crdt--max-value beg))))
          (let* ((ending-id (if not-end (crdt--get-starting-id end) ""))
                 (new-id (crdt--generate-id starting-id left-offset
                                            ending-id (if not-end (crdt--id-offset ending-id) 0)
                                            (crdt--session-local-id crdt--session))))
            (put-text-property beg block-end 'crdt-id (cons new-id t))
            (push `(insert ,crdt--buffer-network-name
                           ,(base64-encode-string new-id) ,beg
                           ,(crdt--buffer-substring beg block-end))
                  resulting-commands)
            (setq beg block-end)
            (setq left-offset (1- crdt--max-value)) ; this is always true when we need to continue
            (setq starting-id new-id)))))
    ;; (crdt--verify-buffer)
    (nreverse resulting-commands)))

(defun crdt--find-id (id pos &optional before)
  "Find the first position *after* ID if BEFORE is NIL or *before* ID otherwise.
Start the search from POS.
This function doesn't handle empty string convention in the crdt.el protocol.
To convert an ID in protocol message to a position in the buffer,
CRDT--ID-TO-POS is usually more appropriate."
  (let* ((left-pos (previous-single-property-change (min (1+ pos) (point-max))
                                                    'crdt-id nil (point-min)))
         (left-id (crdt--get-starting-id left-pos))
         (right-pos (next-single-property-change (min pos (point-max)) 'crdt-id nil (point-max)))
         (right-id (crdt--get-starting-id right-pos))
         (moving-forward nil))
    (cl-macrolet ((move-forward ()
                    '(progn
                      (setq moving-forward t)
                      (setq left-pos right-pos)
                      (setq left-id right-id)
                      (setq right-pos (next-single-property-change right-pos 'crdt-id nil (point-max)))
                      (setq right-id (crdt--get-starting-id right-pos))))
                  (move-backward ()
                    '(progn
                      (setq moving-forward nil)
                      (setq right-pos left-pos)
                      (setq right-id left-id)
                      (setq left-pos (previous-single-property-change left-pos 'crdt-id nil (point-min)))
                      (setq left-id (crdt--get-starting-id left-pos)))))
      (cl-block nil
        (while t
          (cond ((<= right-pos (point-min))
                 (cl-return (point-min)))
                ((>= left-pos (point-max))
                 (cl-return (point-max)))
                ((and right-id (not (string< id right-id)))
                 (move-forward))
                ((not left-id)
                 (if moving-forward
                     (move-forward)
                   (move-backward)))
                ((string< id left-id)
                 (move-backward))
                (t
                 ;; will unibyte to multibyte conversion cause any problem?
                 (cl-return
                   (if (eq t (compare-strings left-id 0 (- (string-bytes left-id) 2)
                                              id 0 (- (string-bytes left-id) 2)))
                       (min right-pos (+ left-pos (if before 0 1)
                                         (- (crdt--get-two-bytes id (- (string-bytes left-id) 2))
                                            (crdt--id-offset left-id))))
                     right-pos)))))))))

(defun crdt--remote-insert (id position-hint content)
  "Handle remote insert message that CONTENT should be insert.
The first character of CONTENT has CRDT ID.
Start the search around POSITION-HINT."
  (let* ((beg (crdt--find-id id position-hint)) end)
    (save-excursion
      (goto-char beg)
      (insert content)
      (setq end (point))
      (when crdt-visualize-author-mode
        (crdt--visualize-author-1 beg end (crdt--id-site id)))
      ;; work around for input method overlays
      (cl-loop for ov in (overlays-at beg)
            do (unless (or (overlay-get ov 'crdt-meta)
                           (memq (overlay-get ov 'category)
                                 '(crdt-visualize-author crdt-pseudo-cursor)))
                 (when (eq (overlay-start ov) beg)
                   (move-overlay ov end (overlay-end ov)))))
      (with-silent-modifications
        (let ((real-end end))
          (unless (get-text-property end 'crdt-id)
            (setq end (next-single-property-change end 'crdt-id nil (point-max))))
          (crdt--with-insertion-information (beg end)
           (let ((base-length (- (string-bytes starting-id) 2)))
             (if (and (eq (string-bytes id) (string-bytes starting-id))
                      (eq t (compare-strings starting-id 0 base-length
                                             id 0 base-length))
                      (eq (1+ left-offset) (crdt--id-offset id)))
                 (put-text-property beg real-end 'crdt-id starting-id-pair)
               (put-text-property beg real-end 'crdt-id (cons id t))))
           (crdt--split-maybe))))))
  ;; (crdt--verify-buffer)
  )

(defsubst crdt--changed-string (beg length)
  "Retrieve part of CRDT--CHANGED-STRING starting at BEG with LENGTH before change."
  (let ((from (- beg crdt--changed-start)))
    (substring crdt--changed-string from (+ from length))))

(defun crdt--local-delete (beg end length)
  "Handle local deletion event and return a message to be sent to other peers.
The deletion happens between BEG and END, and have LENGTH."
  (let ((outer-end end)
        (crdt--changed-string (crdt--changed-string beg length)))
    (crdt--with-insertion-information (beg 0 nil crdt--changed-string nil (length crdt--changed-string))
      (when (crdt--split-maybe)
	(let* ((not-end (< outer-end (point-max)))
               (ending-id (when not-end (crdt--get-starting-id outer-end))))
          (when (and not-end (eq starting-id (crdt--get-starting-id outer-end)))
            (crdt--set-id outer-end
                          (crdt--id-replace-offset ending-id (+ 1 left-offset (length crdt--changed-string))))))))
    (crdt--with-insertion-information ((length crdt--changed-string) outer-end crdt--changed-string nil 0 nil)
      (crdt--split-maybe))
    ;; (crdt--verify-buffer)
    `(delete ,crdt--buffer-network-name
             ,beg ,@ (crdt--dump-ids 0 (length crdt--changed-string) crdt--changed-string t))))

(defun crdt--remote-delete (position-hint id-items)
  "Handle remote deletion message of ID-ITEMS.
ID-ITEMS should be a list of CONSes of the form (LENGTH . STARTING-ID).
Start the search for those ID-ITEMs around POSITION-HINT."
  (save-excursion
    (dolist (id-item id-items)
      (cl-destructuring-bind (length id) id-item
        (while (> length 0)
          (goto-char (crdt--find-id id position-hint t))
          (let* ((end-of-block (next-single-property-change (point) 'crdt-id nil (point-max)))
                 (block-length (- end-of-block (point))))
            (cl-case (cl-signum (- length block-length))
              ((1) (delete-char block-length)
               (cl-decf length block-length)
               (crdt--set-id-offset id (+ (crdt--id-offset id) block-length)))
              ((0) (delete-char length)
               (setq length 0))
              ((-1)
               (let* ((starting-id (crdt--get-starting-id (point)))
                      (eob (crdt--end-of-block-p (point)))
                      (left-offset (crdt--get-id-offset starting-id (point))))
                 (delete-char length)
                 (crdt--set-id (point) (crdt--id-replace-offset starting-id (+ left-offset length)) eob))
               (setq length 0)))))
        ;; (crdt--verify-buffer)
        ))))

(defun crdt--before-change (beg end)
  "Before change hook used by CRDT-MODE.
It saves the content to be changed (between BEG and END) into CRDT--CHANGED-STRING."
  (unless crdt--inhibit-update
    (setq crdt--changed-string (crdt--buffer-substring beg end))
    (crdt--text-property-assimilate nil beg end 0
                                    'crdt-id crdt--changed-string)
    (setq crdt--changed-start beg)))

(defsubst crdt--crdt-id-assimilate (template beg &optional object)
  "Make the CRDT-ID property after BEG in OBJECT the same as TEMPLATE.
TEMPLATE should be a string.  If OBJECT is NIL, use current buffer."
  (crdt--text-property-assimilate template 0 (length template) beg 'crdt-id object))

(defun crdt--after-change (beg end length)
  "After change hook used by CRDT-MODE.
It examine (CRDT--CHANGED-STRING) (should be saved by CRDT--BEFORE-STRING)
and current content between BEG and END with LENGTH,
update the CRDT-ID for any newly inserted text, and send message to other peers if needed."
  (crdt--with-should-not-error 'crdt--after-change
    (when (markerp beg)
      (setq beg (marker-position beg)))
    (when (markerp end)
      (setq end (marker-position end)))
    (mapc (lambda (ov)
            (when (eq (overlay-get ov 'category) 'crdt-pseudo-cursor)
              (crdt--move-cursor ov beg)))
          (overlays-in beg (min (point-max) (1+ beg))))
    (when (crdt--session-local-id crdt--session) ; LOCAL-ID is NIL when a client haven't received the first sync message
      (unless crdt--inhibit-update
        (let ((crdt--inhibit-update t))
          ;; we're only interested in text change
          ;; ignore property only changes
          ;; todo: track properties in crdt--enabled-text-properties
          (save-excursion
            (save-restriction
              (goto-char beg)
              (if (and (= length (- end beg))
                       (equal-including-properties (crdt--changed-string beg length)
                                                   (crdt--buffer-substring beg end)))
                  (crdt--crdt-id-assimilate (crdt--changed-string beg length) beg)
                (widen)
                (with-silent-modifications
                  (unless (= length 0)
                    (crdt--broadcast-maybe
                     (crdt--format-message (crdt--local-delete beg end length))))
                  (unless (= beg end)
                    (dolist (message (crdt--local-insert beg end))
                      (crdt--broadcast-maybe
                       (crdt--format-message message))))))))
          ;; see if region stuff changed
          (let ((cursor-message (crdt--local-cursor)))
            (when cursor-message
              (crdt--broadcast-maybe (crdt--format-message cursor-message))))
          ;; process-mark synchronization is dependent on correct CRDT-ID
          ;; therefore we must do it after the insert/change stuff is done
          (crdt--send-process-mark-maybe)
          (crdt--send-variables-maybe))))))

;;; CRDT point/mark synchronization

(defsubst crdt--id-to-pos (id hint)
  "Convert CRDT-ID ID to a position in current buffer with best effort.
Start the search around HINT."
  (if (> (string-bytes id) 0)
      (crdt--find-id id hint t)
    (point-max)))

(defun crdt--remote-cursor (site-id point-position-hint point-crdt-id mark-position-hint mark-crdt-id)
  "Handle remote cursor/mark movement message at SITE-ID.
The cursor for that site is at POINT-CRDT-ID,
whose search starts around POINT-POSITION-HINT.
If POINT-CRDT-ID is NIL, remove the pseudo cursor and region
overlays for this site.
The mark for that site is at MARK-CRDT-ID,
whose search starts around MARK-POSITION-HINT.
If MARK-CRDT-ID is NIL, deactivate the pseudo region overlay."
  (when (and site-id (not (eq site-id (crdt--session-local-id crdt--session))))
    (let ((ov-pair (gethash site-id crdt--pseudo-cursor-table)))
      (if point-crdt-id
          (let* ((point (crdt--id-to-pos point-crdt-id point-position-hint))
                 (mark (if mark-crdt-id
                           (crdt--id-to-pos mark-crdt-id mark-position-hint)
                         point)))
            (unless ov-pair
              (let ((new-cursor (make-overlay 1 1))
                    (new-region (make-overlay 1 1)))
                (overlay-put new-cursor 'face `(:background ,(crdt--get-cursor-color site-id)))
                (overlay-put new-cursor 'category 'crdt-pseudo-cursor)
                (overlay-put new-region 'face `(:background ,(crdt--get-region-color site-id) :extend t))
                (setq ov-pair (puthash site-id (cons new-cursor new-region)
                                       crdt--pseudo-cursor-table))))
            (crdt--move-cursor (car ov-pair) point)
            (crdt--move-region (cdr ov-pair) point mark)
            (when (eq site-id (crdt--session-follow-site-id crdt--session))
              (goto-char point)
              (let ((cursor-message (crdt--local-cursor)))
                (when cursor-message
                  (crdt--broadcast-maybe (crdt--format-message cursor-message))))))
        (when ov-pair
          (remhash site-id crdt--pseudo-cursor-table)
          (delete-overlay (car ov-pair))
          (delete-overlay (cdr ov-pair)))))))

(cl-defun crdt--local-cursor (&optional (lazy t))
  "Handle local cursor/mark movement event.
If LAZY if T, return NIL if cursor/mark doesn't move
since last call of this function.
Always return a message otherwise."
  (let ((point (point))
        (mark (when (use-region-p) (mark))))
    (unless (and lazy
                 (eq point crdt--last-point)
                 (eq mark crdt--last-mark))
      (when (or (eq point (point-max)) (eq crdt--last-point (point-max)))
        (mapc (lambda (ov)
                (when (eq (overlay-get ov 'category) 'crdt-pseudo-cursor)
                  (crdt--move-cursor ov (point-max))))
              (overlays-in (point-max) (point-max))))
      (setq crdt--last-point point)
      (setq crdt--last-mark mark)
      (save-restriction
        (widen)
        (let ((point-id-base64 (base64-encode-string (crdt--get-id point)))
              (mark-id-base64 (when mark (base64-encode-string (crdt--get-id mark)))))
          `(cursor ,crdt--buffer-network-name ,(crdt--session-local-id crdt--session)
                   ,point ,point-id-base64 ,mark ,mark-id-base64))))))

(defun crdt--post-command ()
  "Post command hook used by CRDT-MODE.
Check if focused buffer and cursor/mark position are changed.
Send message to other peers about any changes."
  (crdt--with-should-not-error crdt--post-command
    (unless (eq crdt--buffer-network-name (crdt--session-focused-buffer-name crdt--session))
      (crdt--broadcast-maybe
       (crdt--format-message `(focus ,(crdt--session-local-id crdt--session) ,crdt--buffer-network-name)))
      (setf (crdt--session-focused-buffer-name crdt--session) crdt--buffer-network-name)
      (crdt--refresh-users-maybe))
    (let ((cursor-message (crdt--local-cursor)))
      (when cursor-message
        (crdt--broadcast-maybe (crdt--format-message cursor-message))))
    ;; process-mark synchronization is dependent on correct CRDT-ID
    ;; therefore we must do it after the insert/change stuff is done
    (crdt--send-process-mark-maybe)
    (crdt--send-variables-maybe)))

;;; CRDT ID (de)serialization

(defun crdt--dump-ids (beg end object &optional omit-end-of-block-p include-content)
  "Serialize all CRDT IDs in OBJECT from BEG to END into a list.
The list contains CONSes of the form (LENGTH CRDT-ID-BASE64 END-OF-BLOCK-P),
or (LENGTH CRDT-ID-BASE64) if OMIT-END-OF-BLOCK-P is non-NIL,
in the order that they appears in the document.
If INCLUDE-CONTENT is non-NIL, the list contains STRING instead of LENGTH."
  (let (ids (pos end))
    (while (> pos beg)
      (let ((prev-pos (previous-single-property-change pos 'crdt-id object beg)))
        (when (crdt--get-crdt-id-pair prev-pos object)
          (push (cons (if include-content
                          (cond ((not object) (crdt--buffer-substring prev-pos pos))
                                ((bufferp object)
                                 (with-current-buffer object
                                   (crdt--buffer-substring prev-pos pos)))
                                (t (substring object prev-pos pos)))
                        (- pos prev-pos))
                      (cl-destructuring-bind (id . eob) (crdt--get-crdt-id-pair prev-pos object)
                        (let ((id-base64 (base64-encode-string id)))
                          (if omit-end-of-block-p (list id-base64) (list id-base64 eob)))))
                ids))
        (setq pos prev-pos)))
    ids))

(defun crdt--load-ids (ids)
  "Load the CRDT ids in IDS (generated by CRDT--DUMP-IDS)
into current buffer."
  (goto-char (point-min))
  (dolist (id-item ids)
    (cl-destructuring-bind (content id-base64 eob) id-item
      (insert (propertize content 'crdt-id
                          (cons (base64-decode-string id-base64) eob))))))

(defun crdt--verify-buffer ()
  "Debug helper function.
Verify that CRDT IDs in a document follows ascending order."
  (let* ((pos (point-min))
         (id (crdt--get-starting-id pos)))
    (cl-block nil
      (while t
        (let* ((next-pos (next-single-property-change pos 'crdt-id))
               (next-id (if (< next-pos (point-max))
                            (crdt--get-starting-id next-pos)
                          (cl-return)))
               (prev-id (substring id)))
          (crdt--set-id-offset id (+ (- next-pos pos) (crdt--id-offset id)))
          (unless (string< prev-id next-id)
            (error "Not monotonic!"))
          (setq pos next-pos)
          (setq id next-id))))))

;;; Network protocol

(defun crdt--format-message (args)
  "Serialize ARGS (which should be a list) into a string.
Return the string."
  (let ((print-level nil)
        (print-length nil))
    (prin1-to-string args)))

(cl-defun crdt--readable-encode (object &optional (no-properties t))
  "Return an object ``similar'' to OBJECT at best effort.
If NO-PROPERTIES is non-nil,
omit text properties of any strings in the returned object.
The returned object has a printed representation that can be read back.
The symbol CRDT-EVAL is used as an special marker in the encoding
and the behavior is undefined if OBJECT itself contains this symbol."
  (cl-typecase object
    (string (if no-properties (substring-no-properties object) object))
    ((or symbol number character) object)
    (vector (cl-map 'vector #'crdt--readable-encode object))
    (cons (cons (crdt--readable-encode (car object)) (crdt--readable-encode (cdr object))))
    (buffer (list 'crdt-eval 'buffer
                  (buffer-local-value 'crdt--buffer-network-name object)))
    (t (list 'crdt-eval 'unreadable
             (prin1-to-string object)))))

(defun crdt--readable-decode (object)
  "Reconstruct the original object from CRDT--READABLE-ENCODEd OBJECT at best effort."
  (cl-typecase object
    (cons (if (eq (car object) 'crdt-eval)
              (cl-case (cadr object)
                ((buffer) (crdt--with-buffer-name (caddr object) (current-buffer)))
                ((unreadable) (caddr object)))
            (cons (crdt--readable-decode (car object)) (crdt--readable-decode (cdr object)))))
    (vector (cl-map 'vector #'crdt--readable-decode object))
    (t object)))

(defsubst crdt--log-send-network-traffic (message-string)
  (when crdt--log-network-traffic
    (message "Send %s" message-string)))

(cl-defun crdt--broadcast-maybe (message-string &optional (without t))
  "Broadcast or send MESSAGE-STRING.
If (CRDT--SESSION-NETWORK-PROCESS CRDT--SESSION) is a server process,
broadcast MESSAGE-STRING to clients except the one of which CLIENT-ID
property is EQ to WITHOUT.
If (CRDT--SESSION-NETWORK-PROCESS CRDT--SESSION) is a client process,
send MESSAGE-STRING to server when WITHOUT is non-nil."
  (if (process-contact (crdt--session-network-process crdt--session) :server)
      (dolist (client (crdt--session-network-clients crdt--session))
        (when (and (eq (process-status client) 'open)
                   (not (eq (process-get client 'client-id) without)))
          (crdt--log-send-network-traffic message-string)
          (process-send-string client message-string)
          ;; (run-at-time 1 nil #'process-send-string client message-string)
          ;; ^ quick dirty way to simulate network latency, for debugging
          ))
    (when without
      (crdt--log-send-network-traffic message-string)
      (process-send-string (crdt--session-network-process crdt--session) message-string)
      ;; (run-at-time 1 nil #'process-send-string (crdt--session-network-process crdt--session) message-string)
      )))

(defvar crdt--message-handler-table (make-hash-table)
  "Map CRDT message type to handler function.")

(cl-defmacro define-crdt-message-handler (type arglist &body body)
  "Define a crdt message handler.
Define a function CRDT--HANDLE-MESSAGE-[TYPE] with ARGLIST and BODY and
use it to handle message TYPE."
  (declare (debug
            (&define name cl-lambda-list cl-declarations-or-string def-body))
           (doc-string 3)
           (indent 2))
  (let ((function-name (intern (concat "crdt--handle-message-" (symbol-name type)))))
    `(progn
       (cl-defun ,function-name ,arglist ,@body)
       (puthash ',type ',function-name crdt--message-handler-table))))

(defvar crdt--message-string nil
  "Bound to the string representation of the message inside message handler.
So that we don't need to convert MESSAGE to string again
when we need to broadcast it.")

(define-error 'crdt-unrecognized-message "Unhandled crdt-unrecognized-message.")

(defsubst crdt-process-message (message string)
  (let ((crdt--message-string string))
    (let ((handler (gethash (car message) crdt--message-handler-table)))
      (if handler
          (apply handler (cdr message))
        (message "Unrecognized message %S from %s:%s."
                 message (process-contact crdt--process :host) (process-contact crdt--process :service))
        (signal 'crdt-unrecognized-message nil)))))

(defsubst crdt-process-message-1 (message)
  (crdt-process-message message (crdt--format-message message)))

(defsubst crdt--overlay-add-message (id clock species front-advance rear-advance beg end)
  "Create an overlay-add message to be sent to peers.
The overlay is generated at site with ID and logical CLOCK.
The overlay is categorized as SPECIES.
The overlay is FRONT-ADVANCE and REAR-ADVANCE, and lies between BEG and END."
  `(overlay-add ,crdt--buffer-network-name ,id ,clock
                ,species ,front-advance ,rear-advance
                ,beg ,(if front-advance
                          (base64-encode-string (crdt--get-id beg))
                        (crdt--base64-encode-maybe (crdt--get-id (1- beg))))
                ,end ,(if rear-advance
                          (base64-encode-string (crdt--get-id end))
                        (crdt--base64-encode-maybe (crdt--get-id (1- end))))))

(defsubst crdt--generate-challenge ()
  "Generate a challenge string for authentication."
  (apply #'unibyte-string (cl-loop for i below 32 collect (random 256))))

(defsubst crdt--sync-buffer-to-client (buffer)
  "Send messages to a client about the full state of BUFFER.
CRDT--PROCESS should be bound to The network process for the client connection."
  (with-current-buffer buffer
    (save-restriction
      (widen)
      (process-send-string crdt--process
                           (crdt--format-message
                            `(sync
                              ,crdt--buffer-network-name
                              ,@ (crdt--dump-ids (point-min) (point-max) nil nil t))))
     (process-send-string crdt--process (crdt--format-message `(ready ,crdt--buffer-network-name ,major-mode)))

     ;; synchronize cursor
     (maphash (lambda (site-id ov-pair)
                (cl-destructuring-bind (cursor-ov . region-ov) ov-pair
                  (let* ((point (overlay-start cursor-ov))
                         (region-beg (overlay-start region-ov))
                         (region-end (overlay-end region-ov))
                         (mark (if (eq point region-beg)
                                   (unless (eq point region-end) region-end)
                                 region-beg))
                         (point-id-base64 (base64-encode-string (crdt--get-id point)))
                         (mark-id-base64 (when mark (base64-encode-string (crdt--get-id mark)))))
                    (process-send-string crdt--process
                                         (crdt--format-message
                                          `(cursor ,crdt--buffer-network-name ,site-id
                                                   ,point ,point-id-base64 ,mark ,mark-id-base64))))))
              crdt--pseudo-cursor-table)
     (process-send-string crdt--process (crdt--format-message (crdt--local-cursor nil)))

     ;; synchronize tracked overlay
     (maphash (lambda (k ov)
                (let ((meta (overlay-get ov 'crdt-meta)))
                  (process-send-string
                   crdt--process
                   (crdt--format-message (crdt--overlay-add-message
                                          (car k) (cdr k)
                                          (crdt--overlay-metadata-species meta)
                                          (crdt--overlay-metadata-front-advance meta)
                                          (crdt--overlay-metadata-rear-advance meta)
                                          (overlay-start ov)
                                          (overlay-end ov))))
                  (cl-loop for (prop value) on (crdt--overlay-metadata-plist meta) by #'cddr
                        do (process-send-string
                            crdt--process
                            (crdt--format-message `(overlay-put ,crdt--buffer-network-name
                                                                ,(car k) ,(cdr k) ,prop ,value))))))
              crdt--overlay-table)

     (crdt--send-process-mark-maybe nil)
     (crdt--send-variables-maybe nil))))

(defun crdt--greet-client ()
  "Send initial information when a client connects.
Those information include the assigned SITE-ID, buffer list,
and contact data of other users.
CRDT--PROCESS should be bound to The network process for the client connection."
  (let ((crdt--session (process-get crdt--process 'crdt-session)))
    (cl-pushnew crdt--process (crdt--session-network-clients crdt--session))
    (let ((client-id (process-get crdt--process 'client-id)))
      (unless client-id
        (unless (< (crdt--session-next-client-id crdt--session) crdt--max-value)
          (error "Used up client IDs.  Need to implement allocation algorithm"))
        (process-put crdt--process 'client-id (crdt--session-next-client-id crdt--session))
        (setq client-id (crdt--session-next-client-id crdt--session))
        (process-send-string crdt--process (crdt--format-message
                                      `(login ,client-id
                                              ,(crdt--session-name crdt--session))))
        (cl-incf (crdt--session-next-client-id crdt--session)))
      (process-send-string crdt--process (crdt--format-message
                                    (cons 'add (hash-table-keys (crdt--session-buffer-table crdt--session)))))
      ;; synchronize contact
      (maphash (lambda (k v)
                 (process-send-string crdt--process
                                      (crdt--format-message
                                       `(contact ,k ,(crdt--contact-metadata-display-name v)
                                                 ,(crdt--contact-metadata-host v)
                                                 ,(crdt--contact-metadata-service v))))
                 (process-send-string crdt--process
                                      (crdt--format-message
                                       `(focus ,k ,(crdt--contact-metadata-focused-buffer-name v)))))
               (crdt--session-contact-table crdt--session))
      (process-send-string crdt--process
                           (crdt--format-message
                            `(contact ,(crdt--session-local-id crdt--session)
                                      ,(crdt--session-local-name crdt--session))))
      (process-send-string crdt--process
                           (crdt--format-message
                            `(focus ,(crdt--session-local-id crdt--session)
                                    ,(crdt--session-focused-buffer-name crdt--session))))
      (let ((contact-message `(contact ,client-id ,(process-get crdt--process 'client-name)
                                       ,(process-contact crdt--process :host)
                                       ,(process-contact crdt--process :service))))
        (crdt-process-message-1 contact-message)))))

(define-crdt-message-handler insert (buffer-name crdt-id position-hint content)
  (crdt--with-buffer-name buffer-name
    (crdt--with-recover
        (crdt--remote-insert (base64-decode-string crdt-id) position-hint content)))
  (crdt--broadcast-maybe crdt--message-string (process-get crdt--process 'client-id)))

(define-crdt-message-handler delete (buffer-name position-hint . id-base64-pairs)
  (mapc (lambda (p) (rplaca (cdr p) (base64-decode-string (cadr p)))) id-base64-pairs)
  (crdt--with-buffer-name buffer-name
    (crdt--with-recover
        (crdt--remote-delete position-hint id-base64-pairs)))
  (crdt--broadcast-maybe crdt--message-string (process-get crdt--process 'client-id)))

(define-crdt-message-handler cursor
    (buffer-name site-id point-position-hint point-crdt-id mark-position-hint mark-crdt-id)
  (crdt--with-buffer-name buffer-name
    (crdt--with-recover
        (crdt--remote-cursor site-id point-position-hint
                             (and point-crdt-id (base64-decode-string point-crdt-id))
                             mark-position-hint
                             (and mark-crdt-id (base64-decode-string mark-crdt-id)))))
  (crdt--broadcast-maybe crdt--message-string (process-get crdt--process 'client-id)))

(define-crdt-message-handler get (buffer-name)
  (let ((buffer (gethash buffer-name (crdt--session-buffer-table crdt--session))))
    (if (and buffer (buffer-live-p buffer))
        (crdt--sync-buffer-to-client buffer)
      (process-send-string crdt--process (crdt--format-message `(remove ,buffer-name))))))

(define-crdt-message-handler sync (buffer-name . ids)
  (unless (crdt--server-p)             ; server shouldn't receive this
    (crdt--with-buffer-name buffer-name
      (read-only-mode -1)
      (let ((crdt--inhibit-update t))
        (unless crdt--buffer-sync-callback
          ;; try to get to the same position after sync,
          ;; if crdt--buffer-sync-callback is not set yet
          (let ((pos (point)))
            (setq crdt--buffer-sync-callback
                  (lambda ()
                    (goto-char
                     (max (min pos (point-max))
                          (point-min)))))))
        (erase-buffer)
        (crdt--load-ids ids)))
    (crdt--refresh-buffers-maybe)))

(define-crdt-message-handler ready (buffer-name mode)
  (unless (crdt--server-p)           ; server shouldn't receive this
    (crdt--with-buffer-name buffer-name
      (unless (fboundp mode)
        (when (get mode 'crdt-autoload)
          (require (get mode 'crdt-autoload) nil t)))
      (if (fboundp mode)
          (unless (eq major-mode mode)
            (funcall mode)              ; trust your server...
            (crdt-mode))
        (message "Server uses %s, but not available locally." mode))
      (when crdt--buffer-sync-callback
        (funcall crdt--buffer-sync-callback)
        (setq crdt--buffer-sync-callback nil)))))

(define-crdt-message-handler error (buffer-name &rest err)
  (unless (crdt--server-p)
    (crdt--with-buffer-name buffer-name
      (message "Server side error %s." err)
      (crdt--recover))))

(define-crdt-message-handler add (&rest buffer-names)
  (dolist (buffer-name buffer-names)
    (unless (gethash buffer-name (crdt--session-buffer-table crdt--session))
      (puthash buffer-name nil (crdt--session-buffer-table crdt--session)))
    (crdt--refresh-buffers-maybe)))

(define-crdt-message-handler remove (&rest buffer-names)
  (let ((saved-session crdt--session))
    (dolist (buffer-name buffer-names)
      (let ((buffer (gethash buffer-name (crdt--session-buffer-table crdt--session))))
        (remhash buffer-name (crdt--session-buffer-table crdt--session))
        (when buffer
          (when (buffer-live-p buffer)
            (with-current-buffer buffer
              (crdt-mode 0)
              (setq crdt--session nil))))))
   (message "Server stopped sharing %s."
            (mapconcat #'identity buffer-names ", "))
   (let ((crdt--session saved-session))
     (crdt--broadcast-maybe crdt--message-string
                            (when crdt--process
                              (process-get crdt--process 'client-id)))
     (crdt--refresh-buffers-maybe))))

(define-crdt-message-handler login (id session-name)
  (puthash 0 (crdt--make-contact-metadata nil nil
                                          (process-contact crdt--process :host)
                                          (process-contact crdt--process :service))
           (crdt--session-contact-table crdt--session))
  (setf (crdt--session-name crdt--session) (concat session-name "@" (crdt--session-name crdt--session)))
  (setf (crdt--session-local-id crdt--session) id)
  (crdt--refresh-sessions-maybe))

(define-crdt-message-handler leave ()
  (delete-process crdt--process))

(define-crdt-message-handler challenge (hash)
  (unless (crdt--server-p)             ; server shouldn't receive this
    (message nil)
    (let ((password (read-passwd
                     (format "Password for %s:%s: "
                             (process-contact (crdt--session-network-process crdt--session) :host)
                             (process-contact (crdt--session-network-process crdt--session) :service)))))
      (crdt--broadcast-maybe (crdt--format-message
                              `(hello ,(crdt--session-local-name crdt--session)
                                      ,(gnutls-hash-mac 'SHA1 password hash)))))))

(define-crdt-message-handler contact (site-id display-name &optional host service)
  (if display-name
      (if host
          (puthash site-id (crdt--make-contact-metadata
                            display-name nil host service)
                   (crdt--session-contact-table crdt--session))
        (let ((existing-item (gethash site-id (crdt--session-contact-table crdt--session))))
          (setf (crdt--contact-metadata-display-name existing-item) display-name)))
    (progn
      (when (eq site-id (crdt--session-follow-site-id crdt--session))
        (crdt-stop-follow))
      (remhash site-id (crdt--session-contact-table crdt--session))))
  (crdt--refresh-users-maybe)
  (crdt--broadcast-maybe crdt--message-string (process-get crdt--process 'client-id)))

(define-crdt-message-handler focus (site-id buffer-name)
  (let ((existing-item (gethash site-id (crdt--session-contact-table crdt--session))))
    (setf (crdt--contact-metadata-focused-buffer-name existing-item) buffer-name))
  ;; (when (and (= site-id 0) (not crdt--focused-buffer-name))
  ;;   (setq crdt--focused-buffer-name buffer-name)
  ;;   (switch-to-buffer (gethash buffer-name (crdt--session-buffer-table crdt--session))))
  (when (eq site-id (crdt--session-follow-site-id crdt--session))
    (crdt--with-buffer-name-pull buffer-name
      (switch-to-buffer (current-buffer))
      (let ((ov-pair (gethash site-id crdt--pseudo-cursor-table)))
        (when ov-pair (goto-char (overlay-start (car ov-pair)))))))
  (crdt--refresh-users-maybe)
  (crdt--broadcast-maybe crdt--message-string (process-get crdt--process 'client-id)))

(defun crdt--network-filter (process string)
  "Network filter function for CRDT network processes.
Handle received STRING from PROCESS."
  (unless (and (process-buffer process)
               (buffer-live-p (process-buffer process)))
    (set-process-buffer process (generate-new-buffer "*crdt-server*"))
    (with-current-buffer (process-buffer process)
      (set-marker (process-mark process) 1)))
  (with-current-buffer (process-buffer process)
    (unless crdt--session
      (setq crdt--session (process-get process 'crdt-session)))
    (save-excursion
      (goto-char (process-mark process))
      (insert string)
      (set-marker (process-mark process) (point))
      (goto-char (point-min))
      (let (message string start (crdt--process process))
        (while (setq start (point)
                     message (ignore-errors (read (current-buffer))))
          (when crdt--log-network-traffic
            (print message))
          (setq string (buffer-substring-no-properties start (point)))
          (delete-region (point-min) (point))
          (goto-char (point-min))
          (condition-case err
              (if (or (not (crdt--server-p)) (process-get process 'authenticated))
                  (let ((crdt--inhibit-update t))
                    (crdt-process-message message string))
                (cl-block nil
                  (when (eq (car message) 'hello)
                    (cl-destructuring-bind (name &optional response) (cdr message)
                      (when (or (not (process-get process 'password)) ; server password is empty
                                (and response (string-equal response (process-get process 'challenge))))
                        (process-put process 'authenticated t)
                        (process-put process 'client-name name)
                        (crdt--greet-client)
                        (cl-return))))
                  (let ((challenge (crdt--generate-challenge)))
                    (process-put process 'challenge
                                 (gnutls-hash-mac 'SHA1 (substring (process-get process 'password)) challenge))
                    (process-send-string process (crdt--format-message `(challenge ,challenge))))))
            ((crdt-unrecognized-message invalid-read-syntax)
             (message "%s error when processing message %s from %s:%s, disconnecting." err message
                      (process-contact process :host) (process-contact process :service))
             (if (crdt--server-p)
                 (delete-process process)
               (crdt--stop-session crdt--session))))
          )))))

(defun crdt--server-process-sentinel (client _message)
  (let ((crdt--session (process-get client 'crdt-session)))
    (unless (or (process-contact client :server) ; it's actually server itself
                (eq (process-status client) 'open))
      ;; client disconnected
      (setf (crdt--session-network-clients crdt--session)
            (delq client (crdt--session-network-clients crdt--session)))
      ;; generate a clear cursor message and a clear contact message
      (let* ((client-id (process-get client 'client-id))
             (clear-contact-message `(contact ,client-id nil)))
        (let ((crdt--process client))
          (crdt-process-message-1 clear-contact-message))
        (maphash
         (lambda (k _)
           (let ((crdt--process client))
             (crdt-process-message-1 `(cursor ,k ,client-id 1 nil 1 nil))))
         (crdt--session-buffer-table crdt--session))
        (crdt--refresh-users-maybe))
      (when (process-buffer client) (kill-buffer (process-buffer client))))))

(defun crdt--client-process-sentinel (process _message)
  (unless (eq (process-status process) 'open)
    (when (process-get process 'tuntox-process)
      (process-send-string process (crdt--format-message '(leave))))
    (ding)
    (crdt--stop-session (process-get process 'crdt-session))))

;;; UI commands

(defun crdt--read-name (&optional session-name)
  "Read display name from minibuffer or use the default display name.
The behavior is controlled by CRDT-ASK-FOR-NAME.
SESSION-NAME if provided is used in the prompt."
  (if crdt-ask-for-name
      (let ((input (read-from-minibuffer
                    (format "Display name%s (default %S): "
                            (if session-name (concat " for " session-name) "")
                            crdt-default-name))))
        (if (> (length input) 0) input crdt-default-name))
    crdt-default-name))

(defun crdt--share-buffer (buffer session)
  "Add BUFFER to CRDT SESSION."
  (if (process-contact (crdt--session-network-process session) :server)
      (with-current-buffer buffer
        (setq crdt--session session)
        (puthash (buffer-name buffer) buffer (crdt--session-buffer-table crdt--session))
        (setq crdt--buffer-network-name (buffer-name buffer))
        (crdt-mode)
        (save-excursion
          (save-restriction
            (widen)
            (let ((crdt--inhibit-update t))
              (with-silent-modifications
                (crdt--local-insert (point-min) (point-max))))
            (crdt--broadcast-maybe
             (crdt--format-message `(add
                                     ,crdt--buffer-network-name)))))
        (crdt--refresh-buffers-maybe)
        (crdt--refresh-sessions-maybe))
    (error "Only server can add new buffer")))

(defsubst crdt--get-session-names (server)
  "Get session names for CRDT sessions (as in CRDT--SESSION-LIST).
If SERVER is non-NIL, return the list of names for server sessions.
Otherwise, return the list of names for client sessions."
  (let (session-names)
    (dolist (session crdt--session-list)
      (when (eq (crdt--server-p session) server)
        (push (crdt--session-name session) session-names)))
    (nreverse session-names)))

(defsubst crdt--get-session (name)
  "Get the CRDT session object with NAME."
  (cl-find name crdt--session-list
           :test 'equal :key #'crdt--session-name))

;;;###autoload
(defun crdt-share-buffer (session-name &optional port)
  "Share the current buffer in the CRDT session with name SESSION-NAME.
Create a new one if such a CRDT session doesn't exist.  When PORT
is non-NIL use when creating a new session, otherwise prompt
from minibuffer.  If SESSION-NAME is empty, use the buffer name
of the current buffer."
  (interactive
   (progn
     (when (and crdt-mode crdt--session)
       (error "Current buffer is already shared in a CRDT session"))
     (list (let* ((session-names (crdt--get-session-names t))
                  (default-name (concat crdt-default-name ":" (buffer-name (current-buffer))))
                  (session-name (if session-names
                                    (completing-read "Choose a server session (create if not exist): "
                                                     session-names)
                                  (read-from-minibuffer
                                   (format "New session name (default %s): " default-name)))))
             (unless (and session-name (> (length session-name) 0))
               (setq session-name default-name))
             session-name))))
  (let ((session (crdt--get-session session-name)))
    (if session
        (crdt--share-buffer (current-buffer) session)
      (let ((port (or port (read-from-minibuffer "Create new session on port (default 6530): " nil nil t nil "6530"))))
        (when (not (numberp port))
          (error "Port must be a number"))
        (crdt--share-buffer (current-buffer) (crdt-new-session port session-name))))))

(defun crdt-stop-share-buffer ()
  "Stop sharing the current buffer."
  (interactive)
  (if crdt--session
      (if (crdt--server-p)
          (let ((buffer-name crdt--buffer-network-name))
            (let ((remove-message `(remove ,buffer-name)))
              (crdt-process-message-1 remove-message)))
        (message "Only server can stop sharing a buffer."))
    (message "Not a CRDT shared buffer.")))

(defun crdt-new-session (port session-name &optional password display-name)
  "Start a new CRDT session on PORT with SESSION-NAME.
Setup up the server with PASSWORD and assign this Emacs DISPLAY-NAME."
  (let* ((network-process (make-network-process
                           :name "CRDT Server"
                           :server t
                           :host "0.0.0.0"
                           :service port
                           :filter #'crdt--network-filter
                           :sentinel #'crdt--server-process-sentinel))
         (new-session
          (crdt--make-session :local-id 0
                              :local-clock 0
                              :next-client-id 1
                              :local-name (or display-name (crdt--read-name))
                              :contact-table (make-hash-table :test 'equal)
                              :buffer-table (make-hash-table :test 'equal)
                              :name session-name
                              :network-process network-process))
         (tuntox-p (or (eq crdt-use-tuntox t)
                       (and (eq crdt-use-tuntox 'confirm)
                            (yes-or-no-p "Start a tuntox proxy for this session? ")))))
    (process-put network-process 'crdt-session new-session)
    (push new-session crdt--session-list)
    (unless password
      (setq password
            (when crdt-ask-for-password
              (read-from-minibuffer "Set password (empty for no authentication): "))))
    (if tuntox-p
        (let ((proxy-process
               (make-process :name "Tuntox Proxy"
                             :buffer (generate-new-buffer "*Tuntox Proxy*")
                             :command
                             `(,crdt-tuntox-executable
                               "-C" ,(expand-file-name crdt-tuntox-key-path)
                               "-f" "/dev/stdin" ; do the filtering for safety sake
                               ,@ (when (and password (> (length password) 0))
                                    `("-s" ,password))))))
          (process-put network-process 'tuntox-process proxy-process)
          (process-send-string proxy-process (format "127.0.0.1:%s\n" port)) ; only allow connection to our port
          (process-send-eof proxy-process)
          (switch-to-buffer-other-window (process-buffer proxy-process)))
      (when (and password (> (length password) 0))
        (process-put network-process 'password password)))
    new-session))

(defun crdt--stop-session (session)
  "Kill the CRDT SESSION.
Disconnect if it's a client session, or stop serving if it's a server session."
  (when (if (and crdt-confirm-disconnect
                 (crdt--server-p session)
                 (crdt--session-network-clients session))
            (yes-or-no-p "There are yet connected clients. Stop session? ")
          t)
    (dolist (client (crdt--session-network-clients session))
      (when (process-live-p client)
        (delete-process client))
      (when (process-buffer client)
        (kill-buffer (process-buffer client))))
    (when (crdt--session-user-menu-buffer session)
      (kill-buffer (crdt--session-user-menu-buffer session)))
    (when (crdt--session-buffer-menu-buffer session)
      (kill-buffer (crdt--session-buffer-menu-buffer session)))
    (maphash
     (lambda (_ v)
       (when (and v (buffer-live-p v))
         (with-current-buffer v
           (setq crdt--session nil)
           (crdt-mode 0))))
     (crdt--session-buffer-table session))
    (setq crdt--session-list
          (delq session crdt--session-list))
    (crdt--refresh-sessions-maybe)
    (let* ((process (crdt--session-network-process session))
           (proxy-process (process-get process 'tuntox-process))
           (process-buffer (process-buffer process)))
      (delete-process (crdt--session-network-process session))
      (when (and process-buffer (buffer-live-p process-buffer))
        (kill-buffer process-buffer))
      (when (and proxy-process (process-live-p proxy-process))
        (interrupt-process proxy-process)))
    (message "Disconnected.")))

(defun crdt-stop-session (&optional session-name)
  "Stop sharing the session with SESSION-NAME.
If SESSION-NAME is nil, stop sharing the current session."
  (interactive
   (list (completing-read "Choose a server session: "
                          (crdt--get-session-names t) nil t
                          (when (and crdt--session (crdt--server-p))
                            (crdt--session-name crdt--session)))))
  (let ((session (if session-name
                     (crdt--get-session session-name)
                   crdt--session)))
    (crdt--stop-session session)))

(defun crdt-copy-url (&optional session-name)
  "Copy the url for the session with SESSION-NAME.
Currently this only work if a tuntox proxy is used."
  (interactive
   (list (completing-read "Choose a server session: "
                          (crdt--get-session-names t) nil t
                          (when (and crdt--session (crdt--server-p))
                            (crdt--session-name crdt--session)))))
  (let* ((session (if session-name
                     (crdt--get-session session-name)
                    crdt--session))
         (network-process (crdt--session-network-process session))
         (tuntox-process (process-get network-process 'tuntox-process)))
    (if tuntox-process
        (progn
          (kill-new (format "tuntox://%s:%s"
                            (with-current-buffer (process-buffer tuntox-process)
                              (save-excursion
                                (goto-char (point-min))
                                (search-forward "Using Tox ID: ")
                                (let ((start (point)))
                                  (end-of-line)
                                  (buffer-substring-no-properties start (point)))))
                            (process-contact network-process :service)))
          (message "URL copied."))
      (message "No known URL to copy, find out your public IP address yourself!"))))

(defun crdt-disconnect (&optional session-name)
  "Disconnect from the session with SESSION-NAME.
If SESSION-NAME is nil, disconnect from the current session."
  (interactive
   (list (completing-read "Choose a client session: "
                          (crdt--get-session-names nil) nil t
                          (when (and crdt--session (not (crdt--server-p crdt--session)))
                            (crdt--session-name crdt--session)))))
  (let ((session (if session-name
                     (crdt--get-session session-name)
                   crdt--session)))
    (crdt--stop-session session)))

(defvar crdt-connect-url-history nil)

;;;###autoload
(defun crdt-connect (url &optional display-name)
  "Connect to a CRDT server running at URL.
Open a new buffer to display the shared content.
Join with DISPLAY-NAME."
  (interactive
   (list
    (let (parsed-url
          (url (read-from-minibuffer "URL: " nil nil nil 'crdt-connect-url-history)))
      (when (eq (length url) 0)
        (error "Please input a valid URL"))
      (setq parsed-url (url-generic-parse-url url))
      (unless (url-type parsed-url)
        (setq parsed-url (url-generic-parse-url (concat "tcp://" url))))
      (when (and (not (url-portspec parsed-url)) (member (url-type parsed-url) '("tcp" "tuntox")))
        (let ((port (read-from-minibuffer "Server port (default 6530): " nil nil t nil "6530")))
          (when (not (numberp port))
            (error "Port must be a number"))
          (setf (url-portspec parsed-url) port)))
      parsed-url)))
  (let ((url-type (url-type url))
        address port)
    (cl-macrolet ((start-session (&body body)
                    `(let* ((network-process (make-network-process
                                              :name "CRDT Client"
                                              :buffer (generate-new-buffer "*crdt-client*")
                                              :host address
                                              :service port
                                              :filter #'crdt--network-filter
                                              :sentinel #'crdt--client-process-sentinel))
                            (name-placeholder (format "%s:%s" address port))
                            (new-session
                             (crdt--make-session :local-clock 0
                                                 :local-name (or display-name (crdt--read-name name-placeholder))
                                                 :contact-table (make-hash-table :test 'equal)
                                                 :buffer-table (make-hash-table :test 'equal)
                                                 :name name-placeholder
                                                 :network-process network-process)))
                      (process-put network-process 'crdt-session new-session)
                      (push new-session crdt--session-list)
                      ,@body
                      (process-send-string network-process
                       (crdt--format-message `(hello ,(crdt--session-local-name new-session))))
                      (let ((crdt--session new-session))
                        (crdt-list-buffers)))))
      (cond ((equal url-type "tcp")
             (setq address (url-host url))
             (setq port (url-portspec url))
             (start-session))
            ((equal url-type "tuntox")
             (setq address "127.0.0.1")
             (setq port (read-from-minibuffer (format "tuntox proxy port (default %s): "
                                                      (1+ (url-portspec url)))
                                              nil nil t nil (format "%s" (1+ (url-portspec url)))))
             (let ((password (read-passwd "tuntox password (empty for no password): ")))
               (switch-to-buffer-other-window
                (process-buffer
                 (make-process
                  :name "Tuntox Proxy"
                  :buffer (generate-new-buffer "*Tuntox Proxy*")
                  :command
                  `(,crdt-tuntox-executable
                    "-i" ,(url-host url)
                    "-L" ,(format "%s:127.0.0.1:%s" port (url-portspec url))
                    ,@ (when (> (length password) 0)
                         `("-s" ,password)))
                  :filter
                  (let (initialized)
                    (lambda (proc string)
                      (when (buffer-live-p (process-buffer proc))
                        (with-current-buffer (process-buffer proc)
                          (let ((moving (= (point) (process-mark proc))))
                            (save-excursion
                              (goto-char (process-mark proc))
                              (insert string)
                              (set-marker (process-mark proc) (point))
                              (unless initialized
                                (when (ignore-errors (search-backward "Friend request accepted"))
                                  (setq initialized t)
                                  (start-session (process-put network-process 'tuntox-process proc)))))
                            (if moving (goto-char (process-mark proc)))))))))))))
            (t (error "Unknown protocol \"%s\"" url-type))))))

;;; overlay tracking

(defvar crdt--inhibit-overlay-advices nil)

(defvar crdt--modifying-overlay-metadata nil)

(defun crdt--enable-overlay-species (species)
  (push species crdt--enabled-overlay-species)
  (when crdt-mode
    (let ((crdt--inhibit-overlay-advices t))
      (maphash (lambda (_ ov)
                 (let ((meta (overlay-get ov 'crdt-meta)))
                   (when (eq species (crdt--overlay-metadata-species meta))
                     (cl-loop for (prop value) on (crdt--overlay-metadata-plist meta) by #'cddr
                           do (overlay-put ov prop value)))))
               crdt--overlay-table))))

(defun crdt--disable-overlay-species (species)
  (setq crdt--enabled-overlay-species (delq species crdt--enabled-overlay-species))
  (when crdt-mode
    (let ((crdt--inhibit-overlay-advices t))
      (maphash (lambda (_ ov)
                 (let ((meta (overlay-get ov 'crdt-meta)))
                   (when (eq species (crdt--overlay-metadata-species meta))
                     (cl-loop for (prop _value) on (crdt--overlay-metadata-plist meta) by #'cddr
                           do (overlay-put ov prop nil)))))
               crdt--overlay-table))))

(defun crdt--make-overlay-advice (orig-fun beg end &optional buffer front-advance rear-advance)
  (let ((new-overlay (funcall orig-fun beg end buffer front-advance rear-advance)))
    ;; should we check if we are in the current buffer?
    (when crdt-mode
      (when crdt--track-overlay-species
        (crdt--broadcast-maybe
         (crdt--format-message
          (crdt--overlay-add-message (crdt--session-local-id crdt--session)
                                     (crdt--session-local-clock crdt--session)
                                     crdt--track-overlay-species front-advance rear-advance
                                     beg end)))
        (let* ((key (cons (crdt--session-local-id crdt--session)
                          (crdt--session-local-clock crdt--session)))
               (meta (crdt--make-overlay-metadata key crdt--track-overlay-species
                                                  front-advance rear-advance nil)))
          (puthash key new-overlay crdt--overlay-table)
          (let ((crdt--inhibit-overlay-advices t)
                (crdt--modifying-overlay-metadata t))
            (overlay-put new-overlay 'crdt-meta meta)))
        (cl-incf (crdt--session-local-clock crdt--session))))
    new-overlay))

(define-crdt-message-handler overlay-add
    (buffer-name site-id logical-clock species
               front-advance rear-advance start-hint start-id-base64 end-hint end-id-base64)
  (crdt--with-buffer-name buffer-name
    (crdt--with-recover
        (let* ((crdt--track-overlay-species nil)
               (start (crdt--find-id (base64-decode-string start-id-base64) start-hint front-advance))
               (end (crdt--find-id (base64-decode-string end-id-base64) end-hint rear-advance))
               (new-overlay
                (make-overlay start end nil front-advance rear-advance))
               (key (cons site-id logical-clock))
               (meta (crdt--make-overlay-metadata key species
                                                  front-advance rear-advance nil)))
          (puthash key new-overlay crdt--overlay-table)
          (let ((crdt--inhibit-overlay-advices t)
                (crdt--modifying-overlay-metadata t))
            (overlay-put new-overlay 'crdt-meta meta)))))
  (crdt--broadcast-maybe crdt--message-string (process-get crdt--process 'client-id)))

(defun crdt--move-overlay-advice (orig-fun ov beg end &rest args)
  (when crdt-mode
    (unless crdt--inhibit-overlay-advices
      (let ((meta (overlay-get ov 'crdt-meta)))
        (when meta ;; to be fixed
          (let ((key (crdt--overlay-metadata-lamport-timestamp meta))
                (front-advance (crdt--overlay-metadata-front-advance meta))
                (rear-advance (crdt--overlay-metadata-rear-advance meta)))
            (crdt--broadcast-maybe
             (crdt--format-message
              `(overlay-move ,crdt--buffer-network-name ,(car key) ,(cdr key)
                             ,beg ,(if front-advance
                                       (base64-encode-string (crdt--get-id beg))
                                     (crdt--base64-encode-maybe (crdt--get-id (1- beg))))
                             ,end ,(if rear-advance
                                       (base64-encode-string (crdt--get-id end))
                                     (crdt--base64-encode-maybe (crdt--get-id (1- end))))))))))))
  (apply orig-fun ov beg end args))

(define-crdt-message-handler overlay-mode
    (buffer-name site-id logical-clock
                 start-hint start-id-base64 end-hint end-id-base64)
  (crdt--with-buffer-name buffer-name
    (crdt--with-recover
        (let* ((key (cons site-id logical-clock))
               (ov (gethash key crdt--overlay-table)))
          (when ov
            (let* ((meta (overlay-get ov 'crdt-meta))
                   (front-advance (crdt--overlay-metadata-front-advance meta))
                   (rear-advance (crdt--overlay-metadata-rear-advance meta))
                   (start (crdt--find-id (base64-decode-string start-id-base64) start-hint front-advance))
                   (end (crdt--find-id (base64-decode-string end-id-base64) end-hint rear-advance)))
              (let ((crdt--inhibit-overlay-advices t))
                (move-overlay ov start end)))))))
  (crdt--broadcast-maybe crdt--message-string nil))

(defun crdt--delete-overlay-advice (orig-fun ov)
  (unless crdt--inhibit-overlay-advices
    (when crdt-mode
      (let ((meta (overlay-get ov 'crdt-meta)))
        (when meta
          (let ((key (crdt--overlay-metadata-lamport-timestamp meta)))
            (remhash key crdt--overlay-table)
            (crdt--broadcast-maybe (crdt--format-message
                                    `(overlay-remove ,crdt--buffer-network-name ,(car key) ,(cdr key)))))))))
  (funcall orig-fun ov))

(define-crdt-message-handler overlay-remove (buffer-name site-id logical-clock)
  (crdt--with-buffer-name buffer-name
    (crdt--with-recover
        (let* ((key (cons site-id logical-clock))
               (ov (gethash key crdt--overlay-table)))
          (when ov
            (remhash key crdt--overlay-table)
            (let ((crdt--inhibit-overlay-advices t))
              (delete-overlay ov))))))
  (crdt--broadcast-maybe crdt--message-string (process-get crdt--process 'client-id)))

(defun crdt--overlay-put-advice (orig-fun ov prop value)
  (unless (and (eq prop 'crdt-meta)
               (not crdt--modifying-overlay-metadata))
    (when crdt-mode
      (unless crdt--inhibit-overlay-advices
        (let ((meta (overlay-get ov 'crdt-meta)))
          (when meta
            (setf (crdt--overlay-metadata-plist meta)
                  (plist-put (crdt--overlay-metadata-plist meta) prop value))
            (let* ((key (crdt--overlay-metadata-lamport-timestamp meta))
                   (message (crdt--format-message
                             `(overlay-put ,crdt--buffer-network-name
                                           ,(car key) ,(cdr key) ,prop ,(crdt--readable-encode value)))))
              (crdt--broadcast-maybe message))))))
    (funcall orig-fun ov prop value)))

(define-crdt-message-handler overlay-put (buffer-name site-id logical-clock prop value)
  (setq value (crdt--readable-decode value))
  (crdt--with-buffer-name buffer-name
    (crdt--with-recover
        (let ((ov (gethash (cons site-id logical-clock) crdt--overlay-table)))
          (when ov
            (let ((meta (overlay-get ov 'crdt-meta)))
              (setf (crdt--overlay-metadata-plist meta)
                    (plist-put (crdt--overlay-metadata-plist meta) prop value))
              (when (memq (crdt--overlay-metadata-species meta) crdt--enabled-overlay-species)
                (let ((crdt--inhibit-overlay-advices t))
                  (overlay-put ov prop value))))))))
  (crdt--broadcast-maybe crdt--message-string nil))

(advice-add 'make-overlay :around #'crdt--make-overlay-advice)
(advice-add 'move-overlay :around #'crdt--move-overlay-advice)
(advice-add 'delete-overlay :around #'crdt--delete-overlay-advice)
(advice-add 'overlay-put :around #'crdt--overlay-put-advice)

;;; Auxillary autoload

(defun crdt-register-autoload (mode feature)
  "Register for autoloading FEATURE before CRDT enforce major MODE."
  (put mode 'crdt-autoload feature))

;;; Remote Command

(defun crdt--assemble-state-list (states)
  (let (result)
    (cl-labels ((process (entry)
                  (cl-ecase entry
                    ((region) (mapc #'process '(point mark mark-active transient-mark-mode)))
                    ((point) (push (list entry (crdt--get-id (point)) (point)) result))
                    ((mark) (push (list entry (crdt--get-id (mark)) (mark)) result))
                    ((mark-active transient-mark-mode last-command-event)
                     (push (list entry (crdt--readable-encode (symbol-value entry))) result)))))
      (mapc #'process states))
    result))

(defun crdt--apply-state-list (state-list)
  (let (vars vals)
    (dolist (entry state-list)
      (cl-case (car entry)
        ((point) (goto-char (apply #'crdt--id-to-pos (cdr entry))))
        ((mark) (set-mark (apply #'crdt--id-to-pos (cdr entry))))
        ((mark-active transient-mark-mode last-command-event)
         (push (car entry) vars)
         (push (crdt--readable-decode (cadr entry)) vals))))
    (cons vars vals)))

(defvar crdt--remote-call-spawn-site nil
  "The site where current remote call (if any) is orignally called.")

(define-crdt-message-handler command
    (buffer-name spawn-site-id site-id logical-clock
                 state-list command-symbol &rest args)
  (crdt--with-buffer-name buffer-name
    (save-mark-and-excursion
      (let ((bindings (crdt--apply-state-list state-list)))
        (cl-progv (car bindings) (cdr bindings)
          (let* ((crdt--inhibit-update nil)
                 (crdt--remote-call-spawn-site spawn-site-id)
                 (return-message
                  (if (get command-symbol 'crdt-allow-remote-call)
                      (condition-case err
                          (list t
                                (apply command-symbol (mapcar #'crdt--readable-decode args)))
                        (error (list nil (car err) (crdt--readable-encode (cdr err)))))
                    (list nil 'crdt-access-denied)))
                 (msg (crdt--format-message
                       `(return ,site-id ,logical-clock
                                ,(crdt--assemble-state-list (get command-symbol 'crdt-command-out-states))
                                ,@return-message))))
            (crdt--log-send-network-traffic msg)
            (process-send-string crdt--process msg)))))))

(defvar crdt--return-message-table (make-hash-table))

(define-crdt-message-handler return (site-id logical-clock state-list success-p &rest return-values)
  (when (eq site-id (crdt--session-local-id crdt--session))
    (puthash logical-clock (cl-list* state-list success-p (crdt--readable-decode return-values))
             crdt--return-message-table)))

(defun crdt--make-remote-call (spawn-site-id function-symbol in-states args)
  "Send remote call request (a command type message) for FUNCTION-SYMBOL.
SPAWN-SITE-ID is the site where
the series (if any) of remote calls originally started.
Assemble state list for items in IN-STATES.
Request for calling FUNCTION-SYMBOL with ARGS."
  (let* ((site-id (crdt--session-local-id crdt--session))
         (logical-clock (crdt--session-local-clock crdt--session))
         (msg (crdt--format-message
               `(command ,crdt--buffer-network-name ,spawn-site-id
                         ,site-id ,logical-clock
                         ,(crdt--assemble-state-list in-states)
                         ,function-symbol ,@(mapcar #'crdt--readable-encode args)))))
    (crdt--log-send-network-traffic msg)
    (process-send-string (crdt--session-network-process crdt--session) msg)
    (cl-incf (crdt--session-local-clock crdt--session))
    (while (not (gethash logical-clock crdt--return-message-table))
      (sleep-for 0.1)
      (thread-yield))
    (let ((return-message (gethash logical-clock crdt--return-message-table)))
      (remhash logical-clock crdt--return-message-table)
      (cl-destructuring-bind (state-list success-p &rest return-values) return-message
        (crdt--apply-state-list state-list)
        (if success-p
            (car return-values)
          (apply #'signal return-values))))))

(defun crdt--make-remote-command-advice (function-symbol in-states)
  (lambda (orig-fun &rest args)
    (if (and crdt--session (not (crdt--server-p)))
        (crdt--make-remote-call (crdt--session-local-id crdt--session)
                                function-symbol in-states args)
      (apply orig-fun args))))

(defun crdt-register-remote-command (command-symbol &optional in-states out-states)
  "Register COMMAND-SYMBOL as a remote command.
Allow remote calls to COMMAND-SYMBOL.
Delegate calls to COMMAND-SYMBOL at client side to the server.
Assume that COMMAND-SYMBOL, when invoked,
make use of no more states other than those in IN-STATES.
After executing the command on the server,
OUT-STATES are sent back to the client."
  (put command-symbol 'crdt-allow-remote-call t)
  (put command-symbol 'crdt-command-out-states out-states)
  (advice-add command-symbol :around (crdt--make-remote-command-advice command-symbol in-states)
              '((name . crdt-remote-command-advice))))

(defun crdt-unregister-remote-command (command-symbol)
  "Unregister COMMAND-SYMBOL as a remote command.
Stop allowing remote calls to COMMAND-SYMBOL."
  (cl-remprop command-symbol 'crdt-allow-remote-call)
  (advice-remove command-symbol 'crdt-remote-command-advice))

(defun crdt-register-remote-commands (command-entries)
  "Register a list of remote commands according to COMMAND-ENTRIES.
Each item in COMMAND-ENTRIES should have the form (COMMAND-SYMBOL &optional IN-STATES OUT-STATES)."
  (dolist (entry command-entries)
    (apply #'crdt-register-remote-command entry)))

(defun crdt-unregister-remote-commands (command-entries)
  "Unregister a list of remote commands according to COMMAND-ENTRIES.
Required form of COMMAND-ENTRIES is the same as that of CRDT-REGISTER-REMOTE-COMMANDS."
  (dolist (entry command-entries)
    (crdt-unregister-remote-command (car entry))))

(defun crdt--make-remote-interaction-advice (function-symbol)
  (lambda (orig-fun &rest args)
    (if (and crdt--process
             (not (eq crdt--remote-call-spawn-site (crdt--session-local-id crdt--session))))
        ;; Is the above condition correct?
        ;; We must make sure we don't bind crdt--process AND call interaction command
        ;; in any circumstances except inside a remote command call
        (crdt--make-remote-call crdt--remote-call-spawn-site function-symbol nil args)
      (apply orig-fun args))))

(defun crdt-register-interaction-function (function-symbol &rest states)
  "Register FUNCTION-SYMBOL as a remote interaction function.
Allow remote calls to FUNCTION-SYMBOL.
Delegate calls to FUNCTION-SYMBOL inside some remote command call
back to the site where the remote command is originally invoked.
Assume that COMMAND-SYMBOL, when invoked,
make use of no more states other than those in STATES."
  (put function-symbol 'crdt-allow-remote-call t)
  (advice-add function-symbol :around (apply #'crdt--make-remote-interaction-advice function-symbol states)
              '((name . crdt-remote-interaction-advice))))

(defun crdt-unregister-interaction-function (function-symbol)
  "Unregister FUNCTION-SYMBOL as a remote interaction function.
Stop allowing remote calls to FUNCTION-SYMBOL."
  (cl-remprop function-symbol 'crdt-allow-remote-call)
  (advice-remove function-symbol 'crdt-remote-interaction-advice))

(crdt-register-interaction-function 'read-from-minibuffer)

;;; Buffer local variables

(defvar-local crdt-variables nil)

(cl-defun crdt--send-variables-maybe (&optional (incremental t))
  (dolist (var crdt-variables)
    (let ((sender (car (get var 'crdt-variable-scheme))))
      (let ((msg (funcall sender var incremental)))
        (unless (eq msg 'crdt-unchanged)
          (crdt--broadcast-maybe (crdt--format-message
                                  `(var ,crdt--buffer-network-name ,var ,@(crdt--readable-encode msg)))))))))

(define-crdt-message-handler var (buffer-name variable-symbol . args)
  (crdt--with-buffer-name buffer-name
    (funcall (cdr (get variable-symbol 'crdt-variable-scheme))
             variable-symbol args)))

;; Tree diff
;; We use it to provide an incremental variable sender/receiver for general Lisp data structure.
;; Currently we use a naive algorithm which should work reasonably well
;; when there are few shape changes.
;; The naive algorithm also runs in linear time and space.
;; Sophiscated algorithms that computes minimal editing distance are usually much more expensive.

(defsubst crdt--exhaust-thunk (thunk)
  "Keep forcing THUNK until it no longer returns a function.
For poor man's TCO."
  (while (functionp thunk)
    (setq thunk (funcall thunk))))

(defun crdt--diff (old new)
  "Compute tree diff between OLD and NEW.
The result DIFF can be used in (CRDT--NAPPLY-DIFF OLD DIFF) to reproduce NEW."
  (let (result)
    (cl-labels
        ;; we could do a running length encoding of path
        ;; not bothering that for now
        ((process (path old new vindex)
           (cl-typecase old
             (cons (if (consp new)
                       (progn
                         (crdt--exhaust-thunk
                          (process (concat path "a") (car old) (car new) 0))
                         (lambda () (process (concat path "d") (cdr old) (cdr new) 0)))
                     (push (list path new) result)))
             (vector (cond ((not (vectorp new)) (push (list path new) result))
                           ((>= vindex (length old))
                            (unless (= (length old) (length new))
                              (push (list path (substring new vindex)) result)))
                           ((>= vindex (length new))
                            (push (list path nil) result))
                           (t
                            (crdt--exhaust-thunk
                             (process (concat path "a") (aref old vindex) (aref new vindex) 0))
                            (lambda () (process (concat path "d") old new (1+ vindex))))))
             (t (unless (eql old new) (push (list path new) result))))))
      (crdt--exhaust-thunk (process nil old new 0))
      result)))

(defun crdt--napply-diff (old diff)
  "Destructively apply DIFF produced by CRDT--DIFF to OLD."
  ;; we could do them in one pass
  ;; not bothering that for now
  (dolist (update diff)
    (cl-destructuring-bind (path new) update
      (let ((cursor
             (lambda (msg &optional data)
               (cl-ecase msg
                 ((get) old)
                 ((set) (setq old data))
                 ((vindex) 0)))))
        (dotimes (path-index (length path))
          (let ((cursor-data (funcall cursor 'get)))
            (cl-ecase (aref path path-index)
              ((?a)
               (cl-etypecase cursor-data
                 (cons (setq cursor
                             (lambda (msg &optional data)
                               (cl-ecase msg
                                 ((get) (car cursor-data))
                                 ((set) (rplaca cursor-data data))
                                 ((vindex) 0)))))
                 (vector (setq cursor
                               (let ((vindex (funcall cursor 'vindex)))
                                 (lambda (msg &optional data)
                                   (cl-ecase msg
                                     ((get) (aref cursor-data vindex))
                                     ((set) (aset cursor-data vindex data))
                                     ((vindex) 0))))))))
              ((?d)
               (cl-etypecase cursor-data
                 (cons
                  (setq cursor
                        (lambda (msg &optional data)
                          (cl-ecase msg
                            ((get) (cdr cursor-data))
                            ((set) (rplacd cursor-data data))
                            ((vindex) 0)))))
                 (vector (setq cursor
                               (let ((saved-cursor cursor)
                                     (vindex (1+ (funcall cursor 'vindex))))
                                 (lambda (msg &optional data)
                                   (cl-ecase msg
                                     ((get) cursor-data)
                                     ((set)
                                      (lambda ()
                                        (funcall saved-cursor 'set
                                                 (if data
                                                     (vconcat cursor-data data)
                                                   (substring cursor-data 0 vindex)))))
                                     ((vindex) vindex)))))))))))
        (crdt--exhaust-thunk (funcall cursor 'set new)))))
  old)

(defun crdt--diff-server-variable-sender (var incremental)
  (if (crdt--server-p)
      (if incremental
          (let ((diff (crdt--diff (get var 'crdt--diff-cache) (symbol-value var))))
            (if diff
                (progn (put var 'crdt--diff-cache (copy-tree (symbol-value var) t))
                       diff)
              'crdt-unchanged))
        (list (list "" (symbol-value var))))
    'crdt-unchanged))

(defun crdt--diff-server-variable-receiver (var args)
  (unless (crdt--server-p)
      (set var (crdt--napply-diff (symbol-value var) args))))

(defvar crdt-variable-scheme-diff-server (cons #'crdt--diff-server-variable-sender #'crdt--diff-server-variable-receiver))

(defun crdt-register-variable (variable scheme)
  (add-to-list 'crdt-variables variable)
  (put variable 'crdt-variable-scheme
       (if (symbolp scheme) (symbol-value scheme) scheme)))

(defun crdt-unregister-variable (variable)
  (delq variable crdt-variables))

(defun crdt-register-variables (variable-entries)
  (dolist (entry variable-entries)
    (apply #'crdt-register-variable entry)))

(defun crdt-unregister-variables (variable-entries)
  (dolist (entry variable-entries)
    (crdt-unregister-variable (car entry))))

;;; pseudo process

(cl-defstruct (crdt--pseudo-process (:constructor crdt--make-pseudo-process))
  buffer mark)

(defun crdt--pseudo-process-send-string (pseudo-process string)
  (with-current-buffer (crdt--pseudo-process-buffer pseudo-process)
    (crdt--broadcast-maybe (crdt--format-message
                            `(process ,crdt--buffer-network-name ,string)))))

(defun crdt--process-send-string-advice (orig-func process string)
  (if (crdt--pseudo-process-p process)
      (crdt--pseudo-process-send-string process string)
    (funcall orig-func process string)))

(defun crdt--process-send-region-advice (orig-func process start end)
  (if (crdt--pseudo-process-p process)
      (crdt--pseudo-process-send-string process (buffer-substring-no-properties start end))
    (funcall orig-func process start end)))

(defun crdt--get-buffer-process-advice (orig-func buffer)
  (and buffer
       (setq buffer (get-buffer buffer))
       (with-current-buffer buffer
         (or (funcall orig-func buffer)
             (and crdt--session (not (crdt--server-p))
                  crdt--buffer-pseudo-process)))))

(defun crdt--get-process-advice (orig-func name)
  (if (crdt--pseudo-process-p name)
      name
    (funcall orig-func name)))

(defun crdt--process-mark-advice (orig-func process)
  (if (crdt--pseudo-process-p process)
      (crdt--pseudo-process-mark process)
    (funcall orig-func process)))

(defun crdt--process-name-advice (orig-func process)
  (if (crdt--pseudo-process-p process)
      process
      (funcall orig-func process)))

(define-crdt-message-handler process-mark (buffer-name crdt-id position-hint)
  (crdt--with-buffer-name buffer-name
    (crdt--with-recover
        (save-excursion
          (goto-char (crdt--id-to-pos crdt-id position-hint))
          (let ((buffer-process (get-buffer-process (current-buffer))))
            (if buffer-process
                (progn (set-marker (process-mark buffer-process) (point))
                       (setq crdt--last-process-mark-id crdt-id)
                       (crdt--broadcast-maybe crdt--message-string
                                              (process-get crdt--process 'client-id)))
              (unless (crdt--server-p)
                (setq crdt--buffer-pseudo-process
                      (crdt--make-pseudo-process :buffer (current-buffer) :mark (point-marker)))
                (setq crdt--last-process-mark-id crdt-id))))))))

(cl-defun crdt--send-process-mark-maybe (&optional (lazy t))
  (let ((buffer-process (get-buffer-process (current-buffer))))
    (when buffer-process
      (let* ((mark-pos (marker-position (process-mark buffer-process)))
             (current-id (crdt--get-id mark-pos)))
        (unless (and lazy (string-equal crdt--last-process-mark-id current-id))
          (setq crdt--last-process-mark-id current-id)
          (crdt--broadcast-maybe
           (crdt--format-message
            `(process-mark ,crdt--buffer-network-name
                           ,current-id ,mark-pos))))))))

(defun crdt--process-status-advice (orig-func process)
  (if (crdt--pseudo-process-p process)
      'run
    (funcall orig-func process)))

(defun crdt--delete-process-advice (orig-func process)
  (unless (crdt--pseudo-process-p process)
      (funcall orig-func process)))

(defun crdt--process-buffer-advice (orig-func process)
  (if (crdt--pseudo-process-p process)
      (crdt--pseudo-process-buffer process)
    (funcall orig-func process)))

(defun crdt--processp-advice (orig-func object)
  (or (crdt--pseudo-process-p object) (funcall orig-func object)))

(defun crdt--dummy () nil)

(defun crdt--process-sentinel/filter-advice (orig-func process)
  (if (crdt--pseudo-process-p process)
      #'crdt--dummy
    (funcall orig-func process)))

(defun crdt--set-process-sentinel/filter-advice (orig-func process func)
  (if (crdt--pseudo-process-p process)
      nil
      (funcall orig-func process func)))

(defun crdt--process-query-on-exit-flag-advice (orig-func process)
  (unless (crdt--pseudo-process-p process)
    (funcall orig-func process)))

(defun crdt--set-process-query-on-exit-flag-advice (orig-func process)
  (unless (crdt--pseudo-process-p process)
    (funcall orig-func process)))

(defvar crdt--process-advice-alist
  '((process-send-string . crdt--process-send-string-advice)
    (process-send-region . crdt--process-send-region-advice)
    (processp . crdt--processp-advice)
    (get-buffer-process . crdt--get-buffer-process-advice)
    (get-process . crdt--get-process-advice)
    (process-status . crdt--process-status-advice)
    (process-buffer . crdt--process-buffer-advice)
    (process-mark . crdt--process-mark-advice)
    (delete-process . crdt--delete-process-advice)
    (process-name . crdt--process-name-advice)
    (process-sentinel . crdt--process-sentinel/filter-advice)
    (process-filter . crdt--process-sentinel/filter-advice)
    (set-process-sentinel . crdt--set-process-sentinel/filter-advice)
    (set-process-filter . crdt--set-process-sentinel/filter-advice)
    (process-query-on-exit-flag . crdt--process-query-on-exit-flag-advice)
    (process-set-query-on-exit-flag . crdt--set-process-query-on-exit-flag-advice)))

(defun crdt--install-process-advices ()
  "Globally enable advices for simulating remote buffer process.
Those advices seem to possibly interfere with other packages.
Use CRDT--UNINSTALL-PROCESS-ADVICES to disable those advices for the rescue."
  (dolist (pair crdt--process-advice-alist)
    (advice-add (car pair) :around (cdr pair))))

(defun crdt--uninstall-process-advices ()
  "Globally disable advices for simulating remote buffer process."
  (dolist (pair crdt--process-advice-alist)
    (advice-remove (car pair) (cdr pair))))

(crdt--install-process-advices)

(define-crdt-message-handler process (buffer-name string)
  (crdt--with-buffer-name buffer-name
    (process-send-string (get-buffer-process (current-buffer)) string)))

;;; Built-in package integrations

;; Org
(define-minor-mode crdt-org-sync-overlay-mode
    "Minor mode to synchronize hidden `org-mode' subtrees."
  :lighter " Sync Org Overlay"
  (if crdt-org-sync-overlay-mode
      (progn
        (save-excursion
          (save-restriction
            (widen)
            ;; heuristic to remove existing org overlays
            (cl-loop for ov in (overlays-in (point-min) (point-max))
                  do (when (memq (overlay-get ov 'invisible)
                                 '(outline org-hide-block))
                       (delete-overlay ov)))))
        (crdt--enable-overlay-species 'org))
    (crdt--disable-overlay-species 'org)))

(defun crdt--org-overlay-advice (orig-fun &rest args)
  (if crdt-org-sync-overlay-mode
      (let ((crdt--track-overlay-species 'org))
        (apply orig-fun args))
    (apply orig-fun args)))

(cl-loop for command in '(org-cycle org-shifttab)
      do (advice-add command :around #'crdt--org-overlay-advice))

;; xscheme
(defvar crdt-xscheme-command-entries
  '((xscheme-send-region (region))
    (xscheme-send-definition (point))
    (xscheme-send-previous-expression (point))
    (xscheme-send-next-expression (point))
    (xscheme-send-current-line (point))
    (xscheme-send-buffer)
    (xscheme-send-char)
    (xscheme-delete-output)
    (xscheme-send-breakpoint-interrupt)
    (xscheme-send-proceed)
    (xscheme-send-control-g-interrupt)
    (xscheme-send-control-u-interrupt)
    (xscheme-send-control-x-interrupt)
    (scheme-debugger-self-insert (last-command-event))))

(crdt-register-remote-commands crdt-xscheme-command-entries)
;; xscheme doesn't use standard DEFINE-*-MODE facility
;; and doesn't call after-change-major-mode-hook.
;; Therefore we have to hack.
(advice-add 'scheme-interaction-mode-initialize :after 'crdt--after-change-major-mode)
(advice-add 'scheme-debugger-mode-initialize :after
            (lambda () ;; haxxxx!!!!
              (let ((major-mode 'scheme-debugger-mode-initialize))
                (crdt--after-change-major-mode))))
;; I can't get input prompt from debugger to pop up at the right place.
;; Because it's done asynchronously in process filter,
;; and there seems to be no way to know the correct SPAWN-SITE-ID.

;; comint
(require 'ring)
(defvar comint-input-ring)
(defvar comint-input-ignoredups)
(defvar comint-input-ring-size)
(defvar comint-input-ring-file-name)

(defvar crdt-comint-command-entries
  '((comint-send-input (point) (point))
    (comint-send-region (region) (region))))

(crdt-register-remote-commands crdt-comint-command-entries)

(crdt-register-autoload 'shell-mode 'shell)
(crdt-register-autoload 'inferior-scheme-mode 'cmuscheme)
(crdt-register-autoload 'inferior-python-mode 'python)
(crdt-register-autoload 'prolog-inferior-mode 'prolog)
(crdt-register-autoload 'inferior-lisp-mode 'inf-lisp)

(put 'comint-input-ring 'crdt-variable-scheme crdt-variable-scheme-diff-server)

(defcustom crdt-comint-share-input-history 'censor
  "Share comint input history.
If the value is 'censor,
show only input history generated during a CRDT session to its peers,
Merge with history generated before the session after the buffer is no longer shared."
  :type '(choice boolean (const censor)))

(defvar-local crdt--comint-saved-input-ring nil)

(defun crdt--merge-ring (old-ring delta-ring nodups)
  "Construct a new ring by merging OLD-RING and DELTA-RING.
If NODUPS is non-nil, don't duplicate existing items in OLD-RING.
This procedure is non-destructive."
  (if delta-ring
      (let ((old-ring (copy-tree old-ring t)))
        (cl-loop for i from (1- (ring-length delta-ring)) downto 0
              for item = (ring-ref delta-ring i)
              do (if nodups
                     (let ((index (ring-member old-ring item)))
                       (when index
                         (ring-remove old-ring index))
                       (ring-insert old-ring item))
                   (ring-insert old-ring item)))
        old-ring)
    old-ring))

(defsubst crdt--comint-effective-ring ()
  (if crdt--comint-saved-input-ring
      (crdt--merge-ring crdt--comint-saved-input-ring comint-input-ring comint-input-ignoredups)
    comint-input-ring))

(defun crdt--comint-mode-hook ()
  (when (derived-mode-p 'comint-mode)
    (if crdt-mode
        (progn
          (add-to-list 'crdt--enabled-text-properties 'field)
          (add-to-list 'crdt--enabled-text-properties 'front-sticky)
          (add-to-list 'crdt--enabled-text-properties 'rear-nonsticky)
          (if (crdt--server-p)
              (when crdt-comint-share-input-history
                (crdt-register-variable 'comint-input-ring crdt-variable-scheme-diff-server)
                (when (eq crdt-comint-share-input-history 'censor)
                  (cl-shiftf crdt--comint-saved-input-ring comint-input-ring
                             (make-ring comint-input-ring-size))))
            (crdt-register-variable 'comint-input-ring crdt-variable-scheme-diff-server)
            (setq comint-input-ring-file-name nil)))
      (setq comint-input-ring (crdt--comint-effective-ring)
            crdt--comint-saved-input-ring nil))))

(defun crdt--comint-write-input-ring-advice (orig-func)
  (if crdt-mode
      (let ((comint-input-ring (crdt--comint-effective-ring)))
        (funcall orig-func))
    (funcall orig-func)))

(add-hook 'comint-mode-hook #'crdt--comint-mode-hook)
(add-hook 'crdt-mode-hook #'crdt--comint-mode-hook)

(provide 'crdt)
;;; crdt.el ends here<|MERGE_RESOLUTION|>--- conflicted
+++ resolved
@@ -6,11 +6,7 @@
 ;; Maintainer: Qiantan Hong <qhong@alum.mit.edu>
 ;; URL: https://code.librehq.com/qhong/crdt.el
 ;; Keywords: collaboration crdt
-<<<<<<< HEAD
-;; Version: 0.2.1
-=======
-;; Version: 0.3.0
->>>>>>> af43adb8
+;; Version: 0.2.2
 
 ;; This file is part of GNU Emacs.
 
