--- conflicted
+++ resolved
@@ -1,4 +1,3 @@
-<<<<<<< HEAD
 ;;; ergoemacs-functions.el --- miscellaneous functions for ErgoEmacs
 
 ;; Copyright (C) 2013 Matthew L. Fidler
@@ -18,9 +17,6 @@
 
 ;; You should have received a copy of the GNU General Public License
 ;; along with ErgoEmacs.  If not, see <http://www.gnu.org/licenses/>.
-=======
-;;; ergoemacs-functions.el --- Functions for use in ergoemacs  
->>>>>>> 65d098cd
 
 ;;; Commentary:
 
