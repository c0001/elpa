General notes on Emacs gpr-query minor mode

Alire.make       Alire
ELPA.make        elpa, devel

o.e.gpr-query: release, in use

(dvc-state-multiple
'((xgit . "/Projects/org.emacs.wisi/")
  (xgit . "/Projects/org.emacs.gnat-compiler/")
  (xgit . "/Projects/org.emacs.gpr-query/")))

 current work

 release process
See ada-mode notes; only gpr-query specific details listed here.

tested in ada-mode; it uses the same test sources for multiple xref backends.

<<<<<<< HEAD
compare:
    (ediff-directories "/Projects/elpa_release/packages/gpr-query" "/Projects/elpa/packages/gpr-query" nil)
        NEWS
            copyright date
            add release date
            add new features

ELPA.make all

Check copyright on files in elpa
    ../../GNUMakefile check/gpr-query
    if any gpr-query files added to output, fix them (add or change to FSF)

=======
>>>>>>> bae92cd6
bump version
    gpr-query.el
<<<<<<< HEAD
        Version:
        package-requires:

=======
>>>>>>> bae92cd6
    NEWS
    gpr-query.texi
        @node top

    README
        first line

    alire.toml
        bump only if Ada code changed
        version
        depends-on versions

    build.sh 'alr get' version ; must match alire.toml.

(dvc-state-one ".")

On Debian (alr publish --tar broken on Windows (alr version 1.2.1))
    cd /Projects/org.emacs.gpr-query
    alr publish --tar
    # at "upload and enter url" prompt; in mys2
    cd alire/archives
    gpg -b *.tgz
    scp *.tgz* stephen_leake@dl.sv.nongnu.org:/releases/ada-mode/
    # wait until http download actually works; took 0.5 days
    cd ~/Downloads; wget https://download.savannah.nongnu.org/releases/ada-mode/emacs_gpr_query-1.0.0.tgz
    # link is https://download.savannah.nongnu.org/releases/ada-mode/emacs_gpr_query-i.j.k.tgz

test install from GNU ELPA
    (add-to-list 'package-archives (cons "test" "/Projects/elpa/archive-devel"))
    (package-refresh-contents)
    (package-install 'gpr-query)

-- end of file<|MERGE_RESOLUTION|>--- conflicted
+++ resolved
@@ -19,7 +19,6 @@
 
 tested in ada-mode; it uses the same test sources for multiple xref backends.
 
-<<<<<<< HEAD
 compare:
     (ediff-directories "/Projects/elpa_release/packages/gpr-query" "/Projects/elpa/packages/gpr-query" nil)
         NEWS
@@ -33,16 +32,11 @@
     ../../GNUMakefile check/gpr-query
     if any gpr-query files added to output, fix them (add or change to FSF)
 
-=======
->>>>>>> bae92cd6
 bump version
     gpr-query.el
-<<<<<<< HEAD
         Version:
         package-requires:
 
-=======
->>>>>>> bae92cd6
     NEWS
     gpr-query.texi
         @node top
