;;; hmouse-tag.el --- Smart Key support of programming language constructs
;;
;; Author:       Bob Weiner
;;
;; Orig-Date:    24-Aug-91
;;
<<<<<<< HEAD
;; Copyright (C) 1991-2017  Free Software Foundation, Inc.
=======
;; Copyright (C) 1991-2019  Free Software Foundation, Inc.
>>>>>>> 131295ec
;; See the "HY-COPY" file for license information.
;;
;; This file is part of GNU Hyperbole.

;;; Commentary:

;;; Code:
;;; ************************************************************************
;;; Other required Elisp libraries
;;; ************************************************************************

(eval-and-compile
  (mapc #'require '(find-func hpath hui-select))
  (cond ((or (featurep 'etags) (featurep 'tags))
	 nil)
	(t
	 ;; Force use of .elc file here since otherwise the bin/etags
	 ;; executable might be found in a user's load-path by the load
	 ;; command.
	 (or (load "etags.elc" t nil t)
	     (load "tags-fix" t)))))

;; If etags utilizes the new xref.el library, define some helper
;; functions to simplify programming.
(when (and (featurep 'xref) (not (fboundp 'xref-definition)))
  (defun xref-definition (identifier)
    "Return the first definition of string IDENTIFIER."
    (car (xref-backend-definitions (xref-find-backend) identifier)))
  (defun xref-definitions (identifier)
    "Return a list of all definitions of string IDENTIFIER."
    (xref-backend-definitions (xref-find-backend) identifier))
  (defun xref-item-buffer (item)
    "Return the buffer in which xref ITEM is defined."
    (marker-buffer (save-excursion (xref-location-marker (xref-item-location item)))))
  (defun xref-item-position (item)
    "Return the buffer position where xref ITEM is defined."
    (marker-position (save-excursion (xref-location-marker (xref-item-location item))))))

;;; ************************************************************************
;;; Public variables
;;; ************************************************************************

(defcustom smart-asm-include-path nil
  "*Ordered list of directories to search for assembly language include files.
Each directory must end with a directory separator."
  :type '(repeat directory)
  :group 'hyperbole-commands)
(define-obsolete-variable-alias 'smart-asm-include-dirs
  'smart-asm-include-path "06.00")

(defconst smart-asm-include-regexp
  "[ \t*#|;]*\\(include\\|lib\\)[ \t]+\\([^ \t\n\r]+\\)"
  "Regexp to match to assembly language include file lines.
Include keyword matched is grouping 1.  File name is grouping 2 but may be
missing its suffix, so add \".ins\" or \".inc\" if need be.
Examples include:
       INCLUDE GLOBALS
         should jump to file \"globals.ins\"
       lib conditionals_equ.inc
         should include \"conditionals_equ.inc\"")

(defcustom smart-c-cpp-include-path '("/usr/include/")
  "*Ordered list of include directories by default searched by C/C++ preprocessor.
Each directory must end with a directory separator.  See also
'smart-c-include-path'."
  :type '(repeat directory)
  :group 'hyperbole-commands)
(define-obsolete-variable-alias 'smart-c-cpp-include-dirs
  'smart-c-cpp-include-path "06.00")

(defcustom smart-c-include-path nil
  "*Ordered list of directories to search for C/C++ include files.
Each directory must end with a directory separator.  Directories normally
searched by the C/C++ pre-processor should be set instead in
`smart-c-cpp-include-path'."
  :type '(repeat directory)
  :group 'hyperbole-commands)
(define-obsolete-variable-alias 'smart-c-include-dirs
  'smart-c-include-path "06.00")

(defcustom smart-c-use-lib-man nil
  "When non-nil makes `smart-c' and `smart-c++' display man pages for recognized library symbols.
When nil, the default, `smart-c' and `smart-c++' look up only symbols defined in
an etags TAGS file.

Create the file ~/.CLIBS-LIST and populate it with the full pathnames (one per
line) of all of the C/C++ libraries whose symbols you want to match against.
Your MANPATH environment variable must include paths for the man pages of
these libraries also.

Your smart-clib-sym executable script included with Hyperbole must output a 1 if a
symbol is from a C/C++ library listed in ~/.CLIBS-LIST or 0 if not!  Otherwise,
don't set this variable to t."
  :type 'boolean
  :group 'hyperbole-commands)

(defconst smart-c-include-regexp
  "[ \t/*]*#[ \t]*\\(include\\|import\\)[ \t]+\\([\"<]\\)\\([^\">]+\\)[\">]"
  "Regexp to match to C, C++, or Objective-C include file lines.
Include keyword matched is grouping 1.  Type of include, user-specified via
double quote, or system-related starting with `<' is given by grouping 2.
File name is grouping 3.")

(defcustom smart-java-package-path
  (and (fboundp 'getenv) (getenv "JAVA_HOME")
       (list (expand-file-name "src/" (file-name-as-directory (getenv "JAVA_HOME")))))
  "*Ordered list of directories to search for imported Java packages.
Each directory must end with a directory separator."
  :type '(repeat directory)
  :group 'hyperbole-commands)
(define-obsolete-variable-alias 'smart-java-include-dirs
  'smart-java-include-path "06.00")

(defconst smart-java-package-regexp
  "[ \t/*]*\\(package\\|import\\)[ \t]+\\([^; \t\n\r\f]+\\)"
  "Regexp to match to Java `package' and `import' lines.
Keyword matched is grouping 1.  Referent is grouping 2.")

(defcustom smart-emacs-tags-file nil
  "*Full path name of etags file for InfoDock, XEmacs or GNU Emacs source."
  :type '(file :must-match t)
  :group 'hyperbole-commands)

;;; ************************************************************************
;;; Public functions
;;; ************************************************************************

(defun smart-asm (&optional identifier next)
  "Jumps to the definition of optional assembly IDENTIFIER or the one at point.
Optional second arg NEXT means jump to next matching assembly tag.

It assumes that its caller has already checked that the key was pressed in an
appropriate buffer and has moved the cursor to the selected buffer.

If:
 (1) on an include statement, the include file is displayed;
     Look for include file in directory list `smart-asm-include-path';
 (2) on an identifier, the identifier definition is displayed,
     assuming the identifier is found within an `etags' generated tag file
     in the current directory or any of its ancestor directories."

  (interactive)
  (or (if identifier nil (smart-asm-include-file))
      (let ((tag (or identifier (smart-asm-at-tag-p t))))
	(message "Looking for `%s'..." tag)
	(condition-case ()
	    (progn
	      (smart-tags-display tag next)
	      (message "Found definition for `%s'" tag))
	  (error (message "`%s' not found in tag tables" tag)
		 (beep))))))

;;;###autoload
(defun smart-asm-at-tag-p (&optional no-flash)
  "Return assembly tag name that point is within, else nil."
  (let* ((identifier-chars "_.$a-zA-Z0-9")
	 (identifier (concat "[_.$a-zA-Z][" identifier-chars "]*")))
    (save-excursion
      (skip-chars-backward identifier-chars)
      (if (looking-at identifier)
	  (if no-flash
	      (buffer-substring-no-properties (point) (match-end 0))
	    (smart-flash-tag
	     (buffer-substring-no-properties (point) (match-end 0))
	     (point) (match-end 0)))))))

;;;###autoload
(defun smart-c++ (&optional identifier next)
  "Jumps to the definition of optional C++ IDENTIFIER or the one at point.
Optional second arg NEXT means jump to next matching C++ tag.

It assumes that its caller has already checked that the key was pressed in an
appropriate buffer and has moved the cursor to the selected buffer.

See the documentation for `c++-to-definition' for the behavior of this
function when the OO-Browser has been loaded.
Otherwise:
 (1) on a `#include' statement, the include file is displayed;
     Look for include file in directory lists `smart-c-cpp-include-path'
     and `smart-c-include-path';
 (2) on a C++ identifier, the identifier definition is displayed,
     assuming the identifier is found within an `etags' generated tag file
     in the current directory or any of its ancestor directories;
 (3) if `smart-c-use-lib-man' is non-nil, the C++ identifier is
     recognized as a library symbol, and a man page is found for the
     identifier, then the man page is displayed."

  (interactive)
  (if (fboundp 'c++-to-definition)
      ;; Only fboundp if the OO-Browser has been loaded.
      (c++-to-definition t)
    (or (if identifier nil (smart-c-include-file))
	(smart-c++-tag identifier next))))

;;;###autoload
(defun smart-c++-tag (&optional identifier next)
  (let ((tag (or identifier (smart-c++-at-tag-p))))
    (message "Looking for `%s'..." tag)
    (condition-case ()
	(progn
	  (smart-tags-display tag next)
	  (message "Found definition for `%s'" tag)
	  t)
      (error
       (if (or (not smart-c-use-lib-man)
	       (not (file-readable-p "~/.CLIBS-LIST")))
	   (progn (message "`%s' not found in tag tables" tag)
		  (beep)
		  nil)
	 (message "Checking if `%s' is a C++ library function..." tag)
	 (if (smart-library-symbol tag)
	     (progn (message "Displaying C++ library man page for `%s'" tag)
		    (manual-entry tag)
		    t)
	   (message "`%s' not found in tag tables or C++ libraries" tag)
	   (beep)
	   nil))))))

(defconst smart-c++-keywords
  '("_pragma" "alignas" "alignof" "and" "and_eq" "asm" "atomic_cancel"
    "atomic_commit " "atomic_noexcept" "auto" "bitand" "bitor" "bool"
    "break" "case" "catch" "char" "char16_t" "char32_t" "class" "compl"
    "concept" "const" "const_cast" "constexpr" "continue" "decltype"
    "default" "define" "defined" "delete" "do" "double" "dynamic_cast"
    "elif" "else" "else" "endif" "enum" "error" "explicit" "export"
    "extern" "false" "final" "float" "for" "friend" "goto" "if" "if"
    "ifdef" "ifndef" "import" "include" "inline" "int" "line" "long"
    "module" "mutable" "namespace" "new" "noexcept" "not" "not_eq"
    "nullptr" "operator" "or" "or_eq" "override" "posix" "pragma"
    "private" "protected" "public" "register" "reinterpret_cast"
    "requires" "return" "short" "signed" "sizeof" "static" "static_assert"
    "static_cast" "std" "struct" "switch" "synchronized" "template" "this"
    "thread_local" "throw" "transaction_safe" "transaction_safe_dynamic"
    "true" "try" "typedef" "typeid" "typename" "undef" "union" "unsigned"
    "using" "virtual" "void" "volatile" "wchar_t" "while" "xor" "xor_eq"))

(defun smart-c++-at-tag-p ()
  "Return C++ tag name that point is within, else nil."
  (let* ((identifier-chars "_:~<>a-zA-Z0-9")
	 (identifier-regexp
	  (concat "\\([_~:<a-zA-Z][" identifier-chars "]*\\)"
		  "\\([ \t]*[^]\) \t:;.,?~{}][^[\( \t:;.,~^!|?{}]?[=*]?\\)?"))
	 op-identifier identifier)
    (save-excursion
      (skip-chars-backward identifier-chars)
      (when (and (looking-at identifier-regexp)
		 (not (member (downcase (match-string 0)) smart-c++-keywords)))
	  ;; Don't flash button here since it was already flashed before
	  ;; this was called.
	(setq op-identifier (buffer-substring-no-properties (match-beginning 0) (match-end 0))
	      identifier (buffer-substring-no-properties (match-beginning 1) (match-end 1)))
	;; Have to allow for identifiers such as, `operator () (int, int)'
	;; yet not include the opening parenthesis in `min ()'.
	(if (string-match "\\<operator\\>" op-identifier)
	    op-identifier
	  identifier)))))

(defun smart-c (&optional identifier next list-of-tags-tables)
  "Jumps to the definition of optional C IDENTIFIER or the one at point.
Optional second arg NEXT means jump to next matching C tag.

It assumes that its caller has already checked that the key was pressed in an
appropriate buffer and has moved the cursor to the selected buffer.

If:
 (1) on a `#include' statement, the include file is displayed;
     Look for include file in directory lists `smart-c-cpp-include-path'
     and `smart-c-include-path';
 (2) on a C identifier, the identifier definition is displayed,
     assuming the identifier is found within an `etags' generated tag file
     in the current directory or any of its ancestor directories;
 (3) if `smart-c-use-lib-man' is non-nil, the C identifier is
     recognized as a library symbol, and a man page is found for the
     identifier, then the man page is displayed."

  (interactive)
  (or (if identifier nil (smart-c-include-file))
      (let ((tag (or identifier (smart-c-at-tag-p t))))
	(message "Looking for `%s'..." tag)
	(condition-case ()
	    (progn
	      (smart-tags-display tag next list-of-tags-tables)
	      (message "Found definition for `%s'" tag))
	  (error
	   (if (or (not smart-c-use-lib-man)
		   (not (file-readable-p "~/.CLIBS-LIST")))
	       (progn (message "`%s' not found in tag tables" tag)
		      (beep))
	     (message "Checking if `%s' is a C library function..." tag)
	     (if (smart-library-symbol tag)
		 (progn (message "Displaying C library man page for `%s'" tag)
			(manual-entry tag))
	       (message "`%s' not found in tag tables or C libraries" tag)
	       (beep))))))))

(defconst smart-c-keywords
  '("_generic" "_pragma" "alignas" "alignof" "asm" "atomic_bool"
    "atomic_char" "atomic_char16_t" "atomic_char32_t" "atomic_int"
    "atomic_int_fast16_t" "atomic_int_fast32_t" "atomic_int_fast64_t"
    "atomic_int_fast8_t" "atomic_int_least16_t" "atomic_int_least32_t"
    "atomic_int_least64_t" "atomic_int_least8_t" "atomic_intmax_t"
    "atomic_intptr_t" "atomic_llong" "atomic_long" "atomic_ptrdiff_t"
    "atomic_schar" "atomic_short" "atomic_size_t" "atomic_uchar"
    "atomic_uint" "atomic_uint_fast16_t" "atomic_uint_fast32_t"
    "atomic_uint_fast64_t" "atomic_uint_fast8_t" "atomic_uint_least16_t"
    "atomic_uint_least32_t" "atomic_uint_least64_t" "atomic_uint_least8_t"
    "atomic_uintmax_t" "atomic_uintptr_t" "atomic_ullong" "atomic_ulong"
    "atomic_ushort" "atomic_wchar_t" "auto" "bool" "break" "case" "char"
    "complex" "const" "continue" "default" "define" "defined" "do"
    "double" "elif" "else" "endif" "enum" "error" "extern" "float"
    "for" "fortran" "goto" "if" "ifdef" "ifndef" "imaginary"
    "include" "inline" "int" "line" "long" "noreturn" "pragma" "register"
    "restrict" "return" "short" "signed" "sizeof" "static" "static_assert"
    "struct" "switch" "thread_local" "typedef" "undef" "union" "unsigned"
    "void" "volatile" "while")
  "Sorted list of C keywords, all in lowercase.")

;;;###autoload
(defun smart-c-at-tag-p (&optional no-flash)
  "Return C tag name that point is within, else nil."
  (let* ((identifier-chars "_a-zA-Z0-9")
	 (identifier (concat "[_a-zA-Z][" identifier-chars "]*")))
    (save-excursion
      (skip-chars-backward identifier-chars)
      (if (and (looking-at identifier)
	       (not (member (downcase (match-string 0)) smart-c++-keywords)))
	  (if no-flash
	      (buffer-substring-no-properties (point) (match-end 0))
	    (smart-flash-tag
	     (buffer-substring-no-properties (point) (match-end 0))
	     (point) (match-end 0)))))))

;;;###autoload
(defun smart-cc-mode-initialize ()
  "Load and initialize cc-mode if possible and always return nil."
  (condition-case ()
      (progn (require 'cc-mode)
	     (c-initialize-cc-mode))
    (error nil))
  nil)

(defun smart-emacs-lisp-mode-p ()
  "Return t if in a mode which uses Emacs Lisp symbols."
  ;; Beyond Lisp files, Emacs Lisp symbols appear frequently in Byte-Compiled
  ;; buffers, debugger buffers, and Help buffers.
  (or (memq major-mode #'(emacs-lisp-mode lisp-interaction-mode debugger-mode))
      (string-match "\\`\\*Compile-Log\\(-Show\\)?\\*" (buffer-name))
      (and (or (eq major-mode #'help-mode)
	       (string-match "\\`\\*Help\\|Help\\*\\'" (buffer-name)))
	   (smart-lisp-at-known-identifier-p))))

(defun smart-fortran (&optional identifier next)
  "Jumps to the definition of optional Fortran IDENTIFIER or the one at point.
Optional second arg NEXT means jump to next matching Fortran tag.

It assumes that its caller has already checked that the key was pressed in an
appropriate buffer and has moved the cursor to the selected buffer.

If on a Fortran identifier, the identifier definition is displayed,
assuming the identifier is found within an `etags' generated tag file
in the current directory or any of its ancestor directories."
  (interactive)
  (let ((tag (or identifier (smart-fortran-at-tag-p t))))
    (message "Looking for `%s'..." tag)
    (condition-case ()
	(progn
	  (smart-tags-display tag next)
	  (message "Found definition for `%s'" tag))
      (error
       (message "`%s' not found in tag tables" tag)
       (beep)))))

(defconst smart-fortran-keywords
  '("abstract" "all" "allocatable" "allocate" "assign" "associate"
    "asynchronous" "backspace" "bind" "block" "block" "call" "case"
    "class" "close" "codimension" "common" "concurrent" "contains"
    "contiguous" "continue" "critical" "cycle" "data" "data" "deallocate"
    "deferred" "dimension" "do" "elemental" "else" "else" "elsewhere"
    "end" "endfile" "endif" "entry" "enum" "enumerator" "equivalence"
    "error" "exit" "extends" "external" "final" "flush" "forall" "format"
    "function" "generic" "goto" "if" "if" "images" "implicit" "import"
    "include" "inquire" "intent" "interface" "intrinsic" "lock" "memory"
    "module" "namelist" "non_overridable" "nopass" "nullify" "only" "open"
    "operator" "optional" "parameter" "pass" "pause" "pointer" "print"
    "private" "procedure" "program" "protected" "public" "pure" "read"
    "recursive" "result" "return" "rewind" "rewrite" "save" "select"
    "sequence" "stop" "stop" "submodule" "subroutine" "sync" "target"
    "then" "unlock" "use" "value" "volatile" "wait" "where" "while"
    "write")
  "Sorted list of Fortran keywords, all in lowercase.")

;;;###autoload
(defun smart-fortran-at-tag-p (&optional no-flash)
  "Return Fortran tag name that point is within, else nil."
  (let* ((identifier-chars "_a-zA-Z0-9")
	 (identifier (concat "[_a-zA-Z][" identifier-chars "]*")))
    (save-excursion
      (skip-chars-backward identifier-chars)
      (if (looking-at identifier)
	  (if no-flash
	      (buffer-substring-no-properties (point) (match-end 0))
	    (smart-flash-tag
	     (buffer-substring-no-properties (point) (match-end 0))
	     (point) (match-end 0)))))))

;;;###autoload
(defun smart-java (&optional identifier next)
  "Jumps to the definition of optional Java IDENTIFIER or the one at point.
Optional second arg NEXT means jump to next matching Java tag.

It assumes that its caller has already checked that the key was pressed in an
appropriate buffer and has moved the cursor to the selected buffer.

See the documentation for `smart-java-oo-browser' for the behavior of this
function when the OO-Browser has been loaded.
Otherwise:
 (1) within a commented @see cross-reference, the referent is displayed;
 (2) on a `package' or `import' statement, the referent is displayed;
     Look for referent files in the directory list `smart-java-package-path';
 (3) on a Java identifier, the identifier definition is displayed,
     assuming the identifier is found within an `etags' generated tag file
     in the current directory or any of its ancestor directories."

  (interactive)
  (if (fboundp 'java-to-definition)
      ;; Only fboundp if the OO-Browser has been loaded.
      (smart-java-oo-browser)
    (or (if identifier nil (or (smart-java-cross-reference) (smart-java-packages)))
	(smart-java-tag identifier next))))

;;;###autoload
(defun smart-java-tag (&optional identifier next)
  (let ((tag (or identifier (smart-java-at-tag-p t))))
    (message "Looking for `%s'..." tag)
    (condition-case ()
	(progn
	  (smart-tags-display tag next)
	  (message "Found definition for `%s'" tag))
      (error (progn (message "`%s' not found in tag tables" tag)
		    (beep))))))

;;; The following should be called only if the OO-Browser is available.
(defun smart-java-oo-browser (&optional junk)
  "Jumps to the definition of selected Java construct via OO-Browser support.
Optional JUNK is ignored.  Does nothing if the OO-Browser is not available.

It assumes that its caller has already checked that the key was pressed in an
appropriate buffer and has moved the cursor to the selected buffer.

If key is pressed:
 (1) within a commented @see cross-reference, the referent is displayed;
 (2) on a `package' or `import' statement, the referent is displayed;
     Look for referent files in the directory list `smart-java-package-path';
 (3) within a method declaration, its definition is displayed;
 (4) on a class name, the class definition is shown;
 (5) on a unique identifier reference, its definition is shown (when possible)."

  (interactive)
  (or (smart-java-cross-reference)
      (smart-java-packages)
      (java-to-definition t)))

(defconst smart-java-keywords
  '("abstract" "assert" "boolean" "break" "byte" "case" "catch" "char"
    "class" "const" "continue" "default" "do" "double" "else" "enum"
    "extends" "final" "finally" "float" "for" "goto" "if" "implements"
    "import" "instanceof" "int" "interface" "long" "native" "new"
    "package" "private" "protected" "public" "return" "short" "static"
    "strictfp" "super" "switch" "synchronized" "this" "throw" "throws"
    "transient" "try" "void" "volatile" "while")
  "Sorted list of Java keywords, all in lowercase.")

;;;###autoload
(defun smart-java-at-tag-p (&optional no-flash)
  "Return Java tag name that point is within, else nil."
  (let* ((identifier-chars "_$.a-zA-Z0-9")
	 (identifier
	  (concat "[_$a-zA-Z][" identifier-chars "]*")))
    (save-excursion
      (skip-chars-backward identifier-chars)
      (if (and (/= (preceding-char) ?@) (looking-at identifier)
	       (not (member (downcase (match-string 0)) smart-java-keywords)))
	  (if no-flash
	      (buffer-substring-no-properties (point) (match-end 0))
	    (smart-flash-tag
	     (buffer-substring-no-properties (point) (match-end 0))
	     (point) (match-end 0)))))))

;;;###autoload
(defun smart-javascript (&optional identifier next)
  "Jumps to the definition of optional JavaScript IDENTIFIER or the one at point.
Optional second arg NEXT means jump to next matching JavaScript tag.

It assumes that its caller has already checked that the key was pressed in an
appropriate buffer and has moved the cursor to the selected buffer.

If on a JavaScript identifier, the identifier definition is displayed,
assuming the identifier is found within an `etags' generated tag file
in the current directory or any of its ancestor directories."
  (interactive)
  (let ((tag (or identifier (smart-javascript-at-tag-p t))))
    (message "Looking for `%s'..." tag)
    (condition-case ()
	(progn
	  (smart-tags-display tag next)
	  (message "Found definition for `%s'" tag))
      (error
       (message "`%s' not found in tag tables" tag)
       (beep)))))

(defconst smart-javascript-keywords
  '("break" "case" "catch" "class" "const" "continue" "debugger"
    "default" "delete" "do" "else" "extends" "export" "false" "finally"
    "for" "function" "if" "in" "instanceof" "import" "let" "new" "null"
    "return" "super" "switch" "this" "throw" "true" "try" "typeof" "var"
    "void" "while" "with" "yield")
  "Sorted list of JavaScript keywords, all in lowercase.")

;;;###autoload
(defun smart-javascript-at-tag-p (&optional no-flash)
  "Return JavaScript tag name that point is within, else nil."
  (if (if (memq major-mode '(html-mode web-mode))
	  ;; Must be within a <script> tag or this predicate function
	  ;; fails (returns nil).
	  (save-excursion (if (re-search-backward "<\\(/?script\\)[\> \t\n]" nil t)
			      (string-equal (match-string 1) "script")))
	t)
      (let* ((identifier-chars "_$a-zA-Z0-9")
	     (identifier (concat "[_$a-zA-Z][" identifier-chars "]*")))
	(save-excursion
	  (skip-chars-backward identifier-chars)
	  (and (looking-at identifier)
	       (not (member (downcase (match-string 0)) smart-javascript-keywords))
	  (if no-flash
	      (buffer-substring-no-properties (point) (match-end 0))
	    (smart-flash-tag
	     (buffer-substring-no-properties (point) (match-end 0))
	     (point) (match-end 0))))))))

(defun smart-lisp (&optional show-doc)
  "Jumps to the definition of any selected Lisp identifier or optionally SHOW-DOC.
If on an Emacs Lisp require, load, or autoload clause and the
`find-library' function from the \"load-library\" package has
been loaded, this jumps to the library source whenever possible.

Otherwise, if a definition for the identifier is found within a TAGS
file in the current directory or any of its ancestor directories, this
jumps to the definition.

Optional SHOW-DOC flag means show documentation for the tag at point
rather than displaying its source code definition.

This command assumes that its caller has already checked that the key was
pressed in an appropriate buffer and has moved the cursor to the selected
buffer."

  (interactive)
  (unless (and (smart-emacs-lisp-mode-p) (fboundp 'find-library)
	       ;; Handle Emacs Lisp `require', `load', and `autoload' clauses.
	       (let ((opoint (point))
		     type
		     name
		     lib)
		 (setq lib (and (search-backward "\(" nil t)
				(or
				 ;; load with a filename
				 (looking-at "(\\(load\\)[ \t]+\\(\\)\"\\([^][() \t\n\r`'\"]+\\)")
				 ;; autoload or require with a name and filename
				 (looking-at "(\\(autoload\\|require\\)[ \t]+'\\([^][() \t\n\r`'\"]+\\)[ \t\n\r]+\"\\([^][() \t\n\r`'\"]+\\)")
				 ;; require without a separate filename
				 (looking-at "(\\(require\\)\\(\\)[ \t]+'\\([^][() \t\n\r`'\"]+\\)"))))
		 (goto-char opoint)
		 (when lib
		   (setq type (match-string-no-properties 1)
			 name (match-string-no-properties 2)
			 lib (match-string-no-properties 3))
		   (hpath:display-buffer (current-buffer))
		   (find-library lib)
		   (goto-char (point-min))
		   (when (equal type "autoload")
		     ;; Ignore defgroup matches
		     (if (re-search-forward
			  (format "^[; \t]*(def.[^r][^ \t\n\r]*[ \t]+%s[ \t\n\r]" (regexp-quote name))
			  nil t)
			 (goto-char (match-beginning 0))
		       (error "(smart-lisp): Found autoload library but no definition for `%s'" name)))
		   t)))
    (let* ((elisp-p (smart-emacs-lisp-mode-p))
	   (tag (smart-lisp-at-tag-p t))
	   (tag-sym (intern-soft tag)))
      (cond ((and show-doc elisp-p)
	     ;; Emacs Lisp function, variable and face documentation display.
	     (cond ((fboundp tag-sym) (describe-function tag-sym))
		   ((and tag-sym (boundp tag-sym)) (describe-variable tag-sym))
		   ((facep tag-sym) (describe-face tag-sym))
		   (t (error "(smart-lisp): `%s' unbound symbol definition not found" tag))))
	    ((and elisp-p (fboundp 'find-function-noselect)
		  (let ((result (smart-lisp-bound-symbol-def tag-sym)))
		    (when (cdr result)
		      (hpath:display-buffer (car result))
		      (goto-char (cdr result))
		      t))))
	    (t (condition-case ()
		   ;; Tag of any language
		   (and (featurep 'etags) (smart-tags-display tag show-doc))
		 (error (unless (and elisp-p (stringp smart-emacs-tags-file)
				     (condition-case ()
					 (smart-tags-display
					  tag show-doc (list smart-emacs-tags-file))
				       (error nil)))
			  (error "(smart-lisp): `%s' definition not found in any tag table" tag)))))))))

(defun smart-lisp-at-definition-p ()
    "Returns t when point is in a non-help buffer on the first line of a non-alias Lisp definition, else nil."
    (unless (derived-mode-p 'help-mode)
      (save-excursion
	(beginning-of-line)
	;; Exclude any define- lines.
	(and (looking-at "\\(;*[ \t]*\\)?(def[[:alnum:]]*[[:space:]]")
	     ;; Ignore alias definitions since those typically have symbol tags to lookup.
	     (not (looking-at "\\(;*[ \t]*\\)?(def[^ \t\n\r]*alias"))
	     ;; Ignore lines that start with (default
	     (not (looking-at "\\(;*[ \t]*\\)?(default"))))))

(defun smart-lisp-at-load-expression-p ()
    "Returns t when point is on the first line of a Lisp library load expression, else nil."
    (save-excursion
      (beginning-of-line)
      (looking-at "\\(;*[ \t]*\\)?(\\(autoload\\|load\\|require\\)")))

(defun smart-lisp-at-change-log-tag-p ()
  "When in a change-log mode, match to only bound Elisp identifiers and those with a '-' somewhere in the middle.
These tight tests help eliminate undesired matches.
Returns matching ELisp tag name that point is within, else nil."
  (when (derived-mode-p 'change-log-mode)
    (let ((identifier (smart-lisp-at-tag-p)))
      (and identifier (intern-soft identifier)
	   (string-match "[^-]-[^-]" identifier)))))

(defun smart-lisp-at-tag-p (&optional no-flash)
  "Returns Lisp tag name that point is within, else nil.
Returns nil when point is on the first line of a non-alias Lisp definition."
  (unless (smart-lisp-at-definition-p)
    (let* ((identifier-chars "-_:/*+=%$&?!<>a-zA-Z0-9~^")
	   (identifier (concat "[-<>*a-zA-Z][" identifier-chars "]*")))
      (save-excursion
	(skip-chars-backward identifier-chars)
	(if (and (looking-at identifier)
		 ;; Ignore any punctuation matches.
		 (not (string-match "\\`[-<>*]+\\'" (match-string 0)))
		 ;; Needed to set match string.
		 (looking-at identifier))
	    (if no-flash
		(if (eq (char-after (1- (match-end 0))) ?:)
		    (buffer-substring-no-properties (point) (1- (match-end 0)))
		  (buffer-substring-no-properties (point) (match-end 0)))
	      (if (eq (char-after (1- (match-end 0))) ?:)
		  (smart-flash-tag
		   (buffer-substring-no-properties (point) (1- (match-end 0)))
		   (point) (1- (match-end 0)))
		(smart-flash-tag
		 (buffer-substring-no-properties (point) (match-end 0))
		 (point) (match-end 0)))))))))

;;;###autoload
(defun smart-lisp-mode-p ()
  "Return t if in a mode which uses Lisp symbols."
  (or (smart-emacs-lisp-mode-p)
      (memq major-mode '(lisp-mode scheme-mode))))

;;;###autoload
(defun smart-objc (&optional identifier next)
  "Jumps to the definition of optional Objective-C IDENTIFIER or the one at point.
Optional second arg NEXT means jump to next matching Objective-C tag.

It assumes that its caller has already checked that the key was pressed in an
appropriate buffer and has moved the cursor to the selected buffer.

See the documentation for `smart-objc-oo-browser' for the behavior of this
function when the OO-Browser has been loaded.
Otherwise:
 (1) on a `#include' statement, the include file is displayed;
     Look for include file in directory lists `objc-cpp-include-path' and
     `objc-include-path';
 (2) on an Objective-C identifier, the identifier definition is displayed,
     assuming the identifier is found within an `etags' generated tag file
     in the current directory or any of its ancestor directories;
 (3) if `smart-c-use-lib-man' is non-nil, the Objective-C identifier is
     recognized as a library symbol, and a man page is found for the
     identifier, then the man page is displayed."

  (interactive)
  
  (if (fboundp 'objc-to-definition)
      ;; Only fboundp if the OO-Browser has been loaded.
      (smart-objc-oo-browser)
    (or (if identifier nil (smart-c-include-file))
	(smart-objc-tag identifier next))))

;;;###autoload
(defun smart-objc-tag (&optional identifier next)
  (let ((tag (or identifier (smart-objc-at-tag-p t))))
    (message "Looking for `%s'..." tag)
    (condition-case ()
	(progn
	  (smart-tags-display tag next)
	  (message "Found definition for `%s'" tag))
      (error
       (if (or (not smart-c-use-lib-man)
	       (not (file-readable-p "~/.CLIBS-LIST")))
	   (progn (message "`%s' not found in tag tables" tag)
		  (beep))
	 (message
	  "Checking if `%s' is an Objective-C library function..." tag)
	 (if (smart-library-symbol tag)
	     (progn
	       (message
		"Displaying Objective-C library man page for `%s'" tag)
	       (manual-entry tag))
	   (message "`%s' not found in tag tables or Objective-C libraries"
		    tag)
	   (beep)))))))

;;; The following should be called only if the OO-Browser is available.
(defun smart-objc-oo-browser (&optional junk)
  "Jumps to the definition of selected Objective-C construct via OO-Browser support.
Optional JUNK is ignored.  Does nothing if the OO-Browser is not available.

It assumes that its caller has already checked that the key was pressed in an
appropriate buffer and has moved the cursor to the selected buffer.

If key is pressed:
 (1) on a `#include' statement, the include file is displayed;
     Look for include file in directory lists `smart-c-cpp-include-path'
     and `smart-c-include-path';
 (2) within a method declaration, its definition is displayed;
 (3) on a class name, the class definition is shown;
 (4) on a global variable or function identifier, its definition is shown.

 (2) and (3) require that an OO-Browser Environment has been loaded with
     the {M-x br-env-load RET} command."

  (interactive)
  (objc-to-definition t))

(defconst smart-objc-keywords
  (append '("bycopy" "byref" "id" "in" "inout" "oneway" "out" "self" "super")
	  smart-c-keywords)
  "Sorted list of Objective-C keywords, all in lowercase.")

(defun smart-objc-at-tag-p (&optional no-flash)
  "Return Objective-C tag name that point is within, else nil."
  (let* ((identifier-chars "_a-zA-Z0-9")
	 (identifier
	  (concat "\\([-+][ \t]*\\)?\\([_a-zA-Z][" identifier-chars "]*\\)")))
    (save-excursion
      (skip-chars-backward identifier-chars)
      (if (and (/= (preceding-char) ?@) (looking-at identifier)
	       (not (member (downcase (match-string 0)) smart-objc-keywords)))
	  (if no-flash
	      (buffer-substring-no-properties (match-beginning 2) (match-end 2))
	    (smart-flash-tag
	     (buffer-substring-no-properties (match-beginning 2) (match-end 2))
	     (match-beginning 2) (match-end 2)))))))

(defun smart-jedi-find-file (file line column other-window)
  "Function that reads a source file for jedi navigation.
It takes these arguments: (file-to-read other-window-flag line_number column_number)."
  (hpath:display-buffer (find-file file) other-window)
  (jedi:goto--line-column line column))

(defun smart-python-jedi-to-definition-p ()
  "If the Jedi Python identifier server is running, test and use it to jump to the definition.
See https://tkf.github.io/emacs-jedi/latest/."
  ;; Use functions from jedi-core.el only, not from jedi.el, since
  ;; company-jedi.el users will have loaded only jedi-core.el.
  (when (and (featurep 'jedi-core) jedi-mode)
    (let* ((servers (jedi:-get-servers-in-use))
	   (proc (epc:manager-server-process (car servers))))
      (and servers (processp proc)
	   (eq 'run (process-status (process-buffer proc)))
	   ;; The goto is performed asynchronously.
	   ;; It reports in the minibuffer when a definition is not found.
	   ;; !! Only works on tag at point, not the tagname passed in as jedi
	   ;; does not accept a tag parameter.
	   ;;
	   ;; jedi:find-file-function is an RSW custom
	   ;; modification that allows display-where to work;
	   ;; otherwise, will just display in another window.
	   (let ((jedi:find-file-function #'smart-jedi-find-file))
	     (jedi:goto-definition hpath:display-where)
	     ;; For use as a predicate, always return t if the Jedi server
	     ;; is running  so other lookup techniques are not tried.
	     t)))))

;;;###autoload
(defun smart-python (&optional identifier next)
  "Jumps to the definition of optional Python IDENTIFIER or the one at point.
Optional second arg NEXT means jump to next matching Python tag.

It assumes that its caller has already checked that the key was pressed in an
appropriate buffer and has moved the cursor to the selected buffer.

See the documentation for `smart-python-jedi-to-definition-p' for the
behavior when the Jedi python identifier server is in use.

See the documentation for `smart-python-oo-browser' for the behavior of this
function when the OO-Browser has been loaded.

Otherwise, on a Python identifier, the identifier definition is displayed,
assuming the identifier is found within an `etags' generated tag file
in the current directory or any of its ancestor directories."
  (interactive)
  (cond ((smart-python-jedi-to-definition-p))
	((fboundp 'python-to-definition)
	 ;; Only fboundp if the OO-Browser has been loaded.
	 (smart-python-oo-browser))
	(t
	 (smart-python-tag identifier next))))

;;;###autoload
(defun smart-python-tag (&optional identifier next)
  (let ((tag (or identifier (smart-python-at-tag-p t))))
    (message "Looking for `%s'..." tag)
    (condition-case ()
	(progn
	  (smart-tags-display tag next)
	  (message "Found definition for `%s'" tag))
      (error (progn (message "`%s' not found in tag tables" tag)
		    (beep))))))

;;; The following should be called only if the OO-Browser is available.
(defun smart-python-oo-browser (&optional junk)
  "Jumps to the definition of selected Python construct via OO-Browser support.
Optional JUNK is ignored.  Does nothing if the OO-Browser is not available.

It assumes that its caller has already checked that the key was pressed in an
appropriate buffer and has moved the cursor to the selected buffer.

If key is pressed:
 (1) on an `import' line, the referent is displayed;
 (2) within a method declaration, its definition is displayed;
 (3) on a class name, the class definition is shown;
 (4) on a unique identifier reference, its definition is shown (when possible)."
  (interactive)
  (or (python-import-file t)
      (python-to-definition t)))

(defconst smart-python-keywords
  '("and" "as" "assert" "break" "class" "continue" "def" "del" "elif"
    "else" "except" "false" "finally" "for" "from" "global" "if"
    "import" "in" "is" "lambda" "none" "nonlocal" "not" "or" "pass"
    "raise" "return" "true" "try" "while" "with" "yield")
  "Sorted list of Python keywords, all in lowercase.")

;;;###autoload
(defun smart-python-at-tag-p (&optional no-flash)
  "Return Python tag name that point is within, else nil."
  (let* ((identifier-chars "a-zA-Z0-9_")
	 (identifier-fragment (concat "[a-zA-Z_][" identifier-chars "]*"))
	 (identifier (concat identifier-fragment "\\(\\."
			     identifier-fragment "\\)*"))
	 start end tag)
    (save-excursion
      ;; Allow for name1.name2.module tags.
      (while (and (/= (skip-chars-backward identifier-chars) 0)
		  (/= (skip-chars-backward "\.") 0)))
      (when (= (following-char) ?.)
	(forward-char 1))
      (setq start (point))
      (while (and (/= (skip-chars-forward identifier-chars) 0)
		  (/= (skip-chars-forward "\.") 0)))
      (when (= (preceding-char) ?.)
	(backward-char 1))
      (setq end (point))
      (goto-char start)
      (setq tag (buffer-substring-no-properties start end))
      (if (and (looking-at identifier)
	       (not (member (downcase tag) smart-python-keywords)))
	  (if no-flash
	      tag
	    (smart-flash-tag tag start end))))))

;;; ************************************************************************
;;; Private functions
;;; ************************************************************************

(defun smart-ancestor-tag-files (&optional path name-of-tags-file)
  "Walk up path tree looking for tags files and return list from furthest to deepest (nearest)."
  (or path (setq path default-directory))
  (let ((tags-table-list)
	tags-file)
    (while (and
	    (stringp path)
	    (setq path (file-name-directory path))
	    (setq path (directory-file-name path))
	    ;; Not at root directory
	    (not (string-match
		  (concat (file-name-as-directory ":?") "\\'")
		  path)))
      (setq tags-file (expand-file-name (or name-of-tags-file "TAGS") path))
      (if (file-readable-p tags-file)
	  (setq tags-table-list (cons tags-file tags-table-list))))
    tags-table-list))

(defun smart-asm-include-file ()
  "If point is on an include file line, tries to display file.
Returns non-nil iff on an include file line, even if file is not found.
Look for include file in `smart-asm-include-path' and add suffix \".ins\" or
\".inc\" to filename if it lacks a suffix." 
  (let ((opoint (point)))
    ;; Some assemblers utilize the C preprocessor, so try that first.
    (cond ((smart-c-include-file))
	  ((progn (beginning-of-line)
		  (looking-at smart-asm-include-regexp))
	   (let ((file (buffer-substring-no-properties (match-beginning 2) (match-end 2)))
		 (path)
		 (dir-list smart-asm-include-path))
	     (goto-char opoint)
	     (setq dir-list (cons (file-name-directory buffer-file-name)
				  dir-list))
	     (if (string-match "\\." file)
		 (setq file (regexp-quote file))
	       (setq file (concat (regexp-quote file) "\\.in[sc]$")))
	     (while dir-list
	       (setq dir-list
		     (if (setq path (car (directory-files
					  (car dir-list) t file)))
			 nil
		       (cdr dir-list))))
	     ;;
	     ;; If path exists, display file
	     ;;
	     (if path
		 (unless (and (file-readable-p path)
			      (progn
				(hpath:find path)
				(or (require 'asm-mode nil t)
				    (progn (message "(smart-asm-include-file):  asm-mode undefined")
					   nil))))
		   (beep)
		   (message "(smart-asm-include-file):  `%s' unreadable" path))
	       (beep)
	       (message "(smart-asm-include-file):  `%s' not found" file))
	     path))
	  ;; not on an include file line
	  (t (goto-char opoint)
	     nil))))

(defun smart-c-include-file ()
  "If point is on an include file line, tries to display file.
Returns non-nil iff on an include file line, even if file is not found.
Look for include file in `smart-c-cpp-include-path' and in directory list
`smart-c-include-path'."
  (let ((opoint (point)))
    (beginning-of-line)
    (if (looking-at smart-c-include-regexp)
	(let ((incl-type (string-to-char
			  (buffer-substring-no-properties (match-beginning 2)
							  (1+ (match-beginning 2)))))
	      (file (buffer-substring-no-properties (match-beginning 3) (match-end 3)))
	      (path)
	      (dir-list smart-c-include-path)
	      (found))
	  (goto-char opoint)
	  (setq dir-list (if (eq incl-type ?<)
			     (append dir-list smart-c-cpp-include-path)
			   (cons (file-name-directory buffer-file-name)
				 dir-list)))
	  (while dir-list
	    (setq path (expand-file-name file (car dir-list))
		  dir-list (if (setq found (file-exists-p path))
			       nil
			     (cdr dir-list))))
	  ;;
	  ;; If found, display file
	  ;;
	  (if found
	      (if (and (file-readable-p path)
		       (progn
			 (hpath:find path)
			 (or (require 'cc-mode nil t)
			     (progn (beep)
				    (message "(smart-c-include-file):  c-mode undefined")
				    nil))))
		  (smart-cc-mode-initialize)
		(beep)
		(message "(smart-c-include-file):  `%s' unreadable" path))
	    (beep)
	    (message "(smart-c-include-file):  `%s' not found" file))
	  path)
      (goto-char opoint)
      nil)))

(defun smart-flash-tag (tag start end)
  "Tries to flash TAG at START to END in buffer, to indicate that it is serving as a hyperlink button.
Returns TAG."
  ;; Button flashing code might not yet have been loaded if the whole
  ;; Hyperbole system has not been started.
  (when (and (fboundp 'hui:but-flash)
	     (fboundp 'ibut:label-set))
    (ibut:label-set tag start end)
    (hui:but-flash))
  tag)

(defun smart-lisp-at-known-identifier-p ()
  "Returns non-nil if point is within a Lisp identifier listed in a tags table or is a known Emacs Lisp identifier, else nil."
  (interactive)
  (unless (and (fboundp 'find-library)
	       ;; Handle Emacs Lisp `require', `load', and `autoload' clauses.
	       (let ((lib)
		     (opoint (point)))
		 (setq lib (and (re-search-backward "[()]" nil t)
				(looking-at (concat
					     "(\\(require\\|load\\|autoload\\)"
					     "[ \t]+.*['\"]"
					     "\\([^][() \t\n\r`'\"]+\\)"))))
		 (goto-char opoint)
		 (if lib
		     (condition-case ()
			 (and (find-library-name lib) t)
		       (error nil)))))
    (let* ((tag (smart-lisp-at-tag-p t))
	   (tag-sym (intern-soft tag)))
      (cond ((if (fboundp 'find-function-noselect)
		 (let ((result (smart-lisp-bound-symbol-def tag-sym)))
		   (if (cdr result) t))))
	    ;; This part only works properly for Emacs Lisp, so is conditionalized.
	    (tag (smart-tags-find-p tag))))))

(defun smart-lisp-bound-symbol-def (tag-sym)
  (save-excursion
    ;; Bound Emacs Lisp function, variable and face definition display.
    (or (condition-case () (find-function-noselect tag-sym) (error nil))
	(condition-case () (find-variable-noselect tag-sym) (error nil))
	(condition-case () (find-definition-noselect tag-sym 'defface) (error nil)))))

(defun smart-tags-find-p (tag)
  "Returns non-nil if TAG is found within a tags table, else nil."
  (let* ((tags-table-list (or (and (boundp 'tags-table-list) tags-table-list)
			      (smart-tags-file-list)))
	 (func (smart-tags-noselect-function))
	 (tags-file-name (if tags-table-list
			     nil
			   (and (boundp 'tags-file-name) tags-file-name)))
	 find-tag-result
	 ;; For InfoDock and XEmacs
	 (tags-always-exact t)
	 (tag-table-alist
	  (mapcar (lambda (tags-file) (cons "." tags-file))
		  tags-table-list))
	 ;; For GNU Emacs
	 (tags-add-tables nil))
    ;; For InfoDock (XEmacs may also take this branch), force exact match
    ;; (otherwise tag might = nil and the following stringp test could fail).
    (if (featurep 'infodock)
	(if (stringp tag) (setq tag (list tag))))
    (condition-case ()
	(and func (funcall func tag) t)
      (error nil))))

(defun smart-java-cross-reference ()
  "If within a Java @see comment, displays the associated definition for editing and returns non-nil, else nil.
Non-nil is returned even if the @see referent cannot be found.

Does nothing if the `oo-browser' command is undefined, since it requires that
package for class and feature lookups."
  ;;
  ;; Valid forms of @see cross-references are:
  ;;    * @see #getComponent                        - current class attribute
  ;;    * @see #waitForAll()                        - current class method, no arguments
  ;;    * @see #checkID(int, boolean)               - current class method, with arguments
  ;;    * @see java.awt.ColorModel#getRGBdefault    - library class method
  ;;    * @see Component#paintAll                   - class method
  ;;    * @see java.awt.GridBagLayout               - library class
  ;;    * @see Container                            - class
  ;;
  ;; For simplicity sake, this code ignores the library path given with any
  ;; class in favor of the OO-Browser's lookup tables.  It also ignores any
  ;; parameters associated with a method, and thus cannot distinguish between
  ;; methods with the same name within a single class, which we believe to be
  ;; fairly bad form anyway.
  ;;
  (let ((opoint (point)))
    (if (and (eq major-mode 'java-mode) buffer-file-name
	     (fboundp 'br-env-load)
	     (or (looking-at "@see[ \t]+")
		 (and (re-search-backward "[@\n\r\f]" nil t)
		      (looking-at "@see[ \t]+"))))
	(let ((class) (feature))
	  ;; Ignore any library path preceding a classname (grouping 1)
	  (cond
	   ((looking-at
	     "@see[ \t]+\\(#\\)?\\([^][(){} \t\n\r\f#]+[.]\\)?\\([^][(){} \t\n\r\f#.]+\\)[][(){} \t\n\r\f]")
	    (if (match-beginning 1)
		(setq class nil
		      feature (buffer-substring-no-properties (match-beginning 3)
							      (match-end 3)))
	      (setq class (buffer-substring-no-properties (match-beginning 3) (match-end 3))
		    feature nil)))
	   ((looking-at
	     "@see[ \t]+\\([^][(){} \t\n\r\f#]+[.]\\)?\\([^][(){} \t\n\r\f#.]+\\)#\\([^][(){} \t\n\r\f#.]+\\)")
	    (setq class (buffer-substring-no-properties (match-beginning 2)
							(match-end 2))
		  feature (buffer-substring-no-properties (match-beginning 3)
							  (match-end 3)))))
	  ;; Return to original point.
	  (goto-char opoint)
	  ;; Lookup class / feature.
	  (cond
	   ((and (null class) (null feature))
	    ;; Invalid or unrecognized @see format, so ignore.
	    (message "(smart-java-cross-reference): Invalid @see cross-reference format")
	    (beep)
	    t)
	   ;; Ensure that a Java OO-Browser environment has been loaded.
	   (t (if (or (and (boundp 'br-lang-prefix)
			   (equal br-lang-prefix "java-")
			   (boundp 'br-env-file) (stringp br-env-file)
			   (null br-env-spec))
		      ;; Load an existing Environment based on current
		      ;; buffer or prompt to build one.  This also
		      ;; loads the "br-java.el" library in which the
		      ;; `java-class-def-regexp' variable used below
		      ;; is defined.
		      (and (br-env-load
			    (car (nreverse
				  (smart-tags-file-list
				   nil
				   (if (boundp 'br-env-default-file)
				       br-env-default-file "OOBR")))))
			   (equal br-lang-prefix "java-")))
		  (cond ((null feature)
			 (br-edit nil class))
			(t
			 (if (null class)
			     (if (save-excursion
				   (or (re-search-backward java-class-def-regexp nil t)
				       (re-search-forward java-class-def-regexp nil t)))
				 (setq class (buffer-substring-no-properties
					      (match-beginning java-class-def-name-grpn)
					      (match-end java-class-def-name-grpn)))
			       (error "(smart-java-cross-reference): This @see must be in a class definition.")))
			 (br-edit-feature class feature t)))
		(error "(smart-java-cross-reference): The OO-Browser failed to load a Java environment.")))))
      ;; Return to original point.
      (goto-char opoint)
      nil)))

(defun smart-java-library-path (library-name)
  "Search up directory tree from current directory for a match to LIBRARY-NAME."
  (let ((path default-directory)
	(library-path)
	(library-regexp (if (string-match "\\.\\|'//" library-name)
			    (regexp-quote
			     (concat (file-name-as-directory "")
				     (substring library-name 0 (match-beginning 0))
				     (file-name-as-directory "")))))
	(start 0))
    ;; Return rightmost match to first part of library-name.
    (if library-regexp
	(while (string-match library-regexp path start)
	  (setq start (1+ (match-beginning 0))
		library-path (substring path 0 (match-beginning 0)))))
    library-path))

(defun smart-java-packages ()
  "If point is on a `package' or `import' line, this tries to display the associated referent.
Returns non-nil iff on such a line, even if the referent is not found.
Look for packages in `smart-java-package-path'."
  (let ((opoint (point)))
    (beginning-of-line)
    (if (looking-at smart-java-package-regexp)
	(let ((keyword-type (buffer-substring-no-properties
			     (match-beginning 1) (match-end 1)))
	      (referent (buffer-substring-no-properties (match-beginning 2) (match-end 2)))
	      (found)
	      (subpath)
	      dir-list path subfile)
	  (goto-char opoint)
	  (if (string-equal keyword-type "package")
	      (let ((library-path (smart-java-library-path referent)))
		(if library-path
		    (hpath:find (expand-file-name 
				 (hypb:replace-match-string
				  "\\." referent (file-name-as-directory "") t)
				 library-path))
		  ;; Show the current directory, which should contain this package.
		  (hpath:find default-directory)))
	    ;; This is an `import' statement.  If it includes a *, show the
	    ;; associated library directory, otherwise, show the specific
	    ;; package.
	    (if (string-match "\\.\\*" referent)
		(setq subfile (substring referent 0 (match-beginning 0))
		      subfile (hypb:replace-match-string
			       "\\." subfile (file-name-as-directory "") t))
	      (setq subpath (hypb:replace-match-string
			     "\\." referent (file-name-as-directory "") t)
		    subfile (concat subpath ".java")))
	    ;;
	    ;; Try to find the path containing referent.
	    ;;
	    ;; Search up the current directory tree for a possible matching
	    ;; directory below which the referent library might live and add
	    ;; this to smart-java-package-path for searching.
	    (let ((library-path (smart-java-library-path referent)))
	      (if library-path
		  (setq dir-list (cons library-path smart-java-package-path))))

	    (while dir-list
	      (setq path (expand-file-name subfile (car dir-list))
		    dir-list (if (setq found (file-exists-p path))
				 nil
			       (cdr dir-list))))
	    (when (and (not found) subpath hyperb:microsoft-os-p)
		;; Try .jav suffix.
	      (setq subfile (concat subpath ".jav")
		    dir-list smart-java-package-path)
	      (while dir-list
		(setq path (expand-file-name subfile (car dir-list))
		      dir-list (if (setq found (file-exists-p path))
				   nil
				 (cdr dir-list)))))
	    ;;
	    ;; If found, display file
	    ;;
	    (if found
		(if (file-readable-p path)
		    (hpath:find path)
		  (beep)
		  (message "(smart-java-packages):  `%s' unreadable" path))
	      (beep)
	      (message "(smart-java-packages):  `%s' not found" referent))
	    path))
      (goto-char opoint)
      nil)))

(defun smart-library-symbol (tag)
  "Return non-nil if TAG is a library symbol listed in cache of such symbols.
See the \"${hyperb:dir}/smart-clib-sym\" script for more information."
  (let ((buf (get-buffer-create "*junk*"))
	(found))
    (with-current-buffer buf
      (setq buffer-read-only nil)
      (erase-buffer)
      (call-process (expand-file-name "smart-clib-sym" hyperb:dir)
		    nil buf nil tag)
      (setq found (string-equal (buffer-substring-no-properties 1 2) "1"))
      (set-buffer-modified-p nil)
      (kill-buffer buf)
      found)))

(defun smart-tags-display (tag next &optional list-of-tags-tables)
  (if next (setq tag nil))
  (let* ((tags-table-list (or list-of-tags-tables
			      (and (boundp 'tags-table-list)
				   (nconc (smart-tags-file-list) tags-table-list))
			      (smart-tags-file-list)))
	 (func (smart-tags-noselect-function))
	 (tags-file-name (if tags-table-list
			     nil
			   (and (boundp 'tags-file-name) tags-file-name)))
	 find-tag-result
	 ;; For InfoDock and XEmacs
	 (tags-always-exact t)
	 (tag-table-alist
	  (mapcar (lambda (tags-file) (cons "." tags-file))
		  tags-table-list))
	 ;; For GNU Emacs
	 (tags-add-tables nil))
    ;; For InfoDock (XEmacs may also take this branch), force exact match
    ;; when `next' is false (otherwise tag would = nil and the following
    ;; stringp test would fail).
    (if (featurep 'infodock)
	(if (stringp tag) 
	    (setq tag (list tag))))
    (if (and func (setq find-tag-result (funcall func tag)))
	(cond ((eq func 'find-tag-internal)
	       ;; InfoDock and XEmacs
	       (hpath:display-buffer (car find-tag-result))
	       (goto-char (cdr find-tag-result)))
	      ((vectorp find-tag-result)
	       ;; Newer GNU Emacs with xref.el
	       (hpath:display-buffer (xref-item-buffer find-tag-result))
	       (goto-char (xref-item-position find-tag-result)))
	      ((bufferp find-tag-result)
	       ;; Older GNU Emacs
	       (hpath:display-buffer find-tag-result))
	      (t
	       ;; Emacs with some unknown version of tags.
	       ;; Signals an error if tag is not found which is caught by
	       ;; many callers of this function.
	       (with-no-warnings (find-tag tag))))
      ;; Signals an error if tag is not found which is caught by
      ;; many callers of this function.
      (with-no-warnings (find-tag tag)))))

;;;###autoload
(defun smart-tags-file-path (file)
  "Expand relative FILE name by looking it up within appropriate tags files.
Return FILE unchanged if it exists relative to the current directory or
cannot be expanded via a tags file."
  (if (or (file-exists-p file) (file-name-absolute-p file))
      file
    (let ((tags-table-list (smart-tags-file-list))
	  (file-regexp
	   (concat "\^L\r?\n\\(.*/\\)?" (regexp-quote file) ",")))
      (save-excursion
	(while tags-table-list
	  (set-buffer (find-file-noselect (car tags-table-list)))
	  (goto-char (point-min))
	  (if (re-search-forward file-regexp nil t)
	      (setq file
		    (expand-file-name
		     (buffer-substring-no-properties (1- (match-end 0))
						     (progn (beginning-of-line)
							    (point))))
		    tags-table-list nil)
	    (setq tags-table-list (cdr tags-table-list)))))
      file)))

;;;###autoload
(defun smart-tags-file-list (&optional curr-dir-or-filename name-of-tags-file)
  "Return appropriate tag files list for optional CURR-DIR-OR-FILENAME or for `default-directory'.
Optional NAME-OF-TAGS-FILE is the literal filename (no directory) for which
to look.  If no tags file is found, an error is signaled."
  (let* ((path (or curr-dir-or-filename default-directory))
	 (tags-table-list (smart-ancestor-tag-files path name-of-tags-file)))
    ;; If no tags files were found and the current buffer may contain Emacs Lisp identifiers and
    ;; is in a 'load-path' directory, then use the default Emacs Lisp tag table.
    (if (and (not tags-table-list)
	     (stringp curr-dir-or-filename)
	     smart-emacs-tags-file
	     (smart-emacs-lisp-mode-p)
	     (let ((path (file-name-directory curr-dir-or-filename)))
	       (and path (delq nil (mapcar
				    (lambda (p)
				      (and p (equal (file-name-as-directory p)
						    path)))
				    load-path)))))
	(setq tags-table-list (list smart-emacs-tags-file)))
    ;; Return the appropriate tags file list.
    (cond (tags-table-list
	   ;; GNU Emacs when tags tables are found or provided by the user
	   (nreverse tags-table-list))
	  ((fboundp 'tags-table-check-computed-list)
	   ;; GNU Emacs in other cases
	   (tags-table-check-computed-list)
	   tags-table-computed-list)
	  ((fboundp 'buffer-tag-table-list)
	   ;; InfoDock and XEmacs
	   (buffer-tag-table-list))
	  ((and (boundp 'buffer-tag-table) buffer-tag-table)
	   ;; InfoDock and XEmacs
	   (list buffer-tag-table))
	  ((and (boundp 'tags-file-name) tags-file-name)
	   (list tags-file-name))
	  (t (error "Needed tags file not found; see `man etags' for how to build one.")))))

;;; ************************************************************************
;;; Private functions
;;; ************************************************************************

(defun smart-tags-noselect-function ()
  "Return the best available function for finding a tag definition without selecting it."
  (car (delq nil (mapcar (lambda (func) (if (fboundp func) func))
			 #'(xref-definition find-tag-noselect find-tag-internal)))))

(provide 'hmouse-tag)

;;; hmouse-tag.el ends here<|MERGE_RESOLUTION|>--- conflicted
+++ resolved
@@ -4,11 +4,7 @@
 ;;
 ;; Orig-Date:    24-Aug-91
 ;;
-<<<<<<< HEAD
-;; Copyright (C) 1991-2017  Free Software Foundation, Inc.
-=======
 ;; Copyright (C) 1991-2019  Free Software Foundation, Inc.
->>>>>>> 131295ec
 ;; See the "HY-COPY" file for license information.
 ;;
 ;; This file is part of GNU Hyperbole.
