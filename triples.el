--- conflicted
+++ resolved
@@ -445,18 +445,10 @@
 
 (defun triples-remove-type (db subject type)
   "Remove TYPE for SUBJECT in DB, and all associated data."
-<<<<<<< HEAD
-  (emacsql-with-transaction db
-    (emacsql db [:delete :from triples :where (= subject $s1)
-                 :and (= predicate 'base/type) :and (= object $s2)] subject type)
-    (emacsql db [:delete :from triples :where (= subject $s1)
-                 :and (like predicate $r2)] subject (format "%s/%%" type))))
-=======
   (triples-with-transaction
     db
     (triples--delete db subject 'base/type type)
     (triples--delete-subject-predicate-prefix db subject type)))
->>>>>>> 2dae3d49
 
 (defun triples-get-types (db subject)
   "From DB, get all types for SUBJECT."
