(require 'lentic)
(require 'lentic-latex-code)
(require 'lentic-asciidoc)
(require 'lentic-org)
(require 'lentic-rot13)
(require 'lentic-mode)
(require 'f)

(require 'load-relative)

(setq lentic-condition-case-disabled t)

(defvar lentic-test-dir
  (f-join
   (f-parent
    (f-dirname (__FILE__)))
   "dev-resources/"))

;; (defvar lentic-test-dir
;;   (concat
;;    (file-name-directory
;;     (find-lisp-object-file-name 'lentic-init 'defvar))
;;    "dev-resources/"))

(defun lentic-test-file (filename)
  (let ((file
         (f-join lentic-test-dir filename)))
    (when (not (file-exists-p file))
      (error "Test File does not exist: %s" file))
    file))

(defvar lentic-test-quiet nil)

(defun lentic-test-equal-loudly (a b)
  "Actually, this just tests equality and shouts if not."
  ;; change this to t to disable noisy printout
  (if lentic-test-quiet
      (string= a b)
    (if (string= a b)
        t
      (message "Results:\n%s\n:Complete\nShouldbe:\n%s\nComplete:" cloned-results cloned-file)
      (let* ((a-buffer
              (generate-new-buffer "a"))
             (b-buffer
              (generate-new-buffer "b"))
             (a-file
              (make-temp-file
               (buffer-name a-buffer)))
             (b-file
              (make-temp-file
               (buffer-name b-buffer))))
        (with-current-buffer
            a-buffer
          (insert a)
          (write-file a-file))
        (with-current-buffer
            b-buffer
          (insert b)
          (write-file b-file))
        (message "diff:%senddiff:"
                 (with-temp-buffer
                   (call-process
                    "diff"
                    nil
                    (current-buffer)
                    nil
                    "-c"
                    a-file
                    b-file)
                   (buffer-string))))
      nil)))

(defun lentic-test-clone-with-cleanup (file init)
  (unwind-protect
      (lentic-batch-clone-with-config (lentic-test-file file) init)
    (let ((this (get-file-buffer (lentic-test-file file)))
          ;; keep everything!
          (lentic-kill-retain t))
      (when this
        (with-current-buffer this
          (let ((that (lentic-that (car lentic-config)))
                (kill-buffer-query-functions nil))
            (with-current-buffer that
              (set-buffer-modified-p nil)
              (kill-buffer that))))
        (let ((kill-buffer-query-functions nil))
          (set-buffer-modified-p nil)
          (kill-buffer this))))))

(defun lentic-test-clone-equal (init file cloned-file)
  (let ((cloned-file
         (f-read
          (lentic-test-file cloned-file)))
        (cloned-results
         (lentic-test-clone-with-cleanup
          file init)))
    (lentic-test-equal-loudly cloned-file cloned-results)))

(defun lentic-test-clone-equal-generate
  (init file cloned-file)
  "Generates the test file for `lentic-batch-clone-equal'."
  (f-write
   (lentic-test-clone-with-cleanup
    (lentic-test-file file) init)
   o'utf-8
   (concat lentic-test-dir cloned-file))
  ;; return nil, so if we use this in a test by mistake, it will crash out.
  nil)

(ert-deftest lentic-conf ()
  (should
   (equal nil
          (oref
           (lentic-default-configuration "bob")
           :lentic-mode))))

(ert-deftest lentic-simple ()
  (should
   (equal "simple\n"
          (lentic-test-clone-with-cleanup
           "simple-contents.txt"
           'lentic-default-init))))

(ert-deftest lentic-clojure-latex ()
  (should
   (lentic-test-clone-equal
    'lentic-clojure-latex-init
    "block-comment.clj"
    "block-comment-out.tex")))


(ert-deftest lentic-asciidoc-clojure ()
  (should
   (lentic-test-clone-equal
    'lentic-asciidoc-clojure-init
    "asciidoc-clj.txt" "asciidoc-clj-out.clj")))

;; org mode start up prints out "OVERVIEW" from the cycle. Can't see any way
;; to stop this
(ert-deftest lentic-org-el ()
  (should
   (lentic-test-clone-equal
    'lentic-org-el-init
    "org-el.org" "org-el.el")))

(ert-deftest lentic-org-el-with-tags ()
  "Tests whether on the begin_src elements disrupt lentic behaviour.

Addresses issue #32."
  (should
   (lentic-test-clone-equal
    'lentic-org-el-init
    "org-el-with-tags.org" "org-el-with-tags.el")))


(ert-deftest lentic-el-org ()
  (should
   (lentic-test-clone-equal
    'lentic-el-org-init
    "el-org.el" "el-org.org")))

(ert-deftest lentic-orgel-org()
  (should
   (lentic-test-clone-equal
    'lentic-orgel-org-init
    "orgel-org.el" "orgel-org.org")))

(ert-deftest lentic-org-orgel()
  (should
   (lentic-test-clone-equal
    'lentic-org-orgel-init
    "org-orgel.org" "org-orgel.el")))

<<<<<<< HEAD
=======

(ert-deftest lentic-orgel-org-with-tags ()
  "Test that we can have tags on section headers.

Addresses issue #19."
  (should
   (lentic-test-clone-equal
    'lentic-orgel-org-init
    "orgel-org-with-tags.el" "orgel-org-with-tags.org")))

>>>>>>> 92af1547
(ert-deftest lentic-org-clojure ()
  (should
   (lentic-test-clone-equal
    'lentic-org-clojure-init
    "org-clojure.org" "org-clojure.clj"
    )))

(ert-deftest lentic-rot13 ()
  (should
   (lentic-test-clone-equal
    'lentic-rot13-init
    "abc.txt" "rot13-abc.txt")))

(ert-deftest three-way ()
  (should
   (with-current-buffer
       (find-file-noselect
        (lentic-test-file "block-comment.clj"))
     (setq lentic-init
           '(lentic-clojure-latex-init
             lentic-default-init))
     (lentic-init-all-create)
     (let ((tex
            (get-buffer "block-comment.tex"))
           (clj
            (get-buffer "*lentic: block-comment.clj*")))
       (kill-buffer tex)
       (kill-buffer clj)
       (and clj tex)))))



;; incremental testing
;; these test that buffers which are created and then changed are correct.
;; At the moment, this does not check that the changes are actually
;; incremental, cause that's harder.
(defun lentic-test-clone-and-change-with-config
  (filename init &optional f-this f-that retn-this)
  "Clone file and make changes to check incremental updates.
Using INIT clone FILE, then apply F in the buffer, and return the
results."
  ;; most of this is the same as batch-clone..
  (let ((retn nil)
        (f-this
         (or f-this
             (lambda ())))
        (f-that
         (or f-that
             (lambda ()))))
    (let (this that)
      (unwind-protect
          (with-current-buffer
              (setq this
                    (find-file-noselect filename))
            (setq lentic-init (-list init))
            (progn
              (setq that
                    (car (lentic-init-all-create)))
              (funcall f-this)
              (with-current-buffer
                  that
                (funcall f-that)
                (unless retn-this
                  (setq retn
                        (buffer-substring-no-properties
                         (point-min)
                         (point-max))))
                (set-buffer-modified-p nil)))
            (when retn-this
              (setq retn
                    (buffer-substring-no-properties
                     (point-min)
                     (point-max))))
            (set-buffer-modified-p nil)
            retn)

        ;; unwind forms
        (when this (kill-buffer this))
        (when that (kill-buffer that))))))

(defun lentic-test-clone-and-change-equal
  (init file cloned-file
        &optional f-this f-that retn-that)
  (let ((cloned-file
         (f-read
          (lentic-test-file cloned-file)))
        (cloned-results
         (lentic-test-clone-and-change-with-config
          (lentic-test-file file) init f-this f-that
          retn-that)))
    (if
        (string= cloned-file cloned-results)
        t
      ;; comment this out if you don't want it.
      (lentic-test-equal-loudly cloned-file cloned-results)
      nil)))

(defun lentic-test-clone-and-change-equal-generate
  (init file cloned-file f)
  "Generates the test file for `lentic-test-clone-and-change-with-config'."
  (f-write
   (lentic-test-clone-and-change-with-config
    (lentic-test-file file) init
    f)
   'utf-8
   (concat lentic-test-dir  cloned-file))
  ;; return nil, so that if we use this in a test by mistake, it returns
  ;; false, so there is a good chance it will fail the test.
  nil)

(defvar lentic-test-last-transform "")

(defadvice lentic-insertion-string-transform
  (before store-transform
         (string)
         activate)
  (setq lentic-test-last-transform string))

(ert-deftest lentic-simple-with-change ()
  "Test simple-contents with a change, mostly to check my test machinary."
  (should
   (and
    (equal "simple\nnot simple"
           (lentic-test-clone-and-change-with-config
            (lentic-test-file "simple-contents.txt")
            'lentic-default-init
            (lambda ()
              (goto-char (point-max))
              (insert "not simple"))))
    (equal lentic-test-last-transform "not simple"))))

(ert-deftest lentic-simple-with-change-file()
  "Test simple-contents with a change and compare to file.
This mostly checks my test machinary."
  (should
   (and
    (lentic-test-clone-and-change-equal
     'lentic-default-init
     "simple-contents.txt" "simple-contents-chg.txt"
     (lambda ()
       (goto-char (point-max))
       (insert "simple")))
    (equal lentic-test-last-transform "simple"))))

(ert-deftest lentic-clojure-latex-incremental ()
  (should
   (and
    (lentic-test-clone-and-change-equal
     'lentic-clojure-latex-init
     "block-comment.clj" "block-comment-changed-out.tex"
     (lambda ()
       (forward-line 1)
       (insert ";; inserted\n")))
    (equal lentic-test-last-transform ";; inserted\n")))

  (should
   (and
    (lentic-test-clone-and-change-equal
     'lentic-latex-clojure-init
     "block-comment.tex" "block-comment-changed-1.clj"
     (lambda ()
       (forward-line 1)
       (insert ";; inserted\n")))
    (equal lentic-test-last-transform ";; inserted\n")))

  (should
   (and
    (lentic-test-clone-and-change-equal
     'lentic-latex-clojure-init
     "block-comment.tex" "block-comment-changed-2.clj"
     (lambda ()
       (search-forward "\\begin{code}\n")
       (insert "(form inserted)\n")))
    (equal lentic-test-last-transform "(form inserted)\n"))))

(ert-deftest clojure-latex-first-line ()
  "Tests for a bug after introduction of incremental blocks."
  (should
   (lentic-test-clone-and-change-equal
    'lentic-clojure-latex-init
    "block-comment.clj" "block-comment.tex"
    (lambda ()
      (delete-char 1)
      (delete-char 1)
      (insert ";")
      (insert ";")))))

(ert-deftest clojure-latex-empty-line ()
  "Tests for a deletion of an empty line"
  (should
   (lentic-test-clone-and-change-equal
    'lentic-clojure-latex-init
    "block-comment.clj" "block-comment.tex"
    nil
    (lambda ()
      (goto-char (point-min))
      (forward-line 1)
      (delete-char 1)
      (insert "\n")))))

(ert-deftest orgel-org-incremental ()
  (should
   (lentic-test-clone-and-change-equal
    'lentic-orgel-org-init
    "orgel-org.el" "orgel-org.el"
    nil
    (lambda ()
      (show-all)
      (goto-char (point-min))
      (forward-line)
      (insert "a")
      (delete-char -1))
    t)))

;; Editing the header one lines causes problems
(ert-deftest orgel-org-incremental-on-header-one ()
  (should
   (lentic-test-clone-and-change-equal
    'lentic-orgel-org-init
    "orgel-org.el" "orgel-org.el"
    nil
    (lambda ()
      (show-all)
      (goto-char (point-max))
      ;; add a "a" just after the * character of the new line
      (search-backward " Commentary")
      (insert "a")
      ;; move to the beginning of the a
      (search-backward "a")
      ;; delete the "*" character
      (delete-char -1)
      ;; insert the * character and a space
      (insert "*")
      ;; remove the "a")
      (search-forward "a")
      (delete-char -1)
      ;; this should be a round trip but isn't!
      )
    t)))

;; ** delayed init

;; Probably time to deprecate this package now

;; (ert-deftest lentic-simple-delayed ()
;;   (should
;;    (equal
;;     (concat "x" abc-txt)
;;     (lentic-test-clone-and-change-with-config
;;      (lentic-test-file "abc.txt")
;;      'lentic-delayed-default-init
;;      (lambda ()
;;        (goto-char (point-min))
;;        (insert "x")
;;        ;; run timer by ourselves.
;;        (lentic-delayed-timer-function))))))

;; tests for lots of types of change and whether they break the incremental
;; updates.
(defvar abc-txt "aaa\nbbb\nccc\n")

(defun simple-change-that (f)
  "Do a single change and check that."
  (lentic-test-clone-and-change-with-config
     (lentic-test-file "abc.txt")
     'lentic-default-init  f
     nil nil))

(ert-deftest null-operation ()
  (should
   (equal
    abc-txt
    (simple-change-that nil))))

(ert-deftest single-insertion ()
  (should
   (equal
    (concat "x" abc-txt)
    (simple-change-that
     (lambda ()
       (goto-char (point-min))
       (insert "x"))))))

(ert-deftest single-delete ()
  (should
   (equal
    (substring abc-txt 1)
    (simple-change-that
     (lambda ()
       (goto-char (point-min))
       (delete-char 1))))))

(ert-deftest line-delete ()
  (should
   (equal
    (substring abc-txt 3)
    (simple-change-that
     (lambda ()
       (goto-char (point-min))
       (kill-line))))))

(ert-deftest erase-buffer ()
  (should
   (equal
    ""
    (simple-change-that
     (lambda ()
       (erase-buffer))))))<|MERGE_RESOLUTION|>--- conflicted
+++ resolved
@@ -171,9 +171,6 @@
     'lentic-org-orgel-init
     "org-orgel.org" "org-orgel.el")))
 
-<<<<<<< HEAD
-=======
-
 (ert-deftest lentic-orgel-org-with-tags ()
   "Test that we can have tags on section headers.
 
@@ -183,7 +180,6 @@
     'lentic-orgel-org-init
     "orgel-org-with-tags.el" "orgel-org-with-tags.org")))
 
->>>>>>> 92af1547
 (ert-deftest lentic-org-clojure ()
   (should
    (lentic-test-clone-equal
