--- conflicted
+++ resolved
@@ -3,11 +3,7 @@
 ;; Author:       Mats Lidell <matsl@gnu.org>
 ;;
 ;; Orig-Date:    30-Jan-21 at 12:00:00
-<<<<<<< HEAD
-;; Last-Mod:      7-Nov-23 at 20:03:36 by Bob Weiner
-=======
-;; Last-Mod:      6-Nov-23 at 19:39:45 by Bob Weiner
->>>>>>> 49588396
+;; Last-Mod:     15-Nov-23 at 01:57:15 by Bob Weiner
 ;;
 ;; SPDX-License-Identifier: GPL-3.0-or-later
 ;;
@@ -802,17 +798,12 @@
           (delete-other-windows)
           (setq dir-buf (dired dir))
 	  (goto-char (point-min))
-<<<<<<< HEAD
 	  ;; Move point just prior to last colon on the first dired directory line;
 	  ;; With some dired formats, there may be text after the last colon.
 	  (goto-char (line-end-position))
 	  (skip-chars-backward "^:")
 	  (when (/= (point) (point-min))
 	    (goto-char (1- (point))))
-=======
-	  ;; Move to last char of first dired directory line
-	  (goto-char (1- (line-end-position)))
->>>>>>> 49588396
           (split-window)
           (find-file file)
           (hui:ibut-link-directly (get-buffer-window) (get-buffer-window dir-buf))
