;;; hywiki-tests.el --- one line summary                -*- lexical-binding: t; -*-
;;
;; Author:       Mats Lidell
;;
;; Orig-Date:    18-May-24 at 23:59:48
;; Last-Mod:     12-Aug-24 at 00:14:36 by Mats Lidell
;;
;; SPDX-License-Identifier: GPL-3.0-or-later
;;
;; Copyright (C) 2024  Free Software Foundation, Inc.
;; See the "HY-COPY" file for license information.
;;
;; This file is part of GNU Hyperbole.

;;; Commentary:
;;

;;; Code:

(require 'ert)
(require 'el-mock)
(require 'hy-test-helpers)
(require 'hywiki)

(ert-deftest hywiki-tests--hywiki-add-page--adds-file-in-wiki-folder ()
  "Verify add page creates file in wiki folder and sets hash table."
  (let* ((hsys-org-enable-smart-keys t)
         (hywiki-directory (make-temp-file "hywiki" t))
	 (hywiki-page-file (expand-file-name "WikiWord.org" hywiki-directory)))
    (unwind-protect
        (mocklet (((make-empty-file (expand-file-name "WikiWord.org" hywiki-directory) t) => t))
          (should (string= hywiki-page-file
                           (hywiki-add-page "WikiWord")))
          ;; Verify hash table is updated
          (with-mock
            (not-called hywiki-add-page)
            (should (string= hywiki-page-file
                             (hywiki-get-page "WikiWord")))))
      (hy-delete-dir-and-buffer hywiki-directory))))

(ert-deftest hywiki-tests--hywiki-add-page--adds-no-wiki-word-fails ()
  "Verify add page requires a WikiWord."
  ;; Should not leave erroneously created file after test but leaving
  ;; added error cleanup till later if it is even needed!? No file
  ;; should be created so only happens on error!? (If this is
  ;; considered an error case that is.)
  (let ((hywiki-directory (make-temp-file "hywiki" t)))
    (unwind-protect
        (should-not (hywiki-add-page "notawikiword"))
      (hy-delete-dir-and-buffer hywiki-directory))))

(ert-deftest hywiki-tests--wikiword-with-prefix-creates-a-new-page ()
  "Verify `action-key' on a prefixed WikiWord, outside of hywiki-directory, creates a new page."
  (defvar wikifile)
  (let ((hsys-org-enable-smart-keys t)
        (hywiki-directory (make-temp-file "hywiki" t))
        (wikifile (make-temp-file "wikifile")))
    (hywiki-mode -1)
    (unwind-protect
        (with-temp-buffer
          (insert "[[hy:WikiWord]]")
          (goto-char 4)
          (mocklet (((hywiki-add-page "WikiWord") => wikifile))
            (action-key)))
      (hy-delete-file-and-buffer wikifile))))

(ert-deftest hywiki-tests--not-a-wikiword-unless-in-hywiki-mode ()
  "Verify WikiWord is not a WikiWord unless in `hywiki-mode'."
  (let ((hsys-org-enable-smart-keys t)
        (hywiki-directory (make-temp-file "hywiki" t)))
    (unwind-protect
        (with-temp-buffer
          (hywiki-mode 0)
          (insert "WikiWord")
          (goto-char 4)
          (should-not (hywiki-word-at))
          (hywiki-mode 1)
          (should (string= "WikiWord" (hywiki-word-at))))
      (hywiki-mode 0)
      (hy-delete-dir-and-buffer hywiki-directory))))

(ert-deftest hywiki-tests--at-wikiword-finds-word-and-section ()
  "Verify `hywiki-word-at' finds WikiWord and section if available."
  (let ((hywiki-directory (make-temp-file "hywiki" t)))
    (unwind-protect
        (with-temp-buffer
          (hywiki-mode)
          (insert "WikiWord")
          (goto-char 4)
          (should (string= "WikiWord" (hywiki-word-at)))

          ;; Section
          (goto-char (point-max))
          (insert "#section")
          (goto-char 4)
          (should (string= "WikiWord#section" (hywiki-word-at)))

          ;; Section with dash
          (goto-char (point-max))
          (insert "-subsection")
          (goto-char 4)
          (should (string= "WikiWord#section-subsection" (hywiki-word-at))))
      (hywiki-mode -1)
      (hy-delete-dir-and-buffer hywiki-directory))))

(ert-deftest hywiki-tests--maybe-at-wikiword-beginning ()
  "Verify `hywiki-maybe-at-wikiword-beginning' identifies if maybe at beginning of WikiWord."
  (with-temp-buffer
    (insert "WikiWord")
    (goto-char 1)
    (should (hywiki-maybe-at-wikiword-beginning))
    (goto-char 2)
    (should-not (hywiki-maybe-at-wikiword-beginning)))
  (dolist (acceptable-char '("(" "{" "<" "\"" "'" "`" "\t" "\n" "\r" "\f" " "))
    (with-temp-buffer
      (insert (format "%sWikiWord" acceptable-char))
      (goto-char 2)
      (should (hywiki-maybe-at-wikiword-beginning)))))

(ert-deftest hywiki-tests--in-page-p ()
  "Verify `hywiki-in-page-p' identifies a page in and outside of the wiki directory."
  (let* ((hywiki-directory (make-temp-file "hywiki" t))
         (wiki-page (hywiki-add-page "WikiWord"))
         (no-wiki-page (make-temp-file "hypb")))
    (unwind-protect
        (progn
          (with-current-buffer (find-file-noselect no-wiki-page)
            (should-not (hywiki-in-page-p)))
          (with-current-buffer (find-file-noselect wiki-page)
            (should (hywiki-in-page-p))))
      (hy-delete-files-and-buffers (list no-wiki-page wiki-page))
      (hy-delete-dir-and-buffer hywiki-directory))))

(ert-deftest hywiki-tests--active-in-current-buffer-p ()
  "Verify `hywiki-active-in-current-buffer-p'."
  (let* ((hywiki-directory (make-temp-file "hywiki" t))
         (wiki-page (hywiki-add-page "WikiWord"))
         (hywiki-word-highlight-flag t))
    (unwind-protect
        (with-current-buffer (find-file-noselect wiki-page)
          (should (hywiki-active-in-current-buffer-p))
          (let ((hywiki-word-highlight-flag nil))
            (should-not (hywiki-active-in-current-buffer-p)))
          (let ((hywiki-exclude-major-modes (list 'org-mode)))
            (should-not (hywiki-active-in-current-buffer-p)))
          (mocklet ((hywiki-in-page-p => nil))
            (should-not (hywiki-active-in-current-buffer-p)))
          (dired-mode)
          (should-not (hywiki-active-in-current-buffer-p)))
      (hy-delete-file-and-buffer wiki-page)
      (hy-delete-dir-and-buffer hywiki-directory))))

(ert-deftest hywiki-tests--directory-get-mod-time ()
  "Verify `hywiki-directory-get-mod-time'."
  (mocklet ((file-readable-p => nil))
    (should (= 0 (hywiki-directory-get-mod-time))))
  (mocklet ((file-readable-p => t)
            (file-attributes => '(t 0 0 0 nil (100 100 100 100) nil 0 "drwxr-xr-x" t 0 0)))
    (should (= 6553700 (hywiki-directory-get-mod-time)))))

(ert-deftest hywiki-tests--directory-modified-p ()
  "Verify `hywiki-directory-modified-p'."
  (let ((hywiki--directory-mod-time 0))
    (should (hywiki-directory-modified-p)))
  (let ((hywiki--directory-mod-time 2))
    (mocklet ((hywiki-directory-get-mod-time => 2))
      (should-not (hywiki-directory-modified-p)))
    (mocklet ((hywiki-directory-get-mod-time => 1))
      (should (hywiki-directory-modified-p)))))

(ert-deftest hywiki-tests--get-page-list ()
  "Verify `hywiki-get-page-list' returns one WikiWord."
  (let* ((hywiki-directory (make-temp-file "hywiki" t))
         (wiki-page (hywiki-add-page "WikiWord")))
    (unwind-protect
        (progn
          (should (equal '("WikiWord") (hywiki-get-page-list)))
          (should (equal wiki-page (hywiki-add-page "WikiWord")))
          (should (equal '("WikiWord") (hywiki-get-page-list))))
      (hy-delete-file-and-buffer wiki-page)
      (hy-delete-dir-and-buffer hywiki-directory))))

(ert-deftest hywiki-tests--get-page-list-multiple-words ()
  "Verify `hywiki-get-page-list' returns multiple WikiWords."
  (let* ((hywiki-directory (make-temp-file "hywiki" t))
         (basename "WikiWord")
         (wiki-page-list nil))
    (unwind-protect
        (progn
          (dolist (char '("A" "B" "C" "D" "E" "F" "G" "H" "I" "J"))
            (push (hywiki-add-page (format "%s%s" basename char)) wiki-page-list))
          (should (= 10 (length wiki-page-list)))
          (should (= 10 (length (hywiki-get-page-list))))
          (should (= 10 (length (seq-uniq (hywiki-get-page-list))))))
      (hy-delete-files-and-buffers wiki-page-list)
      (hy-delete-dir-and-buffer hywiki-directory))))

(ert-deftest hywiki-tests--get-page-list-when-new-wiki-directory ()
  "Verify `hywiki-get-page-list' is empty for new `hywiki-directory'."
  (let* ((hywiki-directory (make-temp-file "hywiki" t))
         (wiki-page (hywiki-add-page "WikiWord")))
    (unwind-protect
        (progn
          (should (= 1 (length (hywiki-get-page-list))))
          (let ((hywiki-directory (make-temp-file "hywiki" t)))
            (unwind-protect
                (progn
                  (should (hash-empty-p (hywiki-get-page-hasht)))
                    (should (= 0 (length (hywiki-get-page-list)))))
              (hy-delete-dir-and-buffer hywiki-directory))))
      (hy-delete-file-and-buffer wiki-page)
      (hy-delete-dir-and-buffer hywiki-directory))))

;; Following three test cases for verifying proper face is some what
;; experimental. They need to be run in interactive mode.

(ert-deftest hywiki-tests--face-property-for-wikiword-with-wikipage ()
  "Verify WikiWord for a wiki page gets face property hywiki-word-face."
  (skip-unless (not noninteractive))
  (let* ((hsys-org-enable-smart-keys t)
         (hywiki-directory (make-temp-file "hywiki" t))
         (wikipage (hywiki-add-page "WikiWord")))
    (unwind-protect
        (with-temp-buffer
          (hywiki-mode 1)
          (insert "WikiWord")
	  (newline nil t)
          (goto-char 4)
          (should (hproperty:but-get (point) 'face hywiki-word-face)))
      (hywiki-mode 0)
      (hy-delete-file-and-buffer wikipage)
      (hy-delete-dir-and-buffer hywiki-directory))))

(ert-deftest hywiki-tests--no-face-property-for-no-wikipage ()
  "Verify WikiWord for no wiki page does not get face property hywiki-word-face."
  (skip-unless (not noninteractive))
  (let* ((hsys-org-enable-smart-keys t)
         (hywiki-directory (make-temp-file "hywiki" t)))
    (unwind-protect
        (with-temp-buffer
          (hywiki-mode 0)
          (insert "WikiWord")
	  (newline nil t)
          (goto-char 4)
          (should-not (hproperty:but-get (point) 'face hywiki-word-face)))
      (hy-delete-dir-and-buffer hywiki-directory))))

(ert-deftest hywiki-tests--convert-words-to-org-link ()
  "Verify `hywiki-convert-words-to-org-links' converts WikiWords to org links."
  (skip-unless (not noninteractive))
  (let* ((hywiki-directory (make-temp-file "hywiki" t))
         (wikipage (hywiki-add-page "WikiWord")))
    (unwind-protect
        (with-temp-buffer
          (hywiki-mode 1)
          (insert "WikiWord")
	  (newline nil t)
          (goto-char 4)
          (hywiki-convert-words-to-org-links)
          (should (string= "[[hy:WikiWord]]\n"
                           (buffer-substring-no-properties (point-min) (point-max)))))
      (hywiki-mode 0)
      (hy-delete-file-and-buffer wikipage)
      (hy-delete-dir-and-buffer hywiki-directory))))

(ert-deftest hywiki-tests--at-tags-p ()
  "Verify `hywiki-at-tags-p'."
  (mocklet ((hsys-org-at-tags-p => nil))
    (should-not (hywiki-at-tags-p)))
  (mocklet ((hsys-org-at-tags-p not-called)
            (hywiki-in-page-p => nil))
    (should-not (hywiki-at-tags-p t)))
  (mocklet ((hsys-org-at-tags-p => t)
            (hywiki-in-page-p => t))
    (should (hywiki-at-tags-p)))
  (mocklet ((hsys-org-at-tags-p => t)
            (hywiki-in-page-p => nil))
    (mocklet ((buffer-name => "*HyWiki Tags*"))
      (should (hywiki-at-tags-p)))
    (mocklet ((buffer-name => "*Other Tags*"))
      (should-not (hywiki-at-tags-p)))))

<<<<<<< HEAD
(ert-deftest hywiki-tests--convert-words-to-org-link ()
  "Verify `hywiki-convert-words-to-org-links' converts WikiWords to org links."
  (skip-unless (not noninteractive))
  (let* ((hsys-org-enable-smart-keys t)
         (hywiki-directory (make-temp-file "hywiki" t)))
    (unwind-protect
	(with-temp-buffer
          (font-lock-mode 1)
          (hywiki-mode 1)
	  (hywiki-add-page "WikiWord")
          (insert "WikiWord")
	  (newline nil t)
          (goto-char 4)
          (hywiki-convert-words-to-org-links)
          (should (string= "[[hy:WikiWord]]\n"
                           (buffer-substring-no-properties (point-min) (point-max)))))
      (hywiki-mode -1))))

=======
>>>>>>> bc22f165
(provide 'hywiki-tests)
;;; hywiki-tests.el ends here<|MERGE_RESOLUTION|>--- conflicted
+++ resolved
@@ -3,7 +3,7 @@
 ;; Author:       Mats Lidell
 ;;
 ;; Orig-Date:    18-May-24 at 23:59:48
-;; Last-Mod:     12-Aug-24 at 00:14:36 by Mats Lidell
+;; Last-Mod:     14-Aug-24 at 01:41:38 by Bob Weiner
 ;;
 ;; SPDX-License-Identifier: GPL-3.0-or-later
 ;;
@@ -280,7 +280,6 @@
     (mocklet ((buffer-name => "*Other Tags*"))
       (should-not (hywiki-at-tags-p)))))
 
-<<<<<<< HEAD
 (ert-deftest hywiki-tests--convert-words-to-org-link ()
   "Verify `hywiki-convert-words-to-org-links' converts WikiWords to org links."
   (skip-unless (not noninteractive))
@@ -299,7 +298,5 @@
                            (buffer-substring-no-properties (point-min) (point-max)))))
       (hywiki-mode -1))))
 
-=======
->>>>>>> bc22f165
 (provide 'hywiki-tests)
 ;;; hywiki-tests.el ends here