--- conflicted
+++ resolved
@@ -3,11 +3,7 @@
 ;; Author:       Mats Lidell
 ;;
 ;; Orig-Date:    18-May-24 at 23:59:48
-<<<<<<< HEAD
-;; Last-Mod:     26-Dec-24 at 22:49:26 by Bob Weiner
-=======
-;; Last-Mod:     24-Dec-24 at 00:48:15 by Mats Lidell
->>>>>>> 4f8fa6f0
+;; Last-Mod:     26-Dec-24 at 23:34:51 by Bob Weiner
 ;;
 ;; SPDX-License-Identifier: GPL-3.0-or-later
 ;;
@@ -104,7 +100,8 @@
   "Verify WikiWord is identified if in `hywiki-directory'."
   (let* ((hsys-org-enable-smart-keys t)
          (hywiki-directory (make-temp-file "hywiki" t))
-         (wiki-page (hywiki-add-page "WikiWord")))
+         (referent (hywiki-add-page "WikiWord"))
+	 (wiki-page (cdr referent)))
     (unwind-protect
         (with-current-buffer (find-file-noselect wiki-page)
           (hywiki-mode 0)
@@ -668,13 +665,14 @@
 
 (ert-deftest hywiki-tests--add-activity ()
   "Verify `hywiki-add-activity'."
-  (let ((hywiki-directory (make-temp-file "hywiki" t)))
-    (unwind-protect
-        (progn
-          (mocklet (((require 'activities) => t)
-                    ((hywiki-add-referent "WikiWord" '(activities-resume "activity" :resetp nil)) => 'activity-referent)
-                    (activities-completing-read => "activity"))
-            (should (equal (hywiki-add-activity "WikiWord") 'activity-referent))))
+  (let ((hywiki-directory (make-temp-file "hywiki" t))
+	(wikiword "WikiWord"))
+    (unwind-protect
+        (mocklet ((require => t)
+                  (activities-completing-read => "activity"))
+          (hywiki-add-activity wikiword)
+          (should (equal '(activity . "activity")
+			 (hywiki-get-referent wikiword))))
       (hy-delete-dir-and-buffer hywiki-directory))))
 
 (ert-deftest hywiki-tests--add-bookmark ()
@@ -771,42 +769,44 @@
 (ert-deftest hywiki-tests--add-org-id ()
   "Verify `hywiki-add-org-id'."
   ;; Error case - Non org-mode buffer
-  (let ((filea (make-temp-file "hypb" nil ".txt")))
-    (unwind-protect
-        (with-current-buffer (find-file filea)
-          (mocklet (((hmouse-choose-link-and-referent-windows) => (list nil (get-buffer-window))))
-            (should-error (hywiki-add-org-id "WikiWord") :type '(error))))
-      (hy-delete-file-and-buffer filea)))
-
-  (let ((filea (make-temp-file "hypb" nil ".org")))
-    (unwind-protect
-        (with-current-buffer (find-file filea)
-          (insert "* header\n")
-
-          ;; Error-case - No Org ID and read only
-          (setq buffer-read-only t)
-          (mocklet (((hmouse-choose-link-and-referent-windows) => (list nil (get-buffer-window))))
-	    (should-error (hywiki-add-org-id "WikiWord") :type '(error))
-
-            ;; Normal case - Org-mode with Org ID
-            (goto-char (point-max))
-            (setq buffer-read-only nil)
-            (defvar hywiki-test--org-id)
-	    (let ((referent-value (cdr (hywiki-add-org-id "WikiWord"))))
-	      (if (stringp referent-value)
-		  (should (string-prefix-p "ID: " referent-value))
-		(error "(hywiki-tests--add-org-id): referent value is a non-string: %s" referent-value)))))
-      (hy-delete-file-and-buffer filea))))
+  (let ((wikiword "WikiWord"))
+    (let ((filea (make-temp-file "hypb" nil ".txt")))
+      (unwind-protect
+          (with-current-buffer (find-file filea)
+            (mocklet (((hmouse-choose-link-and-referent-windows) => (list nil (get-buffer-window))))
+              (should-error (hywiki-add-org-id wikiword) :type '(error))))
+	(hy-delete-file-and-buffer filea)))
+
+    (let ((filea (make-temp-file "hypb" nil ".org")))
+      (unwind-protect
+          (with-current-buffer (find-file filea)
+            (insert "* header\n")
+
+            ;; Error-case - No Org ID and read only
+            (setq buffer-read-only t)
+            (mocklet (((hmouse-choose-link-and-referent-windows) => (list nil (get-buffer-window))))
+	      (should-error (hywiki-add-org-id wikiword) :type '(error))
+
+              ;; Normal case - Org-mode with Org ID
+              (goto-char (point-max))
+              (setq buffer-read-only nil)
+              (defvar hywiki-test--org-id)
+	      (let ((referent-value (cdr (hywiki-add-org-id wikiword))))
+		(if (stringp referent-value)
+		    (should (string-prefix-p "ID: " referent-value))
+		  (error "(hywiki-tests--add-org-id): referent value is a non-string: %s" referent-value)))))
+	(hy-delete-file-and-buffer filea)))))
 
 (ert-deftest hywiki-tests--add-org-roam-node ()
   "Verify `hywiki-add-org-roam-node'."
-  (let ((hywiki-directory (make-temp-file "hywiki" t)))
-    (unwind-protect
-        (progn
-          (mocklet (((require 'org-roam) => t)
-                    ((org-roam-node-read) => "org-roam-node")
-                    ((hywiki-add-referent "WikiWord" '(org-roam-node-open "org-roam-node" (or (alist-get 'file org-link-frame-setup) (alist-get hpath:display-where hpath:display-where-alist)))) => 'org-roam-referent))
-            (should (equal (hywiki-add-org-roam-node "WikiWord") 'org-roam-referent))))
+  (let ((hywiki-directory (make-temp-file "hywiki" t))
+	(wikiword "WikiWord"))
+    (unwind-protect
+        (mocklet ((require => t)
+                  ((org-roam-node-read) => "org-roam-node"))
+	  (hywiki-add-org-roam-node wikiword)
+          (should (equal '(org-roam-node . "org-roam-node")
+			 (hywiki-get-referent wikiword))))
       (hy-delete-dir-and-buffer hywiki-directory))))
 
 (provide 'hywiki-tests)
