;;; poptoshell.el --- manage interaction with multiple local and remote shells

;; Copyright (C) 1999-2011 Free Software Foundation, Inc. and Ken Manheimer

;; Author: Ken Manheimer <ken dot manheimer at gmail...>
;; Maintainer: Ken Manheimer <ken dot manheimer at gmail...>
;; Created: 1999 -- first public release
;; Keywords: processes
;; Website: https://github.com/kenmanheimer/EmacsUtils
;;
;;; Commentary:
;;
;; Get to a shell buffer with a keystroke, or to the input point for the
;; current shell buffer.  Use universal arguments to launch and choose
;; between alternate shell buffers and to select which is default.  Prepend
;; a path to a new shell name to launch a shell in that directory, and use
;; Emacs tramp path syntax to launch a remote shell.
;;
;; See the pop-to-shell docstring for details.
;;
;; TODO:
;; * Change name to multishell.
;;   - Most functions will be prefixed, eg multishell:pop-to-shell
;; * Preservable (savehist) history that associates names with paths
;;   - Using an association list between names and paths
;;   - Searched for search backwards/forwards on isearch-like M-r/M-s bindings
;;     - *Not* searched for regular completion
;;   - Editible
;;     - Using isearch keybinding M-e
;;     - Edits path
;;     - New association overrides previous
;;     - Deleting path removes association and history entry
;; * Customize activation of savehist
;;   - Customize entry has warning about activating savehist
;;   - Adds the name/path association list to savehist-additional-variables
;;   - Activates savehist, if inactive

(defvar non-interactive-process-buffers '("*compilation*" "*grep*"))

(require 'comint)
(require 'shell)

(defgroup multishell nil
  "Allout extension that highlights outline structure graphically.

Customize `allout-widgets-auto-activation' to activate allout-widgets
with allout-mode."
  :group 'shell)

(defcustom multishell:non-interactive-process-buffers
  '("*compilation*" "*grep*")
  "Names of buffers that have processes but are not for interaction.
Add names of buffers that you don't want pop-to-shell to stick around in."
  :type '(repeat string)
  :group 'multishell)
(defcustom multishell:command-key "\M- "
  "The key to use if `multishell:activate-command-key' is true.

You can instead bind `pop-to-shell` to your preferred key using emacs
lisp, eg: (global-set-key \"\\M- \" 'pop-to-shell)."
  :type 'key-sequence
  :group 'multishell)

(defvar multishell:responsible-for-command-key nil
  "Multishell internal.")
(defun multishell:activate-command-key-setter (symbol setting)
  "Implement `multishell:activate-command-key' choice."
  (set-default 'multishell:activate-command-key setting)
  (when (or setting multishell:responsible-for-command-key)
    (multishell:implement-command-key-choice (not setting))))
(defun multishell:implement-command-key-choice (&optional unbind)
  "If settings dicate, implement binding of multishell command key.

If optional UNBIND is true, globally unbind the key.

* `multishell:activate-command-key' - Set this to get the binding or not.
* `multishell:command-key' - The key to use for the binding, if appropriate."
  (cond (unbind
         (when (and (boundp 'multishell:command-key) multishell:command-key)
           (global-unset-key multishell:command-key)))
        ((not (and (boundp 'multishell:activate-command-key)
                   (boundp 'multishell:command-key)))
         nil)
        ((and multishell:activate-command-key multishell:command-key)
         (setq multishell:responsible-for-command-key t)
         (global-set-key multishell:command-key 'pop-to-shell))))

(defcustom multishell:activate-command-key nil
  "Set this to impose the `multishell:command-key' binding.

You can instead bind `pop-to-shell` to your preferred key using emacs
lisp, eg: (global-set-key \"\\M- \" 'pop-to-shell)."
  :type 'boolean
  :set 'multishell:activate-command-key-setter
  :group 'multishell)

;; Assert the customizations whenever the package is loaded:
(with-eval-after-load "poptoshell"
  (multishell:implement-command-key-choice))

(defcustom multishell:pop-to-frame nil
  "*If non-nil, jump to a frame already showing the shell, if another is.

Otherwise, open a new window in the current frame.

\(Adjust `pop-up-windows' to change other-buffer vs current-buffer behavior.)"
  :type 'boolean
  :group 'multishell)

;; (defcustom multishell:persist-shell-names nil
;;   "Remember shell name/path associations across sessions. Note well:
;; This will activate minibuffer history persistence, in general, if it's not
;; already active."
;;   :type 'boolean
;;  :group 'shell)

(defvar multishell:name-path-assoc nil
  "Assoc list from name to path")

(defvar multishell:primary-name "*shell*"
  "Shell name to use for un-modified pop-to-shell buffer target.")
(defvar multishell:buffer-name-history nil
  "Distinct pop-to-shell completion history container.")

(defun pop-to-shell (&optional arg)
  "Easily navigate to and within multiple shell buffers, local and remote.

Use universal arguments to launch and choose between alternate
shell buffers and to select which is default.  Prepend a path to
a new shell name to launch a shell in that directory, and use
Emacs tramp syntax to launch a remote shell.

Customize-group `multishell' to set up a key binding and tweak behaviors.

==== Basic operation:

 - If the current buffer is associated with a subprocess (that is
   not among those named on `non-interactive-process-buffers'),
   then focus is moved to the process input point.

   \(You can use a universal argument go to a different shell
   buffer when already in a buffer that has a process - see
   below.)

 - If not in a shell buffer (or with universal argument), go to a
   window that is already showing the (a) shell buffer, if any.

   We use `pop-up-windows', so you can adjust/customize it
   to set the other-buffer/same-buffer behavior.

   In this case, the cursor is left in its prior position in the
   shell buffer. Repeating the command will then go to the
   process input point, per the first item in this list.
<<<<<<< HEAD
=======

   We respect `pop-up-windows', so you can adjust it to set the
   other-buffer/same-buffer behavior.
>>>>>>> 97828f61

 - Otherwise, start a new shell buffer, using the current
   directory as the working directory.

If a buffer with the resulting name exists and its shell process
was disconnected or otherwise stopped, it's resumed.

===== Universal arg to start and select between named shell buffers:

You can name alternate shell buffers to create or return to using
single or doubled universal arguments:

 - With a single universal argument, prompt for the buffer name
   to use (without the asterisks that shell mode will put around
   the name), defaulting to 'shell'.

   Completion is available.

   This combination makes it easy to start and switch between
   multiple shell buffers.

 - A double universal argument will prompt for the name *and* set
   the default to that name, so the target shell becomes the
   primary.

===== Select starting directory and remote host:

The shell buffer name you give to the prompt for a universal arg
can include a preceding path. That will be used for the startup
directory. You can use tramp remote syntax to specify a remote
shell. If there is an element after a final '/', that's used for
the buffer name. Otherwise, the host, domain, or path is used.

For example:

* Use '/ssh:example.net:/' for a shell buffer on example.net named
  \"example.net\".
* '/ssh:example.net|sudo:root@example.net:/\#ex' for a root shell on 
  example.net named \"#ex\"."

;; I'm leaving the following out of the docstring for now because just
;; saving the buffer names, and not the paths, yields sometimes unwanted
;; behavior.

;; ===== Persisting your alternate shell buffer names and paths:

;; You can use emacs builtin SaveHist to preserve your alternate
;; shell buffer names and paths across emacs sessions. To do so,
;; customize the `savehist' group, and:

;; 1. Add `pop-to-shell-buffer-name-history' to Savehist Additional Variables.
;; 2. Activate Savehist Mode, if not already activated.
;; 3. Save.

  (interactive "P")

  (let* ((from-buffer (current-buffer))
         (from-buffer-is-shell (eq major-mode 'shell-mode))
         (doublearg (equal arg '(16)))
         (temp (if arg
                   (multishell:read-bare-shell-buffer-name
                    (format "Shell buffer name [%s]%s "
                            (substring-no-properties
                             multishell:primary-name
                             1 (- (length multishell:primary-name) 1))
                            (if doublearg " <==" ":"))
                    multishell:primary-name)
                 multishell:primary-name))
         use-default-dir
         (target-shell-buffer-name
          ;; Derive target name, and default-dir if any, from temp.
          (cond ((string= temp "") multishell:primary-name)
                ((string-match "^\\*\\(/.*/\\)\\(.*\\)\\*" temp)
                 (setq use-default-dir (match-string 1 temp))
                 (bracket-asterisks 
                  (if (string= (match-string 2 temp) "")
                      (let ((v (tramp-dissect-file-name
                                use-default-dir)))
                        (or (tramp-file-name-host v)
                            (tramp-file-name-domain v)
                            (tramp-file-name-localname v)
                            use-default-dir))
                    (match-string 2 temp))))
                (t (bracket-asterisks temp))))
         (curr-buff-proc (get-buffer-process from-buffer))
         (target-buffer (if (and (or curr-buff-proc from-buffer-is-shell)
                                 (not (member (buffer-name from-buffer)
                                              non-interactive-process-buffers)))
                            from-buffer
                          (get-buffer target-shell-buffer-name)))
         inwin
         already-there)

    (when doublearg
      (setq multishell:primary-name target-shell-buffer-name))

    ;; Situate:

    (cond 

     ((and (or curr-buff-proc from-buffer-is-shell)
           (not arg)
           (eq from-buffer target-buffer)
           (not (eq target-shell-buffer-name (buffer-name from-buffer))))
      ;; In a shell buffer, but not named - stay in buffer, but go to end.
      (setq already-there t))

     ((string= (buffer-name) target-shell-buffer-name)
      ;; Already in the specified shell buffer:
      (setq already-there t))

     ((or (not target-buffer)
          (not (setq inwin (get-visible-window-for-buffer target-buffer))))
      ;; No preexisting shell buffer, or not in a visible window:
      (pop-to-buffer target-shell-buffer-name pop-up-windows))

       ;; Buffer exists and already has a window - jump to it:
     (t (if (and multishell:pop-to-frame
                 inwin
                 (not (equal (window-frame (selected-window))
                             (window-frame inwin))))
            (select-frame-set-input-focus (window-frame inwin)))
        (if (not (string= (buffer-name (current-buffer))
                          target-shell-buffer-name))
            (pop-to-buffer target-shell-buffer-name t))))

    ;; We're in the buffer.

    ;; If we have a use-default-dir, impose it:
    (when use-default-dir
        (cd use-default-dir))

    ;; Activate:

    (if (not (comint-check-proc (current-buffer)))
        (multishell:start-shell-in-buffer (buffer-name (current-buffer))))

    ;; If the destination buffer has a stopped process, resume it:
    (let ((process (get-buffer-process (current-buffer))))
      (if (and process (equal 'stop (process-status process)))
          (continue-process process)))
    (when (or already-there
             (equal (current-buffer) from-buffer))
      (goto-char (point-max))
      (and (get-buffer-process from-buffer)
           (goto-char (process-mark (get-buffer-process from-buffer)))))))

(defun get-visible-window-for-buffer (buffer)
  "Return visible window containing buffer."
  (catch 'got-a-vis
    (walk-windows
     (function (lambda (win)
                 (if (and (eq (window-buffer win) buffer)
                          (equal (frame-parameter
                                  (selected-frame) 'display)
                                 (frame-parameter
                                  (window-frame win) 'display)))
                     (throw 'got-a-vis win))))
     nil 'visible)
    nil))

(defun multishell:read-bare-shell-buffer-name (prompt default)
  "PROMPT for shell buffer name, sans asterisks.

Return the supplied name bracketed with the asterisks, or specified DEFAULT
on empty input."
  (let* ((candidates (append
                      (remq nil
                            (mapcar (lambda (buffer)
                                      (let ((name (buffer-name buffer)))
                                        (if (with-current-buffer buffer
                                              (eq major-mode 'shell-mode))
                                            ;; Shell mode buffers.
                                            (if (> (length name) 2)
                                                ;; Strip asterisks.
                                                (substring name 1
                                                           (1- (length name)))
                                              name))))
                                    (buffer-list)))))
         (got (completing-read prompt
                               candidates ; COLLECTION
                               nil        ; PREDICATE
                               'confirm   ; REQUIRE-MATCH
                               nil        ; INITIAL-INPUT
                               'multishell:buffer-name-history ; HIST
                               )))
    (if (not (string= got "")) (bracket-asterisks got) default)))

(defun bracket-asterisks (name)
  "Return a copy of name, ensuring it has an asterisk at the beginning and end."
  (if (not (string= (substring name 0 1) "*"))
      (setq name (concat "*" name)))
  (if (not (string= (substring name -1) "*"))
      (setq name (concat name "*")))
  name)
(defun unbracket-asterisks (name)
  "Return a copy of name, removing asterisks, if any, at beginning and end."
  (if (string= (substring name 0 1) "*")
      (setq name (substring name 1)))
  (if (string= (substring name -1) "*")
      (setq name (substring name 0 -1)))
  name)
<<<<<<< HEAD
(defun start-shell-in-buffer (buffer-name)
=======
(defun multishell:start-shell-in-buffer (buffer-name)
>>>>>>> 97828f61
  "Ensure a shell is started, using whatever name we're passed."
  ;; We work around shell-mode's bracketing of the buffer name, and do
  ;; some tramp-mode hygiene for remote connections.

  (require 'comint)
  (require 'shell)

  (let* ((buffer buffer-name)
         (prog (or explicit-shell-file-name
                   (getenv "ESHELL")
                   (getenv "SHELL")
                   "/bin/sh"))
         (name (file-name-nondirectory prog))
         (startfile (concat "~/.emacs_" name))
         (xargs-name (intern-soft (concat "explicit-" name "-args"))))
    (set-buffer buffer-name)
    (when (and (file-remote-p default-directory)
               (eq major-mode 'shell-mode)
               (not (comint-check-proc (current-buffer))))
      ;; We're returning to an already established but disconnected remote
      ;; shell, tidy it:
      (tramp-cleanup-connection
       (tramp-dissect-file-name default-directory 'noexpand)
       'keep-debug 'keep-password))
    (setq buffer (set-buffer (apply 'make-comint
                                    (unbracket-asterisks buffer-name)
                                    prog
                                    (if (file-exists-p startfile)
                                        startfile)
                                    (if (and xargs-name
                                             (boundp xargs-name))
                                        (symbol-value xargs-name)
                                      '("-i")))))
    (shell-mode)))

(provide 'poptoshell)<|MERGE_RESOLUTION|>--- conflicted
+++ resolved
@@ -145,18 +145,12 @@
  - If not in a shell buffer (or with universal argument), go to a
    window that is already showing the (a) shell buffer, if any.
 
-   We use `pop-up-windows', so you can adjust/customize it
-   to set the other-buffer/same-buffer behavior.
-
    In this case, the cursor is left in its prior position in the
    shell buffer. Repeating the command will then go to the
    process input point, per the first item in this list.
-<<<<<<< HEAD
-=======
 
    We respect `pop-up-windows', so you can adjust it to set the
    other-buffer/same-buffer behavior.
->>>>>>> 97828f61
 
  - Otherwise, start a new shell buffer, using the current
    directory as the working directory.
@@ -359,11 +353,7 @@
   (if (string= (substring name -1) "*")
       (setq name (substring name 0 -1)))
   name)
-<<<<<<< HEAD
-(defun start-shell-in-buffer (buffer-name)
-=======
 (defun multishell:start-shell-in-buffer (buffer-name)
->>>>>>> 97828f61
   "Ensure a shell is started, using whatever name we're passed."
   ;; We work around shell-mode's bracketing of the buffer name, and do
   ;; some tramp-mode hygiene for remote connections.
