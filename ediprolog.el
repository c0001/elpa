;;; ediprolog.el --- Emacs Does Interactive Prolog

<<<<<<< HEAD
;; Copyright (C) 2006-2022  Free Software Foundation, Inc.
=======
;; Copyright (C) 2006-2022  Markus Triska
>>>>>>> dc0e51ba

;; Author: Markus Triska <triska@metalevel.at>
;; Keywords: languages, processes
;; Version: 2.1
;; Homepage: https://www.metalevel.at/ediprolog/

;; This file is free software; you can redistribute it and/or modify
;; it under the terms of the GNU General Public License as published by
;; the Free Software Foundation; either version 3, or (at your option)
;; any later version.

;; This file is distributed in the hope that it will be useful,
;; but WITHOUT ANY WARRANTY; without even the implied warranty of
;; MERCHANTABILITY or FITNESS FOR A PARTICULAR PURPOSE.  See the
;; GNU General Public License for more details.

;; You should have received a copy of the GNU General Public License
;; along with GNU Emacs.  If not, see <http://www.gnu.org/licenses/>.

;;; Commentary:

;; These definitions let you interact with Prolog in all buffers.
;; You can consult Prolog programs and evaluate embedded queries.

;; Installation
;; ============
;;
;; Copy ediprolog.el to your load-path and add to your .emacs:
;;
;;     (require 'ediprolog)
;;     (global-set-key [f10] 'ediprolog-dwim)
;;
;; Restart Emacs and customize ediprolog with
;;
;;     M-x customize-group RET ediprolog RET
;;
;; The two most important configuration options are:
;;
;;    - `ediprolog-system', either 'scryer (default) or 'swi
;;    - `ediprolog-program', the path of the Prolog executable.

;; Usage
;; =====
;;
;; The central function is `ediprolog-dwim' (Do What I Mean), which is
;; bound to F10 by the snippet above. Depending on the content at
;; point, `ediprolog-dwim' does the "appropriate" thing: If point is
;; on a query, F10 sends the query to a Prolog process, and you
;; interact with the process in the current buffer as on a terminal.
;; Queries start with "?-" or ":-", possibly preceded by "%" and
;; whitespace. An example of a query is (without leading ";;"):
;;
;;   %?- member(X, "abc").
;;
;; If you press F10 when point is on that query, you get:
;;
;;   %?- member(X, "abc").
;;   %@    X = a
;;   %@ ;  X = b
;;   %@ ;  X = c
;;   %@ ;  false.
;;
;; When waiting for output of the Prolog process, you can press C-g to
;; unblock Emacs and continue with other work. To resume interaction
;; with the Prolog process, use M-x ediprolog-toplevel RET.

;; If you press F10 when point is *not* on a query, the buffer content
;; is consulted in the Prolog process, and point is moved to the first
;; error (if any).  In transient mark mode, if the region is active,
;; only the text in the region is consulted.

;; For convenience, the most recent interactions with the Prolog
;; process are logged in the buffer "*ediprolog-history*".

;; Use M-x ediprolog-localize RET to make any Prolog process started
;; in the current buffer buffer-local. This way, you can run distinct
;; processes simultaneously. Revert with M-x ediprolog-unlocalize RET.

;; `ediprolog-dwim' with prefix arguments has special meanings:
;;
;;   C-0 F10       kill Prolog process
;;   C-1 F10       always consult buffer (even when point is on a query)
;;   C-2 F10       always consult buffer, using a new process
;;   C-7 F10       equivalent to `ediprolog-toplevel'
;;   C-u F10       first consult buffer, then evaluate query (if any)
;;   C-u C-u F10   like C-u F10, with a new process

;; Tested with Scryer Prolog 0.8.119 and SWI-Prolog 8.1.24,
;; using Emacs versions 26.1 and 27.0.50.

;;; Code:

(defconst ediprolog-version "2.2")

(defgroup ediprolog nil
  "Transparent interaction with Prolog."
  :group 'languages
  :group 'processes)


(defcustom ediprolog-system 'scryer
  "Prolog system that is used for interaction."
  :group 'ediprolog
  :type '(choice (const :tag "Scryer Prolog" :value scryer)
                 (const :tag "SWI Prolog" :value swi)))

(defcustom ediprolog-program
  (or
   (executable-find "scryer-prolog")
   (executable-find "swipl")
   "scryer-prolog")
  "Program name of the Prolog executable."
  :group 'ediprolog
  :type 'string)

(defcustom ediprolog-program-switches nil
  "List of switches passed to the Prolog process. Example:
'(\"-G128M\" \"-O\")"
  :group 'ediprolog
  :type '(repeat string))

(defcustom ediprolog-prefix "%@ "
  "String to prepend when inserting output from the Prolog
process into the buffer."
  :group 'ediprolog
  :type 'string)

(defcustom ediprolog-max-history 80000
  "Maximal size of history buffers storing recent interactions, or
nil to never truncate the history."
  :group 'ediprolog
  :type 'sexp)

(defvar ediprolog-process               nil "A Prolog process.")

(defvar ediprolog-temp-buffer           nil
  "Buffer that temporarily saves process output ")

(defvar ediprolog-seen-prompt           nil
  "Whether a prompt was (recently) emitted by the Prolog process.")

(defvar ediprolog-read-term             nil
  "Whether the Prolog process waits for the user to enter a term.")

(defvar ediprolog-indent-prefix         ""
  "Any whitespace occurring before the most recently executed query.")

(defvar ediprolog-temp-file             nil
  "File name of a temporary file used for consulting the buffer.")

(defvar ediprolog-consult-buffer "*ediprolog-consult*"
  "Buffer used to display consult output.")

(defvar ediprolog-consult-window        nil
  "Window used to show consult output.")

(defvar ediprolog-history-buffer        nil
  "Buffer that stores recent interactions.")

(defvar ediprolog-interrupted           nil
  "True iff waiting for the previous query was interrupted with C-g.")

(defun ediprolog-prompt ()
  "Prompt used in the Prolog session."
  (cond ((eq ediprolog-system 'swi) "?ediprolog- ")
         (t "?- ")))

(defmacro ediprolog-wait-for-prompt-after (&rest forms)
  "Evaluate FORMS and wait for prompt."
  `(progn
     (setq ediprolog-seen-prompt nil)
     (ediprolog-ensure-buffer "temp")
     (with-current-buffer ediprolog-temp-buffer
       (let (buffer-read-only)
         (erase-buffer)))
     ;; execute forms with default-directory etc. from invocation buffer
     ,@forms
     (while (not ediprolog-seen-prompt)
       ;; Wait for output/sentinel and update consult window, if any.
       ;; As `accept-process-output' does not run the sentinel in
       ;; Emacs <= 23.1, we use `sit-for' to do both. However,
       ;; `sit-for' returns immediately if keyboard input is
       ;; available, so we must discard input.
       (discard-input)
       (sit-for 0.1))))

(defmacro ediprolog-remember-interruption (form)
  "Set `ediprolog-interrupted' if evaluation of FORM was interrupted."
  `(condition-case nil
       ,form
     (quit (setq ediprolog-interrupted t))))

;; Only the sentinel can reliably detect if no more output follows -
;; even if process-status is 'exit, further output can still follow.
(defun ediprolog-sentinel (proc str)
  (when (buffer-live-p (process-buffer proc))
    (with-current-buffer (process-buffer proc)
      (let ((status (with-temp-buffer
                      (insert str)
                      (while (search-backward "\n" nil t)
                        (replace-match ""))
                      (buffer-string))))
        (ediprolog-log
         (format "%s: %s.\n"
                 (substring (current-time-string) 4 -5) status) "green" t))
      (when (string-match "^\\(?:finished\n\\|exited abnormally\\|killed\n\\)"
                          str)
        (setq ediprolog-seen-prompt t)))))

(defun ediprolog-ensure-buffer (name)
  (let ((str (format "*ediprolog-%s*" name))
        (var (intern (format "ediprolog-%s-buffer" name))))
    (unless (buffer-live-p (symbol-value var))
      (set var (generate-new-buffer str))
      (with-current-buffer (symbol-value var)
        (buffer-disable-undo)
        (setq buffer-read-only t)))))

(defun ediprolog-log (str &optional col nl)
  (ediprolog-ensure-buffer "history")
  (with-current-buffer ediprolog-history-buffer
    (let (buffer-read-only)
      (goto-char (point-max))
      (let ((s (format "%s%s" (if (and nl (not (bolp))) "\n" "") str)))
        (insert (if col (propertize s 'face `(:background ,col)) s)))
      (let ((size (- (point-max) (point-min))))
        (when (and ediprolog-max-history
                   (> size ediprolog-max-history))
          ;; delete older half of the (possibly narrowed) history
          (delete-region (point-min) (+ (point-min) (/ size 2))))))))

(defun ediprolog-run-prolog ()
  "Start a Prolog process."
  (let ((args (cons ediprolog-program ediprolog-program-switches)))
    (ediprolog-log (format "%s: starting: %S\n"
                           (substring (current-time-string) 4 -5) args)
                   "green" t)
    (condition-case nil
        (ediprolog-wait-for-prompt-after
         (setq ediprolog-process
               (apply #'start-file-process "ediprolog" (current-buffer) args))
         (set-process-sentinel ediprolog-process 'ediprolog-sentinel)
         (set-process-filter ediprolog-process
                             'ediprolog-wait-for-prompt-filter)
         (when (eq ediprolog-system 'swi)
           (ediprolog-send-string
            (format "set_prolog_flag(color_term, false), \
set_prolog_flag(toplevel_prompt, '%s').\n" (ediprolog-prompt)))))
      ((error quit)
       (ediprolog-log "No prompt found." "red" t)
       (error "No prompt from: %s" ediprolog-program)))))

(defun ediprolog-kill-prolog ()
  "Kill the Prolog process and run the process sentinel."
  (when (ediprolog-running)
    (delete-process ediprolog-process)))

(defun ediprolog-show-consult-output (str)
  (with-current-buffer (get-buffer-create ediprolog-consult-buffer)
    (setq buffer-read-only t)
    (let (buffer-read-only)
      (erase-buffer)
      (insert str)
      (goto-char (point-min))
      ;; remove normal consult status lines, which start with "%"
      (while (re-search-forward "^[\t ]*%.*\n" nil t)
        (delete-region (match-beginning 0) (match-end 0))))
    (setq str (buffer-string)))
  ;; show consult output in a separate window unless it is a prefix of
  ;; success (i.e., consulted without errors), or still an incomplete
  ;; line that starts with a comment character
  (unless (or (string-match "^[\t ]*\\(?:%.*\\)?\\'" str)
              (string-prefix-p str "true.")
              ;; newer versions of Scryer Prolog prepend 3 spaces to "true."
              (string-prefix-p str "   true."))
    (setq ediprolog-consult-window (display-buffer ediprolog-consult-buffer))
    (set-window-dedicated-p ediprolog-consult-window t)
    (fit-window-to-buffer ediprolog-consult-window (/ (frame-height) 2))))

(defun ediprolog-consult-filter (proc str)
  "Filter used when consulting a file, showing consult output."
  (with-current-buffer (ediprolog-temp-buffer proc)
    (goto-char (point-max))
    (let (buffer-read-only)
      (insert str))
    (with-current-buffer (process-buffer proc)
      (ediprolog-log str))
    (when (re-search-backward
           (format "^%s" (regexp-quote (ediprolog-prompt))) nil t)
      (with-current-buffer (process-buffer proc)
        (setq ediprolog-seen-prompt t)))
    (skip-chars-backward "\n")
    (ediprolog-show-consult-output (buffer-substring (point-min) (point)))))

(defun ediprolog-wait-for-prompt-filter (proc str)
  "Filter that only waits until prompt appears."
  (with-current-buffer (ediprolog-temp-buffer proc)
    (goto-char (point-max))
    (let (buffer-read-only)
      (insert str))
    (with-current-buffer (process-buffer proc)
      (ediprolog-log str))
    (when (re-search-backward
           (format "^%s" (regexp-quote (ediprolog-prompt))) nil t)
      (with-current-buffer (process-buffer proc)
        (setq ediprolog-seen-prompt t)))))


;;;###autoload
(defun ediprolog-dwim (&optional arg)
  "Load current buffer into Prolog or post query (Do What I Mean).
If invoked on a line starting with `:-' or `?-', possibly
preceded by `%' and whitespace, call `ediprolog-interact' with
the query as argument. Otherwise, call `ediprolog-consult'.

With prefix argument 0, kill the Prolog process. With prefix 1,
equivalent to `ediprolog-consult'. With prefix 2, equivalent to
`ediprolog-consult' with a new Prolog process. With prefix 7,
equivalent to `ediprolog-toplevel'. With just C-u, first call
`ediprolog-consult' and then, if point is on a query, call
`ediprolog-interact' with it as argument. Analogously, C-u C-u
for `ediprolog-consult' with a new process. With other prefix
arguments, equivalent to `ediprolog-remove-interactions'."
  (interactive "P")
  (cond ((eq arg 0)
         (unless (ediprolog-running)
           (error "No Prolog process running"))
         (ediprolog-kill-prolog)
         (message "Prolog process killed."))
        ((eq arg 1) (ediprolog-consult))
        ((eq arg 2) (ediprolog-consult t))
        ((eq arg 7)
         (unless (ediprolog-more-solutions)
           (error "No query in progress"))
         (ediprolog-toplevel))
        ((equal arg '(4)) (ediprolog-consult) (ediprolog-query))
        ((equal arg '(16)) (ediprolog-consult t) (ediprolog-query))
        ((null arg) (unless (ediprolog-query) (ediprolog-consult)))
        (t (ediprolog-remove-interactions))))

(defun ediprolog-process-ready ()
  "Error if the previous query is still in progress."
  (when (and ediprolog-interrupted
             (ediprolog-running)
             (ediprolog-more-solutions))
    (error "Previous query still in progress, see `ediprolog-toplevel'"))
  (setq ediprolog-interrupted nil))

(defun ediprolog-query ()
  "If point is on a query, send it to the process and start interaction."
  (ediprolog-process-ready)
  (when (and (not (and transient-mark-mode mark-active))
             (save-excursion
               (beginning-of-line)
               (looking-at "\\([\t ]*\\)%*[\t ]*[:?]- *")))
    ;; whitespace preceding the query is the indentation level
    (setq ediprolog-indent-prefix (match-string 1))
    (let* ((from (goto-char (match-end 0)))
           (to (if (re-search-forward "\\.[\t ]*\\(?:%.*\\)?$" nil t)
                   ;; omit trailing whitespace
                   (+ (point) (skip-chars-backward "\t "))
                 (error "Missing `.' at the end of this query")))
           (query (buffer-substring-no-properties from to))
           (handle (and (fboundp 'prepare-change-group)
                        (fboundp 'undo-amalgamate-change-group)
                        (cons t (prepare-change-group)))))
      (end-of-line)
      (insert "\n" ediprolog-indent-prefix ediprolog-prefix)
      (ediprolog-interact
       (format "%s\n"
               (if (eq ediprolog-system 'scryer)
                   ;; Scryer Prolog emits no additional indicators
                   ;; when a query spans multiple lines, so we send
                   ;; the query verbatim.
                   query
                 ;; For other Prolog systems, we merge the query into
                 ;; a single line. The drawback of this approach is
                 ;; that single-line comments at the end of a line are
                 ;; not handled correctly.
                 (mapconcat #'identity
                                 ;; `%' can precede each query line
                                 (split-string query "\n[ \t%]*") " "))))
      (when handle
        (undo-amalgamate-change-group (cdr handle))))
    t))

;;;###autoload
(defun ediprolog-interact (query)
  "Send QUERY to Prolog process and interact as on a terminal.

You can use \\[keyboard-quit] to unblock Emacs in the case of
longer-running queries. When the query completes and the toplevel
asks for input, use \\[ediprolog-toplevel] to resume interaction
with the Prolog process."
  (unless (ediprolog-running)
    (ediprolog-run-prolog))
  (set-marker (process-mark ediprolog-process) (point))
  (set-process-buffer ediprolog-process (current-buffer))
  (set-process-filter ediprolog-process 'ediprolog-interact-filter)
  (ediprolog-ensure-buffer "temp")
  (with-current-buffer ediprolog-temp-buffer
    (let (buffer-read-only)
      (erase-buffer)))
  (setq ediprolog-seen-prompt nil
        ediprolog-read-term nil)
  (ediprolog-send-string query)
  (ediprolog-toplevel))

(defun ediprolog-send-string (str)
  "Send string to Prolog process and log it."
  (ediprolog-log str "cyan")
  (process-send-string ediprolog-process str))

(defun ediprolog-toplevel ()
  "Start or resume Prolog toplevel interaction in the buffer.

You can use this function if you have previously quit (with
\\[keyboard-quit]) waiting for a longer-running query and now
want to resume interaction with the toplevel."
  (interactive)
  (when ediprolog-process
    (select-window (display-buffer (process-buffer ediprolog-process))))
  (ediprolog-remember-interruption
   (while (ediprolog-more-solutions)
     (let (str
           char)
       ;; poll for user input; meanwhile, process output can arrive
       (while (and (ediprolog-more-solutions) (null str))
         (goto-char (process-mark ediprolog-process))
         (if ediprolog-read-term
             (progn
               (setq str (concat (read-string "Input: ") "\n"))
               (ediprolog-insert-at-marker
                str ediprolog-indent-prefix ediprolog-prefix)
               (setq ediprolog-read-term nil))
           (condition-case nil
               (when (setq char (if (>= emacs-major-version 22)
                                    (read-char nil nil 0.1)
                                  (with-timeout (0.1 nil)
                                    (read-char))))
                 ;; char-to-string might still yield an error (C-0 etc.)
                 (setq str (char-to-string char)))
             (error
              (message "Non-character key")
              ;; non-character keys must not remain in the input
              ;; buffer, lest `read-char' return immediately
              (discard-input)))))
       (when (ediprolog-more-solutions)
         (if (eq char ?\C-c)            ; char can be nil too
             ;; sending C-c directly yields strange SWI buffering
             (interrupt-process ediprolog-process)
           (ediprolog-send-string str)))))))

;;;###autoload
(defun ediprolog-remove-interactions ()
  "Remove all lines starting with `ediprolog-prefix' from buffer.

In transient mark mode, if the region is active, the function
operates on the region."
  (interactive)
  (save-excursion
    (save-restriction
      (when (and transient-mark-mode mark-active)
        (narrow-to-region (region-beginning) (region-end)))
      (goto-char (point-min))
      (flush-lines (concat "^[\t ]*" (regexp-quote ediprolog-prefix)))))
  (message "Interactions removed."))


;;;###autoload
(defun ediprolog-consult (&optional new-process)
  "Buffer is loaded into a Prolog process. If NEW-PROCESS is
non-nil, start a new process. Otherwise use the existing process,
if any. In case of errors, point is moved to the position of the
first error, and the mark is left at the previous position.

In transient mark mode, if the region is active, the function
operates on the region."
  (interactive)
  (when (string= (buffer-name) ediprolog-consult-buffer)
    (error "Cannot consult the consult buffer"))
  (when (window-live-p ediprolog-consult-window)
    (condition-case nil
        ;; deleting the window can still raise an error, if the window
        ;; was the only window in the frame and the consult buffer was
        ;; killed (and it thus displays a different buffer now)
        (delete-window ediprolog-consult-window)
      (error nil)))
  (when (buffer-live-p ediprolog-consult-buffer)
    (bury-buffer ediprolog-consult-buffer))
  (when new-process
    (ediprolog-kill-prolog))
  (unless (ediprolog-running)
    (ediprolog-run-prolog))
  (ediprolog-process-ready)
  (set-process-buffer ediprolog-process (current-buffer))
  (when (or (null ediprolog-temp-file)
            (and buffer-file-name
                 (not (equal (file-remote-p ediprolog-temp-file)
                             (file-remote-p buffer-file-name)))))
    (setq ediprolog-temp-file
          (funcall (if (fboundp 'make-nearby-temp-file)
                       'make-nearby-temp-file
                     'make-temp-file)
                   "ediprolog")))
  (let ((start (if (and transient-mark-mode mark-active)
                   (region-beginning) (point-min)))
        (end (if (and transient-mark-mode mark-active)
                 (region-end) (point-max))))
    (write-region start end ediprolog-temp-file nil 'silent))
  (set-process-filter ediprolog-process 'ediprolog-consult-filter)
  (ediprolog-remember-interruption
   (ediprolog-wait-for-prompt-after
    (ediprolog-send-string (format "['%s'].\n"
                                   (if (fboundp 'file-local-name)
                                       (file-local-name ediprolog-temp-file)
                                     ediprolog-temp-file)))))
  (message "%s consulted." (if (and transient-mark-mode mark-active)
                               "Region" "Buffer"))
  ;; go to line of the first error, if any
  (let ((line (with-current-buffer ediprolog-temp-buffer
                (when (save-excursion
                        (goto-char (point-min))
                        (re-search-forward "^ERROR.*?:\\([0-9]+\\)" nil t))
                  (string-to-number (match-string 1))))))
    (when line
      (let ((p (point)))
        (goto-char (if (and transient-mark-mode mark-active)
                       (region-beginning)
                     (point-min)))
        ;; doing this first would affect (region-beginning)
        (push-mark p))
      (forward-line (1- line)))))

(defun ediprolog-running ()
  "True iff `ediprolog-process' is a running process."
  (and (processp ediprolog-process)
       (eq (process-status ediprolog-process) 'run)))

(defun ediprolog-more-solutions ()
  "True iff there could be more solutions from the process."
  (not ediprolog-seen-prompt))

(defun ediprolog-interact-filter (proc string)
  "Insert output from the process and update the state."
  (when (and (buffer-live-p (ediprolog-temp-buffer proc))
             (buffer-live-p (process-buffer proc)))
    (let (str)
      (with-current-buffer (ediprolog-temp-buffer proc)
        (goto-char (point-max))
        (let (buffer-read-only)
          (insert string))
        (with-current-buffer (process-buffer proc)
          (ediprolog-log string))
        ;; read a term from the user?
        (when (re-search-backward "^|: $" nil t)
          (with-current-buffer (process-buffer proc)
            (setq ediprolog-read-term t))
          (setq str (buffer-string))
          (let (buffer-read-only)
            (erase-buffer)))
        ;; check for prompt
        (goto-char (point-max))
        (when (re-search-backward
               (format "^%s" (regexp-quote (ediprolog-prompt))) nil t)
          (with-current-buffer (process-buffer proc)
            (setq ediprolog-seen-prompt t))
          ;; ignore further output due to accidental user input (C-j,
          ;; C-m, etc.) while the query was running
          (set-process-filter proc 'ediprolog-ignore-filter)
          (skip-chars-backward "\n")
          (setq str (buffer-substring (point-min) (point))))
        (unless str
          (goto-char (point-max))
          ;; delay final line if it can still be completed to prompt
          (let ((l (buffer-substring (line-beginning-position) (point))))
            (when (and (<= (length l) (length (ediprolog-prompt)))
                       (string= l (substring (ediprolog-prompt) 0 (length l))))
              (goto-char (line-beginning-position))))
          ;; delay emitting newlines until we are sure no prompt
          ;; follows; one or two newlines can precede a prompt
          (let ((d (abs (skip-chars-backward "\n"))))
            (when (> d 2)
              (forward-char (- d 2))))
          (setq str (buffer-substring (point-min) (point)))
          (let (buffer-read-only)
            (delete-region (point-min) (point))))
        (when str
          (with-temp-buffer
            ;; precede each line with ediprolog prefices
            (insert str)
            (goto-char (point-min))
            (while (search-forward "\n" nil t)
              (replace-match
               (format "\n%s%s"
                       (buffer-local-value 'ediprolog-indent-prefix
                                           (process-buffer proc))
                       (buffer-local-value 'ediprolog-prefix
                                           (process-buffer proc)))))
            (setq str (buffer-string)))
          (with-current-buffer (process-buffer proc)
            (let ((near (<= (abs (- (point) (process-mark proc))) 1)))
              (ediprolog-insert-at-marker str)
              (when near
                ;; catch up with output if point was reasonably close
                (goto-char (process-mark proc))))))))))


(defun ediprolog-insert-at-marker (&rest args)
  "Insert strings ARGS at marker and update the marker."
  (save-excursion
    (goto-char (process-mark ediprolog-process))
    (end-of-line)
    (apply #'insert args)
    (set-marker (process-mark ediprolog-process) (point))))

(defun ediprolog-ignore-filter (proc str)
  "Log and then ignore all process output."
  (with-current-buffer (process-buffer proc)
    (ediprolog-log str "gray")))

(defun ediprolog-temp-buffer (proc)
  (with-current-buffer (process-buffer proc)
    ;; temp buffer can be buffer local
    ediprolog-temp-buffer))

(defun ediprolog-map-variables (func)
  "Call FUNC with all ediprolog variables that can become buffer-local."
  (mapc func '(ediprolog-process
               ediprolog-system
               ediprolog-program
               ediprolog-program-switches
               ediprolog-temp-buffer
               ediprolog-history-buffer
               ediprolog-seen-prompt
               ediprolog-interrupted
               ediprolog-read-term
               ediprolog-indent-prefix
               ediprolog-prefix
               ediprolog-temp-file)))

;;;###autoload
(defun ediprolog-localize ()
  "After `ediprolog-localize', any Prolog process started from
this buffer becomes buffer-local."
  (interactive)
  (unless (local-variable-p 'ediprolog-process)
    (ediprolog-map-variables #'make-local-variable)
    (setq ediprolog-temp-file nil
          ediprolog-process nil
          ediprolog-history-buffer nil
          ediprolog-temp-buffer nil)))

(defun ediprolog-unlocalize ()
  "Revert the effect of `ediprolog-localize'."
  (interactive)
  (when (local-variable-p 'ediprolog-process)
    (ediprolog-kill-prolog)
    (ediprolog-map-variables #'kill-local-variable)))

(provide 'ediprolog)

;;; ediprolog.el ends here<|MERGE_RESOLUTION|>--- conflicted
+++ resolved
@@ -1,14 +1,10 @@
 ;;; ediprolog.el --- Emacs Does Interactive Prolog
 
-<<<<<<< HEAD
 ;; Copyright (C) 2006-2022  Free Software Foundation, Inc.
-=======
-;; Copyright (C) 2006-2022  Markus Triska
->>>>>>> dc0e51ba
 
 ;; Author: Markus Triska <triska@metalevel.at>
 ;; Keywords: languages, processes
-;; Version: 2.1
+;; Version: 2.2
 ;; Homepage: https://www.metalevel.at/ediprolog/
 
 ;; This file is free software; you can redistribute it and/or modify
