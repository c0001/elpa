--- conflicted
+++ resolved
@@ -35,15 +35,13 @@
 @item ESS now displays the language dialect in the mode-line
 So, for example, R buffers will now show ESS[R] rather than ESS[S].
 
-<<<<<<< HEAD
 @item The ESS manual has been updated and revised.
-=======
+
 @item @ESS{[R]}: @code{Makevars} files are now automatically opened
 with @code{makefile-mode}.
 
 @item New varaible @code{ess-write-to-dribble}.
 This allows users to disable the dribble (@code{*ESS*}) buffer if they wish.
->>>>>>> 30a22b3a
 
 @end itemize
 
