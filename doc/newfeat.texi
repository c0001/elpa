@comment @itemize @w{}
@comment @item

Changes and New Features in development version:
@itemize @bullet

@item ESS modes now inherit from @code{prog-mode}.

@item @ESS{[R]}: The package development minor mode now only activates
within editing buffers by default, i.e. ones that inherit from
@code{prog-mode} or @code{text-mode}. If you want to restore the old
behaviour and activate the package mode in all buffers (that have a
@code{default-directory} that is part of a package path), set
@code{ess-r-package-auto-activate} to @code{t}.

@item ESS now provides support for flymake in R buffers for Emacs 26 and newer.
Users need to install the @code{lintr} package (available on CRAN) to
use it. Customizable options include @code{ess-use-flymake},
@code{ess-r-flymake-linters}, and @code{ess-r-flymake-lintr-cache}.

@item Improved customization for faces.
ESS now provides custom faces for (nearly) all faces used and places
face customization options into their own group. Users can customize
these options using @kbd{M-x customize-group RET ess-faces}.

@item @ESS{[R]}: Gained support for xref in Emacs 25+.
@xref{Xref,,, emacs, The Gnu Emacs Reference Manual}

@item @ESS{[R]}: Changing the working directory is now always reflected
in the process buffer.

@item @ESS{[R]}: The startup screen has been cleaned up and displays
the startup directory with an explicit @code{setwd()}.

@item ESS now displays the language dialect in the mode-line
So, for example, R buffers will now show ESS[R] rather than ESS[S].

@item The ESS manual has been updated and revised.

@item @ESS{[R]}: @code{Makevars} files are now automatically opened
with @code{makefile-mode}.

@item New varaible @code{ess-write-to-dribble}.
This allows users to disable the dribble (@code{*ESS*}) buffer if they wish.

@item ESS now respects Emacs conventions for keybindings.
This means that The @code{C-c [letter]} bindings have been
removed. This affects @code{C-c h}, which was bound to
@code{ess-eval-line-and-step-invisibly} in @code{sas-mode-local-map};
@code{C-c f}, which was bound to @code{ess-insert-function-outline} in
@code{ess-add-MM-keys}; and @code{C-c h}, which was bound to
@code{ess-handy-commands} in @code{Rd-mode-map},
@code{ess-noweb-minor-mode-map}, and @code{ess-help-mode-map}

<<<<<<< HEAD
@item prettify-symbols-mode no longer breaks indentation
This is accomplished by having the pretty symbols occupy the same
number of characters as their non-pretty cousins.
=======
@item Variable @code{ess-s-versions-list} is obsolete and ignored.
Use @code{ess-s-versions} instead.  You may pass arguments by starting the inferior process with the universal argument.
>>>>>>> f729008d

@end itemize


Changes and New Features in 17.11:
@itemize @bullet

@item The ESS initialisation process has been streamlined. You can now
load the R and Stata modes independently from the rest of ESS. Just put
@code{(require 'ess-r-mode)} or @code{(require 'ess-stata-mode)} in your
init file. This is for experienced Emacs users as this requires setting
up autoloads for @code{.R} files manually. We will keep maintaining
@code{ess-site} for easy loading of all ESS features.

@item Reloading and quitting the process is now more robust. If no
process is attached, ESS now switches automatically to one (prompting
you for selection if there are several running). Reloading and quitting
will now work during a debug session or when R is prompting for input
(for instance after a crash). Finally, the window configuration is saved
and restored after reloading to prevent the buffer of the new process
from capturing the cursor.

@item @ESS{[R]}: New command @code{ess-r-package-use-dir}. It sets the
working directory of the current process to the current package directory.

@item @ESS{[R]} Lookup for references in inferior buffers has been
improved. New variable @code{ess-r-package-source-roots} contains
package sub-directories which are searched recursively during the file
lookup point. Directories in @code{ess-tracebug-search-path} are now
also searched recursively.

@item @ESS{[R]} Namespaced evaluation is now automatically enabled only
in the @code{R/} directory. This way ESS will not attempt to update
function definitions from a package if you are working from e.g. a test
file.

@end itemize


Changes and New Features in 16.10:
@itemize @bullet

@item @ESS{[R]}: Syntax highlighting is now more consistent. Backquoted
names are not fontified as strings (since they really are identifiers).
Furthermore they are now correctly recognised when they are function
definitions or function calls.
@item @ESS{[R]}: Backquoted names and @code{%op%} operators are
recognised as sexp. This is useful for code navigation, e.g. with
@kbd{C-M-f} and @kbd{C-M-b}.
@item @ESS{[R]}: Integration of outline mode with roxygen examples fields.
You can use outline mode's code folding commands to fold the examples
field. This is especially nice to use with well documented packages with
long examples set. Set @code{ess-roxy-fold-examples} to non-nil to
automatically fold the examples field when you open a buffer.
@item @ESS{[R]}: New experimental feature: syntax highlighting in
roxygen examples fields. This is turned off by default. Set
@code{ess-roxy-fontify-examples} to non-nil to try it out.
@item @ESS{[R]}: New package development command @code{ess-r-devtools-ask}
bound to @kbd{C-c C-w C-a}. It asks with completion for any devtools
command that takes @code{pkg} as argument.
@item @ESS{[R]}: New command @kbd{C-c C-e C-r} to reload the inferior process. 
Currently only implemented for R. The R method runs @code{inferior-ess-r-reload-hook}
on reloading.
@item @ESS{[R]}: @code{ess-r-package-mode} is now activated in non-file buffers as well.
@end itemize

Bug fixes in 16.10:
@itemize @bullet
@item @ESS{[R]}: Fix broken (un)flagging for debugging inside packages
@item @ESS{[R]}: Fixes (and improvements) in Package development
@item @ESS{[R]}: Completion no longer produces @code{...=} inside @code{list(  )}.
@item @ESS{[R]}: Better debugging and tracing in packages.
@item @ESS{[R]}: Better detection of symbols at point.
@item @ESS{[R]}: No more spurious warnings on deletion of temporary files.
@item @ESS{[julia]}: help and completion work (better)
@item @ESS{[julia]}: available via @code{ess-remote}
@end itemize

Changes and New Features in 16.04:
@itemize @bullet

@item @ESS{[R]}: @code{developer} functionality has been refactored.
The new user interface consists of a single command
@code{ess-r-set-evaluation-env} bound by default to @kbd{C-c C-t
C-s}. Once an evaluation environment has been set with, all subsequent
ESS evaluation will source the code into that environment. By default,
for file within R packages the evaluation environment is set to the
package environment. Set @code{ess-r-package-auto-set-evaluation-env} to
@code{nil} to disable this.
@item @ESS{[R]}: New @code{ess-r-package-mode}
This development mode provides features to make package development
easier. Currently, most of the commands are based on the @code{devtools}
packages and are accessible with @kbd{C-c C-w} prefix. See the
documentation of @code{ess-r-package-mode} function for all available
commands. With @kbd{C-u} prefix each command asks for extra arguments to
the underlying devtools function. This mode is automatically enabled in
all files within R packages and is indicated with @code{[pkg:NAME]} in
the mode-line.
@item @ESS{[R]}: Help lookup has been improved.
It is now possible to get help for namespaced objects such as
pkg::foobar. Furthermore, ESS recognizes more reliably when you change
@code{options('html_type')}.
@item @ESS{[R]}: New specialized breakpoints for debugging magrittr pipes
@item @ESS{}: ESS now implements a simple message passing interface
to communicate between ESS and inferior process.
@end itemize

Bug fixes in 16.04:
@itemize @bullet
@item @ESS{[R]}: Roxygen blocks with backtics are now correctly filled
@item @ESS{[R]}: Don't skip breakpoints in magrittr's @code{debug_pipe}
@item @ESS{[R]}: Error highlighting now understands `testthat` type errors
@item @ESS{[Julia]}: Added getwd and setwd generic commands
@end itemize

<|MERGE_RESOLUTION|>--- conflicted
+++ resolved
@@ -52,14 +52,14 @@
 @code{ess-handy-commands} in @code{Rd-mode-map},
 @code{ess-noweb-minor-mode-map}, and @code{ess-help-mode-map}
 
-<<<<<<< HEAD
+
 @item prettify-symbols-mode no longer breaks indentation
 This is accomplished by having the pretty symbols occupy the same
 number of characters as their non-pretty cousins.
-=======
+
 @item Variable @code{ess-s-versions-list} is obsolete and ignored.
 Use @code{ess-s-versions} instead.  You may pass arguments by starting the inferior process with the universal argument.
->>>>>>> f729008d
+
 
 @end itemize
 
