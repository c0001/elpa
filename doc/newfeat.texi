--- conflicted
+++ resolved
@@ -1,7 +1,6 @@
 @comment @itemize @w{}
 @comment @item
 
-<<<<<<< HEAD
 Changes and New Features in 19.04 (unreleased):
 @itemize @bullet
 
@@ -29,13 +28,14 @@
 @item ESS removed support for many unused languages.
 This includes old versions of S+, ARC, OMG, VST, and XLS.
 
-=======
+@end itemize
+
 Changes and New Features in 18.10-1:
 @itemize @bullet
 
 @item New functions @code{ess-eval-line-visibly-and-step} (@kbd{C-c C-n} and @code{ess-eval-region-or-line-visibly-and-step} (@kbd{C-RET})
 which behave as the old versions of @code{ess-eval-line-and-step} and @code{ess-eval-region-or-line-and-step}.
->>>>>>> 1bc11003
+
 @end itemize
 
 Changes and New Features in 18.10:
