<<<<<<< HEAD
2009-11-08  Carsten Dominik  <carsten.dominik@gmail.com>

	* org.texi (Agenda commands): Document the new `i' command.
=======
2009-11-09  Carsten Dominik  <carsten.dominik@gmail.com>

	* org.texi (Inserting deadline/schedule): Document logging changes
	of scheduling and deadline times stamps.
	(In-buffer settings): Document the in-buffer keywords for logging
	changes of scheduling and deadline times stamps.
>>>>>>> a8ea078c

2009-11-03  Carsten Dominik  <carsten.dominik@gmail.com>

	* org.texi (Structure editing, Plain lists): Document indentation
	cycling in empty entries with TAB.

2009-11-01  James TD Smith  <ahktenzero@mohorovi.cc>

	* org.texi (Column attributes): Add the new age summary operators.
	Also, mention the fact you can only use one summary operator per
	property.

2009-10-31  Carsten Dominik  <carsten.dominik@gmail.com>

	* orgcard.tex: Document the new archiving keys.

	* org.texi (Archiving): Document the default archiving command.
	(Moving subtrees): Document the new keys for archiving.
	(Internal archiving): Fix incorrect key.
	(Agenda commands): Document the TODO set switching commands.
	(Agenda commands): Document the new archiving keys.

2009-10-24  Carsten Dominik  <carsten.dominik@gmail.com>

	* org.texi (Clocking work time): Better description on how to save
	and restore a clock.
	(Resolving idle time): Mention the x11idle program to get true
	idleness also under X11.
	(Resolving idle time): Use @kbd instead of @key for normal
	letters, because this is how he rest of the manual does this.

2009-10-19  John Wiegley  <johnw@newartisans.com>

	* org.texi (Tracking your habits): Added a new section in the
	manual about how to track habits.

2009-10-18  Carsten Dominik  <carsten.dominik@gmail.com>

	* org.texi (Pushing to MobileOrg): Mention that `org-directory'
	should be set.

2009-10-17  John Wiegley  <johnw@newartisans.com>

	* org.texi (Resolving idle time): Added a section on how idle and
	dangling clocks are resolved.

2009-10-14  Carsten Dominik  <carsten.dominik@gmail.com>

	* org.texi (Agenda commands): Document that SPC is a filter for
	any tag.
	(Search view): Renamed from "Keyword search".

2009-10-04  Carsten Dominik  <carsten.dominik@gmail.com>

	* org.texi (Cap): New chapter.
	(Markup): New chapter.

2009-10-03  Carsten Dominik  <carsten.dominik@gmail.com>

	* org.texi (Links in HTML export, Images in HTML export): Extend
	the section titles.
	(Images in HTML export): Document the align option.
	(Text areas in HTML export): Extend the section title.
	(Images in LaTeX export): Explain image placement in LaTeX.

	* org.texi: Removed @Ie, @ie, @Eg, @eg macros.

2009-09-28  Carsten Dominik  <carsten.dominik@gmail.com>

	* org.texi (Pushing to MobileOrg): Document `org-mobile-files'.

2009-09-26  Carsten Dominik  <carsten.dominik@gmail.com>

	* org.texi (Processing LaTeX fragments): Document that the size of
	images can be changes using the variable
	`org-format-latex-options'.

2009-09-21  Carsten Dominik  <carsten.dominik@gmail.com>

	* org.texi (The date/time prompt, Timestamps): Be more accurate
	over ISO format dates and times.

2009-09-18  Carsten Dominik  <carsten.dominik@gmail.com>

	* org.texi (Visibility cycling): Document showeverything keyword.
	(In-buffer settings): Document showeverything keyword.

2009-09-17  Carsten Dominik  <carsten.dominik@gmail.com>

	* org.texi (Setting up the staging area): Fix the example.

2009-09-15  Carsten Dominik  <carsten.dominik@gmail.com>

	* org.texi (MobileOrg): New section.
	(Agenda commands, Exporting Agenda Views): Document exporting the
	agenda view to Org files.

2009-08-29  Carsten Dominik  <carsten.dominik@gmail.com>

	* orgcard.tex: Document new effort setting commands.

	* org.texi (Effort estimates): Document new effort setting
	commands.

2009-08-27  Carsten Dominik  <carsten.dominik@gmail.com>

	* orgcard.tex: Document the new keys for agenda time motion.

	* org.texi (Agenda commands): Document the new keys fro agenda
	time motion.

	* orgcard.tex: Document the `E' key in the agenda.

	* org.texi (Agenda commands): Document entry text mode.

2009-08-18  Carsten Dominik  <carsten.dominik@gmail.com>

	* org.texi (Agenda commands): Improve documentation of the keys to
	include inactive time stamps into the agenda view.
	(Feedback): Document the new bug report command.

2009-08-14  Dan Davison <davison@stats.ox.ac.uk>  (tiny change)

	* org.texi (Structure editing): Added an index entry for the
	sorting of subtrees.

2009-08-09  Carsten Dominik  <carsten.dominik@gmail.com>

	* org.texi (Literal examples): Document that source code can be
	exported to LaTeX using the listings package.

2009-08-04  Carsten Dominik  <carsten.dominik@gmail.com>

	* org.texi (Publishing action): Improve documentation of file
	names when publishing to the source directory.

2009-08-03  Carsten Dominik  <carsten.dominik@gmail.com>

	* org.texi (Clean view): Document `org-indent-mode'.

2009-07-26  Bastien Guerry  <bzg@altern.org>

	* org.texi (Clocking work time): Add documentation for the
	new :timetamp option when creating a clock report.

2009-07-26  Dan Griswold <dgriswol@rochester.rr.com>  (tiny change)

	* org.texi (Paragraphs): Fix many typos.

2009-07-25  Bastien Guerry  <bzg@altern.org>

	* org.texi (Plain lists): Remove duplicate explanation about the
	`C-c *' command.

2009-07-23  Bastien Guerry  <bzg@altern.org>

	* org.texi (Literal examples): Update to reflect the new behavior
	of the -n -r -k switches when exporting source code examples.

2009-07-21  Dan Davison <davison@stats.ox.ac.uk>  (tiny change)

	* org.texi (Structure editing): Add information about `C-c *',
	converting a plain list into a list of Org items.

2009-07-20  Bastien Guerry  <bzg@altern.org>

	* org.texi (Remember): Small rephrasing of the paragraph
	describing remember.el.  Also mentioned that remember.el is part
	of Emacs 23, not Emacs 22.

2009-07-17  Bastien Guerry  <bzg@altern.org>

	* org.texi (Clocking work time): Add documentation about
	displaying the current clocking time against the effort estimate.
	Also add a footnote about using `org-clock-in-prepare-hook' to add
	an effort estimate on the fly, just before clocking it.

2009-07-03  Carsten Dominik  <carsten.dominik@gmail.com>

	* org.texi (Footnotes): Document automatic renumbering and
	sorting.

2009-07-02  Carsten Dominik  <carsten.dominik@gmail.com>

	* org.texi (Agenda commands): Document new bulk commands.

2009-07-01  Carsten Dominik  <carsten.dominik@gmail.com>

	* org.texi (Plain lists): Document new behavior of
	`org-cycle-include-plain-lists'.

2009-06-30  Carsten Dominik  <carsten.dominik@gmail.com>

	* org.texi: Hyphenation only in TeX.

2009-06-24  Carsten Dominik  <carsten.dominik@gmail.com>

	* orgcard.tex: Document bulk action.

	* org.texi (Agenda commands): Document bulk action and remote
	refiling.

2009-06-17  Carsten Dominik  <carsten.dominik@gmail.com>

	* org.texi (Clocking work time): Document the key to update effort
	estimates.

2009-06-02  Carsten Dominik  <carsten.dominik@gmail.com>

	* org.texi (Clocking work time): Document the clock time display.

2009-05-27  Carsten Dominik  <carsten.dominik@gmail.com>

	* org.texi (Structure editing, TODO basics): Document new
	variables.

2009-05-21  Carsten Dominik  <carsten.dominik@gmail.com>

	* org.texi (Column attributes): Document new colciew operators.

2009-05-20  Carsten Dominik  <carsten.dominik@gmail.com>

	* org.texi (Publishing options): Document :xml-declaration.

2009-05-19  Carsten Dominik  <carsten.dominik@gmail.com>

	* org.texi (Tracking TODO state changes): Document the
	LOG_INTO_DRAWER property.

2009-05-16  Carsten Dominik  <carsten.dominik@gmail.com>

	* org.texi (Literal examples): Document the new implementation for
	editing source code.

2009-05-13  Carsten Dominik  <carsten.dominik@gmail.com>

	* org.texi (Publishing action): Mention the new publishing
	function, to publish an Org source file.
	(Publishing links): Mention how to link to an Org source file.

2009-05-11  Carsten Dominik  <carsten.dominik@gmail.com>

	* org.texi (Macro replacement): Document new macros.

2009-05-10  Carsten Dominik  <carsten.dominik@gmail.com>

	* org.texi (Handling links): Document type-specific completion
	when inserting links.

2009-05-06  Carsten Dominik  <carsten.dominik@gmail.com>

	* orgcard.tex: Document the key for sorting.

	* org.texi (Structure editing, Plain lists): Improve documentation
	on sorting.

2009-04-17  Carsten Dominik  <carsten.dominik@gmail.com>

	* org.texi (Internal links): Document custom ids for links.
	(Handling links): Document custom ids for links.

2009-04-14  Carsten Dominik  <carsten.dominik@gmail.com>

	* org.texi (CSS support): Document new class.
	(Refiling notes): Document the possibility to create new nodes
	during refiling.

2009-03-31  Carsten Dominik  <carsten.dominik@gmail.com>

	* org.texi (Agenda commands): Document the "?" operator to find
	tasks without effort setting.

2009-03-30  Carsten Dominik  <carsten.dominik@gmail.com>

	* org.texi (Exporting agenda information): Section moved.

2009-03-27  Carsten Dominik  <carsten.dominik@gmail.com>

	* org.texi (RSS Feeds): New section.

2009-03-21  Carsten Dominik  <carsten.dominik@gmail.com>

	* orgcard.tex:  Document M-e and M-a navigate
	inside table field.  Fix a number of typos.

	* org.texi (Built-in table editor): Document M-e and M-a navigate
	inside table field.

2009-03-19  Carsten Dominik  <carsten.dominik@gmail.com>

	* org.texi (Stuck projects): Docment that projects identified as
	un-stuck will still be searchd for stuck sub-projects.

2009-03-16  Carsten Dominik  <carsten.dominik@gmail.com>

	* org.texi (Paragraphs): Document centering.

2009-03-14  Carsten Dominik  <carsten.dominik@gmail.com>

	* org.texi (Creating timestamps, Agenda commands): Document new
	behavior when changing time stamps.

2009-03-11  Carsten Dominik  <carsten.dominik@gmail.com>

	* org.texi (Structure editing): Document the new command
	`org-clone-subtree-with-time-shift'.

2009-03-10  Carsten Dominik  <carsten.dominik@gmail.com>

	* org.texi (Publishing): Refresh this chapter.

2009-03-08  Carsten Dominik  <carsten.dominik@gmail.com>

	* org.texi (Export options, Export options, In-buffer settings):
	Document the new keywords.

2009-03-03  Carsten Dominik  <carsten.dominik@gmail.com>

	* org.texi (Matching tags and properties): Collect all
	documentation about tags/property matches here.

2009-03-01  Carsten Dominik  <carsten.dominik@gmail.com>

	* org.texi (Setting tags): Document `org-tag-persistent-alist'.

2009-02-27  Carsten Dominik  <carsten.dominik@gmail.com>

	* org.texi (Weekly/daily agenda): New section.

2009-02-22  Carsten Dominik  <carsten.dominik@gmail.com>

	* org.texi (Orgstruct mode): Describe `orgstruct++-mode'.
	(Drawers): Mention the LOGBOOK drawer.

2009-02-20  Carsten Dominik  <carsten.dominik@gmail.com>

	* org.texi (Export options, Sectioning structure): Document the
	#+LEATEX_HEADER in-buffer setting.
	(Bugs): Section removed.
	(Hooks): New section.
	(Add-on packages): Moved here from old location.
	(Context-sensitive commands): New section.

2009-02-19  Carsten Dominik  <carsten.dominik@gmail.com>

	* org.texi (Setting tags): Document newline option.

	* orgcard.tex: Document `C-c C-x o'.

	* org.texi (TODO dependencies, Checkboxes): Document
	`org-track-ordered-property-with-tag'.

2009-02-18  Carsten Dominik  <carsten.dominik@gmail.com>

	* org.texi (Global TODO list, Matching tags and properties):
	Mention more variables.

2009-02-15  Carsten Dominik  <carsten.dominik@gmail.com>

	* org.texi (Checkboxes): Update to changed command behavior.

2009-02-12  Carsten Dominik  <carsten.dominik@gmail.com>

	* org.texi (Tracking TODO state changes): Document storing state
	change notes into a drawer.
	(Agenda commands): Document the agenda command `z'.
	(Tag searches, Clean view, Special agenda views): Document the
	special interpretation of LEVEL when odd levels are used.

2009-02-11  Carsten Dominik  <carsten.dominik@gmail.com>

	* org.texi (CSS support): Document CSS classes for section numbers.
	(Links, Images in HTML export): Better documentation of hot to set
	attribute for images.

2009-02-05  Carsten Dominik  <carsten.dominik@gmail.com>

	* org.texi (Clocking work time): Decoment how to make the clock
	persist from one Emacs session to the next.

2009-01-30  Carsten Dominik  <carsten.dominik@gmail.com>

	* org.texi (TODO dependencies): Document TODO dependencies on
	checkboxes.

2009-01-27  Carsten Dominik  <carsten.dominik@gmail.com>

	* org.texi (TODO dependencies): New section.

2009-01-26  Carsten Dominik  <carsten.dominik@gmail.com>

	* org.texi (Plain lists, TODO basics, Priorities)
	(Multiple sets in one file, Conflicts): Document interaction with
	`shift-selection-mode'.

2009-01-24  Carsten Dominik  <carsten.dominik@gmail.com>

	* org.texi (References): Add information about remote references.

2009-01-21  Carsten Dominik  <carsten.dominik@gmail.com>

	* orgcard.tex: Document `C-c RET' in tables.

	* org.texi (Built-in table editor): Document `C-c RET' in tables.

2009-01-20  Carsten Dominik  <carsten.dominik@gmail.com>

	* org.texi (Math symbols, Quoting LaTeX code): Mention that simple
	LaTeX macros survive LaTeX export.
	(Images in LaTeX export): Show how to create a reference to a
	figure.
	(Sectioning structure): Document that the LaTeX class can be
	specified in a property.

2009-01-19  Carsten Dominik  <carsten.dominik@gmail.com>

	* org.texi (Text areas in HTML export): New section.
	(External links): Add examples for text search and ID links.

2009-01-16  Carsten Dominik  <carsten.dominik@gmail.com>

	* org.texi (Built-in table editor): Remove the descriptio of `C-c
	C-q', it not longer works.

2009-01-09  Carsten Dominik  <carsten.dominik@gmail.com>

	* org.texi (Literal examples): Document that a space must follow
	the colon in short examples.

2009-01-08  Carsten Dominik  <carsten.dominik@gmail.com>

	* org.texi (Relative timer): Document `org-timer-stop'.

2008-12-31  Carsten Dominik  <carsten.dominik@gmail.com>

	* org.texi (Footnotes): New section.
	(Footnote markup): Shorten section and refer to new Footnote
	section.

2008-12-26  Carsten Dominik  <carsten.dominik@gmail.com>

	* org.texi (Literal examples): Add documentation for line
	numbering in and references to code examples.
	(CSS support): Fix the description of default CSS styles.

2008-12-22  Carsten Dominik  <carsten.dominik@gmail.com>

	* org.texi (Capturing column view): Document
	"file:path/to/file.org" as an allowed value for the ID property of
	a dynamic block copying column view.

2008-12-19  Carsten Dominik  <carsten.dominik@gmail.com>

	* org.texi (References): Document special last-row references.

2008-12-17  Carsten Dominik  <carsten.dominik@gmail.com>

	* org.texi: Fix typos and grammatical issues.

2008-12-15  Carsten Dominik  <carsten.dominik@gmail.com>

	* org.texi (Tables in LaTeX export): New section.

2008-12-10  Carsten Dominik  <carsten.dominik@gmail.com>

	* org.texi (Images in LaTeX export): New section.
	(Inlined images, Images in HTML export): Sections renamed.

2008-12-02  Carsten Dominik  <carsten.dominik@gmail.com>

	* org.texi (Using the mapping API): Fix bug in mapping example.
	(Publishing options): Make the list of properties complete again,
	in correspondence to the variable `org-export-plist-vars'.

2008-11-29  Carsten Dominik  <carsten.dominik@gmail.com>

	* org.texi (Property searches): Document new special values for
	time comparisons.

2008-11-27  Carsten Dominik  <carsten.dominik@gmail.com>

	* org.texi (Tag inheritance): Refine the description of tag
	inheritance.

2008-11-25  Carsten Dominik  <carsten.dominik@gmail.com>

	* org.texi (Project alist): Add info about the publishing sequence
	of components.
	(Effort estimates): Document the new relativer timer.

2008-11-24  Carsten Dominik  <carsten.dominik@gmail.com>

	* org.texi: Re-apply the change to FDL 1.3.

2008-11-18  Carsten Dominik  <carsten.dominik@gmail.com>

	* org.texi (Setting up Remember): Document `org-remember-mode'.

2008-11-14  Carsten Dominik  <carsten.dominik@gmail.com>

	* org.texi (External links): Document that bbdb links can use a
	regular expression.
	(External links): Document that elisp links can contain
	interactive commands.

2008-11-10  Carsten Dominik  <carsten.dominik@gmail.com>

	* org.texi (Clocking work time): Document the :formula property of
	clock tables.
	(Structure editing, Refiling notes): Document refiling regions.

2008-11-09  Carsten Dominik  <carsten.dominik@gmail.com>

	* org.texi (Agenda commands): Document the double-prefix version
	of the `l' command in the agenda.

2008-11-05  Carsten Dominik  <dominik@science.uva.nl>

	* org.texi (Handling links): Explain the effect of a double prefix
	arg to `C-c C-o'.

2008-11-02  Charles Sebold  <csebold@gmail.com>

	* org.texi (Org Plot): Add documentation for timefmt option.

2008-10-16  Carsten Dominik  <dominik@science.uva.nl>

	* org.texi (TODO basics): Add documentation for tag triggers.

2008-09-05  Carsten Dominik  <dominik@science.uva.nl>

	* org.texi (Creating timestamps): Fix documentation of the "C-c ."
	command.
	(Literal examples): Document using artist-mode for ASCII
	drawings.

2008-06-13  Carsten Dominik  <dominik@science.uva.nl>

	* org.texi: Modify license to no longer include back- and front
	cover matters.

2008-06-11  Carsten Dominik  <dominik@science.uva.nl>

	* org.texi (Using the mapping API): New section.

2008-04-15  Jason Riedy  <jason@acm.org>

	* org.texi (A LaTeX example): Note that fmt may be a one-argument
	function, and efmt may be a two-argument function.

2008-04-15  Jason Riedy  <jason@acm.org>

	* org.texi (Radio tables): Document multiple destinations.

2008-04-15  Carsten Dominik  <dominik@science.uva.nl>

	* org.texi (Agenda column view): New section.

2008-04-08  Carsten Dominik  <dominik@science.uva.nl>

	* org.texi (Moving subtrees): Document archiving to the archive
	sibling.

2008-04-04  Carsten Dominik  <dominik@science.uva.nl>

	* org.texi (Agenda commands): Document columns view in the agenda.

2008-04-03  Carsten Dominik  <dominik@science.uva.nl>

	* org.texi (Using the property API): Document the API for
	multi-valued properties.<|MERGE_RESOLUTION|>--- conflicted
+++ resolved
@@ -1,15 +1,13 @@
-<<<<<<< HEAD
 2009-11-08  Carsten Dominik  <carsten.dominik@gmail.com>
 
 	* org.texi (Agenda commands): Document the new `i' command.
-=======
+
 2009-11-09  Carsten Dominik  <carsten.dominik@gmail.com>
 
 	* org.texi (Inserting deadline/schedule): Document logging changes
 	of scheduling and deadline times stamps.
 	(In-buffer settings): Document the in-buffer keywords for logging
 	changes of scheduling and deadline times stamps.
->>>>>>> a8ea078c
 
 2009-11-03  Carsten Dominik  <carsten.dominik@gmail.com>
 
