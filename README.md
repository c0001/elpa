--- conflicted
+++ resolved
@@ -22,11 +22,7 @@
 ```
 
 or it can be called interactively, via `M-x jarchive-setup`.
-<<<<<<< HEAD
-
-=======
     
->>>>>>> f05bd44a
 ## Doom Emacs users: Note about when to call `jarchive-setup`
 
 Some Emacs distributions like [Doom](https://github.com/doomemacs/doomemacs "doom emacs on github") (and many personal configurations), set the `file-name-handler-alist` var to nil on startup, then restore it's value when startup is complete.
@@ -40,11 +36,7 @@
 
 If you are using an older version of Eglot, like the melpa version released on [2022-10-20](https://melpa.org/packages/eglot-20221020.1010.el "Eglot Melpa Release 2022-10-20"), then you need to call `jarchive-patch-eglot` after Eglot is loaded, like so
 
-<<<<<<< HEAD
-```emacs-lisp
-=======
 ``` emacs-lisp
->>>>>>> f05bd44a
 (jarchive-patch-eglot)
 ```
 
