--- conflicted
+++ resolved
@@ -1,8 +1,4 @@
-<<<<<<< HEAD
 ;;; ergoemacs-menus.el --- toggle ErgoEmacs-style menus
-=======
-;;; ergoemacs-mode.el --- Emacs mode based on common modern software interface and ergonomics.
->>>>>>> 65d098cd
 
 ;; Copyright (C) 2007-2013 Matthew L. Fidler
 
