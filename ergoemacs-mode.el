--- conflicted
+++ resolved
@@ -1214,15 +1214,10 @@
 (defvar ergoemacs-pre-command-hook nil
   "Pre-command hook for `ergoemacs-mode'")
 
-<<<<<<< HEAD
-(defvar ergoemacs-hook-exception-functions '(auto-indent-mode-pre-command-hook ergoemacs-pre-command-hook)
-  "Hooks that are not moved to `ergoemacs-pre-command-hook'.")
-=======
 (defvar ergoemacs-hook-functions '(delete-selection-pre-hook 
                                    ac-handle-pre-command)
   "Hooks that are moved to `ergoemacs-pre-command-hook'.
 These hooks are deferred to make sure `this-command' is set appropriately.")
->>>>>>> 29b9ca29
 
 (defun ergoemacs-populate-pre-command-hook (&optional depopulate)
   "Populate `ergoemacs-pre-command-hook' with `pre-command-hook' values."
@@ -1231,11 +1226,7 @@
      (lambda(item)
        (if (eq item t)
            (setq do-append t)
-<<<<<<< HEAD
-         (unless (or depopulate (memq item ergoemacs-hook-exception-functions))
-=======
          (unless (or depopulate (not (memq item ergoemacs-hook-functions)))
->>>>>>> 29b9ca29
            (add-hook 'ergoemacs-pre-command-hook item do-append nil)
            (remove-hook 'pre-command-hook item nil))
          (when depopulate
@@ -1249,11 +1240,7 @@
        (lambda(item)
          (if (eq item t)
              (setq do-append t)
-<<<<<<< HEAD
-           (unless (or depopulate (memq item ergoemacs-hook-exception-functions))
-=======
            (unless (or depopulate (not (memq item ergoemacs-hook-functions)))
->>>>>>> 29b9ca29
              (add-hook 'ergoemacs-pre-command-hook item do-append t)
              (remove-hook 'pre-command-hook item t))
            (when depopulate
