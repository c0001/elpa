;;; kmenu.el --- Pulldown and popup menus for kotl-mode, the Koutliner mode  -*- lexical-binding:t -*-
;;
;; Author:       Bob Weiner
;;
;; Orig-Date:    28-Mar-94 at 11:22:09
;;
<<<<<<< HEAD
;; Copyright (C) 1994-2017  Free Software Foundation, Inc.
=======
;; Copyright (C) 1994-2019  Free Software Foundation, Inc.
>>>>>>> 332ef336
;; See the "../HY-COPY" file for license information.
;;
;; This file is part of GNU Hyperbole.

;;; Commentary:

;;; Code:
;;; ************************************************************************
;;; Other required Elisp libraries
;;; ************************************************************************

(require 'easymenu)

;;; ************************************************************************
;;; Public variables
;;; ************************************************************************

(defconst kotl-menu-common-body
  (delq
   nil
   (list
    '("Edit"
      ["Set-Cell-Attribute"  kotl-mode:set-cell-attribute   t]
      "----"
      ["Demote"              kotl-mode:demote-tree
       :active t :keys "TAB"]
      ["Promote"             kotl-mode:promote-tree
       :active t :keys "M-TAB"]
      "----"
      ["Add-Child"           kotl-mode:add-child            t]
      ["Add-Cell"            kotl-mode:add-cell             t]
      ["Add-Parent"          kotl-mode:add-parent           t]
      ["Append-Cell"         kotl-mode:append-cell          t]
      ["Split-Cell"          kotl-mode:split-cell           t]
      "----"
      ["Kill-to-Cell-End"    kotl-mode:kill-contents        t]
      ["Kill-Tree"           kotl-mode:kill-tree            t]
      ["Yank"                kotl-mode:yank                 t]
      "----"
      ["Copy-After-Cell"     kotl-mode:copy-after           t]
      ["Copy-Before-Cell"    kotl-mode:copy-before          t]
      ["Move-After-Cell"     kotl-mode:move-after           t]
      ["Move-Before-Cell"    kotl-mode:move-before          t]
      "----"
      ["Fill"                kotl-mode:fill-cell            t]
      ["Fill-Paragraph"      kotl-mode:fill-paragraph       t]
      ["Set-Fill-Prefix"     kotl-mode:set-fill-prefix      t]
      "----"
      ["Tab-Key-Inserts-Spaces" kotl-mode:toggle-indent-tabs-mode
       :style toggle :selected (not kotl-mode:indent-tabs-mode)]
      ["Tab-Key-Tabs-Over" kotl-mode:toggle-tab-flag
       :style toggle :selected kotl-mode:tab-flag]
      )
    (if (boundp 'infodock-go-menu) infodock-go-menu)
    '("Jump-to"
      ["Cell"                kotl-mode:goto-cell            t]
      "----"
      ["Cell-Beginning"      kotl-mode:beginning-of-cell    t]
      ["Cell-End"            kotl-mode:end-of-cell          t]
      "----"
      ["Parent"              kotl-mode:up-level             t]
      ["Child"               kotl-mode:down-level           t]
      "----"
      ["Prev-Cell"           kotl-mode:previous-cell        t]
      ["Next-Cell"           kotl-mode:next-cell            t]
      "----"
      ["Prev-Same-Level"     kotl-mode:backward-cell        t]
      ["Next-Same-Level"     kotl-mode:forward-cell         t]
      "----"
      ["First-Sibling"       kotl-mode:first-sibling        t]
      ["Last-Sibling"        kotl-mode:last-sibling         t]
      "----"
      ["Beginning-of-Tree"   kotl-mode:beginning-of-tree    t]
      ["End-of-Tree"         kotl-mode:end-of-tree          t]
      "----"
      ["First-Cell"          kotl-mode:beginning-of-buffer  t]
      ["Last-Cell"           kotl-mode:end-of-buffer        t]
      )
    '("Label-Type"
      ["Alphanumeric (Default)"  (kview:set-label-type kview 'alpha)  t]
      ["Legal"                   (kview:set-label-type kview 'legal)  t]
      ;; ["None"                    (kview:set-label-type kview 'no)     t]
      ;; ["Partial-Alpha"           (kview:set-label-type kview 'partial-alpha) t]
      ["Permanent-Idstamp"       (kview:set-label-type kview 'id)     t]
      ;; ["Stars"                   (kview:set-label-type kview 'star) t]
      "----"
      ["Set-Label-Separator"     kview:set-label-separator  t]
      )
    '("Link"
      ["Add-at-Point"        klink:create                   t]
      )
    (if (fboundp 'infodock-options-menu) (infodock-options-menu))
    '("Tree"
      ["Copy-to-Buffer"      kotl-mode:copy-to-buffer       t]
      ["Demote"              kotl-mode:demote-tree
       :active t :keys "TAB"]
      ["Kill"                kotl-mode:kill-tree            t]
      ["Mail"                kotl-mode:mail-tree            t]
      ["Promote"             kotl-mode:promote-tree
       :active t :keys "M-TAB"]
      ["Show-Attributes"     (kotl-mode:cell-help nil 2)
       :active t :keys "C-u C-c h"]
      "----"
      ["Copy-After-Cell"     kotl-mode:copy-after           t]
      ["Copy-Before-Cell"    kotl-mode:copy-before          t]
      ["Move-After-Cell"     kotl-mode:move-after           t]
      ["Move-Before-Cell"    kotl-mode:move-before          t]
      )
    '("View"
      ["Set-View-Spec"       kvspec:activate                t]
      ["Toggle-Blank-Lines"  kvspec:toggle-blank-lines      t]
      "----"
      ["Set-Cell-Attribute"   kotl-mode:set-cell-attribute  t]
      ["Show-Cell-Attributes" (kotl-mode:cell-help)
       :active t :keys "C-c h"]
      ["All-Cells-Attributes" (kotl-mode:cell-help nil -1)
       :active t :keys "C-u -1 C-c h"]
      ["Show-Tree-Attributes" (kotl-mode:cell-help nil 2)
       :active t :keys "C-u C-c h"]
      "----"
      ["Hide (Collapse)"     kotl-mode:hide-tree            t]
      ["Hide-Levels"         kotl-mode:hide-sublevels       t]
      ["Hide-Subtree"        kotl-mode:hide-subtree         t]
      ["Overview"            kotl-mode:overview             t]
      "----"
      ["Show (Expand)"       kotl-mode:show-tree            t]
      ["Show-All"            kotl-mode:show-all             t]
      ["Show-Subtree"        kotl-mode:show-subtree         t]
      ["Show-Top-Level-Only" kotl-mode:top-cells            t]
      )
    ))
  "The middle menu entries common to all Koutliner menus.")

(defconst kotl-menu-common-preamble
  '("Koutline"
    ["All-Cells-Attributes" (kotl-mode:cell-help nil -1)
     :active t :keys "C-u -1 C-c h"]
    ["Example"             kotl-mode:example
     :active t :keys "C-h h k e"]
    ["Help"                describe-mode                  t]
    ["Manual"              (id-info "(hyperbole)Outliner") t]
    "----"
     ;; Delete Koutline menu from all menubars.
    ["Remove-This-Menu"    (hui-menu-remove Koutline kotl-mode-map) t]
    ))

(defconst kotl-menu-common-postamble
  '("----"
    ["Find (Open)"         find-file                      t]
    ["Find-Read-Only"      find-file-read-only            t]
    ["Save"                save-buffer                    t]
    ["Toggle-Read-Only"
     (if (fboundp 'vc-toggle-read-only)
	 (call-interactively 'vc-toggle-read-only)
       (call-interactively 'toggle-read-only))
     :active t
     :keys "C-x C-q"]
    ["Write (Save as)"     kfile:write                    t]
    "----"
    ["Export-to-HTML"      kexport:html                   t]
    ["Import-to-Koutline"  kimport:file                   t]
    "----"
    ["Quit"                (id-tool-quit '(kill-buffer nil))  t]
    ))

;;; This definition is used by InfoDock only.
(defconst id-menubar-kotl
  (cons
   (append kotl-menu-common-preamble
	   kotl-menu-common-postamble)
   kotl-menu-common-body))

;;; This definition is used by InfoDock, XEmacs and GNU Emacs.
(defconst id-popup-kotl-menu
   (append kotl-menu-common-preamble
	   `("----"
	     ,@ kotl-menu-common-body)
	   kotl-menu-common-postamble))

;;; ************************************************************************
;;; Public functions
;;; ************************************************************************

;; This definition is used only by XEmacs and Emacs.
(defun kotl-menubar-menu ()
  "Add a Koutline menu to the menubar for each koutline buffer."
  (defvar kotl-mode-map)                ;Called from kotl-mode-hook.
  ;; FIXME: All the menu&key settings here should only be performed once,
  ;; rather than re-execute them for every kotl buffer!
  (cond ((fboundp 'popup-mode-menu)
         (defvar mode-popup-menu)
	 (setq mode-popup-menu id-popup-kotl-menu))
<<<<<<< HEAD
	((featurep 'xemacs)
	 (define-key kotl-mode-map 'button3 'kotl-popup-menu))
	(t ;; (not (featurep 'xemacs))
	 (define-key kotl-mode-map [C-down-mouse-3] 'kotl-popup-menu)
	 (define-key kotl-mode-map [C-mouse-3] nil)))
  (unless (cond ((not (featurep 'xemacs))
		 (global-key-binding [menu-bar Koutline]))
		((boundp 'current-menubar)
		 (car (find-menu-item current-menubar '("Koutline")))))
    (if (featurep 'xemacs) (set-buffer-menubar (copy-sequence current-menubar)))
=======
	(t
	 (define-key kotl-mode-map [C-down-mouse-3] 'kotl-popup-menu)
	 (define-key kotl-mode-map [C-mouse-3] nil)))
  (unless (global-key-binding [menu-bar Koutline])
>>>>>>> 332ef336
    (easy-menu-define nil kotl-mode-map "Koutline Menubar Menu" id-popup-kotl-menu)
    ;; Force a menu-bar update.
    (force-mode-line-update)))

;;; This definition is used only by XEmacs and Emacs.
(defun kotl-popup-menu (event)
  "Popup the Koutline buffer menu."
  (interactive "@e")
  (mouse-set-point event)
  (popup-menu id-popup-kotl-menu))

(cond ((featurep 'infodock)
       ;; InfoDock under a window system
       (require 'id-menubars)
       (declare-function id-menubar-set "infodock")
       (id-menubar-set 'kotl-mode 'id-menubar-kotl))
      (t
       ;; Emacs or XEmacs under a window system
       (add-hook 'kotl-mode-hook #'kotl-menubar-menu)))

(provide 'kmenu)

;;; kmenu.el ends here<|MERGE_RESOLUTION|>--- conflicted
+++ resolved
@@ -4,11 +4,7 @@
 ;;
 ;; Orig-Date:    28-Mar-94 at 11:22:09
 ;;
-<<<<<<< HEAD
-;; Copyright (C) 1994-2017  Free Software Foundation, Inc.
-=======
 ;; Copyright (C) 1994-2019  Free Software Foundation, Inc.
->>>>>>> 332ef336
 ;; See the "../HY-COPY" file for license information.
 ;;
 ;; This file is part of GNU Hyperbole.
@@ -201,23 +197,10 @@
   (cond ((fboundp 'popup-mode-menu)
          (defvar mode-popup-menu)
 	 (setq mode-popup-menu id-popup-kotl-menu))
-<<<<<<< HEAD
-	((featurep 'xemacs)
-	 (define-key kotl-mode-map 'button3 'kotl-popup-menu))
-	(t ;; (not (featurep 'xemacs))
-	 (define-key kotl-mode-map [C-down-mouse-3] 'kotl-popup-menu)
-	 (define-key kotl-mode-map [C-mouse-3] nil)))
-  (unless (cond ((not (featurep 'xemacs))
-		 (global-key-binding [menu-bar Koutline]))
-		((boundp 'current-menubar)
-		 (car (find-menu-item current-menubar '("Koutline")))))
-    (if (featurep 'xemacs) (set-buffer-menubar (copy-sequence current-menubar)))
-=======
 	(t
 	 (define-key kotl-mode-map [C-down-mouse-3] 'kotl-popup-menu)
 	 (define-key kotl-mode-map [C-mouse-3] nil)))
   (unless (global-key-binding [menu-bar Koutline])
->>>>>>> 332ef336
     (easy-menu-define nil kotl-mode-map "Koutline Menubar Menu" id-popup-kotl-menu)
     ;; Force a menu-bar update.
     (force-mode-line-update)))
