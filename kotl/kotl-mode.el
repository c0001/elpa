--- conflicted
+++ resolved
@@ -266,37 +266,15 @@
               'write-file-functions)
             #'kotl-mode:update-buffer nil t)
   (mapc #'make-local-variable
-<<<<<<< HEAD
 	'(indent-line-function indent-region-function
-	  outline-isearch-open-invisible-function
-	  line-move-ignore-invisible minor-mode-alist
-	  selective-display-ellipses
-	  paragraph-separate paragraph-start))
-  ;; Remove indication that buffer is narrowed.
-  (setq mode-line-format (copy-sequence mode-line-format)
-        ;; FIXME: mode-line-format is a sequence, not a set!
-	mode-line-format (set:remove "%n" mode-line-format))
-=======
-	'(kotl-previous-mode indent-line-function indent-region-function
 			     outline-isearch-open-invisible-function
 			     line-move-ignore-invisible minor-mode-alist
 			     selective-display-ellipses
 			     paragraph-separate paragraph-start))
-  ;; Used by kimport.el functions.
-  (unless (and (boundp 'kotl-previous-mode) kotl-previous-mode)
-    (setq kotl-previous-mode major-mode
-	  ;; Remove outline minor-mode mode-line indication.
-	  minor-mode-alist (copy-sequence minor-mode-alist)
-	  minor-mode-alist (set:remove '(outline-minor-mode " Outl")
-				       minor-mode-alist)
- 	  minor-mode-alist (set:remove '(selective-display " Outline")
-				       minor-mode-alist)
-	  minor-mode-alist (set:remove '(selective-display " Otl")
-				       minor-mode-alist)
 	  ;; Remove indication that buffer is narrowed.
-	  mode-line-format (copy-sequence mode-line-format)
-	  mode-line-format (set:remove "%n" mode-line-format)))
->>>>>>> 751121f5
+  (setq mode-line-format (copy-sequence mode-line-format)
+        ;; FIXME: mode-line-format is a sequence, not a set!
+	mode-line-format (set:remove "%n" mode-line-format))
   ;;
   (if (fboundp 'add-to-invisibility-spec)
       (add-to-invisibility-spec '(outline . t)))
@@ -311,18 +289,11 @@
 	paragraph-separate "^[ \t]*$\\|^\^L"
 	paragraph-start "^[ \t]*$\\|^\^L"
 	selective-display-ellipses t
-<<<<<<< HEAD
-	track-eol t
-        ;; This major-mode setting must come after the local variable settings
-        ;; but before the koutline is formatted.
-        major-mode 'kotl-mode
-=======
 	track-eol t)
   ;;
   ;; This major-mode setting must come after the local variable settings but
   ;; before the koutline is formatted.
   (setq major-mode 'kotl-mode
->>>>>>> 751121f5
 	mode-name "Kotl"
 	;; Used when indenting cells.
         indent-tabs-mode nil)
