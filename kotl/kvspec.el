;;; kvspec.el --- Koutline view specification  -*- lexical-binding:t -*-
;;
;; Author:       Bob Weiner
;;
;; Orig-Date:    21-Oct-95 at 15:17:07
;;
;; Copyright (C) 1995-2019  Free Software Foundation, Inc.
;; See the "../HY-COPY" file for license information.
;;
;; This file is part of GNU Hyperbole.

;;; Commentary:
;;
;; Koutliner view specs (each viewspec is invoked with its first letter)
;; + means support code has been written already.
;;
;; +      all:     Show all lines of cells and all cells in the outline.
;; +      blank:   Blank lines are on.
;;          b - on
;; +      cutoff:  Show only NUM lines per cell, 0 = all
;;          c - set default cutoff lines
;;          cNUM - set cutoff lines to NUM
;;        descend: Only entries below this entry
;; +      elide:   Ellipses are on (now always true)
;;          e - ellipses on 
;;        filter:  Regexp or filter program to select entries for view,
;;                 off=select non-matching entries
;;        glue:    Freeze any group of entries selected to stay at top of
;;                 window, off=freeze those not-in-group.
;;        include: Include an entry referenced by a link.
;; +      level:   Some levels are hidden.
;;          l - set default level clipping
;;          lNUM - set level clipping to NUM
;;        name:    Display leading names within cells.
;;          m  -  show names
;; +      number:  Cell numbers are on
;;          n  - set default labels
;;          n0 - display idstamp labels
;;          n1 - display alpha labels
;;          n2 - display partial alpha labels
;;          n. - display legal labels
;;          n* - display star labels
;;          n~ - turn off labels
;;        rest:    Only following cells.
;;        synthesize: Use a named generator function to generate entries for
;;                    view. 
;;        view:    Turn koutliner view mode on.  Standard insertion keys then
;;                 can be used for browsing and view setting.

;;; Code:
;;; ************************************************************************
;;; Other required Elisp libraries
;;; ************************************************************************

(require 'kview)
(require 'outline)                      ;For outline-flag-region.
(require 'kproperty)

;; Quiet byte compiler warnings for these free variables.

;;; ************************************************************************
;;; Public variables
;;; ************************************************************************

(defvar kvspec:current nil
  "String that represents the current view spec.
It is local to each koutline.  Nil value means it has not been set yet.")

;;; ************************************************************************
;;; Public functions
;;; ************************************************************************

(defun kvspec:activate (&optional view-spec)
  "Activate optional VIEW-SPEC or existing view spec in the current koutline.
VIEW-SPEC is a string or t, which means recompute the current view spec.  See
<${hyperb:dir}/kotl/EXAMPLE.kotl, 2b17=048> for details on valid view specs."
  (interactive (list (read-string "Set view spec: " kvspec:current)))
  (kotl-mode:is-p)
  (when (equal view-spec "")
    (setq view-spec nil))
  (kvspec:initialize)
  (kvspec:update view-spec)
  (kvspec:update-view))

(defun kvspec:initialize ()
  "Ensure that view spec settings will be local to the current buffer."
  (unless (local-variable-p 'kvspec:current (current-buffer))
    (make-local-variable 'kvspec:current)
    (make-local-variable 'kvspec:string)))

(declare-function kotl-mode:hide-subtree "kotl-mode"
                  (&optional cell-ref show-flag))

(defun kvspec:levels-to-show (levels-to-keep)
  "Hide all cells in outline at levels deeper than LEVELS-TO-KEEP (a number).
Shows any hidden cells within LEVELS-TO-KEEP.  1 is the first level.  0 means
display all levels of cells."
  (if (null levels-to-keep)
      (setq levels-to-keep
	    (read-from-minibuffer "Show cells down to level (0 = show all levels): "
				  nil nil t)))
  (setq levels-to-keep (prefix-numeric-value levels-to-keep))
  (if (< levels-to-keep 0)
      (error "(kvspec:levels-to-show): Must display at least one level"))
  (kview:map-tree
   (lambda (_kview) 
     (if (/= (kcell-view:level) levels-to-keep)
	 (kotl-mode:show-tree)
       (kotl-mode:hide-subtree)
       ;; Move to last cell in hidden subtree, to skip further
       ;; processing of these cells.
       (if (kcell-view:next t)
	   (kcell-view:previous)
	 (goto-char (point-max)))))
   kview t)
  (kview:set-attr kview 'levels-to-show levels-to-keep))

(defun kvspec:show-lines-per-cell (num)
  "Show NUM lines per visible cell; 0 means show all lines in each visible cell."
  (if (or (not (integerp num)) (< num 0))
      (error "(kvspec:show-lines-per-cell): Invalid lines per cell, `%d'" num))
  (kview:set-attr kview 'lines-to-show num)
<<<<<<< HEAD
  (if (not (zerop num))
      ;; Now show NUM lines in cells.
      (kview:map-tree (lambda (_kview)
			(kcell-view:expand (point))
			(kvspec:show-lines-this-cell num))
                      kview t t)))
=======
  ;; Now show NUM lines in cells.
  (kview:map-tree (lambda (kview)
		    (kcell-view:expand (point))
		    (kvspec:show-lines-this-cell num)) kview t t))
>>>>>>> 332ef336

(defun kvspec:toggle-blank-lines ()
  "Toggle blank lines between cells on or off."
  (interactive)
  (setq kvspec:current
	(if (string-match "b" kvspec:current)
	    (hypb:replace-match-string "b" kvspec:current "" t)
	  (concat "b" kvspec:current)))
  (kvspec:blank-lines)
  (kvspec:update-modeline))

(defun kvspec:update (view-spec)
  "Update current view spec according to VIEW-SPEC but don't change the view.
VIEW-SPEC is a string or t, which means recompute the current view
spec.  A nil value of VIEW-SPEC updates the modeline viewspec display
to be current but does not recompute the viewspec itself.  See
<${hyperb:dir}/kotl/EXAMPLE.kotl, 3b18=048> for details on valid
view specs." 
  (cond ((stringp view-spec)
	 ;; Use given view-spec after removing extraneous characters.
	 (setq view-spec
	       (hypb:replace-match-string
		"[^.*~0-9abcdefgilnrsv]+" view-spec "" t))
	 (unless (string-match "e" view-spec)
	   ;; Force 'e' elide view spec if not there.
	   (setq view-spec
		 (if (string-match "\\([abcd]+\\)" view-spec)
		     (replace-match "\\1e" t nil view-spec)
		   (concat "e" view-spec))))
	 (setq kvspec:current view-spec))
	((or (eq view-spec t) (null kvspec:current))
	 (setq kvspec:current (kvspec:compute))))
  ;; Update display using current specs.
  (kvspec:update-modeline))

;;; ************************************************************************
;;; Private variables
;;; ************************************************************************

(defconst kvspec:label-type-alist
  '((?0 . id)
    (?1 . alpha)
    (?. . legal)
    ;; (?2 . partial-alpha)
    ;; (?* . star)
    ;; (?~ . no)
    )
  "Alist of (view-spec-character . label-type) pairs.")

(defvar kvspec:string ""
  "String displayed in koutline modelines to reflect the current view spec.
It is local to each koutline.  Set this to nil to disable modeline display of
the view spec settings.")

(defvar kvspec:string-format " <|%s>"
  "Format of the kview spec modeline display.
It must contain a `%s' which is replaced with the current set of view spec
characters at run-time.")

;;; ************************************************************************
;;; Private functions
;;; ************************************************************************

(defun kvspec:blank-lines ()
  "Turn blank lines on or off according to `kvspec:current'."
  (let ((modified-p (buffer-modified-p))
	(buffer-read-only))
      (if (string-match "b" kvspec:current)
	  ;; On
	  (progn (kview:set-attr kview 'blank-lines t)
		 (kproperty:remove (point-min) (point-max) '(invisible t)))
	;; Off
	(kview:set-attr kview 'blank-lines nil)
	(save-excursion
	  (goto-char (point-max))
	  (while (re-search-backward "[\n\r][\n\r]" nil t)
	    ;; Make blank lines invisible.
	    (kproperty:put (1+ (point)) (min (+ (point) 2) (point-max))
			   '(invisible t)))))
    (set-buffer-modified-p modified-p)))

(defun kvspec:compute ()
  "Compute and return current view spec string."
  (concat

   ;; a - Show all cells and cell lines.
   ;; Never compute this setting (use it only within links) since it will
   ;; expose all carefully hidden outline items if the user forgets to turn
   ;; it off when he resets the view specs.

   ;; b - blank separator lines
   (if (kview:get-attr kview 'blank-lines) "b")

   ;; c - cutoff lines per cell
   (let ((lines (kview:get-attr kview 'lines-to-show)))
     (if (zerop lines)
	 nil
       (concat "c" (int-to-string lines))))

   ;; e - ellipses on
   (if selective-display-ellipses "e")

   ;; l - hide some levels
   (let ((levels (kview:get-attr kview 'levels-to-show)))
     (if (zerop levels)
	 nil
       (concat "l" (int-to-string levels))))

   ;; n - numbering type
   (let ((type (kview:label-type kview)))
     (cond ((eq type 'no) nil)
	   ((eq type kview:default-label-type) "n")
	   (t (concat "n" (char-to-string
			   (car (rassq (kview:label-type kview)
				       kvspec:label-type-alist)))))))))

(defun kvspec:elide ()
  "Turn ellipses display following clipped cells on.  This cannot be turned off."
  (setq selective-display-ellipses t))

(defun kvspec:hide-levels ()
  "Show a set number of cell levels according to `kvspec:current'."
  ;; "l" means use value of kview:default-levels-to-show.
  ;; "l0" means show all levels.
  (let (levels)
    (if (and (string-match "l\\([0-9]+\\)?" kvspec:current)
	     (match-beginning 1))
	(setq levels (string-to-number (match-string 1 kvspec:current)))
      (setq levels kview:default-levels-to-show))
    (kvspec:levels-to-show levels)))

(defun kvspec:lines-to-show ()
  "Show a set number of lines per cell according to `kvspec:current'."
  ;; "c" or no "c" means use value of kview:default-lines-to-show.
  ;; "c0" means show all lines.
  (if (and (string-match "c\\([0-9]+\\)?" kvspec:current)
	   (match-beginning 1))
      (kvspec:show-lines-per-cell
       (string-to-number (match-string 1 kvspec:current)))
    (kvspec:show-lines-per-cell kview:default-lines-to-show)))

(defun kvspec:numbering ()
  "Set the type of numbering (label) display according to `kvspec:current'."
  (when (string-match "n\\([.*~0-2]\\)?" kvspec:current)
    ;; "n"  means use value of kview:default-label-type.
    ;; "n0" means display idstamps.
    ;; "n1" means display alpha labels.
    ;; "n2" means display partial alpha labels.
    ;; "n." means display legal labels.
    ;; "n*" means star labels.
    ;; "n~" means no labels.
    (let (spec type)
      (if (match-beginning 1)
	  (setq spec (string-to-char (match-string 1 kvspec:current))
		type (cdr (assq spec kvspec:label-type-alist)))
	(setq type kview:default-label-type))
      (kview:set-label-type kview type))))

(defun kvspec:show-lines-this-cell (num)
  "Assume the current cell is fully expanded and collapse to show NUM lines within it.
If NUM is less than 1 or greater than the number of lines available, the cell remains fully expanded."
  ;; Use free variable label-sep-len bound in kview:map-* for speed.
<<<<<<< HEAD
  (defvar label-sep-len)
  (goto-char (kcell-view:start (point) label-sep-len))
  (let ((end (kcell-view:end-contents)))
    ;; Hide all but num lines of the cell.
    (and (> num 0) (search-forward "\n" end t num)
	 (outline-flag-region (1- (point)) end t))))
=======
  (unless (< num 1)
    (let ((start (goto-char (kcell-view:start (point) label-sep-len)))
	  (end (kcell-view:end-contents)))
      ;; Hide all but num lines of the cell.
      (and (search-forward "\n" end t num)
	   (outline-flag-region (1- (point)) end t)))))
>>>>>>> 332ef336

(defun kvspec:update-modeline ()
  "Setup or update display of the current kview spec in the modeline."
  (if (stringp kvspec:current)
      (setq kvspec:string (format kvspec:string-format kvspec:current)))
  (if (memq 'kvspec:string mode-line-format)
      nil
    (setq mode-line-format (copy-sequence mode-line-format))
    (let ((elt (or (memq 'mode-line-buffer-identification mode-line-format)
		   (memq 'modeline-buffer-identification
			 mode-line-format))))
      (if elt
	  (setcdr elt (cons 'kvspec:string (cdr elt)))))))

(defun kvspec:update-view ()
  "Update view according to current setting of local `kvspec:current' variable."
  (let ((modified-p (buffer-modified-p))
	(buffer-read-only))
    (save-excursion

      (if (string-match "a" kvspec:current)
	  (kotl-mode:show-all))

      (kvspec:blank-lines) ;; b

      ;; This must come before kvspec:lines-to-show or else it could show
      ;; lines that should be hidden.
      (kvspec:hide-levels) ;; l

      (kvspec:lines-to-show) ;; c

      (if (string-match "d" kvspec:current)
	  nil)

      (kvspec:elide) ;; e

      (if (string-match "f" kvspec:current)
	  nil)

      (if (string-match "g" kvspec:current)
	  nil)

      (if (string-match "i" kvspec:current)
	  nil)

      (if (string-match "r" kvspec:current)
	  nil)

      (if (string-match "s" kvspec:current)
	  nil)

      ;; Do this last since it can trigger an error if partial alpha is
      ;; selected.
      (kvspec:numbering) ;; n

      )
    (set-buffer-modified-p modified-p)))

(provide 'kvspec)

;;; kvspec.el ends here<|MERGE_RESOLUTION|>--- conflicted
+++ resolved
@@ -120,19 +120,11 @@
   (if (or (not (integerp num)) (< num 0))
       (error "(kvspec:show-lines-per-cell): Invalid lines per cell, `%d'" num))
   (kview:set-attr kview 'lines-to-show num)
-<<<<<<< HEAD
-  (if (not (zerop num))
-      ;; Now show NUM lines in cells.
-      (kview:map-tree (lambda (_kview)
-			(kcell-view:expand (point))
-			(kvspec:show-lines-this-cell num))
-                      kview t t)))
-=======
   ;; Now show NUM lines in cells.
-  (kview:map-tree (lambda (kview)
+  (kview:map-tree (lambda (_kview)
 		    (kcell-view:expand (point))
-		    (kvspec:show-lines-this-cell num)) kview t t))
->>>>>>> 332ef336
+		    (kvspec:show-lines-this-cell num))
+                  kview t t))
 
 (defun kvspec:toggle-blank-lines ()
   "Toggle blank lines between cells on or off."
@@ -295,21 +287,13 @@
   "Assume the current cell is fully expanded and collapse to show NUM lines within it.
 If NUM is less than 1 or greater than the number of lines available, the cell remains fully expanded."
   ;; Use free variable label-sep-len bound in kview:map-* for speed.
-<<<<<<< HEAD
-  (defvar label-sep-len)
-  (goto-char (kcell-view:start (point) label-sep-len))
-  (let ((end (kcell-view:end-contents)))
-    ;; Hide all but num lines of the cell.
-    (and (> num 0) (search-forward "\n" end t num)
-	 (outline-flag-region (1- (point)) end t))))
-=======
   (unless (< num 1)
-    (let ((start (goto-char (kcell-view:start (point) label-sep-len)))
-	  (end (kcell-view:end-contents)))
+    (defvar label-sep-len)
+    (goto-char (kcell-view:start (point) label-sep-len))
+    (let ((end (kcell-view:end-contents)))
       ;; Hide all but num lines of the cell.
       (and (search-forward "\n" end t num)
 	   (outline-flag-region (1- (point)) end t)))))
->>>>>>> 332ef336
 
 (defun kvspec:update-modeline ()
   "Setup or update display of the current kview spec in the modeline."
